--- conflicted
+++ resolved
@@ -1156,16 +1156,9 @@
 
         cresp = neondata.VideoCallbackResponse(
             self.video_metadata.job_id,
-<<<<<<< HEAD
             vid=neondata.InternalVideoID.to_external(self.video_metadata.key),
             fnos=fnos,
-            thumbs=thumbs,
-            s_url=self.video_metadata.get_serving_url(save=False))
-=======
-            neondata.InternalVideoID.to_external(self.video_metadata.key),
-            fnos,
-            thumbs)
->>>>>>> 13a1a4a8
+            thumbs=thumbs)
         return cresp.to_dict()
         
 
