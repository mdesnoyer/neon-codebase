#!/usr/bin/env python
'''
Video Processing client, no longer a multiprocessing client

VideoClient class has a run loop which uses httpdownload object to
download the video file after dequeueing job from video-server

ProcessVideo class has all the methods to deal with video processing and
post processing

'''

USAGE = '%prog [options] <model_file> <local>'

import os
import os.path
import sys
__base_path__ = os.path.abspath(os.path.join(os.path.dirname(__file__), '..'))
if sys.path[0] != __base_path__:
    sys.path.insert(0, __base_path__)

import atexit
import boto.exception
from boto.s3.connection import S3Connection
import cmsapiv2.client
from cmsdb import neondata
import concurrent.futures
import cv2
import dateutil.parser
import ffvideo
import hashlib
import integrations
import json
import model
import model.errors
import multiprocessing
import numpy as np 
from PIL import Image
import psutil
import Queue
import random
import re
import shutil 
import signal
import socket
import tempfile
import tornado.web
import tornado.gen
import tornado.escape
import tornado.httpclient
import tornado.httputil
import time
import urllib
import urllib2
import urlparse
from cvutils.imageutils import PILImageUtils
import utils.autoscale
import utils.neon
from utils import pycvutils
import utils.http
from utils import statemon
from video_processor import video_processing_queue
import youtube_dl

import logging
_log = logging.getLogger(__name__)

#Monitoring
statemon.define('processed_video', int)
statemon.define('processing_error', int)
statemon.define('too_many_failures', int)
statemon.define('dequeue_error', int)
statemon.define('invalid_jobs', int)
statemon.define('save_tmdata_error', int)
statemon.define('save_vmdata_error', int)
statemon.define('modify_request_error', int)
statemon.define('no_thumbs', int)
statemon.define('model_load_error', int)
statemon.define('unknown_exception', int)
statemon.define('video_download_error', int)
statemon.define('integration_error', int)
statemon.define('default_thumb_error', int)
statemon.define('ffvideo_metadata_error', int)
statemon.define('video_duration_30m', int)
statemon.define('video_duration_60m', int)
statemon.define('video_read_error', int)
statemon.define('extract_frame_error', int)
statemon.define('running_workers', int)
statemon.define('workers_processing', int)
statemon.define('workers_downloading', int)
statemon.define('workers_cv_processing', int)
statemon.define('other_worker_completed', int)
statemon.define('s3url_download_error', int)
statemon.define('centerframe_extraction_error', int)
statemon.define('randomframe_extraction_error', int)
statemon.define('youtube_video_not_found', int) 
statemon.define('failed_to_send_result_email', int)
statemon.define('too_long_of_video', int)

# ======== Parameters  =======================#
from utils.options import define, options
define('model_file', default=None, help='File that contains the model')
define('model_server_port', default=9000, type=int,
       help="the port currently being used by model servers")
define('model_autoscale_groups', default='AquilaOnDemand', type=str,
       help="Comma separated list of autscaling group names")
define('request_concurrency', default=22, type=int,
       help=("the maximum number of concurrent scoring requests to"
             " make at a time. Should be less than or equal to the"
             " server batch size."))
define('max_videos_per_proc', default=100,
       help='Maximum number of videos a process will handle before respawning')
define('dequeue_period', default=10.0,
       help='Number of seconds between dequeues on a worker')
define('notification_api_key', default='icAxBCbwo--owZaFED8hWA',
       help='Api key for the notifications')
define('extra_workers', default=0,
       help='Number of extra workers to allow downloads to happen in the background')
define('video_temp_dir', default=None,
       help='Temporary directory to download videos to')
define('max_bandwidth_per_core', default=15500000.0,
       help='Max bandwidth in bytes/s')
define('min_load_to_throttle', default=0.50,
       help=('Fraction of cores currently working to cause the download to '
             'be throttled'))
define('max_fail_count', default=3, 
       help='Number of failures allowed before a job is discarded')
define('max_attempt_count', default=5, 
       help='Number of attempts allowed before a job is discarded')

define("cmsapi_user", default=None, help='User to make api requests with')
define("cmsapi_pass", default=None, help='Password for the cmsapi user')

class VideoError(Exception): pass 
class BadVideoError(VideoError): pass
class DefaultThumbError(VideoError): pass  
class VideoDownloadError(VideoError, IOError): pass  
class DBError(IOError): pass

# For when another worker completed the video
class OtherWorkerCompleted(Exception): pass 

# TimeoutError Exception
class TimeoutError(Exception): pass
class DequeueError(Exception): pass
class UninterestingJob(Exception): pass

###########################################################################
# Process Video File
###########################################################################

class VideoProcessor(object):
    ''' 
    Download the video
    Process the video
    Finalize according to the API request
    '''

    retry_codes = [403, 500, 502, 503, 504]
    CHUNK_SIZE = 4*1024*1024 # 4MB

    def __init__(self, params, model, model_version, cv_semaphore,
                 job_queue, job_message, reprocess=False):
        '''
        @input
        params: dict of request
        model: model obj
        '''

        self.job_params = params
        self.reprocess = reprocess
        self.job_queue = job_queue
        self.job_message = job_message
        self.video_url = self.job_params['video_url']
        #get the video file extension
        parsed = urlparse.urlparse(self.video_url)
        vsuffix = os.path.splitext(parsed.path)[1]
        self.tempfile = tempfile.NamedTemporaryFile(
            suffix=vsuffix, delete=True, dir=options.video_temp_dir)
        self.headers = tornado.httputil.HTTPHeaders({'User-Agent': 'Mozilla/5.0 \
            (Windows; U; Windows NT 5.1; en-US; rv:1.9.1.7) Gecko/20091221 \
            Firefox/3.5.7 GTB6 (.NET CLR 3.5.30729)'})

        self.base_filename = self.job_params['api_key'] + "/" + \
                self.job_params['job_id']

        self.n_thumbs = int(self.job_params.get('topn', None) or
                            self.job_params.get('api_param', None) or 5)
        self.n_thumbs = max(self.n_thumbs, 1)
        self.m_thumbs = int(self.job_params.get('botm', None) or 6)
        self.m_thumbs = max(self.m_thumbs, 1)

        # The default thumb url extracted from the video url
        self.extracted_default_thumbnail = None

        self.cv_semaphore = cv_semaphore

        integration_id = self.job_params['integration_id'] \
          if self.job_params.has_key('integration_id') else '0'
        self.video_metadata = neondata.VideoMetadata(
            neondata.InternalVideoID.generate(
                self.job_params['api_key'],
                self.job_params['video_id']),
            model_version=model_version,
            request_id=self.job_params['job_id'],
            video_url=self.job_params['video_url'],
            i_id=integration_id)
    
        #Video vars
        self.model = model
        self.model_version = model_version
        self.thumbnails = [] # List of (ThumbnailMetadata, pil_image)
        self.bad_thumbnails = []

        self.executor = concurrent.futures.ThreadPoolExecutor(10)

    def __del__(self):
        # Clean up the executor
        self.executor.shutdown(False)

    @staticmethod
    def percent_encode_url_path(url):
        '''
        Takes a url and re-encodes (i.e., decodes encodes) its path with
        percent-sign encoding. TODO consider cases: unicode, double-decode
        '''

        parse = urlparse.urlparse(url)
        parse = list(parse)
        parse[2] = urllib.quote(urllib.unquote(parse[2]))
        return urlparse.urlunparse(parse)

    @tornado.gen.coroutine
    def start(self):
        '''
        Actual work done here
        '''
        try:
            statemon.state.increment('workers_downloading')
            try:
                yield self.download_video_file()
            finally:
                statemon.state.decrement('workers_downloading')

            #Process the video
            n_thumbs = max(self.n_thumbs, 5)
            m_thumbs = max(self.m_thumbs, 6)

            with self.cv_semaphore:
                statemon.state.increment('workers_cv_processing')
                try:
                    yield self.process_video(self.tempfile.name,
                                             n_thumbs=n_thumbs,
                                             m_thumbs=m_thumbs)
                finally:
                    statemon.state.decrement('workers_cv_processing')

            #finalize response, if success send client and notification
            #response
            yield self.finalize_response()

            # Delete the job from the queue
            _log.info('Deleting on %s' % self.job_queue)
            yield self.job_queue.delete_message(self.job_message)

        except OtherWorkerCompleted as e:
            statemon.state.increment('other_worker_completed')
            _log.info('Job %s for account %s was already completed' %
                      (self.job_params['job_id'], self.job_params['api_key']))
            return

        except Exception as e:
            new_state = neondata.RequestState.CUSTOMER_ERROR
            if not isinstance(e, VideoError):
                new_state = neondata.RequestState.INT_ERROR
                _log.exception("Unexpected error [%s]: %s" % (os.getpid(), e))

            cb = neondata.VideoCallbackResponse(self.job_params['job_id'],
                                                self.job_params['video_id'],
                                                err=e.message)
            
            def _write_failure(request):
                request.fail_count += 1
                request.response = cb.to_dict()
                if request.fail_count < options.max_fail_count:
                    # This job is going to be requeued
                    request.state = neondata.RequestState.REQUEUED
                else:
                    request.state = new_state
            api_request = yield neondata.NeonApiRequest.modify(
                self.job_params['job_id'],
                self.job_params['api_key'],
                _write_failure,
                async=True)

            if api_request is None:
                _log.warn('Job %s for account %s was deleted, so ignore' %
                          (self.job_params['job_id'],
                           self.job_params['api_key']))
                yield self.job_queue.delete_message(self.job_message)

            elif api_request.state == neondata.RequestState.REQUEUED:
                # Let another node pick up the job to try again
                try:
                    yield self.job_queue.hide_message(self.job_message, 
                                                      options.dequeue_period
                                                      / 2.0)
                except boto.exception.SQSError as e:
                    _log.warn('Error hiding message: %s' % e)
            
            else:
                # It's the final error
                statemon.state.increment('processing_error')
            
                # Send the callback to let the client know there was an
                # error that they might be able to fix
                if isinstance(e, VideoError):
                    yield api_request.send_callback(async=True)

                # Delete the job
                _log.warn('Job %s for account %s has failed' %
                          (api_request.job_id, api_request.api_key))
                yield self.job_queue.delete_message(self.job_message)
                 
                # modify accountlimits to have one less video post
                def _modify_limits(al): 
                    al.video_posts -= 1 
                yield neondata.AccountLimits.modify( 
                    api_request.api_key, 
                    _modify_limits, 
                    async=True) 
       
        finally:
            #Delete the temp video file which was downloaded
            self.tempfile.close()

    @tornado.gen.coroutine
    def download_video_file(self):
        '''
        Download the video file 
        '''
        s3re = re.compile('((s3://)|(https?://[a-zA-Z0-9\-_]+\.amazonaws\.com/))([a-zA-Z0-9\-_\.]+)/(.+)')

        # Get the duration of the video if it was sent in
        video_duration = self.job_queue.get_duration(
            self.job_message)

        # Find out if we should throttle
        do_throttle = False
        frac_processing = (float(statemon.state.workers_processing) / 
                           max(statemon.state.running_workers, 1))
        if frac_processing > options.min_load_to_throttle:
            do_throttle = True

        _log.info('Starting download of video %s. Throttled: %s' % 
                  (self.video_url, do_throttle))

        try:
            s3match = s3re.search(self.video_url)
            if s3match:
                # Get the video from s3 directly
                try:
                    bucket_name = s3match.group(4)
                    key_name = s3match.group(5)
                    s3conn = S3Connection()
                    bucket = yield self.executor.submit(
                        s3conn.get_bucket, bucket_name)
                    key = yield self.executor.submit(
                        bucket.get_key, key_name)
                    self.video_metadata.duration = video_duration
                    yield self._set_job_timeout(self.video_metadata.duration,
                                                key.size)
                    yield self.executor.submit(
                        key.get_contents_to_file, self.tempfile)
                    yield self.executor.submit(self.tempfile.flush)
                    return
                except boto.exception.S3ResponseError as e:
                    _log.warn('Error getting video url %s via boto. '
                              'Falling back on http: %s' % (self.video_url, e))
                    statemon.state.increment('s3url_download_error')

            # Now try using youtube-dl to download the video. This can
            # potentially handle a ton of different video sources.
            def _handle_progress(x):
                if x['status'] == 'finished':
                    shutil.move(x['filename'], self.tempfile.name)
                    
            dl_params = {}
            dl_params['ratelimit'] = (options.max_bandwidth_per_core 
                                      if do_throttle else None)
            dl_params['restrictfilenames'] = True
            dl_params['progress_hooks'] = [_handle_progress]
            dl_params['outtmpl'] = unicode(str(
                os.path.join(options.video_temp_dir or '/tmp',
                             '%s_%%(id)s.%%(ext)s' %
                             self.job_params['api_key'])))

            # Specify for formats that we want in order of preference
            dl_params['format'] = (
                'best[ext=mp4][height<=720][protocol^=?http]/'
                'best[ext=mp4][protocol^=?http]/'
                'best[height<=720][protocol^=?http]/'
                'best[protocol^=?http]/'
                'best/'
                'bestvideo')
            dl_params['logger'] = _log
            
            with youtube_dl.YoutubeDL(dl_params) as ydl:
                # Dig down to the real url
                cur_url = self.video_url
                found_video = False
                while not found_video:
                    video_info = yield self.executor.submit(ydl.extract_info,
                        cur_url, download=False)
                    result_type = video_info.get('_type', 'video')
                    if result_type == 'url':
                        # Need to step to the next url
                        cur_url = video_info['url']
                        continue
                    elif result_type == 'video':
                        found_video = True
                    else:
                        # They gave us a playlist or other type of url
                        msg = ('Unhandled video type %s' %
                               (result_type))
                        raise youtube_dl.utils.DownloadError(msg)

                # Update information about the video before we download it
                self.extracted_default_thumbnail = video_info.get('thumbnail')
                def _update_title(x):
                    if x.video_title is None:
                        x.video_title = video_info.get('title', None)
                yield neondata.NeonApiRequest.modify(
                    self.job_params['job_id'], self.job_params['api_key'] ,
                    _update_title,
                    async=True)

                # Update some of our metadata if there's better info
                # from the video
                self.video_metadata.duration = video_info.get(
                    'duration', video_duration)
                if video_info.get('upload_date', None) is not None:
                    self.video_metadata.publish_date = \
                      dateutil.parser.parse(video_info['upload_date']).isoformat()

                # Update the timeout
                yield self._set_job_timeout(
                    self.video_metadata.duration,
                    video_info.get('filesize', 
                                   video_info.get('filesize_approx')))
                    
                # Do the real download
                video_info = yield self.executor.submit(ydl.extract_info,
                                                        cur_url, download=True)
                                                              

            _log.info('Finished downloading video %s' % self.video_url)

        except (youtube_dl.utils.DownloadError,
                youtube_dl.utils.ExtractorError, 
                youtube_dl.utils.UnavailableVideoError,
                socket.error) as e:
            # If this video came from an integration, then try to
            # refresh the url and re-download.
            if (self.video_metadata.integration_id is not None and 
                self.video_metadata.integration_id != '0'):
                new_url = None
                try:
                    db_integration = yield neondata.AbstractIntegration.get(
                        self.video_metadata.integration_id,
                        async=True)
                    integration = integrations.create_ovp_integration(
                        self.job_params['api_key'], db_integration)
                    video_info = yield integration.lookup_videos(
                        [self.job_params['video_id']])
                    if len(video_info) == 1:
                        new_url = integration.get_video_url(video_info[0])
                except Exception as integ_exception:
                    _log.warn('Unable to build OVP integration %s: %s' %
                              (self.video_metadata.integration_id,
                               integ_exception))
                    statemon.state.increment('integration_error')
                if new_url is not None and new_url != self.video_url:
                    _log.info('Video %s has moved to %s. '
                              'Trying to download at its new location' % 
                              (self.video_metadata.key, new_url))
                    self.video_url = new_url
                    self.video_metadata.url = new_url
                    yield self.download_video_file()
                    return

            msg = "Error downloading video from %s: %s" % (self.video_url, e)
            _log.error(msg)
            statemon.state.increment('video_download_error')
            raise VideoDownloadError(msg)

        except boto.exception.BotoClientError as e:
            msg = ("Client error downloading video %s from S3: %s" % 
                   (self.video_url, e))
            _log.error(msg)
            statemon.state.increment('video_download_error')
            raise VideoDownloadError(msg)

        except boto.exception.BotoServerError as e:
            msg = ("Server error downloading video %s from S3: %s" %
                   (self.video_url, e))
            _log.error(msg)
            statemon.state.increment('video_download_error')
            raise VideoDownloadError(msg)

        except IOError as e:
            msg = "Error saving video to disk: %s" % e
            _log.error(msg)
            statemon.state.increment('video_download_error')
            raise VideoDownloadError(msg)

    @tornado.gen.coroutine
    def process_video(self, video_file, n_thumbs=1, m_thumbs=0):
        ''' process all the frames from the partial video downloaded '''
        # The video might have finished by somebody else so double
        # check that we still want to process it.
        api_request = yield neondata.NeonApiRequest.get(
            self.job_params['job_id'],
            self.job_params['api_key'],
            async=True)
        if api_request and api_request.state in [
                neondata.RequestState.FINISHED,
                neondata.RequestState.SERVING,
                neondata.RequestState.ACTIVE,
                neondata.RequestState.SERVING_AND_ACTIVE]:
            raise OtherWorkerCompleted()
        
        _log.info('Starting to search video %s' % self.video_url)
        start_process = time.time()
        try:
            # OpenCV doesn't return metadata reliably, so use ffvideo
            # to get that information.
            fmov = ffvideo.VideoStream(video_file)
             
            self.video_metadata.duration = fmov.duration
            self.video_metadata.frame_size = fmov.frame_size
            
        except Exception, e:
            _log.error("Error reading ffvideo metadata of %s: %s" %
                       (self.video_url, e))
            statemon.state.increment('ffvideo_metadata_error')
            raise BadVideoError(str(e))

        #Try to open the video file using openCV
        try:
            mov = cv2.VideoCapture(video_file)
        except Exception, e:
            _log.error("Error opening video file %s: %s"  % 
                       (self.video_url, e))
            statemon.state.increment('video_read_error')
            raise BadVideoError(str(e))


        
        duration = self.video_metadata.duration or 0.0
        # grab the accoutlimits for this account (if they exist) 
        account_limits = yield neondata.AccountLimits.get( 
            self.job_params['api_key'],
            log_missing=False, 
            async=True)

        if account_limits: 
            max_duration = account_limits.max_video_size
            if duration > max_duration: 
                statemon.state.increment('too_long_of_video')
                # lets modify the apirequest to set fail_count
                # to max fails, so that it doesn't retry this 
                def _modify_request(r): 
                    r.fail_count = options.max_fail_count
                def _seconds_to_hms_string(secs): 
                    m, s = divmod(secs, 60) 
                    h, m = divmod(m, 60)
                    return "%d:%d:%d" % (h,m,s)

                yield neondata.NeonApiRequest.modify(
                    self.job_params['job_id'],
                    self.job_params['api_key'],
                    _modify_request, 
                    async=True)
                
                raise BadVideoError('Video length %s is too long for this'\
                                    'account. The maximum video length that'\
                                    'can be processed for this account is %s.' % (
                                    _seconds_to_hms_string(duration), 
                                    _seconds_to_hms_string(max_duration))) 
 
        if duration <= 1e-3:
            _log.error("Video %s has no length" % (self.video_url))
            statemon.state.increment('video_read_error')
            raise BadVideoError("Video has no length")

        #Log long videos
        if duration > 1800:
            statemon.state.increment('video_duration_30m')
        if duration > 3600:
            statemon.state.increment('video_duration_60m')

        # Fetch the ProcessingStrategy
        account_id = self.job_params['api_key']
        
        try:
            processing_strategy = yield neondata.ProcessingStrategy.get(
                account_id, async=True)
        except Exception, e:
            _log.error(("Could not fetch processing strategy for account_id "
                        "%s: %s")%(str(account_id), e))
            raise DBError("Could not fetch processing strategy")
        self.model.update_processing_strategy(processing_strategy)

        try:
            top_results, bottom_results = \
              self.model.choose_thumbnails(
                  mov,
                  n=n_thumbs,
                  m=m_thumbs,
                  video_name=self.video_url)
            top_results = sorted(top_results, key=lambda x:x[1], reverse=True)
            bottom_results = sorted(bottom_results, key=lambda x: x[1], reverse=True)
        except model.errors.VideoReadError:
            msg = "Error using OpenCV to read video. %s" % self.video_url
            _log.error(msg)
            statemon.state.increment('video_read_error')
            raise BadVideoError(msg)


        exists_unfiltered_images = np.any([x[4] is not None and x[4] == ''
                                           for x in top_results])
        rank=0
        for image, score, frame_no, timecode, attribute in top_results:
            # Only return unfiltered images unless they are all
            # filtered, in which case, return them all.
            if not exists_unfiltered_images or (
                    attribute is not None and attribute == ''):
                meta = neondata.ThumbnailMetadata(
                    None,
                    ttype=neondata.ThumbnailType.NEON,
                    model_score=score,
                    model_version=self.model_version,
                    frameno=frame_no,
                    filtered=attribute,
                    rank=rank)
                self.thumbnails.append((meta, PILImageUtils.from_cv(image)))
                rank += 1 

        for image, score, frame_no, timecode, attribute in bottom_results:
            meta = neondata.ThumbnailMetadata(
                None,
                ttype=neondata.ThumbnailType.BAD_NEON,
                model_score=score,
                model_version=self.model_version,
                frameno=frame_no,
                filtered=attribute)
            self.bad_thumbnails.append((meta, PILImageUtils.from_cv(image)))

        _log.info('Top %d bot %d' % (len(top_results), len(bottom_results)))
        _log.info([(t[0].frameno, t[0].model_score) for t in self.thumbnails])
        _log.info([(t[0].frameno, t[0].model_score) for t in self.bad_thumbnails])

        # Get the baseline frames of the video
        yield self._get_center_frame(video_file)
        yield self._get_random_frame(video_file)

        statemon.state.increment('processed_video')
        _log.info('Sucessfully finished searching video %s' % self.video_url)

    @tornado.gen.coroutine
    def _get_center_frame(self, video_file, nframes=None):
        '''approximation of brightcove logic 
         #Note: Its unclear the exact nature of brighcove thumbnailing,
         the images are close but this is not the exact frame
        '''
        
        try:
            mov = cv2.VideoCapture(video_file)
            if nframes is None:
                nframes = mov.get(cv2.CAP_PROP_FRAME_COUNT)

            cv_image = self._get_specific_frame(mov, int(nframes / 2))
            meta = neondata.ThumbnailMetadata(
                None,
                ttype=neondata.ThumbnailType.CENTERFRAME,
                frameno=int(nframes / 2),
                rank=0)
            self.thumbnails.append((meta, PILImageUtils.from_cv(cv_image)))
            yield meta.score_image(self.model.predictor,
                                   self.model_version,
                                   image=cv_image)
        except model.errors.PredictionError as e:
            _log.warn('Error predicting score for the center frame: %s' %
                      e)
            # We don't wait to fail in this case because we don't care
            # enough about this score right now.
        except Exception, e:
            _log.error("Unexpected error extracting center frame from %s:"
                       " %s" % (self.video_url, e))
            statemon.state.increment('centerframe_extraction_error')
            raise

    @tornado.gen.coroutine
    def _get_random_frame(self, video_file, nframes=None):
        '''Gets a random frame from the video.
        '''
        try:
            mov = cv2.VideoCapture(video_file)
            if nframes is None:
                nframes = mov.get(cv2.CAP_PROP_FRAME_COUNT)

            frameno = random.randint(0, nframes-1)

            cv_image = self._get_specific_frame(mov, frameno)
            meta = neondata.ThumbnailMetadata(
                None,
                ttype=neondata.ThumbnailType.RANDOM,
                frameno=frameno,
                rank=0)
            self.thumbnails.append((meta, PILImageUtils.from_cv(cv_image)))
            yield meta.score_image(self.model.predictor,
                                   self.model_version,
                                   image=cv_image)
        except model.errors.PredictionError as e:
            _log.warn('Error predicting score for the random frame: %s' %
                      e)
            # We don't wait to fail in this case because we don't care
            # enough about this score right now.
        except Exception, e:
            _log.error("Unexpected error extracting random frame from %s:"
                           " %s" % (self.video_url, e))
            statemon.state.increment('randomframe_extraction_error')
            raise

    def _get_specific_frame(self, mov, frameno):
        ''' Grab a specific frame from the video.

        mov - The cv2 VideoCapture object
        frameno - The frame number to read
        '''
        _log.debug('Extracting frame %i from video %s' %
                   (frameno, self.video_url))
        try:            
            seek_sucess, image = pycvutils.seek_video(mov, frameno)
            if seek_sucess:
                #Now grab the frame
                read_sucess, image = mov.read()
                if read_sucess:
                    return image      
        except Exception, e:
            _log.exception("Unexpected error extracting frame %i from %s: %s" 
                           % (frameno, self.video_url, e))
            statemon.state.increment('extract_frame_error')
            raise

        _log.error('Error reading frame %i of video %s'
                    % (frameno, self.video_url))
        statemon.state.increment('extract_frame_error')
        raise BadVideoError('Error reading frame %i of video' % frameno)

    @tornado.gen.coroutine
    def finalize_response(self):
        '''
        Finalize the response after video has been processed.

        This updates the database and does any callbacks necessary.
        '''
        
        api_key = self.job_params['api_key']  
        job_id  = self.job_params['job_id']
        video_id = self.job_params['video_id']
        
        # get api request object
        somebody_else_finished = [False]
        def _flag_for_finalize(req):
            
            if req.state in [neondata.RequestState.PROCESSING,
                             neondata.RequestState.SUBMIT,
                             neondata.RequestState.REQUEUED,
                             neondata.RequestState.REPROCESS,
                             neondata.RequestState.FAILED,
                             neondata.RequestState.INT_ERROR,
                             neondata.RequestState.CUSTOMER_ERROR,
                             neondata.RequestState.FINALIZING]:
                req.state = neondata.RequestState.FINALIZING
            else:
                somebody_else_finished[0] = True
        try:
            api_request = yield neondata.NeonApiRequest.modify(
                job_id,
                api_key,
                _flag_for_finalize,
                async=True)
            if api_request is None:
                _log.warn('Job %s was deleted while processing it. Ignoring' %
                          job_id)
                return
        except Exception, e:
            _log.error("Error writing request state to database: %s" % e)
            statemon.state.increment('modify_request_error')
            raise DBError("Error modifying api request")
        
        if somebody_else_finished[0]:
            raise OtherWorkerCompleted()

        # Get the CDN Metadata
        cdn_metadata = yield neondata.CDNHostingMetadataList.get(
            neondata.CDNHostingMetadataList.create_key(
                api_key,
                self.video_metadata.integration_id),
            async=True)
        if cdn_metadata is None:
            _log.warn_n('No cdn metadata for account %s integration %s. '
                        'Defaulting to Neon CDN'
                        % (api_key, self.video_metadata.integration_id), 10)
            cdn_metadata = [neondata.NeonCDNHostingMetadata()]

        # Attach the thumbnails to the video. This will upload the
        # thumbnails to the appropriate CDNs.
        if len(filter(lambda x: x[0].type == neondata.ThumbnailType.NEON,
                      self.thumbnails)) < 1:
            # TODO (Sunil): Video to be marked as failed or int err ? 
            statemon.state.increment('no_thumbs')
            _log.warn("No thumbnails extracted for video %s url %s"\
                    % (self.video_metadata.key, self.video_metadata.url))

        for thumb_meta, image in self.thumbnails:
            yield self.video_metadata.add_thumbnail(
                thumb_meta,
                image,
                cdn_metadata=cdn_metadata,
                save_objects=False,
                async=True)

        for thumb_meta, image in self.bad_thumbnails:
            yield self.video_metadata.add_bad_thumbnail(
                thumb_meta,
                image,
                cdn_metadata=cdn_metadata,
                save_objects=False,
                async=True)

        # Save the thumbnail and video data into the database
        # TODO(mdesnoyer): do this as a single transaction
        def _merge_thumbnails(t_objs):
            for new_thumb, _ in self.thumbnails + self.bad_thumbnails:
                old_thumb = t_objs[new_thumb.key]
                # There was already an entry for this thumb, so update
                urlset = set(new_thumb.urls + old_thumb.urls)
                old_thumb.urls = [x for x in urlset]
                old_thumb.video_id = new_thumb.video_id
                old_thumb.width = new_thumb.width
                old_thumb.height = new_thumb.height
                old_thumb.type = new_thumb.type
                old_thumb.model_score = new_thumb.model_score
                old_thumb.model_version = new_thumb.model_version
                old_thumb.rank = new_thumb.rank
                old_thumb.phash = new_thumb.phash
                old_thumb.frameno = new_thumb.frameno
                old_thumb.filtered = new_thumb.filtered
                old_thumb.features = new_thumb.features
        try:
            new_thumb_dict = yield neondata.ThumbnailMetadata.modify_many(
                [x[0].key for x in self.thumbnails + self.bad_thumbnails],
                _merge_thumbnails,
                create_missing=True,\
                async=True)
            if len(self.thumbnails) + len(self.bad_thumbnails) > 0 and len(new_thumb_dict) == 0:
                raise DBError("Couldn't change some thumbs")
            #_log.info(self.thumbnails)
            #_log.info(self.bad_thumbnails)
            #_log.info(new_thumb_dict)
        except Exception, e:
            _log.error("Error writing thumbnail data to database: %s" % e)
            statemon.state.increment('save_tmdata_error')
            raise DBError("Error writing thumbnail data to database")

        @tornado.gen.coroutine
        def _merge_video_data(video_obj):
            # Don't keep the random centerframe or neon thumbnails
            thumbs = yield neondata.ThumbnailMetadata.get_many(
                video_obj.thumbnail_ids, async=True)
            keep_thumbs = [x.key for x in thumbs if x.type not in [
                neondata.ThumbnailType.NEON,
                neondata.ThumbnailType.CENTERFRAME,
                neondata.ThumbnailType.RANDOM]]
            tidset = set(keep_thumbs + self.video_metadata.thumbnail_ids)
            video_obj.thumbnail_ids = [x for x in tidset]
            video_obj.bad_thumbnail_ids = [t[0].key for t in self.bad_thumbnails]
            video_obj.url = self.video_metadata.url
            video_obj.duration = self.video_metadata.duration
            video_obj.video_valence = self.video_metadata.video_valence
            video_obj.model_version = self.video_metadata.model_version
            video_obj.job_id = self.video_metadata.job_id
            video_obj.integration_id = self.video_metadata.integration_id
            video_obj.frame_size = self.video_metadata.frame_size
            video_obj.serving_enabled = len(video_obj.thumbnail_ids) > 0
            video_obj.publish_date = (video_obj.publish_date or 
                                      self.video_metadata.publish_date)
        try:
            new_video_metadata = yield neondata.VideoMetadata.modify(
                self.video_metadata.key,
                _merge_video_data,
                create_missing=True,
                async=True)
            if not new_video_metadata:
                raise DBError('This should not ever happen')
        except Exception, e:
            _log.error("Error writing video data to database: %s" % e)
            statemon.state.increment('save_vmdata_error')
            raise DBError("Error writing video data to database")
        self.video_metadata = new_video_metadata
        is_user_default_thumb = api_request.default_thumbnail is not None
        try:
            # A second attempt to save the default thumb
            api_request.default_thumbnail = (api_request.default_thumbnail or 
                                             self.extracted_default_thumbnail)
            thumb = yield api_request.save_default_thumbnail(cdn_metadata,
                                                             async=True)

            # Score the default thumb
            if thumb is not None:
                # TODO(mdesnoyer): This will potentially download the
                # image twice. It would be better to avoid that, but
                # the code flow makes it annoying. Given this is a
                # long process, not a big deal, but we might want to
                # fix that
                yield thumb.score_image(self.model.predictor,
                                        self.model_version,
                                        save_object=True)

        except neondata.ThumbDownloadError, e:
            # If we extracted the default thumb from the url, then
            # don't error out if we cannot get thumb
            if is_user_default_thumb:
                _log.warn("Default thumbnail download failed for vid %s" %
                          video_id)
                statemon.state.increment('default_thumb_error')
                err_msg = "Failed to download default thumbnail: %s" % e
                raise DefaultThumbError(err_msg)

        # Enable the video to be served if we have any thumbnails available
        def _set_serving_enabled(video_obj):
            video_obj.serving_enabled = len(video_obj.thumbnail_ids) > 0
        new_video_metadata = yield neondata.VideoMetadata.modify(
            self.video_metadata.key,
            _set_serving_enabled,
            async=True)
        # Everything is fine at this point, so lets mark it finished
        api_request.state = neondata.RequestState.FINISHED

        # Build the callback response
        cb_response = self.build_callback_response()

        # Update the database that the request is done with the processing 
        def _flag_request_done_in_db(request):
            request.state = api_request.state
            request.publish_date = time.time() * 1000.0
            request.response = cb_response
            request.callback_state = neondata.CallbackState.NOT_SENT
        try:
            sucess = yield neondata.NeonApiRequest.modify(
                api_request.job_id,
                api_request.api_key,
                _flag_request_done_in_db,
                async=True)
            if not sucess:
                raise DBError('Api Request finished failed. It was not there')
        except Exception, e:
            _log.error("Error writing request state to database: %s" % e)
            statemon.state.increment('modify_request_error')
            raise DBError("Error finishing api request")

        # Send the notifications
        yield self.send_notifiction_response(api_request)
        yield self.send_notification_email(api_request)

        _log.info('Sucessfully finalized video %s. Is has video id %s' % 
                  (self.video_url, self.video_metadata.key))
        
    def build_callback_response(self):
        '''
        build the dict that defines the callback response

        '''

        frames = [x[0].frameno for x in self.thumbnails
            if x[0].type == neondata.ThumbnailType.NEON]
        fnos = frames[:self.n_thumbs]
        thumbs = [x[0].key for x in self.thumbnails 
            if x[0].type == neondata.ThumbnailType.NEON]
        thumbs = thumbs[:self.n_thumbs]

        cresp = neondata.VideoCallbackResponse(
            self.video_metadata.job_id,
            neondata.InternalVideoID.to_external(self.video_metadata.key),
            fnos,
            thumbs,
            self.video_metadata.get_serving_url(save=False))
        return cresp.to_dict()

    @tornado.gen.coroutine 
    def send_notification_email(self, api_request): 
        """ 
            sends email to the email that is on the 
            api_request 

            returns True on success False on failure
          
            does not raise  
        """ 
        rv = True
        try: 
            # check for user that created the request 
            to_email = api_request.callback_email
            user = yield neondata.User.get(
                to_email,
                log_missing=False,  
                async=True)

            # if we have a user, check if they are subscribed
            if user: 
                if not user.send_emails: 
                    raise tornado.gen.Return(True)  

            # create a new apiv2 client
            client = cmsapiv2.client.Client(
                options.cmsapi_user,
                options.cmsapi_pass)

            # build up the body of the request
            body_params = { 
                'template_slug' : 'video-results', 
                'subject' : 'Your Neon Images Are Here!', 
                'from_name' : 'Neon Video Results', 
                'to_email_address' : to_email 
            }     
            # make the call to post email
            relative_url = '/api/v2/%s/email' % api_request.api_key
            http_req = tornado.httpclient.HTTPRequest(
                relative_url, 
                method='POST', 
                headers = {"Content-Type" : "application/json"},
                body=json.dumps(body_params))

            response = yield client.send_request(http_req)
            if response.error: 
                statemon.state.increment('failed_to_send_result_email')
                _log.error('Failed to send email to %s due to %s' % 
                    (to_email, response.error))
                rv = False  
        except AttributeError: 
            pass 
        except Exception as e:
            rv = False  
<<<<<<< HEAD
            _log.error('Unexcepted error %s when sending email' % e)  
=======
            _log.error('Unexcepted error %s when sending email', e)  
>>>>>>> 906af6ef
        finally: 
            raise tornado.gen.Return(rv) 
        
    @tornado.gen.coroutine
    def send_notifiction_response(self, api_request):
        '''
        Send Notification to endpoint
        '''

        api_key = self.job_params['api_key'] 
        video_id = self.job_params['video_id']
        title = self.job_params['video_title']
        i_id = self.video_metadata.integration_id
        job_id  = self.job_params['job_id']
        account = yield neondata.NeonUserAccount.get(api_key, async=True)
        if account is None:
            _log.error('Could not get the account for api key %s' %
                       api_key)
            return
        thumbs = [t[0].to_dict_for_video_response() for t in self.thumbnails]
        vr = neondata.VideoResponse(video_id,
                                    job_id,
                                    "processed",
                                    api_request.integration_type,
                                    i_id,
                                    title,
                                    self.video_metadata.duration, 
                                    api_request.publish_date,
                                    0, #current_tid
                                    thumbs)

        notification_url = \
          'http://www.neon-lab.com/api/accounts/%s/events' % account.account_id
        request_dict = {}
        request_dict["api_key"] = options.notification_api_key
        request_dict["video"] = vr.to_json()
        request_dict["event"] = "processing_complete"
        request = tornado.httpclient.HTTPRequest(
            url=notification_url, 
            method="POST",
            body=urllib.urlencode(request_dict), 
            request_timeout=60.0, 
            connect_timeout=10.0)
        response = yield utils.http.send_request(request, async=True)
        if response.error:
            _log.error("Notification response not sent to %r " % request)

    @tornado.gen.coroutine
    def _set_job_timeout(self, duration=None, size=None,
                         time_factor=3.0):
        '''Set the job timeout so that this worker gets the job for this time.

        Inputs:
        duration - Duration of the video in seconds
        size - Size of the video file in bytes
        time_factor - How long the job should run as a multiple of the video 
                      length.
        '''
        if not duration:
            if not size:
                # Do not set a timeout because we have no idea
                return

            # Approximate the length of the video
            duration = size * 8.0 / 1024 / 800

        try:
            yield self.job_queue.hide_message(self.job_message,
                                              int(duration * time_factor))
        except boto.exception.SQSError as e:
            _log.warn('Error extending job time: %s' % e)

class VideoClient(multiprocessing.Process):
   
    '''
    Video Client processor
    '''
    def __init__(self, model_file, cv_semaphore):
        super(VideoClient, self).__init__()
        self.model_file = model_file
        self.kill_received = multiprocessing.Event()
        self.state = "start"
        self.model_version = None
        self.model = None
        self.cv_semaphore = cv_semaphore
        self.videos_processed = 0
        self.job_queue = video_processing_queue.VideoProcessingQueue()

    @tornado.gen.coroutine
    def dequeue_job(self):
        ''' Asynchronous call to dequeue work
            Change state to PROCESSING after dequeue
        '''
        _log.debug("Dequeuing job [%s] " % (self.pid)) 
        result = None
        job_params = None
        self.cur_message = yield self.job_queue.read_message()
        if self.cur_message:
            result = self.cur_message.get_body()
            if result is not None and result != "{}":
                try:
                    job_params = tornado.escape.json_decode(result)
                except ValueError as e:
                    _log.warning('Job body %s was not JSON' % result)
                    statemon.state.increment('invalid_jobs')
                    raise UninterestingJob()
                #Change Job State
                api_key = job_params['api_key']
                job_id  = job_params['job_id']
                job_params['reprocess'] = False
                def _change_job_state(request):
                    request.try_count +=1
                    if request.state in [neondata.RequestState.SUBMIT,
                                         neondata.RequestState.REPROCESS,
                                         neondata.RequestState.REQUEUED,
                                         neondata.RequestState.FINALIZING]:
                        if request.state in [
                                neondata.RequestState.REPROCESS]:
                            _log.info('Reprocessing job %s for account %s'
                                      % (job_id, api_key))
                            job_params['reprocess'] = True
                        request.state = \
                            neondata.RequestState.PROCESSING
                        request.model_version = self.model_version

                api_request = neondata.NeonApiRequest.modify(
                    job_id, api_key, _change_job_state)
                if api_request is None:
                    _log.error('Could not get job %s for %s' %
                               (job_id, api_key))
                    statemon.state.increment('dequeue_error')
                    raise DequeueError('Api Request does not exist.')
                if api_request.state in [neondata.RequestState.FINISHED,
                                         neondata.RequestState.SERVING]:
                    _log.info('Dequeued a job that somebody else finished')
                    raise UninterestingJob('Somebody else finished')
                if api_request.state != neondata.RequestState.PROCESSING:
                    _log.error('Job %s for account %s could not set to '
                               'PROCESSING' %
                               (job_id, api_key))
                    statemon.state.increment('dequeue_error')
                    raise DequeueError('Could not set processing')
                if (api_request.fail_count >= options.max_fail_count or 
                    api_request.try_count >= options.max_attempt_count):
                    msg = ('Job %s for account %s has failed too many '
                           'times' % (job_id, api_key))
                    _log.error(msg)
                    statemon.state.increment('too_many_failures')
                    
                    def _write_failure(req):
                        cb = neondata.VideoCallbackResponse(job_id,
                                                            req.video_id,
                                                            err=msg)
                        req.response = cb.to_dict()
                        req.state = neondata.RequestState.INT_ERROR
                    yield neondata.NeonApiRequest.modify(job_id, api_key,
                                                         _write_failure,
                                                         async=True)
                    raise UninterestingJob('Job failed')
                
                _log.info("key=worker [%s] msg=processing request %s for "
                          "%s." % (self.pid, job_id, api_key))
            if job_params is not None:
                _log.debug("Dequeue Successful")
                raise tornado.gen.Return(job_params)

            _log.warning('Job body %s was uninteresting' % result)
            statemon.state.increment('invalid_jobs')
            raise UninterestingJob('Job did not have parameters')
        else:
            raise Queue.Empty()

    ##### Model Methods #####

    def load_model(self):
        ''' load model '''
        _log.info('Generating predictor instance')
        aquila_conn = utils.autoscale.MultipleAutoScaleGroups(
            options.model_autoscale_groups.split(','))
        predictor = model.predictor.DeepnetPredictor(
            port=options.model_server_port,
            concurrency=options.request_concurrency,
            aquila_connection=aquila_conn)
        predictor.connect()
        # TODO (nick): Figure out how to get the aquila server to relay the
        #              model version to the local model.
        self.model_version = '%s-aqv1.1.250' % os.path.basename(
            self.model_file)
        # note, the model file is no longer a complete model, but is instead
        # an input dictionary for local search.
        self.model = model.generate_model(self.model_file, predictor)
        if not self.model:
            statemon.state.increment('model_load_error')
            _log.error('Error loading the Model from %s' % self.model_file)
            raise IOError('Error loading model from %s' % self.model_file)
        # TODO (someone): How tf are we gonna handle exiting? Remember that
        #                 gRPC hangs due to a bug at exit.

    def unload_model(self):
        if self.model is not None:
            if self.model.predictor is not None:
                self.model.predictor.shutdown()
            self.model = None

    def run(self):
        ''' run/start method '''
        # The worker should ignore the SIGTERM because it will be
        # killed by the master thread via self.kill_received
        signal.signal(signal.SIGTERM, signal.SIG_IGN)
        
        _log.info("starting worker [%s] " % (self.pid))
        
        while (not self.kill_received.is_set() and 
               self.videos_processed < options.max_videos_per_proc):
            self.do_work()
        if self.model is not None:
            del self.model
 
        _log.info("stopping worker [%s] " % (self.pid))

    @utils.sync.optional_sync
    @tornado.gen.coroutine
    def do_work(self):   
        ''' do actual work here'''
        try:
            job = yield self.dequeue_job()

            # TODO(mdesnoyer): Only load the model once. Right now,
            # there's a memory problem so we load the model for every
            # job.
            self.load_model()
            vprocessor = VideoProcessor(job, self.model,
                                        self.model_version,
                                        self.cv_semaphore,
                                        self.job_queue,
                                        self.cur_message,
                                        job['reprocess'])
            statemon.state.increment('workers_processing')

            try:
                yield vprocessor.start()
            finally:
                statemon.state.decrement('workers_processing')
                self.unload_model()
            self.videos_processed += 1

        except Queue.Empty:
            _log.debug("Q,Empty")
            time.sleep(options.dequeue_period * random.random())

        except DequeueError:
            # Already logged
            time.sleep(options.dequeue_period * random.random())

        except UninterestingJob:
            if self.cur_message:
                yield self.job_queue.delete_message(self.cur_message)
        
        except Exception as e:
            statemon.state.increment('unknown_exception')
            _log.exception("Unexpected exception [%s]: %s"
                           % (self.pid, e))
            time.sleep(options.dequeue_period * random.random())

    def stop(self):
        self.kill_received.set()

_workers = []   
_master_pid = None
_shutting_down = False
@atexit.register
def shutdown_master_process():
    if os.getpid() != _master_pid:
        return
    
    _log.info('Shutting down')
    _shutting_down = True

    # Cleanup the workers
    for worker in _workers:
        worker.stop()

    # Wait for the workers and force kill if they take too long
    for worker in _workers:
        worker.join(600.0) # 10min timeout to finish the job
        if worker.is_alive():
            print 'Worker is still going. Force kill it'
            # Send a SIGKILL
            utils.ps.send_signal_and_wait(signal.SIGKILL, [worker.pid])

if __name__ == "__main__":
    utils.neon.InitNeon()

    _master_pid = os.getpid()

    # Register a function that will shutdown the workers
    signal.signal(signal.SIGTERM, lambda sig, y: sys.exit(-sig))

    cv_slots = max(multiprocessing.cpu_count() - 1, 1)
    cv_semaphore = multiprocessing.BoundedSemaphore(cv_slots)


    # Manage the workers 
    try:
        while not _shutting_down:
            # Remove all the workers that are stopped
            _workers = [x for x in _workers if x.is_alive()]

            statemon.state.running_workers = len(_workers)

            # Create new workers until we get to n_workers
            while len(_workers) < (cv_slots + options.extra_workers):
                vc = VideoClient(options.model_file, cv_semaphore)
                _workers.append(vc)
                vc.start()

        
            # Check if memory has been exceeded & exit
            cur_mem_usage = psutil.virtual_memory()[2] # in %
            if cur_mem_usage > 85:
                _shutting_down = True

            time.sleep(10)
    except Exception as e:
        _log.exception('Unexpected error managing the workers: %s' % e)<|MERGE_RESOLUTION|>--- conflicted
+++ resolved
@@ -1054,11 +1054,7 @@
             pass 
         except Exception as e:
             rv = False  
-<<<<<<< HEAD
-            _log.error('Unexcepted error %s when sending email' % e)  
-=======
             _log.error('Unexcepted error %s when sending email', e)  
->>>>>>> 906af6ef
         finally: 
             raise tornado.gen.Return(rv) 
         
