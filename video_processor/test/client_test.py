#!/usr/bin/env python

'''
Video processing client unit test

NOTE: Model call has been mocked out, the results are embedded in the 
pickle file for the calls made from model object

#TODO:
    Identify all the errors cases and inject them to be tested
'''

import os.path
import sys
__base_path__ = os.path.abspath(os.path.join(os.path.dirname(__file__), '..',
                                         '..'))
if sys.path[0] != __base_path__:
        sys.path.insert(0, __base_path__)

from boto.sqs.message import Message
import boto.exception
import cmsdb.cdnhosting
from cmsdb import neondata
import cv2
from cvutils.imageutils import PILImageUtils
import integrations
from itertools import chain
import json
import logging
from mock import MagicMock, patch, ANY
import model.errors
import model
import multiprocessing
import numpy as np
import os
import pickle
from PIL import Image
import psycopg2
import Queue
import re
import random
import request_template
import signal
import socket
from StringIO import StringIO
import subprocess
import time
import tempfile
import test_utils
import test_utils.mock_boto_s3 as boto_mock
import test_utils.neontest
import test_utils.net
import test_utils.opencv
import test_utils.postgresql
from test_utils import sqsmock
from tornado.concurrent import Future
from tornado.httpclient import HTTPResponse, HTTPRequest, HTTPError
import tornado.ioloop
from tornado.testing import AsyncHTTPTestCase,AsyncTestCase,AsyncHTTPClient
from tornado.httpclient import HTTPResponse, HTTPRequest, HTTPError
import urllib
import urlparse
import urllib2
import unittest
import utils
from cvutils import imageutils
import utils.neon
from utils.options import define, options
import utils.ps
from utils import statemon
import utils.video_download
import video_processor.client
import video_processor.video_processing_queue
from video_processor.client import VideoClient
import youtube_dl

_log = logging.getLogger(__name__)

def _get_good_model_return_value():
    return [
        model.VideoThumbnail(frameno=20, score=0.2,
               image=PILImageUtils.to_cv(
                   PILImageUtils.create_random_image(300,300)),
               model_version='test_model', features=np.random.randn(1024)),
        model.VideoThumbnail(frameno=42, score=0.3,
               image=PILImageUtils.to_cv(
                   PILImageUtils.create_random_image(300,300)),
               model_version='test_model', features=np.random.randn(1024))
            ]

def _get_good_model_return_value_low_score():
    return [
        model.VideoThumbnail(frameno=10, score=-0.2,
               image=PILImageUtils.to_cv(
                   PILImageUtils.create_random_image(300,300)),
               model_version='test_model', features=np.random.randn(1024)),
        model.VideoThumbnail(frameno=88, score=-0.3,
               image=PILImageUtils.to_cv(
                   PILImageUtils.create_random_image(300,300)),
               model_version='test_model', features=np.random.randn(1024))
            ]

class TestVideoClient(test_utils.neontest.AsyncTestCase):
    ''' 
    Test Video Processing client
    '''
    def setUp(self):
        super(TestVideoClient, self).setUp()
        
        #setup properties,model
        self.model_version = "test" 
        self.model = MagicMock()

        #Mock Model methods,
        self.model.choose_thumbnails.return_value = \
          _get_good_model_return_value(), _get_good_model_return_value_low_score()
        self.test_video_file = os.path.join(os.path.dirname(__file__), 
                                "test.mp4") 
        self.test_video_file2 = os.path.join(os.path.dirname(__file__), 
                                "test2.mp4") 
        self.predictor_patcher = patch(
            'video_processor.client.model.predictor.DeepnetPredictor')
        self.model.predictor = self.predictor_patcher.start()()
        self.predict_mock = self._future_wrap_mock(
            self.model.predictor.predict, require_async_kw=True)
        self.predict_mock.return_value = (99, None, 'model1')
        self.model.find_clips.side_effect = [[
            model.VideoClip(45, 66, 0.53), model.VideoClip(888, 945, 0.44)]]
        
        # Fill out database
        na = neondata.NeonUserAccount('acct1')
        self.api_key = na.neon_api_key
        na.save()
        neondata.NeonPlatform.modify(self.api_key, '0', 
                                     lambda x: x, create_missing=True)

        cdn = neondata.CDNHostingMetadataList(
            neondata.CDNHostingMetadataList.create_key(self.api_key, '0'),
            [neondata.NeonCDNHostingMetadata(rendition_sizes=[(160,90)])])
        cdn.save()

        self.video_id = '%s_vid1' % self.api_key
        self.api_request = neondata.BrightcoveApiRequest(
            'job1', self.api_key,
            'int1', 'vid1',
            'some fun video',
            'http://video.mp4', None, None,
            'http://callback.com',
            'http://default_thumb.jpg')
        self.api_request.save() 

        # Mock out the YoutubeDL
        self.youtube_patcher = patch(
            'video_processor.client.utils.video_download.youtube_dl.YoutubeDL')
        self.youtube_client_mock = self.youtube_patcher.start()
        self.youtube_extract_info_mock = \
            self.youtube_client_mock().extract_info
        self.youtube_extract_info_mock.return_value = {
            u'_type': u'video',
            u'id': 'yces6PZOsgc', 
            u'title': 'my_video',
            u'url': 'http://www.video.com/my_video.mp4'}

        # Mock the video queue
        self.job_queue_patcher = patch(
            'video_processor.video_processing_queue.' \
            'VideoProcessingQueue')
        self.job_queue_mock = self.job_queue_patcher.start()()

        self.job_queue_mock.get_duration.return_value = 600.0

        self.job_delete_mock = self._future_wrap_mock(
            self.job_queue_mock.delete_message)
        self.job_delete_mock.return_value = True
        
        self.job_read_mock = self._future_wrap_mock(
            self.job_queue_mock.read_message)
        self.job_message = Message()
        message_body = json.dumps({
            'api_key': self.api_key,
            'video_id' : 'vid1',
            'job_id' : 'job1',
            'video_title': 'some fun video',
            'callback_url': 'http://callback.com',
            'video_url' : 'http://video.mp4'
            })

        self.job_message.set_body(message_body)
        self.job_read_mock.side_effect = [self.job_message]
        
        
        self.job_hide_mock = self._future_wrap_mock(
            self.job_queue_mock.hide_message)

        #patch for download_and_add_thumb
        self.utils_patch = patch('cmsdb.neondata.utils.http.send_request')
        self.uc = self._future_wrap_mock(self.utils_patch.start(),
                                         require_async_kw=True)

        # Mock out the aquila lookup
        self.aquila_conn_patcher = patch(
            'video_processor.client.utils.autoscale')
        self.aquila_conn_patcher.start()

        # create the client object
        self.video_client = video_processor.client.VideoClient(
            'some/dir/my_model.model',
            multiprocessing.BoundedSemaphore(1))

        random.seed(984695198)
        
    def tearDown(self):
        self.job_queue_patcher.stop()
        self.aquila_conn_patcher.stop()
        self.youtube_patcher.stop()
        self.utils_patch.stop()
        self.predictor_patcher.stop()
        self.postgresql.clear_all_tables()
        super(TestVideoClient, self).tearDown()

    @classmethod
    def setUpClass(cls):
        dump_file = '%s/cmsdb/migrations/cmsdb.sql' % (__base_path__)
        cls.postgresql = test_utils.postgresql.Postgresql(dump_file=dump_file)

    @classmethod
    def tearDownClass(cls):
        cls.postgresql.stop()

    def setup_video_processor(self, request_type, url='http://url.com'):
        '''
        Setup the api request for the video processor
        '''
        
        self.na = neondata.NeonUserAccount('acc1')
        self.na.save()
        
        self.np = neondata.NeonPlatform.modify(
            self.na.neon_api_key, '0',
            lambda x: x, create_missing=True)

        j_id = "j123"
        api_key = self.na.neon_api_key 
        vid = "video1"
        i_id = 0

        if request_type == "neon":
            jparams = request_template.neon_api_request % (
                    j_id, vid, api_key, "neon", api_key, j_id)
            self.api_request = neondata.NeonApiRequest(j_id, api_key, vid,
                                                       "title",
                                                       url, 'neon', None)
        elif request_type == "brightcove":
            integration = neondata.BrightcoveIntegration(
                api_key, 
                application_client_id='client',
                application_client_secret='secret')
            integration.save()
            i_id = integration.integration_id
            jparams = request_template.brightcove_api_request %(
                j_id, vid, api_key, "brightcove", api_key, j_id, i_id)
            self.api_request = neondata.BrightcoveApiRequest(
                                        j_id, api_key, vid, 
                                        'title', url,
                                        'rtok', 'wtok', None) 
            self.api_request.previous_thumbnail = "http://prevthumb"
            
        elif request_type == "ooyala":
            i_id = "oid"
            jparams = request_template.ooyala_api_request %(j_id, vid, api_key,
                            "ooyala", api_key, j_id, i_id)
            self.api_request = neondata.OoyalaApiRequest(
                j_id, api_key, i_id, vid, 'title', url,
                'oo_key', 'oo_secret', 'http://p_thumb', 'cb')

        job = json.loads(jparams)
        job['video_url'] = url
        
        i_vid = neondata.InternalVideoID.generate(api_key, vid)
        vmdata = neondata.VideoMetadata(i_vid, [], j_id, url, 10,
                                        4, None, i_id, [640,480])
        vmdata.save()
        
        self.api_request.api_method = 'topn'
        self.api_request.api_param = 1 
        self.api_request.save()
        vprocessor = video_processor.client.ThumbnailProcessor(
            job,
            self.model,
            self.model_version,
            multiprocessing.BoundedSemaphore(1),
            self.job_queue_mock,
            self.job_message)
        
        return vprocessor

    ##### Process video tests ####
    @tornado.testing.gen_test
    def test_download_video_file(self):

        self.youtube_extract_info_mock.return_value = {
            u'_type': u'video',
            u'upload_date': u'20110620', 
            u'protocol': u'https', 
            u'creator': None, 
            u'format_note': u'hd720', 
            u'height': 720, 
            u'like_count': 0, 
            u'player_url': None, 
            u'id': 'yces6PZOsgc', 
            u'view_count': 328}

        vprocessor = self.setup_video_processor("neon",
                                                'http://www.somefile.com/')
        yield vprocessor.download_video_file()
        args, kwargs = self.youtube_client_mock.call_args
        found_params = args[0]
        self.assertTrue(found_params['restrictfilenames'])
        self.assertGreater(len(found_params['progress_hooks']), 0)
        # This test is to make sure you are deliberately changing the
        # format parameters
        self.assertEquals(found_params['format'],(
            'best[ext=mp4][height<=720][protocol^=?http]/'
            'best[ext=mp4][protocol^=?http]/'
            'best[height<=720][protocol^=?http]/'
            'best[protocol^=?http]/'
            'best/'
            'bestvideo'))
        self.youtube_extract_info_mock.assert_called_with(
            'http://www.somefile.com/',
            download=True)
        self.assertIsNone(vprocessor.extracted_default_thumbnail)

        self.job_hide_mock.assert_called_with(self.job_message,
                                              3.0*600.0)

    @tornado.testing.gen_test
    def test_default_thumb_found_in_video(self):
        self.youtube_extract_info_mock.return_value = {
            u'_type': u'video',
            u'id': 'yces6PZOsgc', 
            u'title': 'my_video',
            u'url': 'http://www.video.com/my_video.mp4',
            u'thumbnail': 'http://my_default_thumbnail.jpg'}

        vprocessor = self.setup_video_processor("neon",
                                                'http://www.somefile.com/')
        yield vprocessor.download_video_file()
        self.assertEquals(vprocessor.extracted_default_thumbnail,
                          'http://my_default_thumbnail.jpg')

    @patch('video_processor.client.integrations.create_ovp_integration')
    @tornado.testing.gen_test
    def test_download_video_moved(self, ovp_mock):
        # When a video cannot be downloaded and it's on an
        # integration, we see if that video has moved and try again.
        valid_response = {
            u'_type': u'video',
            u'upload_date': u'20110620', 
            u'protocol': u'https', 
            u'creator': None, 
            u'format_note': u'hd720', 
            u'height': 720, 
            u'like_count': 0, 
            u'player_url': None, 
            u'id': 'yces6PZOsgc', 
            u'view_count': 328}
            
        self.youtube_extract_info_mock.side_effect = [
            youtube_dl.utils.DownloadError('not there'),
            valid_response,
            valid_response
            ]

        lookup_mock = self._future_wrap_mock(ovp_mock().lookup_videos)
        lookup_mock.side_effect = [[{'url' : 'http://new_url.com'}]]
        ovp_mock().get_video_url.side_effect = lambda x: x['url']       
            
        vprocessor = self.setup_video_processor("brightcove")

        with self.assertLogExists(logging.INFO, 
                                  'Trying to download at its new location'):
            yield vprocessor.download_video_file()

        # Make sure the video was downloaded from the new url
        self.youtube_extract_info_mock.assert_called_with(
            'http://new_url.com',
            download=True)
        self.assertEquals(self.youtube_extract_info_mock.call_count, 3)

        # Make sure the integration was built properly
        bc_int = neondata.BrightcoveIntegration.get(
            vprocessor.job_params['integration_id'])
        ovp_mock.assert_called_with(self.na.neon_api_key, bc_int)
        lookup_mock.assert_called_with(['video1'])

        self.assertEquals(vprocessor.video_metadata.url, 
                          'http://new_url.com')

    @tornado.testing.gen_test
    def test_download_video_errors(self):
        self.youtube_extract_info_mock.side_effect = [
            youtube_dl.utils.DownloadError('bal'),
            youtube_dl.utils.ExtractorError('beck'),
            youtube_dl.utils.UnavailableVideoError('ick'),
            socket.gaierror(),
            IOError()
            ]
        
        vprocessor = self.setup_video_processor("neon")
        with self.assertLogExists(logging.ERROR, "Error getting video info"):
            with self.assertRaises(video_processor.client.VideoDownloadError):
                yield vprocessor.download_video_file()

        with self.assertLogExists(logging.ERROR, "Error getting video info"):
            with self.assertRaises(video_processor.client.VideoDownloadError):
                yield vprocessor.download_video_file()

        with self.assertLogExists(logging.ERROR, "Error getting video info"):
            with self.assertRaises(video_processor.client.VideoDownloadError):
                yield vprocessor.download_video_file()

        with self.assertLogExists(logging.ERROR, "Error getting video info"):
            with self.assertRaises(video_processor.client.VideoDownloadError):
                yield vprocessor.download_video_file()
        
        with self.assertLogExists(logging.ERROR, "Error saving video to disk"):
            with self.assertRaises(video_processor.client.VideoDownloadError):
                yield vprocessor.download_video_file()
                

    @patch('video_processor.client.utils.video_download.S3Connection')
    @tornado.testing.gen_test
    def test_download_s3_video(self, s3_mock):
        vdata = '%030x' % random.randrange(16**(10*1024*1024))
        
        s3conn = boto_mock.MockConnection()
        s3_mock.return_value = s3conn
        s3conn.create_bucket('customer-videos')
        bucket = s3conn.get_bucket('customer-videos')
        key = bucket.new_key('some/video.mp4')
        key.set_contents_from_string(vdata)

        vprocessor = self.setup_video_processor(
            "neon", url='s3://customer-videos/some/video.mp4')
        yield vprocessor.download_video_file()
        vprocessor.video_downloader.tempfile.seek(0) 
        self.assertEqual(vprocessor.video_downloader.tempfile.read(), vdata)

        self.job_hide_mock.assert_called_with(self.job_message,
                                              3.0*600.0)

    @patch('video_processor.client.utils.video_download.S3Connection')
    @tornado.testing.gen_test
    def test_download_s3_video_http_path(self, s3_mock):
        vdata = '%030x' % random.randrange(16**(10*1024*1024))
        
        s3conn = boto_mock.MockConnection()
        s3_mock.return_value = s3conn
        s3conn.create_bucket('customer-videos')
        bucket = s3conn.get_bucket('customer-videos')
        key = bucket.new_key('some/video.mp4')
        key.set_contents_from_string(vdata)

        vprocessor = self.setup_video_processor(
            "neon", url='https://s3-us-west-2.amazonaws.com/customer-videos/some/video.mp4')
        yield vprocessor.download_video_file()
        vprocessor.video_downloader.tempfile.seek(0) 
        self.assertEqual(vprocessor.video_downloader.tempfile.read(), vdata)

        self.job_hide_mock.assert_called_with(self.job_message,
                                              3.0*600.0)

    @patch('video_processor.client.utils.video_download.S3Connection')
    @tornado.testing.gen_test
    def test_download_s3_video_error(self, s3_mock):
        s3_mock.side_effect = [
            boto.exception.BotoClientError("Permissions error"),
            boto.exception.BotoServerError(404, "Connection error"),
            IOError()
            ]

        vprocessor = self.setup_video_processor(
            "neon", url='s3://customer-videos/some/video.mp4')
       
        with self.assertLogExists(logging.ERROR, "Client error getting video"):
            with self.assertRaises(video_processor.client.VideoDownloadError):
                yield vprocessor.download_video_file()
        
        with self.assertLogExists(logging.ERROR, "Server error getting video"):
            with self.assertRaises(video_processor.client.VideoDownloadError):
                yield vprocessor.download_video_file()
        
        with self.assertLogExists(logging.ERROR, "Error saving video to disk"):
            with self.assertRaises(video_processor.client.VideoDownloadError):
                yield vprocessor.download_video_file()

    @patch('video_processor.client.utils.video_download.S3Connection')
    @tornado.testing.gen_test
    def test_download_s3_error_with_valid_httpfallback(self, s3_mock):
        s3_mock.side_effect = [
            boto.exception.S3ResponseError(402, "Permissions error")
            ]

        url = 'https://s3-us-west-2.amazonaws.com/customer-videos/some/video.mp4'

        vprocessor = self.setup_video_processor(
            "neon", url=url)

        with self.assertLogExists(logging.WARNING, 'Falling back on http'):
            yield vprocessor.download_video_file()

        # Make sure the video was downloaded from the url
        self.youtube_extract_info_mock.assert_called_with(url, download=True)

        self.assertEquals(vprocessor.video_metadata.url, url)

    @tornado.testing.gen_test
    def test_download_youtube_video_with_duration_and_title(self):
        self.youtube_extract_info_mock.return_value = {
            u'_type': u'video',
            u'upload_date': u'20110620', 
            u'protocol': u'https', 
            u'creator': None, 
            u'format_note': u'hd720', 
            u'height': 720, 
            u'like_count': 0, 
            u'duration': 15, 
            u'player_url': None, 
            u'id': 'yces6PZOsgc', 
            u'view_count': 328,
            u'title': 'new_title'}
        vprocessor = self.setup_video_processor(
            "neon", url='http://www.youtube.com/watch?v=9bZkp7q19f0')
        self.api_request.video_title = None
        self.api_request.save()
        
        yield vprocessor.download_video_file()
        self.assertEquals(vprocessor.video_metadata.duration, 15)
        self.job_hide_mock.assert_called_with(self.job_message,
                                              3.0*15)

        vid_meta = neondata.VideoMetadata.get(vprocessor.video_metadata.key)
        self.assertEquals(vid_meta.duration, 15.0)

        request = neondata.NeonApiRequest.get(vid_meta.job_id,
                                              self.na.neon_api_key)
        self.assertEquals(request.video_title, 'new_title')

    @tornado.testing.gen_test
    def test_download_youtube_video_missing_duration(self):
        self.youtube_extract_info_mock.return_value = {
            u'_type': u'video',
                u'upload_date': u'20110620', 
                u'protocol': u'https', 
                u'creator': None, 
                u'format_note': u'hd720', 
                u'height': 720, 
                u'like_count': 0, 
                u'player_url': None, 
                u'id': 'yces6PZOsgc', 
                u'view_count': 328}
        vprocessor = self.setup_video_processor(
            "neon", url='http://www.youtube.com/watch?v=9bZkp7q19f0')
        
        yield vprocessor.download_video_file()
        self.assertEquals(vprocessor.video_metadata.duration, 600.0)

        self.job_hide_mock.assert_called_with(self.job_message,
                                              3.0*600.0)

    @tornado.testing.gen_test
    def test_download_youtube_with_list_param(self):

        url = 'https://www.youtube.com/watch?v=k8tzfpeyPzw'
        url_with_list = url + '&list=%s&index=%d' % (
            'PLV4p_y6bK69puhKH0ddPgGNlEy3jMaRSw',
            8)

        def _extracted_info(cur_url, download):
            if cur_url == url:
                return {
                    u'_type': u'video',
                    u'upload_date': u'20140415',
                    u'protocol': u'https',
                    u'height': 720,
                    u'like_count': 118845,
                    u'player_url': u'//s.ytimg.com/yts/jsbin/player-en_US-vflIB5TLK/base.js',
                    u'id': 'k8tzfpeyPzw',
                    u'view_count': 1100328,
                    u'webpage_url': u'https://www.youtube.com/watch?v=k8tzfpeyPzw'}
            elif cur_url == url_with_list:
                return {
                    u'_type': u'playlist',
                    u'upload_date': u'20140415',
                    u'protocol': u'https',
                    u'height': 720,
                    u'like_count': 118845,
                    u'player_url': u'//s.ytimg.com/yts/jsbin/player-en_US-vflIB5TLK/base.js',
                    u'id': 'k8tzfpeyPzw',
                    u'view_count': 1100328,
                    u'webpage_url': u'https://www.youtube.com/watch?v=k8tzfpeyPzw'}
            raise Error('Wrong')
        self.youtube_extract_info_mock.side_effect = _extracted_info

        vp = self.setup_video_processor('neon', url=url_with_list)
        yield vp.download_video_file()
        # We expect the url without the list and index params.
        self.assertEqual(url, self.youtube_extract_info_mock.call_args[0][0])
        self.assertTrue(self.youtube_extract_info_mock.call_args[1]['download'])

    @tornado.testing.gen_test
    def test_no_download_youtube_playlist(self):
        url = u'https://www.youtube.com/playlist?list=PLV4p_y6bK69puhKH0ddPgGNlEy3jMaRSw'
        self.youtube_extract_info_mock.return_value = {
            u'_type': u'playlist',
            u'entries': [1, 2],
            u'webpage_url': url}
        vp = self.setup_video_processor('neon', url=url)
        with self.assertRaises(video_processor.client.VideoDownloadError) as e:
            yield vp.download_video_file()
        self.assertRegexpMatches(e.exception.message, r'(?i)Unhandled video type')

    @patch('video_processor.client.model.generate_model')
    @tornado.testing.gen_test
    def test_fail_and_retry(self, model_mock):
        self.youtube_extract_info_mock.side_effect = [
            youtube_dl.utils.DownloadError('bal'),
            youtube_dl.utils.ExtractorError('beck'),
            youtube_dl.utils.UnavailableVideoError('ick')]

        yield neondata.AccountLimits(
            self.api_key, 
            video_posts=9).save(async=True) 

        self.job_read_mock.side_effect = [self.job_message,
                                          self.job_message,
                                          self.job_message]

        with options._set_bounded('video_processor.client.max_fail_count', 2):
            yield self.video_client.do_work(async=True)
            
            self.assertEquals(self.video_client.videos_processed, 1)
            api_request = neondata.NeonApiRequest.get('job1', self.api_key)
            self.assertIsNotNone(api_request.response['error'])
            self.assertEquals(api_request.state,
                              neondata.RequestState.REQUEUED)
            self.assertEquals(api_request.fail_count, 1)
            self.job_hide_mock.assert_called_with(self.job_message, 5.0)
            self.job_hide_mock.reset_mock()

            yield self.video_client.do_work(async=True)
            self.assertEquals(self.video_client.videos_processed, 2)
            api_request = neondata.NeonApiRequest.get('job1', self.api_key)
            self.assertIsNotNone(api_request.response['error'])
            self.assertEquals(api_request.state,
                              neondata.RequestState.CUSTOMER_ERROR)
            self.assertEquals(api_request.fail_count, 2)
            self.job_hide_mock.assert_not_called()
            self.job_delete_mock.assert_called_with(self.job_message)
            acct_limits = yield neondata.AccountLimits.get(
                self.api_key, 
                async=True)
            self.assertEquals(acct_limits.video_posts, 8) 

    @tornado.testing.gen_test
    def test_process_video(self):
        '''Verify execution of the process_all call in ProcessVideo'''

        vprocessor = self.setup_video_processor("neon", url='http://video.com')
        vprocessor.n_thumbs = 6
        vprocessor.m_thumbs = 6
        yield vprocessor.process_video(self.test_video_file)

        # Check that the model was called correctly
        self.assertTrue(self.model.choose_thumbnails.called)
        cargs, kwargs = self.model.choose_thumbnails.call_args
        self.assertEquals(kwargs, {
            'n': 6,
            'm': 6,
            'video_name': 'http://video.com'})
        self.assertEquals(len(cargs), 1)

        #verify video metadata has been populated
        self.assertEqual(vprocessor.video_metadata.duration, 8.8)
        self.assertEqual(vprocessor.video_metadata.frame_size, (400, 264))

        #verify that the thumbnails were populated
        self.assertEqual(4, len(vprocessor.thumbnails))
        self.assertEqual(2, len(vprocessor.bad_thumbnails))
        self.assertEqual(2, len([x for x in vprocessor.thumbnails if
                                 x[0].type == neondata.ThumbnailType.NEON]))
        self.assertEqual(1, len([x for x in vprocessor.thumbnails if
                                 x[0].type == neondata.ThumbnailType.RANDOM]))
        self.assertEqual(1, len([x for x in vprocessor.thumbnails if
                                 x[0].type == neondata.ThumbnailType.CENTERFRAME]))
        self.assertNotIn(float('-inf'), [x[0].model_score for x in vprocessor.thumbnails])
        self.assertTrue(all([x[0].video_id == vprocessor.video_metadata.key 
                             for x in vprocessor.thumbnails]))
        self.assertTrue(all([x[0].video_id == vprocessor.video_metadata.key 
                             for x in vprocessor.bad_thumbnails]))


        # Assert scores are reasonable: sorted by score.
        self.assertTrue(all(a[0].model_score > b[0].model_score) for a, b in zip(
            vprocessor.thumbnails,
            vprocessor.thumbnails[1:]))
        self.assertTrue(all(a[0].model_score < b[0].model_score) for a, b in zip(
            vprocessor.bad_thumbnails,
            vprocessor.bad_thumbnails[1:]))
        
        # The best bad is worse than the worst good.
        self.assertLess(
            max([t[0].model_score for t in vprocessor.bad_thumbnails]),
            min([t[0].model_score for t in vprocessor.thumbnails 
                 if t[0].model_score is not None]))

    @tornado.testing.gen_test
    def test_somebody_else_processed_first(self):
        # Try when somebody else was sucessful
        for state in [neondata.RequestState.FINISHED,
                      neondata.RequestState.SERVING,
                      neondata.RequestState.ACTIVE]:
            vprocessor = self.setup_video_processor('neon')
            self.api_request.state = state
            self.api_request.save()
            with self.assertRaises(video_processor.client.OtherWorkerCompleted):
                yield vprocessor.process_video(self.test_video_file)

        # Try when the current run should continue
        for state in [neondata.RequestState.SUBMIT,
                      neondata.RequestState.REQUEUED,
                      neondata.RequestState.REPROCESS,
                      neondata.RequestState.FAILED,
                      neondata.RequestState.INT_ERROR,
                      neondata.RequestState.FINALIZING]:
            vprocessor = self.setup_video_processor('neon')
            self.api_request.state = state
            self.api_request.save()
            yield vprocessor.process_video(self.test_video_file)
            self.assertGreater(len(vprocessor.thumbnails), 0)

    @tornado.testing.gen_test
    def test_missing_video_file(self):
        vprocessor = self.setup_video_processor("neon")

        with self.assertLogExists(logging.ERROR, "Error reading"):
            with self.assertRaises(video_processor.client.BadVideoError):
                yield vprocessor.process_video(
                    'a_garbage_video_thats_gone.mov')

    @tornado.testing.gen_test
    def test_duration_too_long(self): 
        vprocessor = self.setup_video_processor('neon')
        al = neondata.AccountLimits(
            vprocessor.job_params['api_key'],
            max_video_size=2.0)
        yield al.save(async=True) 
        yield vprocessor.video_metadata.save(async=True)
        with self.assertRaises(video_processor.client.BadVideoError) as e:
            yield vprocessor.process_video(self.test_video_file)

        api_request = yield neondata.NeonApiRequest.get(
            vprocessor.job_params['job_id'],
            vprocessor.job_params['api_key'],
            async=True)
        self.assertEquals(api_request.fail_count,
                          options.get('video_processor.client.max_fail_count'))

    @tornado.testing.gen_test
    def test_process_all_filtered_video(self):
        '''Test processing a video where every frame is filtered.'''
        self.model.choose_thumbnails.return_value = [
            model.VideoThumbnail(np.zeros((480, 640, 3), np.uint8),
                                 float('-inf'), 120,
                                 filtered_reason='black'),
            model.VideoThumbnail(np.zeros((480, 640, 3), np.uint8),
                                 float('-inf'), 600,
                                 filtered_reason='black')], []
        vprocessor = self.setup_video_processor("neon")
        vprocessor.n_thumbs = 2
        yield vprocessor.process_video(self.test_video_file2)

        # Verify that all the frames were added to the data maps
        neon_thumbs = [x[0] for x in vprocessor.thumbnails if
                       x[0].type == neondata.ThumbnailType.NEON]
        self.assertEquals(len(neon_thumbs), 2)
        self.assertEquals([x.model_score for x in neon_thumbs],
                          [float('-inf'), float('-inf')])
        self.assertEquals([x.filtered for x in neon_thumbs],
                          ['black', 'black'])

    @tornado.testing.gen_test
    def test_choose_thumbnail_errors(self):
        self.model.choose_thumbnails.side_effect = [
            model.errors.VideoReadError('Oops'),
            model.errors.PredictionError('Bad connection')]

        vprocessor = self.setup_video_processor("neon")
        with self.assertLogExists(logging.ERROR, 'Error using OpenCV'):
            with self.assertRaises(video_processor.client.BadVideoError):
                yield vprocessor.process_video(self.test_video_file)

        with self.assertRaises(video_processor.client.PredictionError):
            yield vprocessor.process_video(self.test_video_file)
                

    @tornado.testing.gen_test
    def test_get_center_frame(self):
        '''
        Test center frame extraction
        '''
        
        jparams = request_template.neon_api_request %(
                    "j_id", "vid", "api_key", "neon", "api_key", "j_id")
        job = json.loads(jparams)
        vprocessor = video_processor.client.ThumbnailProcessor(
            job,
            self.model,
            self.model_version, multiprocessing.BoundedSemaphore(1),
            self.job_queue_mock,
            self.job_message)
        mov = cv2.VideoCapture(self.test_video_file)
        try:
            yield vprocessor._get_center_frame(mov)
        finally:
            mov.release()
        meta, img = vprocessor.thumbnails[0]
        self.assertIsNotNone(img)
        self.assertTrue(isinstance(img, Image.Image))
        self.assertEqual(meta.type, neondata.ThumbnailType.CENTERFRAME)
        self.assertEqual(meta.rank, 0)
        self.assertEqual(meta.frameno, 66)

    @tornado.testing.gen_test
    def test_get_random_frame(self):
        '''
        Test random frame extraction
        '''
        
        jparams = request_template.neon_api_request %(
                    "j_id", "vid", "api_key", "neon", "api_key", "j_id")
        job = json.loads(jparams)
        vprocessor = video_processor.client.ThumbnailProcessor(
            job,
            self.model,
            self.model_version,
            multiprocessing.BoundedSemaphore(1),
            self.job_queue_mock,
            self.job_message
            )
        mov = cv2.VideoCapture(self.test_video_file)
        try:
            yield vprocessor._get_random_frame(mov)
            meta1, img1 = vprocessor.thumbnails[0]
            self.assertIsNotNone(img1)
            self.assertTrue(isinstance(img1, Image.Image))
            self.assertEqual(meta1.type, neondata.ThumbnailType.RANDOM)
            self.assertEqual(meta1.rank, 0)

            yield vprocessor._get_random_frame(mov)
            meta2, img2 = vprocessor.thumbnails[1]
            self.assertNotEqual(meta2.frameno, meta1.frameno)
        finally:
            mov.release()

    @tornado.testing.gen_test
    def test_dequeue_job(self):

        with self.assertLogExists(logging.DEBUG, "Dequeue Successful"):
            job = yield self.video_client.dequeue_job()

        self.assertEqual(job, {
            'api_key': self.api_key,
            'video_id' : 'vid1',
            'job_id' : 'job1',
            'video_title': 'some fun video',
            'callback_url': 'http://callback.com',
            'video_url' : 'http://video.mp4',
            'reprocess' : False
            })

    @tornado.testing.gen_test
    def test_dequeue_job_with_empty_server(self):
        self.job_read_mock.side_effect = [None]
        with self.assertRaises(Queue.Empty) as cm:
            yield self.video_client.dequeue_job()

    @tornado.testing.gen_test
    def test_dequeue_job_with_failed_attempts(self):

        def _change_job_state(request):
            request.fail_count = 4
            request.state = neondata.RequestState.PROCESSING
                      
        req = neondata.NeonApiRequest.modify('job1', self.api_key, 
                                             _change_job_state)
        with self.assertLogExists(logging.ERROR, 'has failed too many times'):
            yield self.video_client.do_work(async=True)

        # Make sure the job was deleted
        self.job_delete_mock.assert_called_with(self.job_message)

    @tornado.testing.gen_test
    def test_dequeue_job_with_too_many_attempts(self):

        def _change_job_state(request):
            request.try_count = 7
            request.fail_count = 1
            request.state = neondata.RequestState.PROCESSING
                      
        req = neondata.NeonApiRequest.modify('job1', self.api_key, 
                                             _change_job_state)
        with self.assertLogExists(logging.ERROR, 'has failed too many times'):
            yield self.video_client.do_work(async=True)

        # Make sure the job was deleted
        self.job_delete_mock.assert_called_with(self.job_message)

    @tornado.testing.gen_test
    def test_dequeue_job_when_missing_from_db(self):
        neondata.NeonApiRequest.delete(self.api_request.job_id, self.api_key)

        with self.assertLogExists(logging.ERROR, 'Could not get job'):
            with self.assertRaises(video_processor.client.DequeueError):
                job = yield self.video_client.dequeue_job()

    @tornado.testing.gen_test
    def test_dequeue_invalid_job(self):
        self.job_read_mock.side_effect = [self.job_message,
                                          self.job_message,]
        
        self.job_message.set_body('{}')
        with self.assertLogExists(logging.WARNING, 'Job body .* uninteresting'):
            yield self.video_client.do_work(async=True)

        # Make sure the job was deleted
        self.job_delete_mock.assert_called_with(self.job_message)
        self.job_delete_mock.reset_mock()


        self.job_message.set_body('sad days')
        with self.assertLogExists(logging.WARNING, 'Job body .* was not JSON'):
            yield self.video_client.do_work(async=True)

        # Make sure the job was deleted
        self.job_delete_mock.assert_called_with(self.job_message)
        
    @tornado.testing.gen_test
    def test_dequeue_job_somebody_else_finished(self):

        def _change_job_state(request):
            request.state = neondata.RequestState.FINISHED
                      
        req = neondata.NeonApiRequest.modify('job1', self.api_key, 
                                             _change_job_state)
        with self.assertLogExists(logging.INFO, 'Dequeued a job that'):
            yield self.video_client.do_work(async=True)

        # Make sure the job was deleted
        self.job_delete_mock.assert_called_with(self.job_message)

    @tornado.testing.gen_test
    def test_dequeue_job_already_serving(self):

        def _change_job_state(request):
            request.state = neondata.RequestState.SERVING
                      
        req = neondata.NeonApiRequest.modify('job1', self.api_key, 
                                             _change_job_state)
        with self.assertLogExists(logging.INFO, 'Dequeued a job that'):
            yield self.video_client.do_work(async=True)

        # Make sure the job was deleted
        self.job_delete_mock.assert_called_with(self.job_message)

    @tornado.testing.gen_test
    def test_dequeue_job_somebody_else_finalizing(self):

        def _change_job_state(request):
            request.state = neondata.RequestState.FINALIZING
                      
        req = neondata.NeonApiRequest.modify('job1', self.api_key, 
                                             _change_job_state)

        with self.assertLogExists(logging.DEBUG, "Dequeue Successful"):
            job = yield self.video_client.dequeue_job()

        self.assertEqual(job, {
            'api_key': self.api_key,
            'video_id' : 'vid1',
            'job_id' : 'job1',
            'video_title': 'some fun video',
            'callback_url': 'http://callback.com',
            'video_url' : 'http://video.mp4',
            'reprocess' : False
            })

        self.assertEquals(
            neondata.NeonApiRequest.get('job1', self.api_key).state,
            neondata.RequestState.PROCESSING)

        # Make sure the job was not deleted yet
        self.job_delete_mock.assert_not_called()

    @tornado.testing.gen_test
    def test_process_clip(self):
        self.api_request = neondata.NeonApiRequest(
            'job1', self.api_key,
            'vid1',
            'some fun video',
            'http://video.mp4',
            http_callback='http://callback.com',
            result_type=neondata.ResultType.CLIPS,
            default_clip='http://default_clip.mp4',
            n_clips=2,
            callback_email='test@invalid.xxx',
            clip_length=6.0)
        self.api_request.save() 

        vprocessor = video_processor.client.ClipProcessor(
            self.api_request.__dict__,
            self.model,
            self.model_version,
            multiprocessing.BoundedSemaphore(1),
            self.job_queue_mock,
            self.job_message)

        yield vprocessor.process_video(self.test_video_file)

        self.model.find_clips.assert_called()
        cargs, kwargs = self.model.find_clips.call_args
        self.assertEquals(kwargs, {'n' : 2,
                                   'max_len' : 6.0,
                                   'min_len' : 6.0})

        self.assertEquals(len(vprocessor.clips), 2)
        self.assertEquals(vprocessor.clips[0].video_id, self.video_id)
        self.assertEquals(vprocessor.clips[0].type, neondata.ClipType.NEON)
        self.assertEquals(vprocessor.clips[0].rank, 0)
        self.assertEquals(vprocessor.clips[0].model_version,
                          self.model_version)
        self.assertEquals(vprocessor.clips[0].start_frame, 45)
        self.assertEquals(vprocessor.clips[0].end_frame, 66)
        self.assertAlmostEqual(vprocessor.clips[0].score, 0.53)
        self.assertEquals(vprocessor.clips[1].video_id, self.video_id)
        self.assertEquals(vprocessor.clips[1].type, neondata.ClipType.NEON)
        self.assertEquals(vprocessor.clips[1].rank, 1)
        self.assertEquals(vprocessor.clips[1].start_frame, 888)
        self.assertEquals(vprocessor.clips[1].end_frame, 945)
        self.assertAlmostEqual(vprocessor.clips[1].score, 0.44)

    @tornado.testing.gen_test
    def test_process_clip_errors(self):
        self.model.find_clips.side_effect = [
            model.errors.VideoReadError('video corrupt'),
            model.errors.PredictionError('aquilla was bad')
            ]
        self.api_request = neondata.NeonApiRequest(
            'job1', self.api_key,
            'vid1',
            'some fun video',
            'http://video.mp4',
            http_callback='http://callback.com',
            result_type=neondata.ResultType.CLIPS,
            default_clip='http://default_clip.mp4',
            n_clips=2,
            callback_email='test@invalid.xxx',
            clip_length=6.0)
        self.api_request.save() 

        vprocessor = video_processor.client.ClipProcessor(
            self.api_request.__dict__,
            self.model,
            self.model_version,
            multiprocessing.BoundedSemaphore(1),
            self.job_queue_mock,
            self.job_message)

        with self.assertLogExists(logging.ERROR, 
                                  'Error using OpenCV to read video'):
            with self.assertRaises(video_processor.client.BadVideoError):
                yield vprocessor.process_video(self.test_video_file)

        with self.assertRaises(video_processor.client.PredictionError):
            yield vprocessor.process_video(self.test_video_file)


class TestFinalizeResponse(test_utils.neontest.AsyncTestCase):
    ''' 
    Test the cleanup and responding after the video has been processed
    '''
    def setUp(self):
        super(TestFinalizeResponse, self).setUp()

        statemon.state._reset_values()

        random.seed(984695198)
        
        # Mock out s3
        self.s3conn = boto_mock.MockConnection()
        self.s3_patcher = patch('cmsdb.cdnhosting.S3Connection')
        self.mock_conn = self.s3_patcher.start()
        self.mock_conn.return_value = self.s3conn
        self.s3conn.create_bucket('host-thumbnails')
        self.s3conn.create_bucket('n3.neon-images.com')

        # Mock out the image download
        self.im_download_mocker = patch(
            'cvutils.imageutils.PILImageUtils.download_image')
        self.im_download_mock = self._future_wrap_mock(
            self.im_download_mocker.start(),
            require_async_kw=True)
        self.random_image = imageutils.PILImageUtils.create_random_image(480, 640)
        self.im_download_mock.return_value = self.random_image

        # Mock out the model
        self.model_mock = MagicMock()
        self.predict_mock = self._future_wrap_mock(
            self.model_mock.predictor.predict, require_async_kw=True)
        self.predict_mock.return_value = (99, None, 'model1')

        # Mock out http callbacks
        self.http_mocker = patch('video_processor.client.utils.http.send_request')
        self.http_mock = self._future_wrap_mock(self.http_mocker.start(),
                                                require_async_kw=True)
        self.http_mock.side_effect = lambda x, **kw: HTTPResponse(x, 200)

        # Mock out cloudinary
        self.cloudinary_patcher = patch('cmsdb.cdnhosting.CloudinaryHosting')
        self.cloudinary_mock = self.cloudinary_patcher.start()
        future = Future()
        future.set_result(None)
        self.cloudinary_mock().upload.return_value = future

        # Mock out the smart cropping to speed up the tests
        self.smart_crop_patcher = patch('cmsdb.cdnhosting.smartcrop.SmartCrop')
        crop_mocker = self.smart_crop_patcher.start()
        crop_mocker().crop_and_resize.side_effect = \
          lambda h, w: PILImageUtils.to_cv(
              PILImageUtils.create_random_image(h,w))

        self.submit_mocker = patch('video_processor.client.cmsapiv2.client')
        self.submit_mock = self._future_wrap_mock(
            self.submit_mocker.start().Client().send_request)
        self.submit_mock.side_effect = \
          lambda x, **kwargs: tornado.httpclient.HTTPResponse(
              x, 200)

        # Add some data
        na = neondata.NeonUserAccount('acct1')
        self.api_key = na.neon_api_key
        na.save()
        
        neondata.NeonPlatform.modify(self.api_key, '0',
                                     lambda x: x, create_missing=True)

        cdn = neondata.CDNHostingMetadataList(
            neondata.CDNHostingMetadataList.create_key(self.api_key, '0'),
            [neondata.NeonCDNHostingMetadata(rendition_sizes=[(160,90)],
                                             video_rendition_sizes=[
                                                 (1280, 720, 'mp4', 'h264')])])
        cdn.save()


    def tearDown(self):
        self.s3_patcher.stop()
        self.http_mocker.stop()
        self.im_download_mocker.stop()
        self.cloudinary_patcher.stop()
        self.smart_crop_patcher.stop()
        self.submit_mocker.stop()
        self.postgresql.clear_all_tables() 
        super(TestFinalizeResponse, self).tearDown()

    @classmethod
    def setUpClass(cls):
        dump_file = '%s/cmsdb/migrations/cmsdb.sql' % (__base_path__)
        cls.postgresql = test_utils.postgresql.Postgresql(dump_file=dump_file)

    @classmethod
    def tearDownClass(cls):
        cls.postgresql.stop()

class TestFinalizeThumbnailResponse(TestFinalizeResponse):
    def setUp(self):
        super(TestFinalizeThumbnailResponse, self).setUp()

        # populate some data
        self.video_id = '%s_vid1' % self.api_key
        self.api_request = neondata.NeonApiRequest(
            'job1', self.api_key,
            'vid1',
            'some fun video',
            'http://video.mp4',
            http_callback='http://callback.com',
            default_thumbnail='http://default_thumb.jpg')
        self.api_request.api_param = '1'
        self.api_request.api_method = 'topn'
        self.api_request.state = neondata.RequestState.PROCESSING
        self.api_request.save()

        # Setup the processor object
        job = self.api_request.__dict__
        self.vprocessor = video_processor.client.ThumbnailProcessor(
            job,
            self.model_mock,
            'test_version',
            multiprocessing.BoundedSemaphore(1),
            MagicMock(),
            MagicMock())
        self.vprocessor.video_metadata.duration = 130.0
        self.vprocessor.video_metadata.frame_size = (640, 480)

        self.vprocessor.thumbnails = [
            (neondata.ThumbnailMetadata(None,
                                        internal_vid=self.video_id,
                                        ttype=neondata.ThumbnailType.NEON,
                                        rank=0,
                                        model_score=2.3,
                                        model_version='model1',
                                        frameno=6,
                                        filtered=''),
             imageutils.PILImageUtils.create_random_image(480, 640)),
             (neondata.ThumbnailMetadata(None,
                                         internal_vid=self.video_id,
                                         ttype=neondata.ThumbnailType.NEON,
                                         rank=1,
                                         model_score=2.1,
                                         model_version='model1',
                                         frameno=69),
             imageutils.PILImageUtils.create_random_image(480, 640)),
             (neondata.ThumbnailMetadata(None,
                                         internal_vid=self.video_id,
                                         ttype=neondata.ThumbnailType.RANDOM,
                                         rank=0,
                                         frameno=67),
              imageutils.PILImageUtils.create_random_image(480, 640))]

        self.vprocessor.bad_thumbnails = [
            (neondata.ThumbnailMetadata(None,
                                        internal_vid=self.video_id,
                                        ttype=neondata.ThumbnailType.BAD_NEON,
                                        model_score=-3.3,
                                        model_version='model1',
                                        frameno=8,
                                        filtered=''),
             imageutils.PILImageUtils.create_random_image(480, 640)),
             (neondata.ThumbnailMetadata(None,
                                         internal_vid=self.video_id,
                                         ttype=neondata.ThumbnailType.BAD_NEON,
                                         model_score=-2.1,
                                         model_version='model1',
                                         frameno=44),
             imageutils.PILImageUtils.create_random_image(480, 640))]

    def tearDown(self):
        super(TestFinalizeThumbnailResponse, self).tearDown()

    @tornado.testing.gen_test
    def test_send_email_notification_base(self): 
        api_request = neondata.NeonApiRequest.get('job1', self.api_key)
        api_request.callback_email = 'basetest@invalid.xxx' 
        yield api_request.save(async=True)
        self.vprocessor.video_metadata.save()
        video_data = yield neondata.VideoMetadata.get(
            self.video_id, 
            async=True)
        yield neondata.ThumbnailMetadata(
            'testing_vtid_one',
            urls=['second_best'], 
            model_score=0.4).save(async=True) 
        yield neondata.ThumbnailMetadata(
            'testing_vtid_two',
            urls=['best'], 
            model_score=0.5).save(async=True) 
        yield neondata.ThumbnailMetadata(
            'testing_vtid_three',
            model_score=0.3,
            urls=['third_best']).save(async=True) 
        yield neondata.ThumbnailMetadata(
            'testing_vtid_four',
            urls=['fourth_best']).save(async=True) 
        yield neondata.ThumbnailMetadata(
            'testing_vtid_five',
            urls=['default'], 
            model_score=0.3, 
            ttype=neondata.ThumbnailType.DEFAULT).save(async=True) 
        video_data.thumbnail_ids = ['testing_vtid_one','testing_vtid_two',
            'testing_vtid_three','testing_vtid_four','testing_vtid_five']
        yield video_data.save(async=True) 
        rv = yield self.vprocessor.send_notification_email(
            api_request, 
            video_data)
        body_json = json.loads(self.submit_mock.call_args[0][0].body)
        self.assertEquals('/api/v2/%s/email' % api_request.api_key, 
            self.submit_mock.call_args[0][0].url) 
        self.assertTrue(self.submit_mock.called)
        self.assertEquals(body_json['template_slug'], 'video-results') 
        self.assertEquals(body_json['subject'], 'Your Neon Images Are Here!')
        self.assertEquals(body_json['to_email_address'], 'basetest@invalid.xxx')
        tas = body_json['template_args'] 
        self.assertEquals(tas['top_thumbnail'], 'best')  
        self.assertEquals(tas['thumbnail_one'], 'second_best')  
        self.assertEquals(tas['thumbnail_two'], 'third_best')  
        self.assertEquals(tas['thumbnail_three'], 'fourth_best')  
        self.assertEquals(tas['lift'], '67%')
        self.assertEquals(rv, True)
 
    @tornado.testing.gen_test
    def test_send_email_notification_response_error(self): 
        api_request = neondata.NeonApiRequest.get('job1', self.api_key)
        api_request.callback_email = 'basetest@invalid.xxx' 
        yield api_request.save(async=True)
        self.submit_mock.side_effect = \
          lambda x, **kwargs: tornado.httpclient.HTTPResponse(
              x, 400, error=Exception('blah'))

        self.vprocessor._get_email_params = MagicMock()
        self.vprocessor._get_email_params.side_effect = iter([{}])
        with self.assertLogExists(logging.ERROR, 'Failed to send'):
            rv = yield self.vprocessor.send_notification_email(
                api_request,
                None)
            self.assertTrue(self.submit_mock.called)
            self.assertEquals(rv, False)
            self.assertEquals(
                statemon.state.get(
                    'video_processor.client.failed_to_send_result_email'), 1)

    @tornado.testing.gen_test
    def test_send_email_notification_unexpected(self):
        self.vprocessor.send_notification_email = MagicMock()
        self.vprocessor.send_notification_email.side_effect = Exception('boom') 
        api_request = neondata.NeonApiRequest.get('job1', self.api_key)
        api_request.callback_email = 'basetest@invalid.xxx' 
        with self.assertRaises(Exception):
            with self.assertLogExists(logging.ERROR, 'Unexpected error'):
                rv = yield self.vprocessor.send_notification_email(api_request)

    @tornado.testing.gen_test
    def test_send_email_notification_no_email(self):
        api_request = neondata.NeonApiRequest.get('job1', self.api_key)
        api_request.save()

        with self.assertLogNotExists(logging.ERROR, 'Unexpected error'):
            rv = yield self.vprocessor.send_notification_email(api_request,
                                                               None)

        self.assertTrue(rv)

    @tornado.testing.gen_test
    def test_default_process(self):
        api_request = neondata.NeonApiRequest.get('job1', self.api_key)
        api_request.callback_email = 'test@invalid.xxx' 
        self.vprocessor._get_email_params = MagicMock()
        self.vprocessor._get_email_params.side_effect = iter([{}])

        yield api_request.save(async=True)
        yield self.vprocessor.finalize_response()

        # Make sure that the api request is updated
        api_request = neondata.NeonApiRequest.get('job1', self.api_key)

        self.assertEquals(api_request.state, neondata.RequestState.FINISHED)
        self.assertEquals(api_request.callback_state,
                          neondata.CallbackState.PROCESSED_SENT)
        self.assertIsInstance(api_request, neondata.NeonApiRequest)

        # Check the video metadata in the database
        video_data = neondata.VideoMetadata.get(self.video_id)
        self.assertEquals(len(video_data.thumbnail_ids), 4)
        self.assertAlmostEquals(video_data.duration, 130.0)
        self.assertEquals(video_data.frame_size, [640, 480])
        self.assertEquals(video_data.url, 'http://video.mp4')
        self.assertEquals(video_data.integration_id, '0')
        self.assertEquals(video_data.model_version, 'test_version')
        self.assertTrue(video_data.serving_enabled)
        self.assertIsNone(video_data.serving_url) # serving_url not saved here

        # Check the default thumb
        self.assertEquals(len(video_data.non_job_thumb_ids), 1)
        default_thumb = neondata.ThumbnailMetadata.get(
            video_data.non_job_thumb_ids[0])
        self.assertEquals(default_thumb.type, neondata.ThumbnailType.DEFAULT)
        self.assertIsNotNone(default_thumb.key)
        self.assertEquals(default_thumb.model_version, 'model1')
        self.assertEquals(default_thumb.model_score, 99)

        # Check the results list
        self.assertEquals(len(video_data.job_results), 1)
        job_result = video_data.job_results[0]
        self.assertIsNone(job_result.age)
        self.assertIsNone(job_result.gender)
        self.assertEquals(job_result.model_version, 'test_version')
        self.assertEquals(len(job_result.thumbnail_ids), 3)
        self.assertNotIn(default_thumb.key,
                         job_result.thumbnail_ids)
        
        # Check bad thumbnails.
        self.assertEqual(2, len(job_result.bad_thumbnail_ids))
        bad_thumbs = neondata.ThumbnailMetadata.get_many(
            job_result.bad_thumbnail_ids)
        self.assertEqual(2, len(bad_thumbs))
        self.assertEqual(-3.3, bad_thumbs[0].model_score)
        self.assertEqual(8, bad_thumbs[0].frameno)
        self.assertEqual('model1', bad_thumbs[0].model_version)
        self.assertEqual(-2.1, bad_thumbs[1].model_score)
        self.assertEqual(44, bad_thumbs[1].frameno)
        self.assertEqual('model1', bad_thumbs[1].model_version)
        
        # Check the thumbnail information in the database
        thumbs = neondata.ThumbnailMetadata.get_many(
            job_result.thumbnail_ids)
        rand_thumb = [
            x for x in thumbs if x.type == neondata.ThumbnailType.RANDOM]
        rand_thumb = rand_thumb[0]
        self.assertIsNotNone(rand_thumb.key)
        n_thumbs = [x for x in thumbs if x.type == neondata.ThumbnailType.NEON]
        n_thumbs = sorted(n_thumbs, key= lambda x: x.rank)
        self.assertEquals(n_thumbs[0].frameno, 6)
        self.assertEquals(n_thumbs[1].frameno, 69)
        self.assertEquals(n_thumbs[0].video_id, self.video_id)
        self.assertEquals(n_thumbs[1].video_id, self.video_id)
        self.assertIsNotNone(n_thumbs[0].phash)
        self.assertIsNotNone(n_thumbs[0].key)
        self.assertEquals(n_thumbs[0].urls, [
            'http://s3.amazonaws.com/host-thumbnails/%s.jpg' %
            re.sub('_', '/', n_thumbs[0].key)])
        self.assertEquals(n_thumbs[0].width, 640)
        self.assertEquals(n_thumbs[0].height, 480)
        self.assertIsNotNone(n_thumbs[0].created_time)
        self.assertAlmostEqual(n_thumbs[0].model_score, 2.3)
        self.assertEquals(n_thumbs[0].model_version, 'model1')
        self.assertEquals(n_thumbs[0].filtered, '')

        # Check the video has a tag and all the thumbnails have that tag.
        tag = neondata.Tag.get(video_data.tag_id)
        self.assertIsNotNone(tag)
        tag_thumb_ids = set(neondata.TagThumbnail.get(tag_id=tag.get_id()))
        # Validate through the thumbnailmetadata row, not just the
        # thumb id in tag_thumbnail.
        _non_job_thumbs = neondata.ThumbnailMetadata.get_many(
            video_data.non_job_thumb_ids)
        all_thumb_ids = set([t.get_id() for t in thumbs + bad_thumbs + 
                             _non_job_thumbs])
        self.assertEqual(tag_thumb_ids, all_thumb_ids)

        # Check that there are thumbnails in s3
        for thumb in thumbs:
            # Check the main archival image
            self.assertIsNotNone(
                self.s3conn.get_bucket('host-thumbnails').get_key(
                    re.sub('_', '/', thumb.key) + '.jpg'))

            # Check a serving url
            s_url = neondata.ThumbnailServingURLs.get(thumb.key)
            self.assertIsNotNone(s_url)
            s3httpRe = re.compile(
                'http://n[0-9].neon-images.com/([a-zA-Z0-9\-\._/]+)')
            serving_url = s_url.get_serving_url(160, 90)
            self.assertRegexpMatches(serving_url, s3httpRe)
            serving_key = s3httpRe.search(serving_url).group(1)
            self.assertIsNotNone(
                self.s3conn.get_bucket('n3.neon-images.com').get_key(
                    serving_key))

        # Check the response, both that it was added to the callback
        # and that it was recorded in the api request object.
        expected_response = {
            'job_id' : 'job1',
            'video_id' : 'vid1',
<<<<<<< HEAD
            'error' : None
=======
            'error' : None,
            'serving_url' : None
>>>>>>> 13a1a4a8
            }
        self.assertDictContainsSubset(expected_response,
                                      api_request.response)
        self.assertItemsEqual(api_request.response['framenos'],
                              [69, 6])
        self.assertItemsEqual(api_request.response['thumbnails'],
                              [n_thumbs[1].key, n_thumbs[0].key])
<<<<<<< HEAD

        # Compare serving URL here. Ignore the i* part of serving_url; because subdomains
        # can be different from multiple get_serving_url calls
        self.assertEquals(api_request.response['serving_url'].split('neon-images')[1],
                video_data.get_serving_url(save=False).split('neon-images')[1])
=======
>>>>>>> 13a1a4a8
   
        # check video object again to ensure serving_url is not set
        video_data = neondata.VideoMetadata.get(self.video_id)
        self.assertIsNone(video_data.serving_url)

    @tornado.testing.gen_test
    def test_tag_on_video(self):
        '''A video has a tag after finalize when it starts with one'''

        # Setup doesn't save a video, so make it here.
        tag = neondata.Tag(
            None,
            name='Video title',
            tag_type=neondata.TagType.VIDEO,
            account_id=self.api_key)
        tag.save()
        video = neondata.VideoMetadata(
            self.video_id,
            tag_id=tag.get_id(),
            request_id=self.api_request.get_id())
        video.save()

        yield self.vprocessor.finalize_response()

        video = neondata.VideoMetadata.get(self.video_id)
        self.assertEqual(tag.get_id(), video.tag_id)
        self.assertEqual(tag.name, 'some fun video')

        tag_thumb_ids = set(neondata.TagThumbnail.get(tag_id=tag.get_id()))
        job_result = video.job_results[0]
        all_video_thumb_ids = set(
            video.non_job_thumb_ids +
            job_result.thumbnail_ids +
            job_result.bad_thumbnail_ids)
        self.assertEqual(tag_thumb_ids, all_video_thumb_ids)

    @tornado.testing.gen_test
    def test_no_tag_on_video(self):
        '''A video has a tag after finalize when it doesn't start with one'''

        # Setup doesn't save a video, so make it here.
        video = neondata.VideoMetadata(
            self.video_id,
            request_id=self.api_request.get_id())

        yield self.vprocessor.finalize_response()

        video = neondata.VideoMetadata.get(self.video_id)
        tag = neondata.Tag.get(video.tag_id)

        self.assertEqual(tag.video_id, video.get_id())
        self.assertEqual(tag.account_id, video.get_account_id())
        self.assertEqual(tag.tag_type, neondata.TagType.VIDEO)

        tag_thumb_ids = set(neondata.TagThumbnail.get(tag_id=tag.get_id()))
        job_result = video.job_results[0]
        all_video_thumb_ids = set(
            video.non_job_thumb_ids +
            job_result.thumbnail_ids +
            job_result.bad_thumbnail_ids)
        self.assertEqual(tag_thumb_ids, all_video_thumb_ids)


    @tornado.testing.gen_test
    def test_broken_default_thumb(self):
        '''
        Test to validate the flow when default thumb is broken
        '''
        
        self.im_download_mock.side_effect = [IOError, HTTPError(404),
                                             HTTPError(500)]
        for i in range(3):
            with self.assertRaises(video_processor.client.DefaultThumbError):
                yield self.vprocessor.finalize_response()

            # Check the video metadata in the database. It is still
            # serving, but we will be in an error state (checked in
            # another test)
            video_data = neondata.VideoMetadata.get(self.video_id)
            self.assertEquals(len(video_data.thumbnail_ids), 3) # no default thumb
            self.assertTrue(video_data.serving_enabled)

    @tornado.testing.gen_test
    def test_error_scoring_default_image(self):
        self.predict_mock.side_effect = [
            (99, None, 'model1'), # Scoring the random frame
            model.errors.PredictionError('oops')]

        with self.assertRaises(video_processor.client.DefaultThumbError):
            yield self.vprocessor.finalize_response()


        # Find the default thumb but it should not have a score
        video_data = neondata.VideoMetadata.get(self.video_id)
        thumbs = neondata.ThumbnailMetadata.get_many(
            video_data.thumbnail_ids)
        default_thumb = [
            x for x in thumbs if x.type == neondata.ThumbnailType.DEFAULT]
        default_thumb = default_thumb[0]
        self.assertIsNotNone(default_thumb.key)
        self.assertIsNone(default_thumb.model_score)
        self.assertIsNone(default_thumb.model_version)
        self.assertIsNone(default_thumb.features)

    @tornado.testing.gen_test
    def test_error_scoring_bad_images(self):
        self.predict_mock.side_effect = [
            (99, None, 'model1'), # Score the random frame
            model.errors.PredictionError('oops'), # Fail on the bad thumb
            (99, None, 'model1')] # Suceed on the default

        self.vprocessor.bad_thumbnails = [
            (neondata.ThumbnailMetadata(None,
                                        internal_vid=self.video_id,
                                        ttype=neondata.ThumbnailType.BAD_NEON,
                                        model_version='model1',
                                        frameno=8,
                                        filtered=''),
             imageutils.PILImageUtils.create_random_image(480, 640))]

        # No exception should be raised because we dont' really care
        # about the score on the random thumb.
        yield self.vprocessor.finalize_response()


        # Find the default thumb but it should have a score
        video_data = neondata.VideoMetadata.get(self.video_id)
        thumbs = neondata.ThumbnailMetadata.get_many(
            video_data.thumbnail_ids)
        default_thumb = [
            x for x in thumbs if x.type == neondata.ThumbnailType.DEFAULT]
        default_thumb = default_thumb[0]
        self.assertIsNotNone(default_thumb.key)
        self.assertEquals(default_thumb.model_score, 99)
        self.assertEquals(default_thumb.model_version, 'model1')
        self.assertIsNone(default_thumb.features)

    @tornado.testing.gen_test
    def test_reprocess_no_joblist_run(self):
        # Add the results from the previous run to the database
        thumbs = [
            neondata.ThumbnailMetadata(
                '%s_thumb1' % self.video_id,
                self.video_id,
                model_score=3.0,
                ttype=neondata.ThumbnailType.NEON,
                model_version='old_model',
                frameno=167,
                rank=0),
            neondata.ThumbnailMetadata(
                '%s_thumb2' % self.video_id,
                self.video_id,
                ttype=neondata.ThumbnailType.RANDOM,
                rank=0),
            neondata.ThumbnailMetadata(
                '%s_thumb3' % self.video_id,
                self.video_id,
                ttype=neondata.ThumbnailType.DEFAULT,
                rank=0)]
        neondata.ThumbnailMetadata.save_all(thumbs)
            
        video_meta = neondata.VideoMetadata(
            self.video_id,
            tids = [x.key for x in thumbs],
            duration=97.0,
            model_version='old_model')
        video_meta.serving_url = 'my_serving_url.jpg'
        video_meta.save()

        # Write the request to the db
        api_request = neondata.NeonApiRequest(
            'job1', self.api_key, 'vid1',
            'some fun video',
            'http://video.mp4',
            http_callback='http://callback.com',
            default_thumbnail='http://default_thumb.jpg')
        api_request.state = neondata.RequestState.PROCESSING
        api_request.save()
        self.vprocessor.job_params['gender'] = 'M'
        self.vprocessor.reprocess = True
        self.vprocessor.thumb_model_version='model1'

        yield self.vprocessor.finalize_response()

        # Make sure that the api request is updated
        api_request = neondata.NeonApiRequest.get('job1', self.api_key)
        self.assertEquals(api_request.state, neondata.RequestState.FINISHED)
        self.assertIsInstance(api_request, neondata.NeonApiRequest)

        # Check the video metadata in the database
        video_data = neondata.VideoMetadata.get(self.video_id)
        self.assertEquals(len(video_data.thumbnail_ids), 5)
        self.assertAlmostEquals(video_data.duration, 130.0)
        self.assertEquals(video_data.frame_size, [640, 480])
        self.assertEquals(video_data.url, 'http://video.mp4')
        self.assertEquals(video_data.integration_id, '0')
        self.assertEquals(video_data.model_version, 'test_version')
        self.assertTrue(video_data.serving_enabled)
        self.assertIsNotNone(video_data.serving_url)

        # Now there should be the results from two job runs
        self.assertEquals(len(video_data.job_results), 2)
        orig_result = [x for x in video_data.job_results 
                       if x.gender is None][0]
        self.assertItemsEqual(orig_result.thumbnail_ids,
                              ['%s_thumb1' % self.video_id,
                               '%s_thumb2' % self.video_id])
        self.assertEquals(orig_result.model_version, 'old_model')
        new_result = [x for x in video_data.job_results 
                      if x.gender == 'M'][0]

        # The random thumb should have been replaced because the model is new
        self.assertNotIn('%s_thumb2' % self.video_id,
                         new_result.thumbnail_ids)
        self.assertEquals(new_result.model_version, 'test_version')
        

        # Check the default thumbnails in the database. There should be 2 now
        thumbs = neondata.ThumbnailMetadata.get_many(
            video_data.thumbnail_ids)
        default_thumbs = [
            x for x in thumbs if x.type == neondata.ThumbnailType.DEFAULT]
        default_thumbs = sorted(default_thumbs, key=lambda x: x.rank)
        self.assertEquals(len(default_thumbs), 2)
        self.assertEquals(default_thumbs[1].key, '%s_thumb3' % self.video_id)
        self.assertEquals(default_thumbs[1].rank, 0)
        self.assertEquals(default_thumbs[0].rank, -1)
        self.assertRegexpMatches(default_thumbs[0].key, '%s_.+'%self.video_id)
        self.assertItemsEqual(video_data.non_job_thumb_ids,
                              [x.key for x in default_thumbs])

        # Check the random thumb. There should only be one in all the runs
        rand_thumb = [
            x for x in thumbs if x.type == neondata.ThumbnailType.RANDOM][0]
        self.assertNotEqual(rand_thumb.key, '%s_thumb2' % self.video_id)
        self.assertEquals(rand_thumb.rank, 0)
        self.assertIsNotNone(rand_thumb.phash)
        self.assertGreater(len(rand_thumb.urls), 0)

        # Check the neon thumbs. There should only be 2 and they
        # should both be new.
        n_thumbs = [x for x in thumbs if x.type == neondata.ThumbnailType.NEON]
        n_thumbs = sorted(n_thumbs, key= lambda x: x.rank)
        self.assertEquals(len(n_thumbs), 2)
        self.assertEquals(n_thumbs[0].frameno, 6)
        self.assertEquals(n_thumbs[1].frameno, 69)
        self.assertEquals(n_thumbs[0].model_version, 'model1')
        self.assertEquals(n_thumbs[1].model_version, 'model1')
        self.assertIsNotNone(n_thumbs[0].phash)
        self.assertRegexpMatches(n_thumbs[0].key, '%s_.+'%self.video_id)
        self.assertEquals(n_thumbs[0].urls, [
            'http://s3.amazonaws.com/host-thumbnails/%s.jpg' %
            re.sub('_', '/', n_thumbs[0].key)])        

    @tornado.testing.gen_test
    def test_processing_after_requeue(self):
        '''
        Test processing video after a failed first attempt due to either internal error or
        failed 
        error (failed to download default thumb)
        '''
        
        # create basic videometadata object 
        video_meta = neondata.VideoMetadata(
            self.video_id,
            tids = [],
            duration=97.0,
            model_version='old_model',
            serving_enabled=False)
        video_meta.save()

        # Write the request to the db
        api_request = neondata.NeonApiRequest(
            'job1', self.api_key, 'vid1',
            'some fun video',
            'http://video.mp4',
            http_callback='http://callback.com',
            default_thumbnail='http://default_thumb.jpg')
        
        for state in [neondata.RequestState.INT_ERROR,
                      neondata.RequestState.FAILED]:
            api_request.state = state 
            api_request.fail_count = 1
            api_request.save()

            yield self.vprocessor.finalize_response()

            # Make sure that the api request is updated
            api_request = neondata.NeonApiRequest.get('job1', self.api_key)
            self.assertEquals(api_request.state, 
                        neondata.RequestState.FINISHED)

            # Check the video metadata in the database
            video_data = neondata.VideoMetadata.get(self.video_id)
            self.assertEquals(video_data.url, 'http://video.mp4')
            self.assertEquals(video_data.integration_id, '0')
            self.assertTrue(video_data.serving_enabled)
            self.assertIsNone(video_data.serving_url)
            
            self.assertEqual(
                statemon.state.get('video_processor.client.default_thumb_error'),
                0)

    @tornado.testing.gen_test
    def test_reprocess_with_previous_jobresult(self):
        # Add the results from the previous run to the database
        thumbs = [
            neondata.ThumbnailMetadata(
                '%s_thumb1' % self.video_id,
                self.video_id,
                model_score=3.0,
                ttype=neondata.ThumbnailType.NEON,
                model_version='model1',
                frameno=167,
                rank=0),
            neondata.ThumbnailMetadata(
                '%s_thumb2' % self.video_id,
                self.video_id,
                ttype=neondata.ThumbnailType.RANDOM,
                model_version='model1',
                rank=0),
            neondata.ThumbnailMetadata(
                '%s_thumb3' % self.video_id,
                self.video_id,
                ttype=neondata.ThumbnailType.DEFAULT,
                rank=0)]
        neondata.ThumbnailMetadata.save_all(thumbs)
            
        video_meta = neondata.VideoMetadata(
            self.video_id,
            tids = [x.key for x in thumbs],
            non_job_thumb_ids=[thumbs[2].key],
            job_results=[neondata.VideoJobThumbnailList(
                thumbnail_ids=[thumbs[0].key, thumbs[1].key],
                model_version='test_version')],
            duration=97.0,
            model_version='test_version')
        video_meta.serving_url = 'my_serving_url.jpg'
        video_meta.save()

        # Write the request to the db
        api_request = neondata.NeonApiRequest(
            'job1', self.api_key, 'vid1',
            'some fun video',
            'http://video.mp4',
            http_callback='http://callback.com',
            default_thumbnail='http://default_thumb.jpg')
        api_request.state = neondata.RequestState.PROCESSING
        api_request.save()
        self.vprocessor.job_params['gender'] = 'M'
        self.vprocessor.reprocess = True
        self.vprocessor.thumb_model_version='model1'

        yield self.vprocessor.finalize_response()

        video_data = neondata.VideoMetadata.get(self.video_id)

        # Check the default thumbnails in the database. There should be 2 now
        default_thumbs = neondata.ThumbnailMetadata.get_many(
            video_data.non_job_thumb_ids)
        self.assertTrue(all([x.type == neondata.ThumbnailType.DEFAULT for x
                            in default_thumbs]))
        default_thumbs = sorted(default_thumbs, key=lambda x: x.rank)
        self.assertEquals(len(default_thumbs), 2)
        self.assertEquals(default_thumbs[1].key, '%s_thumb3' % self.video_id)
        self.assertEquals(default_thumbs[1].rank, 0)
        self.assertEquals(default_thumbs[0].rank, -1)
        self.assertRegexpMatches(default_thumbs[0].key, '%s_.+'%self.video_id)

        # There should be two result sets now
        self.assertEquals(len(video_data.job_results), 2)
        orig_result = None
        new_result = None
        for result in video_data.job_results:
            if result.gender is None:
                orig_result = result
            else:
                new_result = result
        self.assertEquals(new_result.gender, 'M')
        self.assertEquals(new_result.model_version, 'test_version')
        self.assertEquals(len(new_result.bad_thumbnail_ids), 2)
        self.assertEquals(orig_result.model_version, 'test_version')
        orig_thumbs = neondata.ThumbnailMetadata.get_many(
            orig_result.thumbnail_ids)
        new_thumbs = neondata.ThumbnailMetadata.get_many(
            new_result.thumbnail_ids)
                          
        
        # Check the random thumb. There should only be one in all the
        # runs and it is shared because the model version is the same
        # for both runs.
        orig_rand = [x for x in orig_thumbs 
                     if x.type == neondata.ThumbnailType.RANDOM][0]
        new_rand = [x for x in new_thumbs 
                     if x.type == neondata.ThumbnailType.RANDOM][0]
        self.assertEquals(new_rand.key, '%s_thumb2' % self.video_id)
        self.assertEquals(new_rand.key, orig_rand.key)
        self.assertEquals(new_rand.rank, 0)

        # Check the neon thumbs. Each run should have its unique entries
        self.assertItemsEqual(orig_result.thumbnail_ids,
                              [thumbs[0].key, thumbs[1].key])
        n_thumbs = [x for x in new_thumbs if 
                    x.type == neondata.ThumbnailType.NEON]
        n_thumbs = sorted(n_thumbs, key= lambda x: x.rank)
        self.assertEquals(len(n_thumbs), 2)
        self.assertEquals(n_thumbs[0].frameno, 6)
        self.assertEquals(n_thumbs[1].frameno, 69)
        self.assertEquals(n_thumbs[0].model_version, 'model1')
        self.assertEquals(n_thumbs[1].model_version, 'model1')
        self.assertIsNotNone(n_thumbs[0].phash)
        self.assertRegexpMatches(n_thumbs[0].key, '%s_.+'%self.video_id)
        self.assertEquals(n_thumbs[0].urls, [
            'http://s3.amazonaws.com/host-thumbnails/%s.jpg' %
            re.sub('_', '/', n_thumbs[0].key)]) 

    @tornado.testing.gen_test
    def test_default_thumb_already_saved(self):
        # Add the video and the default thumb to the database
        self.vprocessor.video_metadata.save()
        thumb_meta = neondata.ThumbnailMetadata(None,
                ttype=neondata.ThumbnailType.DEFAULT,
                rank=0,
                urls=['http://default_thumb.jpg'])
        thumb_meta = self.vprocessor.video_metadata.add_thumbnail(
            thumb_meta, self.random_image,
            save_objects=True)

        # Make sure that the db is updated before we run the finialization
        self.assertEquals(self.vprocessor.video_metadata,
                          neondata.VideoMetadata.get(self.video_id))
        self.assertEquals(len(self.vprocessor.video_metadata.thumbnail_ids), 1)
        self.assertEquals(thumb_meta, neondata.ThumbnailMetadata.get(
            self.vprocessor.video_metadata.thumbnail_ids[0]))
        self.assertIsNotNone(thumb_meta.key)

        yield self.vprocessor.finalize_response()

        # Check the video metadata in the database
        video_data = neondata.VideoMetadata.get(self.video_id)
        self.assertEquals(len(video_data.thumbnail_ids), 4)
        self.assertTrue(video_data.serving_enabled)
        self.assertIsNone(video_data.serving_url)

        # Check the thumbnails, we should only have one default thumbnail
        thumbs = neondata.ThumbnailMetadata.get_many(
            video_data.thumbnail_ids)
        default_thumb = [
            x for x in thumbs if x.type == neondata.ThumbnailType.DEFAULT]
        self.assertEquals(len(default_thumb), 1)
        default_thumb = default_thumb[0]
        self.assertGreater(len(default_thumb.urls), 1)
        self.assertEquals(default_thumb.rank, 0)
        self.assertEquals(default_thumb.phash, thumb_meta.phash)
        self.assertEquals(default_thumb.model_score, 99)
        self.assertEquals(default_thumb.model_version, 'model1')

    @tornado.testing.gen_test
    def test_no_thumbnails_found(self):
        self.vprocessor.thumbnails = []

        with self.assertLogExists(logging.WARNING, 'No thumbnails extracted'):
            yield self.vprocessor.finalize_response()

        # Make sure that serving is enabled
        video_meta = neondata.VideoMetadata.get(self.video_id)
        self.assertTrue(video_meta.serving_enabled)
        self.assertEquals(len(video_meta.thumbnail_ids), 1)
        self.assertEquals(len(video_meta.non_job_thumb_ids), 1)

        self.assertEquals(neondata.ThumbnailMetadata.get(
            video_meta.thumbnail_ids[0]).type, 
            neondata.ThumbnailType.DEFAULT)
        self.assertEquals(neondata.ThumbnailMetadata.get(
            video_meta.non_job_thumb_ids[0]).type, 
            neondata.ThumbnailType.DEFAULT)

        self.assertEquals(len(video_meta.job_results), 1)
        self.assertEquals(len(video_meta.job_results[0].thumbnail_ids), 0)

    @tornado.testing.gen_test
    def test_no_thumbnails_found_no_default_thumb(self):
        self.vprocessor.thumbnails = []
        neondata.BrightcoveApiRequest('job1', self.api_key, 'vid1',
                                      'some fun video',
                                      'http://video.mp4', None, None, 'pubid',
                                      'http://callback.com', 'int1',
                                      None).save()

        with self.assertLogExists(logging.WARNING, 'No thumbnails extracted'):
            yield self.vprocessor.finalize_response()

        # Make sure that serving is disabled
        video_meta = neondata.VideoMetadata.get(self.video_id)
        self.assertFalse(video_meta.serving_enabled)
        self.assertEquals(len(video_meta.thumbnail_ids), 0)

    @tornado.testing.gen_test
    def test_extracted_default_thumbnail_fail(self):
        neondata.BrightcoveApiRequest('job1', self.api_key, 'vid1',
                                      'some fun video',
                                      'http://video.mp4', None, None, 'pubid',
                                      'http://callback.com', 'int1',
                                      None).save()
        self.vprocessor.extracted_default_thumbnail = \
          'http://extracted_default.jpg'
        self.im_download_mock.side_effect = [IOError('Not an image')]

        yield self.vprocessor.finalize_response()

        # The video should still be successful and we don't have a default
        video_meta = neondata.VideoMetadata.get(self.video_id)
        self.assertTrue(video_meta.serving_enabled)
        self.assertEquals(len(video_meta.thumbnail_ids), 3)

        api_request = neondata.NeonApiRequest.get('job1', self.api_key)
        self.assertEquals(api_request.state, neondata.RequestState.FINISHED)

    @patch('video_processor.client.neondata.ThumbnailMetadata.modify_many')
    @tornado.testing.gen_test
    def test_db_connection_error_thumb(self, modify_mock):
        modify_mock = self._callback_wrap_mock(modify_mock)
        modify_mock.side_effect = [
            psycopg2.Error("Connection Error"),
            {}
            ]

        with self.assertLogExists(logging.ERROR,
                                  'Error writing thumbnail data'):
            with self.assertRaises(video_processor.client.DBError):
                yield self.vprocessor.finalize_response()

        self.api_request.state = neondata.RequestState.PROCESSING
        self.api_request.save()

        with self.assertLogExists(logging.ERROR,
                                  'Error writing thumbnail data'):
            with self.assertRaises(video_processor.client.DBError):
                yield self.vprocessor.finalize_response()

    @patch('video_processor.client.neondata.VideoMetadata.modify')
    @tornado.testing.gen_test
    def test_db_connection_error_video(self, modify_mock):
        modify_mock = self._callback_wrap_mock(modify_mock)
        modify_mock.side_effect = [
            psycopg2.Error("Connection Error"),
            False
            ]

        with self.assertLogExists(logging.ERROR,
                                  'Error writing video data'):
            with self.assertRaises(video_processor.client.DBError):
                yield self.vprocessor.finalize_response()

        self.api_request.state = neondata.RequestState.PROCESSING
        self.api_request.save()

        with self.assertLogExists(logging.ERROR,
                                  'Error writing video data'):
            with self.assertRaises(video_processor.client.DBError):
                yield self.vprocessor.finalize_response()

    @tornado.testing.gen_test
    def test_frame_already_in_dict(self):
        # Add the video and the default thumb to the database
        self.vprocessor.video_metadata.save()
        rand_thumb = self.vprocessor.thumbnails[-1]
        rand_thumb[0].urls = ['random_frame.jpg']
        self.vprocessor.video_metadata.add_thumbnail(
            rand_thumb[0], rand_thumb[1],
            save_objects=True)

        # Make sure that the db is updated before we run the finialization
        self.assertEquals(self.vprocessor.video_metadata,
                          neondata.VideoMetadata.get(self.video_id))
        self.assertEquals(len(self.vprocessor.video_metadata.thumbnail_ids), 1)
        self.assertEquals(rand_thumb[0], neondata.ThumbnailMetadata.get(
            self.vprocessor.video_metadata.thumbnail_ids[0]))
        self.assertIsNotNone(rand_thumb[0].key)

        # Reset the thumb we know about
        self.vprocessor.thumbnails[-1][0].urls = []
        
        yield self.vprocessor.finalize_response()

        # Check that the thumbnail was updated
        db_thumb = neondata.ThumbnailMetadata.get(rand_thumb[0].key)
        self.assertIn('random_frame.jpg', db_thumb.urls)
        self.assertEquals(len(db_thumb.urls), 2)

    @patch('video_processor.client.neondata.NeonApiRequest.modify')
    @tornado.testing.gen_test
    def test_api_request_update_fail(self, api_request_mock):
        api_request_mock = self._future_wrap_mock(api_request_mock,
                                                  require_async_kw=True)
        api_request_mock.side_effect = [
            # Connection error on setting finalizing state
            psycopg2.Error("Connection Error"), 
            # Api request missing on setting finalizing state
            None,
            #  Connection error on setting finished state
            self.api_request,
            psycopg2.Error("Connection Error"),
            # Api request missing on setting finished state
            self.api_request,
            None,
        ]

        with self.assertLogExists(logging.ERROR,
                                  'Error writing request state'):
            with self.assertRaises(video_processor.client.DBError):
                yield self.vprocessor.finalize_response()

        with self.assertLogExists(logging.WARNING,
                                  'Job .* was deleted'):
            yield self.vprocessor.finalize_response()
        
        with self.assertLogExists(logging.ERROR,
                                  'Error writing request state'):
            with self.assertRaises(video_processor.client.DBError):
                yield self.vprocessor.finalize_response()

        with self.assertLogExists(logging.ERROR,
                                  'Api Request finished failed'):
            with self.assertRaises(video_processor.client.DBError):
                yield self.vprocessor.finalize_response()

    @tornado.testing.gen_test(timeout=10.0)
    def test_somebody_else_processed(self):

        # Try when somebody else was sucessful
        for state in [neondata.RequestState.FINISHED,
                      neondata.RequestState.SERVING,
                      neondata.RequestState.ACTIVE]:
            
            self.api_request.state = state
            self.api_request.save()
            with self.assertRaises(video_processor.client.OtherWorkerCompleted):
                yield self.vprocessor.finalize_response()
            self.assertEquals(
                neondata.NeonApiRequest.get('job1', self.api_key).state,
                state)

        # Try when the current run should continue
        for state in [neondata.RequestState.SUBMIT,
                      neondata.RequestState.REQUEUED,
                      neondata.RequestState.REPROCESS,
                      neondata.RequestState.FAILED,
                      neondata.RequestState.INT_ERROR]:
            self.api_request.state = state
            self.api_request.save()
            yield self.vprocessor.finalize_response()
            self.assertEquals(
                neondata.NeonApiRequest.get('job1', self.api_key).state,
                neondata.RequestState.FINISHED)

    @tornado.testing.gen_test
    def test_get_template_args_base(self):
        self.vprocessor.video_metadata.save()
        video_data = yield neondata.VideoMetadata.get(self.video_id, async=True)
        yield neondata.ThumbnailMetadata(
            'testing_vtid_one',
            urls=['second_best'], 
            model_score=0.4).save(async=True) 
        yield neondata.ThumbnailMetadata(
            'testing_vtid_two',
            urls=['best'], 
            model_score=0.5).save(async=True) 
        yield neondata.ThumbnailMetadata(
            'testing_vtid_three',
            model_score=0.3,
            urls=['third_best']).save(async=True) 
        yield neondata.ThumbnailMetadata(
            'testing_vtid_four',
            urls=['fourth_best']).save(async=True) 
        yield neondata.ThumbnailMetadata(
            'testing_vtid_five',
            urls=['default'], 
            model_score=0.3, 
            ttype=neondata.ThumbnailType.DEFAULT).save(async=True) 

        video_data.thumbnail_ids = ['testing_vtid_one','testing_vtid_two',
            'testing_vtid_three','testing_vtid_four','testing_vtid_five']
 
        yield video_data.save(async=True) 
        params = yield self.vprocessor._get_email_params(video_data)
        tas = params['template_args']
        self.assertEquals(tas['top_thumbnail'], 'best')  
        self.assertEquals(tas['thumbnail_one'], 'second_best')  
        self.assertEquals(tas['thumbnail_two'], 'third_best')  
        self.assertEquals(tas['thumbnail_three'], 'fourth_best')  
        self.assertEquals(tas['lift'], '67%') 
 
    @tornado.testing.gen_test
    def test_get_template_args_no_tn_exception(self):
        self.vprocessor.video_metadata.save()
        video_data = yield neondata.VideoMetadata.get(
            self.video_id, 
            async=True)
        with self.assertRaises(Exception): 
            tas = yield self.vprocessor._get_email_params(video_data)

    @tornado.testing.gen_test
    def test_get_template_args_no_dtn_exception(self):
        self.vprocessor.video_metadata.save()
        video_data = yield neondata.VideoMetadata.get(self.video_id, async=True)
        yield neondata.ThumbnailMetadata(
            'testing_vtid_one',
            urls=['second_best'], 
            model_score=0.4).save(async=True) 
        yield neondata.ThumbnailMetadata(
            'testing_vtid_two',
            urls=['best'], 
            model_score=0.5).save(async=True) 
        yield neondata.ThumbnailMetadata(
            'testing_vtid_three',
            model_score=0.3,
            urls=['third_best']).save(async=True) 
        yield neondata.ThumbnailMetadata(
            'testing_vtid_four',
            urls=['fourth_best']).save(async=True) 
        with self.assertRaises(Exception): 
            tas = yield self.vprocessor._get_email_params(video_data)

class TestFinalizeClipResponse(TestFinalizeResponse):
    def setUp(self):
        super(TestFinalizeClipResponse, self).setUp()

        # Mock out the clip download
        dl_error = utils.video_download.VideoDownloadError
        self.video_download_patcher = patch(
            'video_processor.client.neondata.utils.video_download')
        self.video_download_mod_mock = self.video_download_patcher.start()
        self.video_download_mock = self._future_wrap_mock(
            self.video_download_mod_mock.VideoDownloader().download_video_file)
        self.video_download_mod_mock.VideoDownloadError = dl_error

        # Mock out the opencv video capture object
        self.cv2_patcher = patch('video_processor.client.cv2.VideoCapture')
        self.cv2_cap_mock = self.cv2_patcher.start()
        self.cv2_cap_mock.return_value = test_utils.opencv.VideoCaptureMock(
            h=480, w=640, fps=30.0, frame_count=300)

        # Mock out the video upload
        self.video_upload_patcher = patch(
            'cmsdb.cdnhosting.CDNHosting.upload_video')
        self.video_upload_mock = self._future_wrap_mock(
            self.video_upload_patcher.start())
        self.video_upload_mock.side_effect = \
          lambda v, clip, *args: [('%s.mp4' % clip,
                                   640, 480, 'mp4', 'h264')]

        # populate some data
        self.video_id = '%s_vid1' % self.api_key
        self.api_request = neondata.NeonApiRequest(
            'job1', self.api_key,
            'vid1',
            'some fun video',
            'http://video.mp4',
            http_callback='http://callback.com',
            result_type=neondata.ResultType.CLIPS,
            default_clip='http://default_clip.mp4',
            n_clips=2,
            callback_email='test@invalid.xxx')
        self.api_request.state = neondata.RequestState.PROCESSING
        self.api_request.save()

        # Setup the processor object
        job = self.api_request.__dict__
        self.vprocessor = video_processor.client.ClipProcessor(
            job,
            self.model_mock,
            'test_version',
            multiprocessing.BoundedSemaphore(1),
            MagicMock(),
            MagicMock())
        self.vprocessor.mov = test_utils.opencv.VideoCaptureMock(
            h=480, w=640, frame_count=2997)
        self.vprocessor.video_metadata.duration = 100.0
        self.vprocessor.video_metadata.frame_size = (640, 480)

        self.vprocessor.clips = [
            neondata.Clip(video_id=self.video_id,
                          ttype=neondata.ClipType.NEON,
                          rank=0,
                          start_frame=15,
                          end_frame=30,
                          score=0.63,
                          model_version='test_version'),
            neondata.Clip(video_id=self.video_id,
                          ttype=neondata.ClipType.NEON,
                          rank=1,
                          start_frame=115,
                          end_frame=210,
                          score=0.55,
                          model_version='test_version')]

    def tearDown(self):
        self.cv2_patcher.stop()
        self.video_download_patcher.stop()
        self.video_upload_patcher.stop()
        super(TestFinalizeClipResponse, self).tearDown()

    @tornado.testing.gen_test
    def test_default_process(self):
        yield self.vprocessor.finalize_response()

        self.assertTrue(self.video_download_mock.called)

        # Make sure that the api request is updated
        api_request = neondata.NeonApiRequest.get('job1', self.api_key)

        self.assertEquals(api_request.state, neondata.RequestState.FINISHED)
        self.assertEquals(api_request.callback_state,
                          neondata.CallbackState.PROCESSED_SENT)

        # Check the video metadata in the database
        video_data = neondata.VideoMetadata.get(self.video_id)
        self.assertEquals(len(video_data.thumbnail_ids), 0)
        self.assertEquals(len(video_data.non_job_thumb_ids), 0)
        self.assertEquals(len(video_data.non_job_clip_ids), 1)
        self.assertAlmostEquals(video_data.duration, 100.0)
        self.assertEquals(video_data.frame_size, [640, 480])
        self.assertEquals(video_data.url, 'http://video.mp4')
        self.assertEquals(video_data.integration_id, '0')
        self.assertEquals(video_data.model_version, 'test_version')
        self.assertFalse(video_data.serving_enabled)
        self.assertIsNone(video_data.serving_url) # serving_url not saved here

        # Check the job result list
        self.assertEquals(len(video_data.job_results), 1)
        job_result = video_data.job_results[0]
        self.assertIsNone(job_result.gender)
        self.assertIsNone(job_result.age)
        self.assertEquals(job_result.model_version, 'test_version')
        self.assertEquals(len(job_result.clip_ids), 2)
        self.assertEquals(job_result.thumbnail_ids, [])
        self.assertEquals(job_result.bad_thumbnail_ids, [])

        # Check the default clip
        default_clip = neondata.Clip.get(video_data.non_job_clip_ids[0])
        self.assertEquals(default_clip.type, neondata.ClipType.DEFAULT)
        self.assertEquals(default_clip.video_id, self.video_id)
        self.assertIn('http://default_clip.mp4', default_clip.urls)
        self.assertTrue(default_clip.enabled)
        self.assertEquals(default_clip.rank, 0)
        self.assertIsNotNone(default_clip.thumbnail_id)
        self.assertItemsEqual(default_clip.urls, 
                              ['%s.mp4' % default_clip.get_id(),
                               'http://default_clip.mp4'])

        # Check the clip information
        clips = neondata.Clip.get_many(job_result.clip_ids)
        self.assertEquals(clips[0].type, neondata.ClipType.NEON)
        self.assertEquals(clips[0].video_id, self.video_id)
        self.assertEquals(clips[0].rank, 0)
        self.assertEquals(clips[0].start_frame, 15)
        self.assertEquals(clips[0].end_frame, 30)
        self.assertAlmostEqual(clips[0].score, 0.63)
        self.assertEquals(clips[0].model_version, 'test_version')
        self.assertEquals(len(clips[0].urls), 1)
        self.assertTrue(clips[0].enabled)
        self.assertIsNotNone(clips[0].thumbnail_id)
        self.assertEquals(clips[0].urls, ['%s.mp4' % clips[0].get_id()])
        self.assertEquals(clips[1].type, neondata.ClipType.NEON)
        self.assertEquals(clips[1].video_id, self.video_id)
        self.assertEquals(clips[1].rank, 1)
        self.assertEquals(clips[1].start_frame, 115)
        self.assertEquals(clips[1].end_frame, 210)
        self.assertAlmostEqual(clips[1].score, 0.55)
        self.assertEquals(clips[1].model_version, 'test_version')
        self.assertEquals(len(clips[1].urls), 1)
        self.assertTrue(clips[1].enabled)
        self.assertIsNotNone(clips[1].thumbnail_id)
        self.assertEquals(clips[1].urls, ['%s.mp4' % clips[1].get_id()])
        self.assertNotEquals(clips[0].thumbnail_id,
                             clips[1].thumbnail_id)

        # Check a thumbnail that's for the clip
        clip_thumb = neondata.ThumbnailMetadata.get(clips[0].thumbnail_id)
        self.assertEquals(clip_thumb.type, neondata.ThumbnailType.CLIP)
        self.assertEquals(clip_thumb.video_id, self.video_id)
        self.assertTrue(clip_thumb.enabled)
        self.assertIsNotNone(clip_thumb.phash)

        # Check that the clips and thumbs are all taged
        tag = neondata.Tag.get(video_data.tag_id)
        self.assertIsNotNone(tag)
        self.assertEquals(tag.tag_type, neondata.TagType.VIDEO)
        self.assertEquals(tag.name, 'some fun video')
        self.assertEquals(tag.video_id, self.video_id)
        self.assertEquals(tag.account_id, self.api_key)
        tag_thumb_ids = neondata.TagThumbnail.get(tag_id=tag.get_id())
        # The clip thumbnails are not tagged to the video
        self.assertItemsEqual(tag_thumb_ids, [])
        tag_clip_ids = neondata.TagClip.get(tag_id=tag.get_id())
        self.assertItemsEqual(tag_clip_ids,
                              [x.get_id() for x in clips+[default_clip]])

        # Check that the clips were uploaded, both a primary and a rendition
        upload_args = [x[0][1:] for x in self.video_upload_mock.call_args_list]
        self.assertItemsEqual(upload_args, [
            (default_clip.get_id(), None, None),
            (default_clip.get_id(),None,None,'%s.mp4' % default_clip.get_id()),
            (clips[0].get_id(), 15, 30),
            (clips[0].get_id(), 15, 30, '%s.mp4' % clips[0].get_id()),
            (clips[1].get_id(), 115, 210),
            (clips[1].get_id(), 115, 210, '%s.mp4' % clips[1].get_id())])
                              

        # Check the VideoRenditions for the clips
        default_renditions = neondata.VideoRendition.search_for_objects(
            clip_id=default_clip.get_id())
        self.assertEquals(len(default_renditions), 2)
        self.assertEquals(default_renditions[0].url,
                          '%s.mp4' % default_clip.get_id())
        self.assertEquals(default_renditions[0].width, 640)
        self.assertEquals(default_renditions[0].height, 480)
        self.assertEquals(default_renditions[0].codec, 'h264')
        self.assertEquals(default_renditions[0].container, 'mp4')
        self.assertAlmostEqual(default_renditions[0].duration, 10.0)
        self.assertEquals(default_renditions[0].clip_id, default_clip.get_id())

        clip_renditions = neondata.VideoRendition.search_for_objects(
            clip_id=clips[0].get_id())
        self.assertEquals(len(clip_renditions), 2)
        self.assertEquals(clip_renditions[0].url,
                          '%s.mp4' % clips[0].get_id())
        self.assertEquals(clip_renditions[0].width, 640)
        self.assertEquals(clip_renditions[0].height, 480)
        self.assertEquals(clip_renditions[0].codec, 'h264')
        self.assertEquals(clip_renditions[0].container, 'mp4')
        self.assertAlmostEqual(clip_renditions[0].duration, 0.5, 2)
        self.assertEquals(clip_renditions[0].clip_id, clips[0].get_id())

        clip_renditions = neondata.VideoRendition.search_for_objects(
            clip_id=clips[1].get_id())
        self.assertEquals(len(clip_renditions), 2)

        # Check the callback
        self.assertDictContainsSubset({
            'job_id' : 'job1',
            'video_id' : 'vid1',
            'error' : None,
            'thumbnails' : [],
            'framenos' : []},
            api_request.response)
        self.assertItemsEqual(api_request.response['clip_ids'],
                              [x.get_id() for x in clips])

    @tornado.testing.gen_test
    def test_reprocess_new_model_already_thumbs(self):

        # The situation where a job for thumbs on an old model was
        # already run. In this case, leave it also and a new job
        # result should be generated.
        thumbs = [
            neondata.ThumbnailMetadata(
                '%s_thumb1' % self.video_id,
                self.video_id,
                model_score=3.0,
                ttype=neondata.ThumbnailType.NEON,
                model_version='model1',
                frameno=167,
                rank=0)]
        neondata.ThumbnailMetadata.save_all(thumbs)
        video_meta = neondata.VideoMetadata(
            self.video_id,
            tids = [x.key for x in thumbs],
            non_job_thumb_ids=[],
            job_results=[neondata.VideoJobThumbnailList(
                thumbnail_ids=[thumbs[0].key],
                model_version='test_version')],
            duration=97.0,
            model_version='test_version')
        video_meta.serving_url = 'my_serving_url.jpg'
        video_meta.save()

        # Write the request to the db
        api_request = neondata.NeonApiRequest(
            'job1', self.api_key, 'vid1',
            'some fun video',
            'http://video.mp4',
            http_callback='http://callback.com',
            result_type=neondata.ResultType.CLIPS)
        api_request.state = neondata.RequestState.PROCESSING
        api_request.save()
        self.vprocessor.reprocess = True
        self.vprocessor.model_version = 'new_model'
        self.vprocessor.video_metadata.model_version = 'new_model'
        yield self.vprocessor.finalize_response()

        video_data = neondata.VideoMetadata.get(self.video_id)
        self.assertEquals(video_data.model_version, 'new_model')
        self.assertEquals(video_data.thumbnail_ids, [thumbs[0].key])

        # There should be two job results now
        job_results = video_data.job_results
        self.assertEquals(len(job_results), 2)
        self.assertEquals(job_results[0].thumbnail_ids, [thumbs[0].key])
        self.assertEquals(job_results[0].clip_ids, [])
        self.assertEquals(job_results[0].model_version, 'test_version')
        self.assertEquals(job_results[1].thumbnail_ids, [])
        self.assertEquals(len(job_results[1].clip_ids), 2)
        self.assertEquals(job_results[1].model_version, 'new_model')

    @tornado.testing.gen_test
    def test_reprocess_new_model_already_thumbs_and_clips(self):

        # The situation where a job for thumbs on an old model was
        # already run. In this case, leave it also and a new job
        # result should be generated.
        thumbs = [
            neondata.ThumbnailMetadata(
                '%s_thumb1' % self.video_id,
                self.video_id,
                model_score=3.0,
                ttype=neondata.ThumbnailType.NEON,
                model_version='model1',
                frameno=167,
                rank=0)]
        neondata.ThumbnailMetadata.save_all(thumbs)
        video_meta = neondata.VideoMetadata(
            self.video_id,
            tids = [x.key for x in thumbs],
            non_job_thumb_ids=[],
            job_results=[neondata.VideoJobThumbnailList(
                thumbnail_ids=[thumbs[0].key],
                clip_ids=['old_clip'],
                model_version='test_version')],
            duration=97.0,
            model_version='test_version')
        video_meta.serving_url = 'my_serving_url.jpg'
        video_meta.save()

        # Write the request to the db
        api_request = neondata.NeonApiRequest(
            'job1', self.api_key, 'vid1',
            'some fun video',
            'http://video.mp4',
            http_callback='http://callback.com',
            result_type=neondata.ResultType.CLIPS)
        api_request.state = neondata.RequestState.PROCESSING
        api_request.save()
        self.vprocessor.reprocess = True
        self.vprocessor.model_version = 'new_model'
        self.vprocessor.video_metadata.model_version = 'new_model'
        yield self.vprocessor.finalize_response()

        video_data = neondata.VideoMetadata.get(self.video_id)
        self.assertEquals(video_data.model_version, 'new_model')
        self.assertEquals(video_data.thumbnail_ids, [thumbs[0].key])

        # There should be two job results now
        job_results = video_data.job_results
        self.assertEquals(len(job_results), 2)
        self.assertEquals(job_results[0].thumbnail_ids, [thumbs[0].key])
        # Old clip should be removed so that there is only one for
        # this demographic
        self.assertEquals(job_results[0].clip_ids, [])
        self.assertEquals(job_results[0].model_version, 'test_version')
        self.assertEquals(job_results[1].thumbnail_ids, [])
        self.assertEquals(len(job_results[1].clip_ids), 2)
        self.assertEquals(job_results[1].model_version, 'new_model')

    @tornado.testing.gen_test
    def test_reprocess_same_model_already_thumbs(self):

        # The situation where a job for thumbs was already run, so
        # just add the clips to it
        thumbs = [
            neondata.ThumbnailMetadata(
                '%s_thumb1' % self.video_id,
                self.video_id,
                model_score=3.0,
                ttype=neondata.ThumbnailType.NEON,
                model_version='model1',
                frameno=167,
                rank=0)]
        neondata.ThumbnailMetadata.save_all(thumbs)
        video_meta = neondata.VideoMetadata(
            self.video_id,
            tids = [x.key for x in thumbs],
            non_job_thumb_ids=[],
            job_results=[neondata.VideoJobThumbnailList(
                thumbnail_ids=[thumbs[0].key],
                model_version='test_version')],
            duration=97.0,
            model_version='test_version')
        video_meta.serving_url = 'my_serving_url.jpg'
        video_meta.save()

        # Write the request to the db
        api_request = neondata.NeonApiRequest(
            'job1', self.api_key, 'vid1',
            'some fun video',
            'http://video.mp4',
            http_callback='http://callback.com',
            result_type=neondata.ResultType.CLIPS)
        api_request.state = neondata.RequestState.PROCESSING
        api_request.save()
        self.vprocessor.reprocess = True
        self.vprocessor.model_version = 'test_version'
        self.vprocessor.video_metadata.model_version = 'test_version'
        yield self.vprocessor.finalize_response()

        video_data = neondata.VideoMetadata.get(self.video_id)
        self.assertEquals(video_data.model_version, 'test_version')
        self.assertEquals(video_data.thumbnail_ids, [thumbs[0].key])

        # There should be a single job result
        job_results = video_data.job_results
        self.assertEquals(len(job_results), 1)
        self.assertEquals(job_results[0].thumbnail_ids, [thumbs[0].key])
        self.assertEquals(len(job_results[0].clip_ids), 2)
        self.assertEquals(job_results[0].model_version, 'test_version')
        
    @tornado.testing.gen_test
    def test_reprocess_overwrite_clips(self):

        # The situation where a job for thumbs on an old model was
        # already run. In this case, leave it also and a new job
        # result should be generated.
        thumbs = [
            neondata.ThumbnailMetadata(
                '%s_thumb1' % self.video_id,
                self.video_id,
                model_score=3.0,
                ttype=neondata.ThumbnailType.NEON,
                model_version='model1',
                frameno=167,
                rank=0)]
        neondata.ThumbnailMetadata.save_all(thumbs)
        video_meta = neondata.VideoMetadata(
            self.video_id,
            tids = [x.key for x in thumbs],
            non_job_thumb_ids=[],
            job_results=[neondata.VideoJobThumbnailList(
                thumbnail_ids=[thumbs[0].key],
                model_version='test_version',
                clip_ids=['oldclip'])],
            duration=97.0,
            model_version='test_version')
        video_meta.serving_url = 'my_serving_url.jpg'
        video_meta.save()

        # Write the request to the db
        api_request = neondata.NeonApiRequest(
            'job1', self.api_key, 'vid1',
            'some fun video',
            'http://video.mp4',
            http_callback='http://callback.com',
            result_type=neondata.ResultType.CLIPS)
        api_request.state = neondata.RequestState.PROCESSING
        api_request.save()
        self.vprocessor.reprocess = True
        self.vprocessor.model_version = 'test_version'
        self.vprocessor.video_metadata.model_version = 'test_version'
        yield self.vprocessor.finalize_response()

        video_data = neondata.VideoMetadata.get(self.video_id)
        self.assertEquals(video_data.model_version, 'test_version')
        self.assertEquals(video_data.thumbnail_ids, [thumbs[0].key])

        # The single job result should be updated
        job_results = video_data.job_results
        self.assertEquals(len(job_results), 1)
        self.assertEquals(job_results[0].thumbnail_ids, [thumbs[0].key])
        self.assertNotEquals(job_results[0].clip_ids, ['oldclip'])
        self.assertEquals(len(job_results[0].clip_ids), 2)
        self.assertEquals(job_results[0].model_version, 'test_version')

    @tornado.testing.gen_test
    def test_default_clip_download_error(self):
        self.video_download_mock.side_effect = [
            utils.video_download.VideoDownloadError('Where did the video go?')
            ]

        with self.assertRaises(video_processor.client.DefaultClipError):
            yield self.vprocessor.finalize_response()

        # Make sure the extracted clips are there and tagged
        video_data = neondata.VideoMetadata.get(self.video_id)
        self.assertEquals(len(video_data.job_results), 1)
        job_result = video_data.job_results[0]
        self.assertEquals(len(job_result.clip_ids), 2)
        clips = neondata.Clip.get_many(job_result.clip_ids)
        self.assertEquals(clips[0].type, neondata.ClipType.NEON)
        self.assertEquals(clips[0].rank, 0)
        self.assertEquals(clips[1].type, neondata.ClipType.NEON)
        self.assertEquals(clips[1].rank, 1)
        tag_clip_ids = neondata.TagClip.get(tag_id=video_data.tag_id)
        self.assertItemsEqual(tag_clip_ids,
                              [x.get_id() for x in clips])

class SmokeTest(test_utils.neontest.AsyncTestCase):
    '''Smoke test for the video processing client'''
    def setUp(self):
        super(SmokeTest, self).setUp()
        statemon.state._reset_values()

        random.seed(984695198)

        # Populate some data
        na = neondata.NeonUserAccount('acct1')
        self.api_key = na.neon_api_key
        na.save()
        neondata.NeonPlatform.modify(self.api_key, '0', 
                                     lambda x: x, create_missing=True)

        cdn = neondata.CDNHostingMetadataList(
            neondata.CDNHostingMetadataList.create_key(self.api_key, '0'),
            [neondata.NeonCDNHostingMetadata(rendition_sizes=[(160,90)])])
        cdn.save()

        self.api_request = neondata.OoyalaApiRequest(
            'job1', self.api_key,
            'int1', 'vid1',
            'some fun video',
            's3://my-videos/test.mp4', None, None,
            'http://callback.com',
            'http://default_thumb.jpg')
        self.api_request.save()

        self.tag = neondata.Tag(
            None,
            account_id=na.get_id(),
            name='Good Images')
        self.tag.save()

        self.video_id = '%s_vid1' % self.api_key
        self.video = neondata.VideoMetadata(
            self.video_id,
            request_id=self.api_request.job_id,
            tag_id=self.tag.get_id())
        self.video.save()

        # Mock out s3
        self.s3conn = boto_mock.MockConnection()
        self.s3_patcher = patch('cmsdb.cdnhosting.S3Connection')
        self.mock_conn = self.s3_patcher.start()
        self.mock_conn.return_value = self.s3conn
        self.s3conn.create_bucket('host-thumbnails')
        self.s3conn.create_bucket('n3.neon-images.com')

        # Mock the video queue
        self.job_queue_patcher = patch(
            'video_processor.video_processing_queue.' \
            'VideoProcessingQueue')
        self.job_queue_mock = self.job_queue_patcher.start()()

        self.job_queue_mock.get_duration.return_value = 600.0

        self.job_delete_mock = self._future_wrap_mock(
            self.job_queue_mock.delete_message)
        self.job_delete_mock.return_value = True

        self.job_read_mock = self._future_wrap_mock(
            self.job_queue_mock.read_message)
        self.job_message = Message()
        self.job_read_mock.side_effect = [self.job_message, None]

        self.job_hide_mock = self._future_wrap_mock(
            self.job_queue_mock.hide_message)

        # Mock out the video download
        self.client_s3_patcher = patch(
            'video_processor.client.utils.video_download.S3Connection')
        self.mock_conn2 = self.client_s3_patcher.start()
        self.mock_conn2.return_value = self.s3conn
        self.test_video_file = os.path.join(
            os.path.dirname(__file__),
            "test.mp4")
        self.vid_bucket = self.s3conn.create_bucket('my-videos')
        vid_key = self.vid_bucket.new_key('test.mp4')
        vid_key.set_contents_from_file(open(self.test_video_file, 'rb'))
        utf8key = 'L\xc3\xb6rick_video.mp4'.decode('utf-8')
        vid_key = self.vid_bucket.new_key(utf8key)
        vid_key.set_contents_from_file(open(self.test_video_file, 'rb'))

        # Mock out http requests.
        self.http_mocker = patch(
            'video_processor.client.utils.http.send_request')
        self.http_mock = self._future_wrap_mock(self.http_mocker.start(),
                                                require_async_kw=True)
        self.callback_mock = MagicMock()
        self.callback_mock.side_effect = lambda x: HTTPResponse(x, 200)
        self.job_queue = multiprocessing.Queue() # Queue of job param dics
        def _http_response(request, **kw):
            if request.url.endswith('dequeue'):
                if not self.job_queue.empty():
                    body = json.dumps(self.job_queue.get())
                else:
                    body = '{}'
                return HTTPResponse(request, 200, buffer=StringIO(body))
            elif request.url == 'http://callback.com':
                return self.callback_mock(request)
            else:
                return HTTPResponse(request, 200)

        self.http_mock.side_effect = _http_response

        # Mock out cloudinary
        self.cloudinary_patcher = patch('cmsdb.cdnhosting.CloudinaryHosting')
        self.cloudinary_mock = self.cloudinary_patcher.start()
        future = Future()
        future.set_result(None)
        self.cloudinary_mock().upload.side_effect = [future]

        # Mock out the model
        self.model_patcher = patch(
            'video_processor.client.model.generate_model')
        self.model_file = os.path.join(os.path.dirname(__file__), "model.pkl")
        self.model_version = "test"
        self.model = MagicMock()
        load_model_mock = self.model_patcher.start()
        load_model_mock.return_value = self.model
        self.model.choose_thumbnails.return_value = \
          _get_good_model_return_value(), _get_good_model_return_value_low_score()
        self.predictor_patcher = patch(
            'video_processor.client.model.predictor.DeepnetPredictor')
        self.model.predictor = self.predictor_patcher.start()()
        self.predict_mock = self._future_wrap_mock(
            self.model.predictor.predict, require_async_kw=True)
        self.predict_mock.return_value = (99, None, 'model1')
        self.model.find_clips.side_effect = [[
            model.VideoClip(45, 66, 0.53)]]

        # Mock out the image download
        self.im_download_mocker = patch(
            'cvutils.imageutils.PILImageUtils.download_image')
        self.im_download_mock = self._future_wrap_mock(
            self.im_download_mocker.start(),
            require_async_kw=True)
        self.random_image = imageutils.PILImageUtils.create_random_image(480, 640)
        self.im_download_mock.return_value = self.random_image

        # Mock out the video upload
        self.video_upload_patcher = patch(
            'cmsdb.cdnhosting.CDNHosting.upload_video')
        self.video_upload_mock = self._future_wrap_mock(
            self.video_upload_patcher.start())
        self.video_upload_mock.side_effect = \
          lambda v, clip, *args: [('%s.mp4' % clip,
                                   640, 480, 'mp4', 'h264')]

        # Mock out the aquila lookup
        self.aquila_conn_patcher = patch(
            'video_processor.client.utils.autoscale')
        self.aquila_conn_patcher.start()

        # create the client object
        self.video_client = VideoClient(
            'some/dir/my_model',
            multiprocessing.BoundedSemaphore(1))

    def tearDown(self):
        self.video_upload_patcher.stop()
        self.aquila_conn_patcher.stop()
        self.s3_patcher.stop()
        self.client_s3_patcher.stop()
        self.http_mocker.stop()
        self.im_download_mocker.stop()
        self.cloudinary_patcher.stop()
        self.model_patcher.stop() 
        self.job_queue_patcher.stop()
        self.predictor_patcher.stop()
        self.postgresql.clear_all_tables()
        super(SmokeTest, self).tearDown()

    @classmethod
    def setUpClass(cls):
        dump_file = '%s/cmsdb/migrations/cmsdb.sql' % (__base_path__)
        cls.postgresql = test_utils.postgresql.Postgresql(dump_file=dump_file)

    @classmethod
    def tearDownClass(cls):
        cls.postgresql.stop()

    @tornado.gen.coroutine
    def _run_job(self, job):
        '''Runs the job'''
        self.job_message.set_body(json.dumps(job))
        # TODO look for a more permanent solution, possibly in smartcrop
        # from https://github.com/Itseez/opencv/issues/5150, set threads to 0 
        # in our main thread, otherwise fork screws things up. 
        cmsdb.cdnhosting.smartcrop.cv2.setNumThreads(0)
        with options._set_bounded('video_processor.client.dequeue_period', 0.01):
            self.video_client.start()

            try:
                # Wait for the job results to show up in the database. We
                # can't check the mocks because it is a separate process
                # and the mocks just get copied. That's why this is a
                # smoke test.
                start_time = time.time()
                while (neondata.NeonApiRequest.get(job['job_id'],
                                                   job['api_key']).state in 
                       [neondata.RequestState.SUBMIT,
                        neondata.RequestState.PROCESSING,
                        neondata.RequestState.REPROCESS]):
                    # See if we timeout
                    self.assertLess(time.time() - start_time, 10.0,
                                    'Timed out while running the smoke test')

                    time.sleep(0.1)

            finally:
                # Clean up the job process
                self.video_client.stop()
                self.video_client.join(10.0)
                if self.video_client.is_alive():
                    # SIGKILL it
                    utils.ps.send_signal_and_wait(signal.SIGKILL,
                                                  [self.video_client.pid])
                    self.fail('The subprocess did not die cleanly')

    @tornado.testing.gen_test(timeout=10)
    def test_smoke_test(self):
        utf8key = 'L\xc3\xb6rick_video.mp4'.decode('utf-8')

        self._run_job({
            'api_key': self.api_key,
            'video_id' : 'vid1',
            'job_id' : 'job1',
            'video_title': 'some fun video',
            'callback_url': 'http://callback.com',
            'video_url' : 's3://my-videos/%s' % utf8key
            })

        # Check the api request in the database
        api_request = neondata.NeonApiRequest.get('job1', self.api_key)
        self.assertEqual(
            api_request.state,
            neondata.RequestState.FINISHED)

        # Check the video data
        video_meta = neondata.VideoMetadata.get(self.video_id)
        self.assertGreater(len(video_meta.thumbnail_ids), 0)
        self.assertEquals(video_meta.model_version, 'my_model')

        # Check the thumbnail data
        thumbs = neondata.ThumbnailMetadata.get_many(
            video_meta.thumbnail_ids)
        self.assertNotIn(None, thumbs)
        self.assertGreater(
            len([x for x in thumbs if
                 x.type == neondata.ThumbnailType.NEON]), 0)
        self.assertEquals(
            len([x for x in thumbs if
                 x.type == neondata.ThumbnailType.OOYALA]), 1)
        self.assertEquals(
            len([x for x in thumbs if
                 x.type == neondata.ThumbnailType.RANDOM]), 1)
        self.assertEquals(
            len([x for x in thumbs if
                 x.type == neondata.ThumbnailType.CENTERFRAME]), 1)

        # Validate each thumb is tagged.
        _ids = set(
            chain(*[j.thumbnail_ids + j.bad_thumbnail_ids
                for j in video_meta.job_results]))
        all_thumb_ids = _ids.union(video_meta.non_job_thumb_ids)
        tagged_thumb_ids = set(
            neondata.TagThumbnail.get(tag_id=video_meta.tag_id))
        self.assertEqual(all_thumb_ids, tagged_thumb_ids)

    @tornado.testing.gen_test
    def test_reprocessing_smoke(self):
        self.api_request.state = neondata.RequestState.REPROCESS
        self.api_request.save()

        # Add the results from the previous run to the database
        thumbs = [
            neondata.ThumbnailMetadata(
                '%s_thumb1' % self.video_id,
                self.video_id,
                model_score=3.0,
                ttype=neondata.ThumbnailType.NEON,
                model_version='old_model',
                frameno=167,
                rank=0),
            neondata.ThumbnailMetadata(
                '%s_thumb2' % self.video_id,
                self.video_id,
                ttype=neondata.ThumbnailType.RANDOM,
                rank=0),
            neondata.ThumbnailMetadata(
                '%s_thumb3' % self.video_id,
                self.video_id,
                ttype=neondata.ThumbnailType.OOYALA,
                rank=0)]
        neondata.ThumbnailMetadata.save_all(thumbs)
        video_meta = neondata.VideoMetadata(
            self.video_id,
            tids = [x.key for x in thumbs],
            duration=97.0,
            model_version='old_model')
        video_meta.serving_url = 'my_serving_url.jpg'
        video_meta.save()

        yield self._run_job({
            'api_key': self.api_key,
            'video_id' : 'vid1',
            'job_id' : 'job1',
            'video_title': 'some fun video',
            'callback_url': 'http://callback.com',
            'video_url' : 's3://my-videos/test.mp4'
            })

        # Check the api request in the database
        api_request = neondata.NeonApiRequest.get('job1', self.api_key)
        self.assertEquals(api_request.state,
                          neondata.RequestState.FINISHED)

        # Check the video data
        video_meta = neondata.VideoMetadata.get(self.video_id)
        self.assertGreater(len(video_meta.thumbnail_ids), 0)
        self.assertEquals(video_meta.model_version, 'my_model')
        self.assertNotIn('%s_thumb1' % self.video_id, video_meta.thumbnail_ids)
        self.assertNotIn('%s_thumb2' % self.video_id, video_meta.thumbnail_ids)
        self.assertIn('%s_thumb3' % self.video_id, video_meta.thumbnail_ids)

    @tornado.testing.gen_test
    def test_video_processing_error(self):
        self.mock_conn2.side_effect = [IOError('Oops')]

        with options._set_bounded('video_processor.client.max_fail_count', 1):
            yield self._run_job({
                'api_key': self.api_key,
                'video_id' : 'vid1',
                'job_id' : 'job1',
                'video_title': 'some fun video',
                'callback_url': 'http://callback.com',
                'video_url' : 's3://my-videos/test.mp4'
                })

        # Check the api request in the database
        api_request = neondata.NeonApiRequest.get('job1', self.api_key)
        self.assertEquals(api_request.state,
                          neondata.RequestState.CUSTOMER_ERROR)
        self.assertEquals(api_request.callback_state,
                          neondata.CallbackState.FAILED_SENT)

        # Check the state variables
        self.assertEquals(
            statemon.state.get('video_processor.client.processing_error'),
            1)
        self.assertEquals(
            statemon.state.get('video_processor.client.video_download_error'),
            1)

    @patch('video_processor.client.neondata.VideoMetadata.modify')
    @tornado.testing.gen_test
    def test_db_update_error(self, modify_mock):
        modify_mock.side_effect = [
            psycopg2.Error("Connection Error")]

        with options._set_bounded('video_processor.client.max_fail_count', 1):
            yield self._run_job({
                'api_key': self.api_key,
                'video_id': 'vid1',
                'job_id': 'job1',
                'video_title': 'some fun video',
                'callback_url': 'http://callback.com',
                'video_url': 's3://my-videos/test.mp4'})

        # Check the api request in the database
        api_request = neondata.NeonApiRequest.get('job1', self.api_key)
        self.assertEquals(api_request.state, neondata.RequestState.INT_ERROR)

        # Check the state variables
        self.assertEquals(
            statemon.state.get('video_processor.client.processing_error'),
            1)
        self.assertEquals(
            statemon.state.get('video_processor.client.save_vmdata_error'),
            1)

    @tornado.testing.gen_test
    def test_no_need_to_process(self):
        self.api_request.state = neondata.RequestState.SERVING
        self.api_request.save()

        yield self._run_job({
            'api_key': self.api_key,
            'video_id' : 'vid1',
            'job_id' : 'job1',
            'video_title': 'some fun video',
            'callback_url': 'http://callback.com',
            'video_url' : 's3://my-videos/test.mp4'
            })
        
        # Check the api request in the database
        api_request = neondata.NeonApiRequest.get('job1', self.api_key)
        self.assertEquals(api_request.state,
                          neondata.RequestState.SERVING)

    @tornado.testing.gen_test
    def test_download_default_thumb_error(self):
        # In this case, we should still allow the video serve, but
        # register it as a customer error in the database.
        self.im_download_mock.side_effect = [IOError('Cannot download')]

        with options._set_bounded('video_processor.client.max_fail_count', 1):
            yield self._run_job({
                'api_key': self.api_key,
                'video_id' : 'vid1',
                'job_id' : 'job1',
                'video_title': 'some fun video',
                'callback_url': 'http://callback.com',
                'video_url' : 's3://my-videos/test.mp4'
                })

        # Check the api request in the database
        api_request = neondata.NeonApiRequest.get('job1', self.api_key)
        self.assertEquals(api_request.state,
                          neondata.RequestState.CUSTOMER_ERROR)
        self.assertEquals(api_request.callback_state,
                          neondata.CallbackState.FAILED_SENT)
        response = api_request.response
        self.assertEquals(response['video_id'], 'vid1')
        self.assertEquals(response['job_id'], 'job1')
        self.assertRegexpMatches(response['error'],
                                 'Failed to download default')

        # Check the video data
        video_meta = neondata.VideoMetadata.get(self.video_id)
        self.assertGreater(len(video_meta.thumbnail_ids), 0)
        self.assertTrue(video_meta.serving_enabled)

        
        # Check the thumbnail data
        thumbs = neondata.ThumbnailMetadata.get_many(
            video_meta.thumbnail_ids)
        self.assertNotIn(None, thumbs)
        self.assertGreater(
            len([x for x in thumbs if 
                 x.type == neondata.ThumbnailType.NEON]), 0)
        self.assertEquals(
            len([x for x in thumbs if 
                 x.type == neondata.ThumbnailType.OOYALA]), 0)
        self.assertEquals(
            len([x for x in thumbs if 
                 x.type == neondata.ThumbnailType.DEFAULT]), 0)
        self.assertEquals(
            len([x for x in thumbs if 
                 x.type == neondata.ThumbnailType.RANDOM]), 1)
        self.assertEquals(
            len([x for x in thumbs if 
                 x.type == neondata.ThumbnailType.CENTERFRAME]), 1)

    @tornado.testing.gen_test
    def test_unexpected_error(self):
        self.mock_conn.side_effect = [Exception('Some bad error')]

        with options._set_bounded('video_processor.client.max_fail_count', 1):
            yield self._run_job({
                'api_key': self.api_key,
                'video_id' : 'vid1',
                'job_id' : 'job1',
                'video_title': 'some fun video',
                'callback_url': 'http://callback.com',
                'video_url' : 's3://my-videos/test.mp4'
                })

        # Check the api request in the database
        api_request = neondata.NeonApiRequest.get('job1', self.api_key)
        self.assertEquals(api_request.state,
                          neondata.RequestState.INT_ERROR)
        self.assertEquals(api_request.callback_state,
                          neondata.CallbackState.NOT_SENT)

    @tornado.testing.gen_test
    def test_clip_processing(self):
        utf8key = 'L\xc3\xb6rick_video.mp4'.decode('utf-8')
        self._run_job({
            'api_key': self.api_key,
            'video_id' : 'vid1',
            'job_id' : 'job1',
            'video_title': 'some fun video',
            'callback_url': 'http://callback.com',
            'video_url' : 's3://my-videos/%s' % utf8key,
            'result_type' : neondata.ResultType.CLIPS
            })

        # Check the api request in the database
        api_request = neondata.NeonApiRequest.get('job1', self.api_key)
        self.assertEqual(
            api_request.state,
            neondata.RequestState.FINISHED)

        # Check the video data
        video_meta = neondata.VideoMetadata.get(self.video_id)
        self.assertEquals(len(video_meta.thumbnail_ids), 1)
        self.assertEquals(video_meta.model_version, 'my_model')
        self.assertEquals(len(video_meta.job_results[0].clip_ids), 1)
        self.assertEquals(len(video_meta.non_job_clip_ids), 0)

        vid_thumb = neondata.ThumbnailMetadata.get(video_meta.thumbnail_ids[0])
        self.assertEquals(vid_thumb.type, neondata.ThumbnailType.OOYALA)

        # Check the clips
        clip = neondata.Clip.get(video_meta.job_results[0].clip_ids[0])
        self.assertEquals(clip.video_id, video_meta.key)
        self.assertEquals(clip.start_frame, 45)
        self.assertEquals(clip.end_frame, 66)
        self.assertAlmostEquals(clip.score, 0.53)
        self.assertIsNotNone(clip.thumbnail_id)

        # Check the thumbnail for the clip
        thumb = neondata.ThumbnailMetadata.get(clip.thumbnail_id)
        self.assertEquals(thumb.video_id, video_meta.key)
        
        # Validate each clip is tagged.
        tagged_clip_ids = neondata.TagClip.get(tag_id=video_meta.tag_id)
        self.assertItemsEqual([clip.get_id()], tagged_clip_ids)

        # Makes sure that the video was uploaded
        self.video_upload_mock.assert_called()


if __name__ == '__main__':
    utils.neon.InitNeon()
    unittest.main()<|MERGE_RESOLUTION|>--- conflicted
+++ resolved
@@ -1470,12 +1470,8 @@
         expected_response = {
             'job_id' : 'job1',
             'video_id' : 'vid1',
-<<<<<<< HEAD
-            'error' : None
-=======
             'error' : None,
             'serving_url' : None
->>>>>>> 13a1a4a8
             }
         self.assertDictContainsSubset(expected_response,
                                       api_request.response)
@@ -1483,14 +1479,6 @@
                               [69, 6])
         self.assertItemsEqual(api_request.response['thumbnails'],
                               [n_thumbs[1].key, n_thumbs[0].key])
-<<<<<<< HEAD
-
-        # Compare serving URL here. Ignore the i* part of serving_url; because subdomains
-        # can be different from multiple get_serving_url calls
-        self.assertEquals(api_request.response['serving_url'].split('neon-images')[1],
-                video_data.get_serving_url(save=False).split('neon-images')[1])
-=======
->>>>>>> 13a1a4a8
    
         # check video object again to ensure serving_url is not set
         video_data = neondata.VideoMetadata.get(self.video_id)
