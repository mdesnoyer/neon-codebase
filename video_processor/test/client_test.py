#!/usr/bin/env python

'''
Video processing client unit test

NOTE: Model call has been mocked out, the results are embedded in the 
pickle file for the calls made from model object

#TODO:
    Identify all the errors cases and inject them to be tested
'''

import os.path
import sys
__base_path__ = os.path.abspath(os.path.join(os.path.dirname(__file__), '..',
                                         '..'))
if sys.path[0] != __base_path__:
        sys.path.insert(0, __base_path__)

from boto.sqs.message import Message
import boto.exception
import cmsdb.cdnhosting
from cmsdb import neondata
from cvutils.imageutils import PILImageUtils
import json
import logging
from mock import MagicMock, patch, ANY
import model.errors
import multiprocessing
import numpy as np
import os
import pdb
import pickle
from PIL import Image
<<<<<<< HEAD
import Queue
import pytube
=======
import psycopg2
>>>>>>> 75a5bf5c
import re
import random
import request_template
import signal
import socket
from StringIO import StringIO
import subprocess
import time
import tempfile
import test_utils
import test_utils.mock_boto_s3 as boto_mock
import test_utils.neontest
import test_utils.net
import test_utils.postgresql
<<<<<<< HEAD
import test_utils.redis
from test_utils import sqsmock
=======
>>>>>>> 75a5bf5c
from tornado.concurrent import Future
from tornado.httpclient import HTTPResponse, HTTPRequest, HTTPError
import tornado.ioloop
from tornado.testing import AsyncHTTPTestCase,AsyncTestCase,AsyncHTTPClient
from tornado.httpclient import HTTPResponse, HTTPRequest, HTTPError
import urllib
import urlparse
import urllib2
import unittest
import utils
from cvutils import imageutils
import utils.neon
from utils.options import define, options
import utils.ps
from utils import statemon
import video_processor.client
<<<<<<< HEAD
from video_processor import video_processing_queue
=======
from video_processor.client import VideoClient, VideoProcessor
import youtube_dl
>>>>>>> 75a5bf5c

_log = logging.getLogger(__name__)

class TestVideoClient(test_utils.neontest.AsyncTestCase):
    ''' 
    Test Video Processing client
    '''
    def setUp(self):
        super(TestVideoClient, self).setUp()
        
        #setup properties,model
        self.model_file = os.path.join(os.path.dirname(__file__), "model.pkl")
        self.model_version = "test" 
        self.model = MagicMock()

        #Mock Model methods, use pkl to load captured outputs
        ct_output, ft_output = pickle.load(open(self.model_file)) 
        self.model.choose_thumbnails.return_value = ct_output
        self.model.score.return_value = 1, 2 
        self.test_video_file = os.path.join(os.path.dirname(__file__), 
                                "test.mp4") 
        self.test_video_file2 = os.path.join(os.path.dirname(__file__), 
                                "test2.mp4") 
        # Fill out redis
        na = neondata.NeonUserAccount('acct1')
        self.api_key = na.neon_api_key
        na.save()
        neondata.NeonPlatform.modify(self.api_key, '0', 
                                     lambda x: x, create_missing=True)

        cdn = neondata.CDNHostingMetadataList(
            neondata.CDNHostingMetadataList.create_key(self.api_key, '0'),
            [neondata.NeonCDNHostingMetadata(rendition_sizes=[(160,90)])])
        cdn.save()

        self.video_id = '%s_vid1' % self.api_key
        self.api_request = neondata.OoyalaApiRequest(
            'job1', self.api_key,
            'int1', 'vid1',
            'some fun video',
            'http://video.mp4', None, None,
            'http://callback.com',
            'http://default_thumb.jpg')
        self.api_request.save() 

        # Mock the video queue
        self.job_queue_patcher = patch(
            'video_processor.video_processing_queue.' \
            'VideoProcessingQueue')
        self.job_queue_mock = self.job_queue_patcher.start()()

        self.job_queue_mock.get_duration.return_value = 600.0

        self.job_delete_mock = self._future_wrap_mock(
            self.job_queue_mock.delete_message)
        self.job_delete_mock.return_value = True
        
        self.job_read_mock = self._future_wrap_mock(
            self.job_queue_mock.read_message)
        self.job_message = Message()
        message_body = json.dumps({
            'api_key': self.api_key,
            'video_id' : 'vid1',
            'job_id' : 'job1',
            'video_title': 'some fun video',
            'callback_url': 'http://callback.com',
            'video_url' : 'http://video.mp4'
            })

        self.job_message.set_body(message_body)
        self.job_read_mock.side_effect = [self.job_message]
        
        
        self.job_hide_mock = self._future_wrap_mock(
            self.job_queue_mock.hide_message)

        #patch for download_and_add_thumb
        self.utils_patch = patch('cmsdb.neondata.utils.http.send_request')
        self.uc = self.utils_patch.start()

        # create the client object
        self.video_client = video_processor.client.VideoClient(
            'some/dir/my_model.model',
            multiprocessing.BoundedSemaphore(1))

        random.seed(984695198)
        
    def tearDown(self):
<<<<<<< HEAD
        self.job_queue_patcher.stop()
=======
>>>>>>> 75a5bf5c
        self.utils_patch.stop()
        self.postgresql.clear_all_tables()
        super(TestVideoClient, self).tearDown()

    @classmethod
    def setUpClass(cls):
        options._set('cmsdb.neondata.wants_postgres', 1)
        dump_file = '%s/cmsdb/migrations/cmsdb.sql' % (__base_path__)
        cls.postgresql = test_utils.postgresql.Postgresql(dump_file=dump_file)

    @classmethod
    def tearDownClass(cls):
        options._set('cmsdb.neondata.wants_postgres', 0)
        cls.postgresql.stop()

    def setup_video_processor(self, request_type, url='http://url.com'):
        '''
        Setup the api request for the video processor
        '''
        
        self.na = neondata.NeonUserAccount('acc1')
        self.na.save()
        
        self.np = neondata.NeonPlatform.modify(
            self.na.neon_api_key, '0',
            lambda x: x, create_missing=True)

        j_id = "j123"
        api_key = self.na.neon_api_key 
        vid = "video1"
        i_id = 0

        if request_type == "neon":
            jparams = request_template.neon_api_request % (
                    j_id, vid, api_key, "neon", api_key, j_id)
            self.api_request = neondata.NeonApiRequest(j_id, api_key, vid,
                                                       "title",
                                                       url, 'neon', None)
        elif request_type == "brightcove":
            i_id = "b_id"
            jparams = request_template.brightcove_api_request %(
                j_id, vid, api_key, "brightcove", api_key, j_id, i_id)
            self.api_request = neondata.BrightcoveApiRequest(
                                        j_id, api_key, vid, 
                                        'title', url,
                                        'rtok', 'wtok', None) 
            self.api_request.previous_thumbnail = "http://prevthumb"
        elif request_type == "ooyala":
            i_id = "b_id"
            jparams = request_template.ooyala_api_request %(j_id, vid, api_key,
                            "ooyala", api_key, j_id, i_id)
            self.api_request = neondata.OoyalaApiRequest(
                j_id, api_key, i_id, vid, 'title', url,
                'oo_key', 'oo_secret', 'http://p_thumb', 'cb')

        job = json.loads(jparams)
        job['video_url'] = url
        
        i_vid = neondata.InternalVideoID.generate(api_key, vid)
        vmdata = neondata.VideoMetadata(i_vid, [], j_id, url, 10,
                                        4, None, i_id, [640,480])
        vmdata.save()
        
        self.api_request.api_method = 'topn'
        self.api_request.api_param = 1 
        self.api_request.save()
        vprocessor = VideoProcessor(
            job, self.model,
            self.model_version,
            multiprocessing.BoundedSemaphore(1),
            self.job_queue_mock,
            self.job_message)
        
        return vprocessor

    ##### Process video tests ####
<<<<<<< HEAD
    @patch('video_processor.client.urllib2.urlopen')
    @tornado.testing.gen_test
    def test_download_video_file(self, mock_client):
        # Createa a 10MB random string
        vdata = StringIO('%030x' % random.randrange(16**(10*1024*1024)))
        vdata.info = MagicMock()
        mock_client.return_value = vdata
        
        vprocessor = self.setup_video_processor("neon")
        yield vprocessor.download_video_file()
        vprocessor.tempfile.seek(0) 
        self.assertEqual(vprocessor.tempfile.read(), vdata.getvalue()) 

        self.job_hide_mock.assert_called_with(self.job_message,
                                              3.0*600.0)

    @patch('video_processor.client.urllib2.urlopen')
    @tornado.testing.gen_test
=======
    @patch('video_processor.client.youtube_dl.YoutubeDL')
    def test_download_video_file(self, mock_client):

        mock_client().__enter__().extract_info.return_value = {
            u'_type': u'video',
            u'upload_date': u'20110620', 
            u'protocol': u'https', 
            u'creator': None, 
            u'format_note': u'hd720', 
            u'height': 720, 
            u'like_count': 0, 
            u'player_url': None, 
            u'id': 'yces6PZOsgc', 
            u'view_count': 328}

        vprocessor = self.setup_video_processor("neon",
                                                'http://www.somefile.com/')
        vprocessor.download_video_file()
        args, kwargs = mock_client.call_args
        found_params = args[0]
        self.assertTrue(found_params['restrictfilenames'])
        self.assertGreater(len(found_params['progress_hooks']), 0)
        # This test is to make sure you are deliberately changing the
        # format parameters
        self.assertEquals(found_params['format'],(
            'best[ext=mp4][height<=720][protocol^=?http]/'
            'best[ext=mp4][protocol^=?http]/'
            'best[height<=720][protocol^=?http]/'
            'best[protocol^=?http]/'
            'best/'
            'bestvideo'))
        mock_client().__enter__().extract_info.assert_called_with(
            'http://www.somefile.com/',
            download=True)

    @patch('video_processor.client.youtube_dl.YoutubeDL.extract_info')
>>>>>>> 75a5bf5c
    def test_download_video_errors(self, mock_client):
        mock_client.side_effect = [
            youtube_dl.utils.DownloadError('bal'),
            youtube_dl.utils.ExtractorError('beck'),
            youtube_dl.utils.UnavailableVideoError('ick'),
            socket.gaierror(),
            IOError()
            ]
        
        vprocessor = self.setup_video_processor("neon")
        with self.assertLogExists(logging.ERROR, "Error downloading video"):
            with self.assertRaises(video_processor.client.VideoDownloadError):
                yield vprocessor.download_video_file()

        with self.assertLogExists(logging.ERROR, "Error downloading video"):
            with self.assertRaises(video_processor.client.VideoDownloadError):
<<<<<<< HEAD
                yield vprocessor.download_video_file()
                
=======
                vprocessor.download_video_file()

        with self.assertLogExists(logging.ERROR, "Error downloading video"):
            with self.assertRaises(video_processor.client.VideoDownloadError):
                vprocessor.download_video_file()

        with self.assertLogExists(logging.ERROR, "Error downloading video"):
            with self.assertRaises(video_processor.client.VideoDownloadError):
                vprocessor.download_video_file()
>>>>>>> 75a5bf5c
        
        with self.assertLogExists(logging.ERROR, "Error saving video to disk"):
            with self.assertRaises(video_processor.client.VideoDownloadError):
                yield vprocessor.download_video_file()
                

    @patch('video_processor.client.S3Connection')
    @tornado.testing.gen_test
    def test_download_s3_video(self, s3_mock):
        vdata = '%030x' % random.randrange(16**(10*1024*1024))
        
        s3conn = boto_mock.MockConnection()
        s3_mock.return_value = s3conn
        s3conn.create_bucket('customer-videos')
        bucket = s3conn.get_bucket('customer-videos')
        key = bucket.new_key('some/video.mp4')
        key.set_contents_from_string(vdata)

        vprocessor = self.setup_video_processor(
            "neon", url='s3://customer-videos/some/video.mp4')
        yield vprocessor.download_video_file()
        vprocessor.tempfile.seek(0) 
        self.assertEqual(vprocessor.tempfile.read(), vdata)

        self.job_hide_mock.assert_called_with(self.job_message,
                                              3.0*600.0)

    @patch('video_processor.client.S3Connection')
    @tornado.testing.gen_test
    def test_download_s3_video_http_path(self, s3_mock):
        vdata = '%030x' % random.randrange(16**(10*1024*1024))
        
        s3conn = boto_mock.MockConnection()
        s3_mock.return_value = s3conn
        s3conn.create_bucket('customer-videos')
        bucket = s3conn.get_bucket('customer-videos')
        key = bucket.new_key('some/video.mp4')
        key.set_contents_from_string(vdata)

        vprocessor = self.setup_video_processor(
            "neon", url='https://s3-us-west-2.amazonaws.com/customer-videos/some/video.mp4')
        yield vprocessor.download_video_file()
        vprocessor.tempfile.seek(0) 
        self.assertEqual(vprocessor.tempfile.read(), vdata)

        self.job_hide_mock.assert_called_with(self.job_message,
                                              3.0*600.0)

    @patch('video_processor.client.S3Connection')
    @tornado.testing.gen_test
    def test_download_s3_video_error(self, s3_mock):
        s3_mock.side_effect = [
            boto.exception.BotoClientError("Permissions error"),
            boto.exception.BotoServerError(404, "Connection error"),
            IOError()
            ]

        vprocessor = self.setup_video_processor(
            "neon", url='s3://customer-videos/some/video.mp4')
       
        with self.assertLogExists(logging.ERROR, "Client error downloading"):
            with self.assertRaises(video_processor.client.VideoDownloadError):
                yield vprocessor.download_video_file()
        
        with self.assertLogExists(logging.ERROR, "Server error downloading"):
            with self.assertRaises(video_processor.client.VideoDownloadError):
                yield vprocessor.download_video_file()
        
        with self.assertLogExists(logging.ERROR, "Error saving video to disk"):
            with self.assertRaises(video_processor.client.VideoDownloadError):
<<<<<<< HEAD
                yield vprocessor.download_video_file()

    @patch('video_processor.client.urllib2.urlopen')
    @tornado.testing.gen_test
    def test_download_youtube_video(self, mock_urlopen):
        vprocessor = self.setup_video_processor(
            "neon", url='http://www.youtube.com/watch?v=9bZkp7q19f0')
        
        vdata = StringIO('%030x' % random.randrange(16**(10)))
        vdata.info = MagicMock()
        vdata.info().getheader.return_value = 819200
        self.job_queue_mock.get_duration.return_value = None
        mock_urlopen.return_value = vdata
        
        video_one = video_processor.client.pytube.models.Video(
            'http://www.youtube.com/360.mp4', 
            'test_filename', 
            'mp4', 
            resolution='360p'
        ) 
        video_two = video_processor.client.pytube.models.Video(
            'http://www.youtube.com/720.mp4', 
            'test_filename', 
            'mp4', 
            resolution='720p'
        ) 
        video_three = video_processor.client.pytube.models.Video(
            'http://www.youtube.com/1080.mp4', 
            'test_filename', 
            'mp4', 
            resolution='1080p'
        ) 
        youtube_mock = video_processor.client.pytube
        youtube_mock.YouTube = MagicMock() 
        youtube_mock.YouTube().filter = MagicMock(
            return_value=([video_one, video_two, video_three]))
        yield vprocessor.download_video_file()

        self.assertEquals(mock_urlopen.call_count, 1)
        cargs, kwargs = mock_urlopen.call_args
        self.assertEquals(cargs[0].get_full_url(),
                          'http://www.youtube.com/720.mp4')

        self.job_hide_mock.assert_called_with(self.job_message,
                                              3.0*8.0)

    @tornado.testing.gen_test
    def test_download_youtube_video_not_found(self):
        vprocessor = self.setup_video_processor(
            "neon", url='http://www.youtube.com/watch?v=9bZkp7q19f0')
        video_one = video_processor.client.pytube.models.Video(
                'test.invalid', 
                'test_filename', 
                'mp4', 
                resolution='9231p'
        ) 
        video_two = video_processor.client.pytube.models.Video(
                'test.invalid', 
                'test_filename', 
                'mp4', 
                resolution='1080p'
        ) 
        video_three = video_processor.client.pytube.models.Video(
                'test.invalid', 
                'test_filename', 
                'mp4', 
                resolution='1080p'
        ) 
        video_two.download = MagicMock(return_value='blah blah')
        youtube_mock = video_processor.client.pytube
        youtube_mock.YouTube = MagicMock() 
        youtube_mock.YouTube().filter = MagicMock(
            return_value=([video_one, video_two, video_three]))

        with self.assertLogExists(logging.WARNING, "Could not find a"):
            with self.assertRaises(video_processor.client.VideoDownloadError):
                yield vprocessor.download_video_file()
                self.assertEquals(
                    statemon.state.get('video_processor.client.youtube_video_not_found'),
                    1)
=======
                vprocessor.download_video_file()

    def test_download_youtube_video_with_duration(self):
        vprocessor = self.setup_video_processor(
            "neon", url='http://www.youtube.com/watch?v=9bZkp7q19f0')
        patch_str = 'video_processor.client.youtube_dl.YoutubeDL.extract_info'
        with patch(patch_str, return_value={
                u'_type': u'video',
                u'upload_date': u'20110620', 
                u'protocol': u'https', 
                u'creator': None, 
                u'format_note': u'hd720', 
                u'height': 720, 
                u'like_count': 0, 
                u'duration': 15, 
                u'player_url': None, 
                u'id': 'yces6PZOsgc', 
                u'view_count': 328}) as youtube_mock: 
            vprocessor.download_video_file()
        self.assertEquals(vprocessor.video_metadata.duration, 15)
 
    def test_download_youtube_video_missing_duration(self):
        vprocessor = self.setup_video_processor(
            "neon", url='http://www.youtube.com/watch?v=9bZkp7q19f0')
        patch_str = 'video_processor.client.youtube_dl.YoutubeDL.extract_info'
        with patch(patch_str, return_value={
                u'_type': u'video',
                u'upload_date': u'20110620', 
                u'protocol': u'https', 
                u'creator': None, 
                u'format_note': u'hd720', 
                u'height': 720, 
                u'like_count': 0, 
                u'player_url': None, 
                u'id': 'yces6PZOsgc', 
                u'view_count': 328}) as youtube_mock: 
            vprocessor.download_video_file()
        self.assertEquals(vprocessor.video_metadata.duration, None)
>>>>>>> 75a5bf5c
     
    @tornado.testing.gen_test
    def test_process_video(self):
       
        '''
        Verify execution of the process_all call in ProcessVideo
        '''
        vprocessor = self.setup_video_processor("neon", url='http://video.com')
        yield vprocessor.process_video(self.test_video_file, n_thumbs=5)

        # Check that the model was called correctly
        self.assertTrue(self.model.choose_thumbnails.called)
        cargs, kwargs = self.model.choose_thumbnails.call_args
        self.assertEquals(kwargs, {'n':5,
                                   'video_name':  'http://video.com'})
        self.assertEquals(len(cargs), 1)

        #verify video metadata has been populated
        self.assertEqual(vprocessor.video_metadata.duration, 8.8)
        self.assertEqual(vprocessor.video_metadata.frame_size, (400, 264))
       
        #verify that the thumbnails were populated
        self.assertGreater(len(vprocessor.thumbnails), 0)
        self.assertGreater(len([x for x in vprocessor.thumbnails if 
                                x[0].type == neondata.ThumbnailType.NEON]), 0)
        self.assertEquals(len([x for x in vprocessor.thumbnails if 
                               x[0].type == neondata.ThumbnailType.RANDOM]), 1)
        self.assertEquals(
            len([x for x in vprocessor.thumbnails if 
                 x[0].type == neondata.ThumbnailType.CENTERFRAME]), 1)
        self.assertNotIn(float('-inf'), 
                         [x[0].model_score for x in vprocessor.thumbnails])
    

    @tornado.testing.gen_test
    def test_somebody_else_processed_first(self):
        # Try when somebody else was sucessful
        for state in [neondata.RequestState.FINISHED,
                      neondata.RequestState.SERVING,
                      neondata.RequestState.ACTIVE]:
            vprocessor = self.setup_video_processor('neon')
            self.api_request.state = state
            self.api_request.save()
            with self.assertRaises(video_processor.client.OtherWorkerCompleted):
                yield vprocessor.process_video(self.test_video_file, n_thumbs=5)

        # Try when the current run should continue
        for state in [neondata.RequestState.SUBMIT,
                      neondata.RequestState.REQUEUED,
                      neondata.RequestState.REPROCESS,
                      neondata.RequestState.FAILED,
                      neondata.RequestState.INT_ERROR,
                      neondata.RequestState.FINALIZING]:
            vprocessor = self.setup_video_processor('neon')
            self.api_request.state = state
            self.api_request.save()
            yield vprocessor.process_video(self.test_video_file, n_thumbs=5)
            self.assertGreater(len(vprocessor.thumbnails), 0)

    @tornado.testing.gen_test
    def test_missing_video_file(self):
        vprocessor = self.setup_video_processor("neon")

        with self.assertLogExists(logging.ERROR, "Error reading"):
            with self.assertRaises(video_processor.client.BadVideoError):
                yield vprocessor.process_video(
                    'a_garbage_video_thats_gone.mov')

    @tornado.testing.gen_test
    def test_process_all_filtered_video(self):
        '''Test processing a video where every frame is filtered.'''
        self.model.choose_thumbnails.return_value = (
            [(np.zeros((480, 640, 3), np.uint8), float('-inf'), 120, 4.0,
              'black'),
             (np.zeros((480, 640, 3), np.uint8), float('-inf'), 600, 20.0,
              'black'),
             (np.zeros((480, 640, 3), np.uint8), float('-inf'), 900, 30.0,
              'black')])
        vprocessor = self.setup_video_processor("neon")
        yield vprocessor.process_video(self.test_video_file2, n_thumbs=3)

        # Verify that all the frames were added to the data maps
        neon_thumbs = [x[0] for x in vprocessor.thumbnails if
                       x[0].type == neondata.ThumbnailType.NEON]
        self.assertEquals(len(neon_thumbs), 3)
        self.assertEquals([x.model_score for x in neon_thumbs],
                          [float('-inf'), float('-inf'), float('-inf')])
        self.assertEquals([x.filtered for x in neon_thumbs],
                          ['black', 'black', 'black'])

    def test_get_center_frame(self):
        '''
        Test center frame extraction
        '''
        
        jparams = request_template.neon_api_request %(
                    "j_id", "vid", "api_key", "neon", "api_key", "j_id")
        job = json.loads(jparams)
<<<<<<< HEAD
        vprocessor = video_processor.client.VideoProcessor(
            job,
            self.model,
            self.model_version, multiprocessing.BoundedSemaphore(1),
            self.job_queue_mock,
            self.job_message)
=======
        vprocessor = VideoProcessor(job, self.model,
                self.model_version, multiprocessing.BoundedSemaphore(1))
>>>>>>> 75a5bf5c
        vprocessor._get_center_frame(self.test_video_file)
        meta, img = vprocessor.thumbnails[0]
        self.assertIsNotNone(img)
        self.assertTrue(isinstance(img, Image.Image))
        self.assertEqual(meta.type, neondata.ThumbnailType.CENTERFRAME)
        self.assertEqual(meta.rank, 0)
        self.assertEqual(meta.frameno, 66)

    def test_get_random_frame(self):
        '''
        Test random frame extraction
        '''
        
        jparams = request_template.neon_api_request %(
                    "j_id", "vid", "api_key", "neon", "api_key", "j_id")
        job = json.loads(jparams)
<<<<<<< HEAD
        vprocessor = video_processor.client.VideoProcessor(
            job,
            self.model,
            self.model_version,
            multiprocessing.BoundedSemaphore(1),
            self.job_queue_mock,
            self.job_message
            )
=======
        vprocessor = VideoProcessor(job, self.model,
                self.model_version, multiprocessing.BoundedSemaphore(1))
>>>>>>> 75a5bf5c
        vprocessor._get_random_frame(self.test_video_file)
        meta1, img1 = vprocessor.thumbnails[0]
        self.assertIsNotNone(img1)
        self.assertTrue(isinstance(img1, Image.Image))
        self.assertEqual(meta1.type, neondata.ThumbnailType.RANDOM)
        self.assertEqual(meta1.rank, 0)

        vprocessor._get_random_frame(self.test_video_file)
        meta2, img2 = vprocessor.thumbnails[1]
        self.assertNotEqual(meta2.frameno, meta1.frameno)

    @tornado.testing.gen_test
    def test_dequeue_job(self):

        with self.assertLogExists(logging.DEBUG, "Dequeue Successful"):
            job = yield self.video_client.dequeue_job()

        self.assertEqual(job, {
            'api_key': self.api_key,
            'video_id' : 'vid1',
            'job_id' : 'job1',
            'video_title': 'some fun video',
            'callback_url': 'http://callback.com',
            'video_url' : 'http://video.mp4',
            'reprocess' : False
            })

    @tornado.testing.gen_test
    def test_dequeue_job_with_empty_server(self):
        self.job_read_mock.side_effect = [None]
        with self.assertRaises(Queue.Empty) as cm:
            yield self.video_client.dequeue_job()

    @tornado.testing.gen_test
    def test_dequeue_job_with_failed_attempts(self):

        def _change_job_state(request):
            request.fail_count = 4
            request.state = neondata.RequestState.PROCESSING
                      
        req = neondata.NeonApiRequest.modify('job1', self.api_key, 
                                             _change_job_state)
        with self.assertLogExists(logging.ERROR, 'has failed too many times'):
            yield self.video_client.do_work(async=True)

        # Make sure the job was deleted
        self.job_delete_mock.assert_called_with(self.job_message)

    @tornado.testing.gen_test
    def test_dequeue_job_with_too_many_attempts(self):

        def _change_job_state(request):
            request.try_count = 7
            request.fail_count = 1
            request.state = neondata.RequestState.PROCESSING
                      
        req = neondata.NeonApiRequest.modify('job1', self.api_key, 
                                             _change_job_state)
        with self.assertLogExists(logging.ERROR, 'has failed too many times'):
            yield self.video_client.do_work(async=True)

        # Make sure the job was deleted
        self.job_delete_mock.assert_called_with(self.job_message)

    @tornado.testing.gen_test
    def test_dequeue_job_when_missing_from_db(self):
        neondata.NeonApiRequest.delete(self.api_request.job_id, self.api_key)

        with self.assertLogExists(logging.ERROR, 'Could not get job'):
            with self.assertRaises(video_processor.client.DequeueError):
                job = yield self.video_client.dequeue_job()

    @tornado.testing.gen_test
    def test_dequeue_invalid_job(self):
        self.job_read_mock.side_effect = [self.job_message,
                                          self.job_message,]
        
        self.job_message.set_body('{}')
        with self.assertLogExists(logging.WARNING, 'Job body .* uninteresting'):
            yield self.video_client.do_work(async=True)

        # Make sure the job was deleted
        self.job_delete_mock.assert_called_with(self.job_message)
        self.job_delete_mock.reset_mock()


        self.job_message.set_body('sad days')
        with self.assertLogExists(logging.WARNING, 'Job body .* was not JSON'):
            yield self.video_client.do_work(async=True)

        # Make sure the job was deleted
        self.job_delete_mock.assert_called_with(self.job_message)

class TestFinalizeResponse(test_utils.neontest.AsyncTestCase):
    ''' 
    Test the cleanup and responding after the video has been processed
    '''
    def setUp(self):
        super(TestFinalizeResponse, self).setUp()

        statemon.state._reset_values()

        random.seed(984695198)

        # populate some data
        na = neondata.NeonUserAccount('acct1')
        self.api_key = na.neon_api_key
        na.save()
        neondata.NeonPlatform.modify(self.api_key, '0', 
                                     lambda x: x, create_missing=True)

        cdn = neondata.CDNHostingMetadataList(
            neondata.CDNHostingMetadataList.create_key(self.api_key, '0'),
            [neondata.NeonCDNHostingMetadata(rendition_sizes=[(160,90)])])
        cdn.save()

        self.video_id = '%s_vid1' % self.api_key
        self.api_request = neondata.BrightcoveApiRequest(
            'job1', self.api_key,
            'vid1',
            'some fun video',
            'http://video.mp4',
            None, None, 'pubid',
            'http://callback.com',
            '0',
            'http://default_thumb.jpg')
        self.api_request.api_param = '1'
        self.api_request.api_method = 'topn'
        self.api_request.state = neondata.RequestState.PROCESSING
        self.api_request.save()

        # Mock out s3
        self.s3conn = boto_mock.MockConnection()
        self.s3_patcher = patch('cmsdb.cdnhosting.S3Connection')
        self.mock_conn = self.s3_patcher.start()
        self.mock_conn.return_value = self.s3conn
        self.s3conn.create_bucket('host-thumbnails')
        self.s3conn.create_bucket('n3.neon-images.com')

        # Mock out the image download
        self.im_download_mocker = patch(
            'cvutils.imageutils.PILImageUtils.download_image')
        self.im_download_mock = self._future_wrap_mock(
            self.im_download_mocker.start(),
            require_async_kw=True)
        self.random_image = imageutils.PILImageUtils.create_random_image(480, 640)
        self.im_download_mock.return_value = self.random_image

        # Mock out http callbacks
        self.http_mocker = patch('video_processor.client.utils.http.send_request')
        self.http_mock = self._future_wrap_mock(self.http_mocker.start(),
                                                require_async_kw=True)
        self.http_mock.side_effect = lambda x, **kw: HTTPResponse(x, 200)

        # Mock out cloudinary
        self.cloudinary_patcher = patch('cmsdb.cdnhosting.CloudinaryHosting')
        self.cloudinary_mock = self.cloudinary_patcher.start()
        future = Future()
        future.set_result(None)
        self.cloudinary_mock().upload.return_value = future

        # Mock out the smart cropping to speed up the tests
        self.smart_crop_patcher = patch('cmsdb.cdnhosting.smartcrop.SmartCrop')
        crop_mocker = self.smart_crop_patcher.start()
        crop_mocker().crop_and_resize.side_effect = \
          lambda h, w: PILImageUtils.to_cv(
              PILImageUtils.create_random_image(h,w))

        # Setup the processor object
        job = self.api_request.__dict__
        self.vprocessor = video_processor.client.VideoProcessor(
            job,
            MagicMock(),
            'test_version',
            multiprocessing.BoundedSemaphore(1),
            MagicMock(),
            MagicMock())
        self.vprocessor.video_metadata.duration = 130.0
        self.vprocessor.video_metadata.frame_size = (640, 480)

        self.vprocessor.thumbnails = [
            (neondata.ThumbnailMetadata(None,
                                        ttype=neondata.ThumbnailType.NEON,
                                        rank=0,
                                        model_score=2.3,
                                        model_version='model1',
                                        frameno=6,
                                        filtered=''),
             imageutils.PILImageUtils.create_random_image(480, 640)),
             (neondata.ThumbnailMetadata(None,
                                         ttype=neondata.ThumbnailType.NEON,
                                         rank=1,
                                         model_score=2.1,
                                         model_version='model1',
                                         frameno=69),
             imageutils.PILImageUtils.create_random_image(480, 640)),
             (neondata.ThumbnailMetadata(None,
                                         ttype=neondata.ThumbnailType.RANDOM,
                                         rank=0,
                                         frameno=67),
              imageutils.PILImageUtils.create_random_image(480, 640))]

        
    def tearDown(self):
        self.s3_patcher.stop()
        self.http_mocker.stop()
        self.im_download_mocker.stop()
        self.cloudinary_patcher.stop()
<<<<<<< HEAD
        self.smart_crop_patcher.stop()
        self.postgresql.clear_all_tables() 
=======
        self.postgresql.clear_all_tables()
>>>>>>> 75a5bf5c
        super(TestFinalizeResponse, self).tearDown()

    @classmethod
    def setUpClass(cls):
        options._set('cmsdb.neondata.wants_postgres', 1)
        dump_file = '%s/cmsdb/migrations/cmsdb.sql' % (__base_path__)
        cls.postgresql = test_utils.postgresql.Postgresql(dump_file=dump_file)

    @classmethod
    def tearDownClass(cls):
        options._set('cmsdb.neondata.wants_postgres', 0)
        cls.postgresql.stop()

<<<<<<< HEAD

    @tornado.testing.gen_test
=======
>>>>>>> 75a5bf5c
    def test_default_process(self):
        yield self.vprocessor.finalize_response()

        # Make sure that the api request is updated
        api_request = neondata.NeonApiRequest.get('job1', self.api_key)
        self.assertEquals(api_request.state, neondata.RequestState.FINISHED)
        self.assertEquals(api_request.callback_state,
                          neondata.CallbackState.NOT_SENT)
        self.assertIsInstance(api_request, neondata.BrightcoveApiRequest)

        # Check the video metadata in the database
        video_data = neondata.VideoMetadata.get(self.video_id)
        self.assertEquals(len(video_data.thumbnail_ids), 4)
        self.assertAlmostEquals(video_data.duration, 130.0)
        self.assertEquals(video_data.frame_size, [640, 480])
        self.assertEquals(video_data.url, 'http://video.mp4')
        self.assertEquals(video_data.integration_id, '0')
        self.assertEquals(video_data.model_version, 'test_version')
        self.assertTrue(video_data.serving_enabled)
        self.assertIsNone(video_data.serving_url) # serving_url not saved here
        
        
        # Check the thumbnail information in the database
        thumbs = neondata.ThumbnailMetadata.get_many(
            video_data.thumbnail_ids)
        default_thumb = [
            x for x in thumbs if x.type == neondata.ThumbnailType.BRIGHTCOVE]
        default_thumb = default_thumb[0]
        self.assertIsNotNone(default_thumb.key)
        rand_thumb = [
            x for x in thumbs if x.type == neondata.ThumbnailType.RANDOM]
        rand_thumb = rand_thumb[0]
        self.assertIsNotNone(rand_thumb.key)
        n_thumbs = [x for x in thumbs if x.type == neondata.ThumbnailType.NEON]
        n_thumbs = sorted(n_thumbs, key= lambda x: x.rank)
        self.assertEquals(n_thumbs[0].frameno, 6)
        self.assertEquals(n_thumbs[1].frameno, 69)
        self.assertEquals(n_thumbs[0].video_id, self.video_id)
        self.assertEquals(n_thumbs[1].video_id, self.video_id)
        self.assertIsNotNone(n_thumbs[0].phash)
        self.assertIsNotNone(n_thumbs[0].key)
        self.assertEquals(n_thumbs[0].urls, [
            'http://s3.amazonaws.com/host-thumbnails/%s.jpg' %
            re.sub('_', '/', n_thumbs[0].key)])
        self.assertEquals(n_thumbs[0].width, 640)
        self.assertEquals(n_thumbs[0].height, 480)
        self.assertIsNotNone(n_thumbs[0].created_time)
        self.assertAlmostEqual(n_thumbs[0].model_score, 2.3)
        self.assertEquals(n_thumbs[0].model_version, 'model1')
        self.assertEquals(n_thumbs[0].filtered, '')
        
        # Check that there are thumbnails in s3
        for thumb in thumbs:
            # Check the main archival image
            self.assertIsNotNone(
                self.s3conn.get_bucket('host-thumbnails').get_key(
                    re.sub('_', '/', thumb.key) + '.jpg'))

            # Check a serving url
            s_url = neondata.ThumbnailServingURLs.get(thumb.key)
            self.assertIsNotNone(s_url)
            s3httpRe = re.compile(
                'http://n[0-9].neon-images.com/([a-zA-Z0-9\-\._/]+)')
            serving_url = s_url.get_serving_url(160, 90)
            self.assertRegexpMatches(serving_url, s3httpRe)
            serving_key = s3httpRe.search(serving_url).group(1)
            self.assertIsNotNone(
                self.s3conn.get_bucket('n3.neon-images.com').get_key(
                    serving_key))

        # Check the response, both that it was added to the callback
        # and that it was recorded in the api request object.
        expected_response = {
            'job_id' : 'job1',
            'video_id' : 'vid1',
            'framenos' : [6],
            'thumbnails' : [n_thumbs[0].key],
            'error' : None
            }
        self.assertDictContainsSubset(expected_response,
                                      api_request.response)
        
        # Compare serving URL here. Ignore the i* part of serving_url; because subdomains
        # can be different from multiple get_serving_url calls
        self.assertEquals(api_request.response['serving_url'].split('neon-images')[1],
                video_data.get_serving_url(save=False).split('neon-images')[1])

        # Check that a notification was sent
        self.assertTrue(self.http_mock.called)
        cargs, kwargs = self.http_mock.call_args
        request_saw = cargs[0]
        self.assertEquals(request_saw.url, 
                          'http://www.neon-lab.com/api/accounts/acct1/events') 
        data = urlparse.parse_qs(request_saw.body)
        self.assertEquals(data['api_key'][0],
                          options.get('video_processor.client.notification_api_key'))
        self.assertEquals(data['event'][0], 'processing_complete')
        video_dict = json.loads(data['video'][0])
        self.assertEquals(video_dict['video_id'], 'vid1')
        self.assertEquals(video_dict['title'], 'some fun video')
        self.assertEquals(len(video_dict['thumbnails']), 3)
   

        # check video object again to ensure serving_url is not set
        video_data = neondata.VideoMetadata.get(self.video_id)
        self.assertIsNone(video_data.serving_url)

    @tornado.testing.gen_test
    def test_broken_default_thumb(self):
        '''
        Test to validate the flow when default thumb is broken
        '''
        
        self.im_download_mock.side_effect = [IOError, HTTPError(404),
                                             HTTPError(500)]
        for i in range(3):
            with self.assertRaises(video_processor.client.DefaultThumbError):
                yield self.vprocessor.finalize_response()

            # Check the video metadata in the database. It is still
            # serving, but we will be in an error state (checked in
            # another test)
            video_data = neondata.VideoMetadata.get(self.video_id)
            self.assertEquals(len(video_data.thumbnail_ids), 3) # no default thumb
            self.assertTrue(video_data.serving_enabled)

    @tornado.testing.gen_test
    def test_reprocess(self):
        # Add the results from the previous run to the database
        thumbs = [
            neondata.ThumbnailMetadata(
                '%s_thumb1' % self.video_id,
                self.video_id,
                model_score=3.0,
                ttype=neondata.ThumbnailType.NEON,
                model_version='old_model',
                frameno=167,
                rank=0),
            neondata.ThumbnailMetadata(
                '%s_thumb2' % self.video_id,
                self.video_id,
                ttype=neondata.ThumbnailType.RANDOM,
                rank=0),
            neondata.ThumbnailMetadata(
                '%s_thumb3' % self.video_id,
                self.video_id,
                ttype=neondata.ThumbnailType.BRIGHTCOVE,
                rank=0)]
        neondata.ThumbnailMetadata.save_all(thumbs)
            
        video_meta = neondata.VideoMetadata(
            self.video_id,
            tids = [x.key for x in thumbs],
            duration=97.0,
            model_version='old_model')
        video_meta.serving_url = 'my_serving_url.jpg'
        video_meta.save()

        # Write the request to the db
        api_request = neondata.BrightcoveApiRequest(
            'job1', self.api_key, 'vid1',
            'some fun video',
            'http://video.mp4', None, None, 'pubid',
            'http://callback.com', 'int1',
            'http://default_thumb.jpg')
        api_request.state = neondata.RequestState.PROCESSING
        api_request.save()

        self.vprocessor.reprocess = True

        yield self.vprocessor.finalize_response()

        # Make sure that the api request is updated
        api_request = neondata.NeonApiRequest.get('job1', self.api_key)
        self.assertEquals(api_request.state, neondata.RequestState.FINISHED)
        self.assertIsInstance(api_request, neondata.BrightcoveApiRequest)

        # Check the video metadata in the database
        video_data = neondata.VideoMetadata.get(self.video_id)
        self.assertEquals(len(video_data.thumbnail_ids), 5)
        self.assertAlmostEquals(video_data.duration, 130.0)
        self.assertEquals(video_data.frame_size, [640, 480])
        self.assertEquals(video_data.url, 'http://video.mp4')
        self.assertEquals(video_data.integration_id, '0')
        self.assertEquals(video_data.model_version, 'test_version')
        self.assertTrue(video_data.serving_enabled)
        self.assertIsNotNone(video_data.serving_url)

        # Check the default thumbnails in the database. There should be 2 now
        thumbs = neondata.ThumbnailMetadata.get_many(
            video_data.thumbnail_ids)
        default_thumbs = [
            x for x in thumbs if x.type == neondata.ThumbnailType.BRIGHTCOVE]
        default_thumbs = sorted(default_thumbs, key=lambda x: x.rank)
        self.assertEquals(len(default_thumbs), 2)
        self.assertEquals(default_thumbs[1].key, '%s_thumb3' % self.video_id)
        self.assertEquals(default_thumbs[1].rank, 0)
        self.assertEquals(default_thumbs[0].rank, -1)
        self.assertRegexpMatches(default_thumbs[0].key, '%s_.+'%self.video_id)

        # Check the random thumb. There should only be one
        rand_thumb = [
            x for x in thumbs if x.type == neondata.ThumbnailType.RANDOM][0]
        self.assertNotEqual(rand_thumb.key, '%s_thumb2' % self.video_id)
        self.assertEquals(rand_thumb.rank, 0)
        self.assertIsNotNone(rand_thumb.phash)
        self.assertGreater(len(rand_thumb.urls), 0)

        # Check the neon thumbs. There should only be 2 and they
        # should both be new.
        n_thumbs = [x for x in thumbs if x.type == neondata.ThumbnailType.NEON]
        n_thumbs = sorted(n_thumbs, key= lambda x: x.rank)
        self.assertEquals(len(n_thumbs), 2)
        self.assertEquals(n_thumbs[0].frameno, 6)
        self.assertEquals(n_thumbs[1].frameno, 69)
        self.assertEquals(n_thumbs[0].model_version, 'model1')
        self.assertEquals(n_thumbs[1].model_version, 'model1')
        self.assertIsNotNone(n_thumbs[0].phash)
        self.assertRegexpMatches(n_thumbs[0].key, '%s_.+'%self.video_id)
        self.assertEquals(n_thumbs[0].urls, [
            'http://s3.amazonaws.com/host-thumbnails/%s.jpg' %
            re.sub('_', '/', n_thumbs[0].key)])

    @tornado.testing.gen_test
    def test_processing_after_requeue(self):
        '''
        Test processing video after a failed first attempt due to either internal error or
        failed 
        error (failed to download default thumb)
        '''
        
        # create basic videometadata object 
        video_meta = neondata.VideoMetadata(
            self.video_id,
            tids = [],
            duration=97.0,
            model_version='old_model',
            serving_enabled=False)
        video_meta.save()

        # Write the request to the db
        api_request = neondata.BrightcoveApiRequest(
            'job1', self.api_key, 'vid1',
            'some fun video',
            'http://video.mp4', None, None, 'pubid',
            'http://callback.com', 'int1',
            'http://default_thumb.jpg')
        
        for state in [neondata.RequestState.INT_ERROR,
                      neondata.RequestState.FAILED]:
            api_request.state = state 
            api_request.fail_count = 1
            api_request.save()

            yield self.vprocessor.finalize_response()

            # Make sure that the api request is updated
            api_request = neondata.NeonApiRequest.get('job1', self.api_key)
            self.assertEquals(api_request.state, 
                        neondata.RequestState.FINISHED)

            # Check the video metadata in the database
            video_data = neondata.VideoMetadata.get(self.video_id)
            self.assertEquals(video_data.url, 'http://video.mp4')
            self.assertEquals(video_data.integration_id, '0')
            self.assertTrue(video_data.serving_enabled)
            self.assertIsNone(video_data.serving_url)
            
            self.assertEqual(
                statemon.state.get('video_processor.client.default_thumb_error'),
                0)

    @tornado.testing.gen_test
    def test_default_thumb_already_saved(self):
        # Add the video and the default thumb to the database
        self.vprocessor.video_metadata.save()
        thumb_meta = neondata.ThumbnailMetadata(None,
                ttype=neondata.ThumbnailType.BRIGHTCOVE,
                rank=0,
                urls=['http://default_thumb.jpg'])
        thumb_meta = self.vprocessor.video_metadata.add_thumbnail(
            thumb_meta, self.random_image,
            save_objects=True)

        # Make sure that the db is updated before we run the finialization
        self.assertEquals(self.vprocessor.video_metadata,
                          neondata.VideoMetadata.get(self.video_id))
        self.assertEquals(len(self.vprocessor.video_metadata.thumbnail_ids), 1)
        self.assertEquals(thumb_meta, neondata.ThumbnailMetadata.get(
            self.vprocessor.video_metadata.thumbnail_ids[0]))
        self.assertIsNotNone(thumb_meta.key)

        yield self.vprocessor.finalize_response()

        # Check the video metadata in the database
        video_data = neondata.VideoMetadata.get(self.video_id)
        self.assertEquals(len(video_data.thumbnail_ids), 4)
        self.assertTrue(video_data.serving_enabled)
        self.assertIsNone(video_data.serving_url)

        # Check the thumbnails, we should only have one brightcove thumbnail
        thumbs = neondata.ThumbnailMetadata.get_many(
            video_data.thumbnail_ids)
        default_thumb = [
            x for x in thumbs if x.type == neondata.ThumbnailType.BRIGHTCOVE]
        self.assertEquals(len(default_thumb), 1)
        default_thumb = default_thumb[0]
        self.assertGreater(len(default_thumb.urls), 1)
        self.assertEquals(default_thumb.rank, 0)
        self.assertEquals(default_thumb.phash, thumb_meta.phash)

    @tornado.testing.gen_test
    def test_no_thumbnails_found(self):
        self.vprocessor.thumbnails = []

        with self.assertLogExists(logging.WARNING, 'No thumbnails extracted'):
            yield self.vprocessor.finalize_response()

        # Make sure that serving is enabled
        video_meta = neondata.VideoMetadata.get(self.video_id)
        self.assertTrue(video_meta.serving_enabled)
        self.assertEquals(len(video_meta.thumbnail_ids), 1)

        self.assertEquals(neondata.ThumbnailMetadata.get(
            video_meta.thumbnail_ids[0]).type, 
            neondata.ThumbnailType.BRIGHTCOVE)

    @tornado.testing.gen_test
    def test_no_thumbnails_found_no_default_thumb(self):
        self.vprocessor.thumbnails = []
        neondata.BrightcoveApiRequest('job1', self.api_key, 'vid1',
                                      'some fun video',
                                      'http://video.mp4', None, None, 'pubid',
                                      'http://callback.com', 'int1',
                                      '').save()

        with self.assertLogExists(logging.WARNING, 'No thumbnails extracted'):
            yield self.vprocessor.finalize_response()

        # Make sure that serving is disabled
        video_meta = neondata.VideoMetadata.get(self.video_id)
        self.assertFalse(video_meta.serving_enabled)
        self.assertEquals(len(video_meta.thumbnail_ids), 0)

    @patch('video_processor.client.neondata.ThumbnailMetadata.modify_many')
    @tornado.testing.gen_test
    def test_db_connection_error_thumb(self, modify_mock):
        modify_mock = self._callback_wrap_mock(modify_mock)
        modify_mock.side_effect = [
            psycopg2.Error("Connection Error"),
            {}
            ]

        with self.assertLogExists(logging.ERROR,
                                  'Error writing thumbnail data'):
            with self.assertRaises(video_processor.client.DBError):
                yield self.vprocessor.finalize_response()

        self.api_request.state = neondata.RequestState.PROCESSING
        self.api_request.save()

        with self.assertLogExists(logging.ERROR,
                                  'Error writing thumbnail data'):
            with self.assertRaises(video_processor.client.DBError):
                yield self.vprocessor.finalize_response()

    @patch('video_processor.client.neondata.VideoMetadata.modify')
    @tornado.testing.gen_test
    def test_db_connection_error_video(self, modify_mock):
        modify_mock = self._callback_wrap_mock(modify_mock)
        modify_mock.side_effect = [
            psycopg2.Error("Connection Error"),
            False
            ]

        with self.assertLogExists(logging.ERROR,
                                  'Error writing video data'):
            with self.assertRaises(video_processor.client.DBError):
                yield self.vprocessor.finalize_response()

        self.api_request.state = neondata.RequestState.PROCESSING
        self.api_request.save()

        with self.assertLogExists(logging.ERROR,
                                  'Error writing video data'):
            with self.assertRaises(video_processor.client.DBError):
                yield self.vprocessor.finalize_response()

    @tornado.testing.gen_test
    def test_frame_already_in_dict(self):
        # Add the video and the default thumb to the database
        self.vprocessor.video_metadata.save()
        rand_thumb = self.vprocessor.thumbnails[-1]
        rand_thumb[0].urls = ['random_frame.jpg']
        self.vprocessor.video_metadata.add_thumbnail(
            rand_thumb[0], rand_thumb[1],
            save_objects=True)

        # Make sure that the db is updated before we run the finialization
        self.assertEquals(self.vprocessor.video_metadata,
                          neondata.VideoMetadata.get(self.video_id))
        self.assertEquals(len(self.vprocessor.video_metadata.thumbnail_ids), 1)
        self.assertEquals(rand_thumb[0], neondata.ThumbnailMetadata.get(
            self.vprocessor.video_metadata.thumbnail_ids[0]))
        self.assertIsNotNone(rand_thumb[0].key)

        # Reset the thumb we know about
        self.vprocessor.thumbnails[-1][0].urls = []
        
        yield self.vprocessor.finalize_response()

        # Check that the thumbnail was updated
        db_thumb = neondata.ThumbnailMetadata.get(rand_thumb[0].key)
        self.assertIn('random_frame.jpg', db_thumb.urls)
        self.assertEquals(len(db_thumb.urls), 2)

    @patch('video_processor.client.neondata.NeonApiRequest.modify')
    @tornado.testing.gen_test
    def test_api_request_update_fail(self, api_request_mock):
        api_request_mock = self._callback_wrap_mock(api_request_mock)
        api_request_mock.side_effect = [
            # Connection error on setting finalizing state
            psycopg2.Error("Connection Error"), 
            # Api request missing on setting finalizing state
            None,
            #  Connection error on setting finished state
            self.api_request,
            psycopg2.Error("Connection Error"),
            # Api request missing on setting finished state
            self.api_request,
            None,
        ]

        with self.assertLogExists(logging.ERROR,
                                  'Error writing request state'):
            with self.assertRaises(video_processor.client.DBError):
                yield self.vprocessor.finalize_response()

        with self.assertLogExists(logging.ERROR,
                                  'Api Request finalizing failed'):
            with self.assertRaises(video_processor.client.DBError):
                yield self.vprocessor.finalize_response()
        
        with self.assertLogExists(logging.ERROR,
                                  'Error writing request state'):
            with self.assertRaises(video_processor.client.DBError):
                yield self.vprocessor.finalize_response()

        with self.assertLogExists(logging.ERROR,
                                  'Api Request finished failed'):
            with self.assertRaises(video_processor.client.DBError):
                yield self.vprocessor.finalize_response()

    @tornado.testing.gen_test(timeout=10.0)
    def test_somebody_else_processed(self):

        # Try when somebody else was sucessful
        for state in [neondata.RequestState.FINISHED,
                      neondata.RequestState.SERVING,
                      neondata.RequestState.ACTIVE]:
            
            self.api_request.state = state
            self.api_request.save()
            with self.assertRaises(video_processor.client.OtherWorkerCompleted):
                yield self.vprocessor.finalize_response()
            self.assertEquals(
                neondata.NeonApiRequest.get('job1', self.api_key).state,
                state)

        # Try when the current run should continue
        for state in [neondata.RequestState.SUBMIT,
                      neondata.RequestState.REQUEUED,
                      neondata.RequestState.REPROCESS,
                      neondata.RequestState.FAILED,
                      neondata.RequestState.INT_ERROR]:
            self.api_request.state = state
            self.api_request.save()
            yield self.vprocessor.finalize_response()
            self.assertEquals(
                neondata.NeonApiRequest.get('job1', self.api_key).state,
                neondata.RequestState.FINISHED)
        
class SmokeTest(test_utils.neontest.AsyncTestCase):
    ''' 
    Smoke test for the video processing client
    '''
    def setUp(self):
        super(SmokeTest, self).setUp()
        statemon.state._reset_values()

        random.seed(984695198)

        # Populate some data
        na = neondata.NeonUserAccount('acct1')
        self.api_key = na.neon_api_key
        na.save()
        neondata.NeonPlatform.modify(self.api_key, '0', 
                                     lambda x: x, create_missing=True)

        cdn = neondata.CDNHostingMetadataList(
            neondata.CDNHostingMetadataList.create_key(self.api_key, '0'),
            [neondata.NeonCDNHostingMetadata(rendition_sizes=[(160,90)])])
        cdn.save()

        self.video_id = '%s_vid1' % self.api_key
        self.api_request = neondata.OoyalaApiRequest(
            'job1', self.api_key,
            'int1', 'vid1',
            'some fun video',
            's3://my-videos/test.mp4', None, None,
            'http://callback.com',
            'http://default_thumb.jpg')
        self.api_request.save()

<<<<<<< HEAD
        # Mock out the video download
        self.test_video_file = os.path.join(os.path.dirname(__file__), 
                                            "test.mp4") 
        self.video_download_patcher = patch('video_processor.client.urllib2.urlopen')
        self.video_download_mock = self.video_download_patcher.start()
        with open(self.test_video_file, 'rb') as f:
            self.vid = StringIO(f.read())
            self.vid.info = MagicMock()
        self.video_download_mock.side_effect = [self.vid]

=======
>>>>>>> 75a5bf5c
        # Mock out s3
        self.s3conn = boto_mock.MockConnection()
        self.s3_patcher = patch('cmsdb.cdnhosting.S3Connection')
        self.mock_conn = self.s3_patcher.start()
        self.mock_conn.return_value = self.s3conn
        self.s3conn.create_bucket('host-thumbnails')
        self.s3conn.create_bucket('n3.neon-images.com')

        # Mock out the video download
        self.client_s3_patcher = patch('video_processor.client.S3Connection')
        self.mock_conn2 = self.client_s3_patcher.start()
        self.mock_conn2.return_value = self.s3conn
        self.test_video_file = os.path.join(os.path.dirname(__file__), 
        "test.mp4") 
        self.vid_bucket = self.s3conn.create_bucket('my-videos')
        vid_key = self.vid_bucket.new_key('test.mp4')
        vid_key.set_contents_from_file(open(self.test_video_file, 'rb'))
        utf8key = 'L\xc3\xb6rick_video.mp4'.decode('utf-8')
        vid_key = self.vid_bucket.new_key(utf8key)
        vid_key.set_contents_from_file(open(self.test_video_file, 'rb'))

        # Mock out the image download
        self.im_download_mocker = patch(
            'cvutils.imageutils.PILImageUtils.download_image')
        self.im_download_mock = self._future_wrap_mock(
            self.im_download_mocker.start(),
            require_async_kw=True)
        self.random_image = imageutils.PILImageUtils.create_random_image(480, 640)
        self.im_download_mock.side_effect = [self.random_image]

        # Mock out http requests.
        self.http_mocker = patch(
            'video_processor.client.utils.http.send_request')
        self.http_mock = self._future_wrap_mock(self.http_mocker.start(),
                                                require_async_kw=True)
        self.callback_mock = MagicMock()
        self.callback_mock.side_effect = lambda x: HTTPResponse(x, 200)
        def _http_response(request, **kw):
            if request.url == 'http://callback.com':
                return self.callback_mock(request)
            else:
                return HTTPResponse(request, 200)
                    
        self.http_mock.side_effect = _http_response

        # Mock out cloudinary
        self.cloudinary_patcher = patch('cmsdb.cdnhosting.CloudinaryHosting')
        self.cloudinary_mock = self.cloudinary_patcher.start()
        future = Future()
        future.set_result(None)
        self.cloudinary_mock().upload.side_effect = [future]

        # Mock out the model
        self.model_patcher = patch('video_processor.client.model.load_model')
        self.model_file = os.path.join(os.path.dirname(__file__), "model.pkl")
        self.model_version = "test" 
        self.model = MagicMock()
        load_model_mock = self.model_patcher.start()
        load_model_mock.return_value = self.model
        ct_output, ft_output = pickle.load(open(self.model_file)) 
        self.model.choose_thumbnails.return_value = ct_output

<<<<<<< HEAD
        # Mock the video queue
        self.job_queue_patcher = patch(
            'video_processor.video_processing_queue.' \
            'VideoProcessingQueue')
        self.job_queue_mock = self.job_queue_patcher.start()()
=======
        # create the client object
        self.video_client = VideoClient(
            'some/dir/my_model.model',
            multiprocessing.BoundedSemaphore(1))
        
    def tearDown(self):
        self.s3_patcher.stop()
        self.client_s3_patcher.stop()
        self.http_mocker.stop()
        self.im_download_mocker.stop()
        self.cloudinary_patcher.stop()
        self.model_patcher.stop()
        self.postgresql.clear_all_tables() 
        super(SmokeTest, self).tearDown()

    @classmethod
    def setUpClass(cls):
        options._set('cmsdb.neondata.wants_postgres', 1)
        dump_file = '%s/cmsdb/migrations/cmsdb.sql' % (__base_path__)
        cls.postgresql = test_utils.postgresql.Postgresql(dump_file=dump_file)

    @classmethod
    def tearDownClass(cls):
        options._set('cmsdb.neondata.wants_postgres', 0)
        cls.postgresql.stop()

    def _run_job(self, job):
        '''Runs the job'''
        self.job_queue.put(job)
        # TODO look for a more permanent solution, possibly in smartcrop
        # from https://github.com/Itseez/opencv/issues/5150, set threads to 0 
        # in our main thread, otherwise fork screws things up. 
        cmsdb.cdnhosting.smartcrop.cv2.setNumThreads(0)
 
        with options._set_bounded('video_processor.client.dequeue_period', 0.01):
            self.video_client.start()

            try:
                # Wait for the job results to show up in the database. We
                # can't check the mocks because it is a separate process
                # and the mocks just get copied. That's why this is a
                # smoke test.
                start_time = time.time() 
                while (neondata.NeonApiRequest.get(job['job_id'],
                                                   job['api_key']).state in 
                       [neondata.RequestState.SUBMIT,
                        neondata.RequestState.PROCESSING,
                        neondata.RequestState.REPROCESS]):
                    # See if we timeout
                    self.assertLess(time.time() - start_time, 10.0,
                                    'Timed out while running the smoke test')
>>>>>>> 75a5bf5c

        self.job_queue_mock.get_duration.return_value = 600.0

<<<<<<< HEAD
        self.job_delete_mock = self._future_wrap_mock(
            self.job_queue_mock.delete_message)
        self.job_delete_mock.return_value = True
        
        self.job_read_mock = self._future_wrap_mock(
            self.job_queue_mock.read_message)
        self.job_message = Message()
        self.job_read_mock.side_effect = [self.job_message, None]
        
        
        self.job_hide_mock = self._future_wrap_mock(
            self.job_queue_mock.hide_message)

        # create the client object
        self.video_client = video_processor.client.VideoClient(
            'some/dir/my_model.model',
            multiprocessing.BoundedSemaphore(1))
        
    def tearDown(self):
        self.video_download_patcher.stop()
        self.s3_patcher.stop()
        self.http_mocker.stop()
        self.im_download_mocker.stop()
        self.cloudinary_patcher.stop()
        self.model_patcher.stop()
        self.postgresql.clear_all_tables() 
        self.job_queue_patcher.stop()
        super(SmokeTest, self).tearDown()

    @classmethod
    def setUpClass(cls):
        options._set('cmsdb.neondata.wants_postgres', 1)
        dump_file = '%s/cmsdb/migrations/cmsdb.sql' % (__base_path__)
        cls.postgresql = test_utils.postgresql.Postgresql(dump_file=dump_file)

    @classmethod
    def tearDownClass(cls):
        options._set('cmsdb.neondata.wants_postgres', 0)
        cls.postgresql.stop()


    def _run_job(self, job):
        '''Runs the job'''
        self.job_message.set_body(json.dumps(job))
        with options._set_bounded('video_processor.client.dequeue_period',
                                  0.01):
            self.video_client.start()

            try:
                # Wait for the job results to show up in the database. We
                # can't check the mocks because it is a separate process
                # and the mocks just get copied. That's why this is a
                # smoke test.
                start_time = time.time()
                while (neondata.NeonApiRequest.get(job['job_id'],
                                                   job['api_key']).state in 
                       [neondata.RequestState.SUBMIT,
                        neondata.RequestState.PROCESSING,
                        neondata.RequestState.REPROCESS]):
                    # See if we timeout
                    self.assertLess(time.time() - start_time, 10.0,
                                    'Timed out while running the smoke test')

                    time.sleep(0.1)

            finally:
                # Clean up the job process
                self.video_client.stop()
                self.video_client.join(10.0)
                if self.video_client.is_alive():
                    # SIGKILL it
                    utils.ps.send_signal_and_wait(signal.SIGKILL,
                                                  [self.video_client.pid])
                    self.fail('The subprocess did not die cleanly')

    @tornado.testing.gen_test(timeout=10)
    def test_smoke_test(self):
        self._run_job({
            'api_key': self.api_key,
            'video_id' : 'vid1',
            'job_id' : 'job1',
            'video_title': 'some fun video',
            'callback_url': 'http://callback.com',
            'video_url' : 'http://L\xc3\xb6rick_video.mp4'
            })
                    
        # Check the api request in the database
        api_request = neondata.NeonApiRequest.get('job1', self.api_key)
        self.assertEquals(api_request.state,
                          neondata.RequestState.FINISHED)

        # Check the video data
        video_meta = neondata.VideoMetadata.get(self.video_id)
        self.assertGreater(len(video_meta.thumbnail_ids), 0)
        self.assertEquals(video_meta.model_version, 'my_model')

        # Check the thumbnail data
        thumbs = neondata.ThumbnailMetadata.get_many(
            video_meta.thumbnail_ids)
        self.assertNotIn(None, thumbs)
        self.assertGreater(
            len([x for x in thumbs if 
                 x.type == neondata.ThumbnailType.NEON]), 0)
        self.assertEquals(
            len([x for x in thumbs if 
                 x.type == neondata.ThumbnailType.OOYALA]), 1)
        self.assertEquals(
            len([x for x in thumbs if 
                 x.type == neondata.ThumbnailType.RANDOM]), 1)
        self.assertEquals(
            len([x for x in thumbs if 
                 x.type == neondata.ThumbnailType.CENTERFRAME]), 1)

    @tornado.testing.gen_test
    def test_reprocessing_smoke(self):
        self.api_request.state = neondata.RequestState.REPROCESS
        self.api_request.save()

        # Add the results from the previous run to the database
        thumbs = [
            neondata.ThumbnailMetadata(
                '%s_thumb1' % self.video_id,
                self.video_id,
                model_score=3.0,
                ttype=neondata.ThumbnailType.NEON,
                model_version='old_model',
                frameno=167,
                rank=0),
            neondata.ThumbnailMetadata(
                '%s_thumb2' % self.video_id,
                self.video_id,
                ttype=neondata.ThumbnailType.RANDOM,
                rank=0),
            neondata.ThumbnailMetadata(
                '%s_thumb3' % self.video_id,
                self.video_id,
                ttype=neondata.ThumbnailType.OOYALA,
                rank=0)]
        neondata.ThumbnailMetadata.save_all(thumbs)
        video_meta = neondata.VideoMetadata(
            self.video_id,
            tids = [x.key for x in thumbs],
            duration=97.0,
            model_version='old_model')
        video_meta.serving_url = 'my_serving_url.jpg'
        video_meta.save()

        self._run_job({
            'api_key': self.api_key,
            'video_id' : 'vid1',
            'job_id' : 'job1',
            'video_title': 'some fun video',
            'callback_url': 'http://callback.com',
            'video_url' : 'http://video.mp4'
            })

        # Check the api request in the database
        api_request = neondata.NeonApiRequest.get('job1', self.api_key)
        self.assertEquals(api_request.state,
                          neondata.RequestState.FINISHED)

        # Check the video data
        video_meta = neondata.VideoMetadata.get(self.video_id)
        self.assertGreater(len(video_meta.thumbnail_ids), 0)
        self.assertEquals(video_meta.model_version, 'my_model')
        self.assertNotIn('%s_thumb1' % self.video_id, video_meta.thumbnail_ids)
        self.assertNotIn('%s_thumb2' % self.video_id, video_meta.thumbnail_ids)
        self.assertIn('%s_thumb3' % self.video_id, video_meta.thumbnail_ids)

    @tornado.testing.gen_test
    def test_video_processing_error(self):
        self.video_download_mock.side_effect = [
            urllib2.URLError('Oops')]

=======
            finally:
                # Clean up the job process
                self.video_client.stop()
                self.video_client.join(10.0)
                if self.video_client.is_alive():
                    # SIGKILL it
                    utils.ps.send_signal_and_wait(signal.SIGKILL,
                                                  [self.video_client.pid])
                    self.fail('The subprocess did not die cleanly')

    def test_smoke_test(self):
        utf8key = 'L\xc3\xb6rick_video.mp4'.decode('utf-8')
        
        self._run_job({
            'api_key': self.api_key,
            'video_id' : 'vid1',
            'job_id' : 'job1',
            'video_title': 'some fun video',
            'callback_url': 'http://callback.com',
            'video_url' : 's3://my-videos/%s' % utf8key
            })
                    
        # Check the api request in the database
        api_request = neondata.NeonApiRequest.get('job1', self.api_key)
        self.assertEquals(api_request.state,
                          neondata.RequestState.FINISHED)

        # Check the video data
        video_meta = neondata.VideoMetadata.get(self.video_id)
        self.assertGreater(len(video_meta.thumbnail_ids), 0)
        self.assertEquals(video_meta.model_version, 'my_model')

        # Check the thumbnail data
        thumbs = neondata.ThumbnailMetadata.get_many(
            video_meta.thumbnail_ids)
        self.assertNotIn(None, thumbs)
        self.assertGreater(
            len([x for x in thumbs if 
                 x.type == neondata.ThumbnailType.NEON]), 0)
        self.assertEquals(
            len([x for x in thumbs if 
                 x.type == neondata.ThumbnailType.OOYALA]), 1)
        self.assertEquals(
            len([x for x in thumbs if 
                 x.type == neondata.ThumbnailType.RANDOM]), 1)
        self.assertEquals(
            len([x for x in thumbs if 
                 x.type == neondata.ThumbnailType.CENTERFRAME]), 1)

    def test_reprocessing_smoke(self):
        self.api_request.state = neondata.RequestState.REPROCESS
        self.api_request.save()

        # Add the results from the previous run to the database
        thumbs = [
            neondata.ThumbnailMetadata(
                '%s_thumb1' % self.video_id,
                self.video_id,
                model_score=3.0,
                ttype=neondata.ThumbnailType.NEON,
                model_version='old_model',
                frameno=167,
                rank=0),
            neondata.ThumbnailMetadata(
                '%s_thumb2' % self.video_id,
                self.video_id,
                ttype=neondata.ThumbnailType.RANDOM,
                rank=0),
            neondata.ThumbnailMetadata(
                '%s_thumb3' % self.video_id,
                self.video_id,
                ttype=neondata.ThumbnailType.OOYALA,
                rank=0)]
        neondata.ThumbnailMetadata.save_all(thumbs)
        video_meta = neondata.VideoMetadata(
            self.video_id,
            tids = [x.key for x in thumbs],
            duration=97.0,
            model_version='old_model')
        video_meta.serving_url = 'my_serving_url.jpg'
        video_meta.save()

        self._run_job({
            'api_key': self.api_key,
            'video_id' : 'vid1',
            'job_id' : 'job1',
            'video_title': 'some fun video',
            'callback_url': 'http://callback.com',
            'video_url' : 's3://my-videos/test.mp4'
            })

        # Check the api request in the database
        api_request = neondata.NeonApiRequest.get('job1', self.api_key)
        self.assertEquals(api_request.state,
                          neondata.RequestState.FINISHED)

        # Check the video data
        video_meta = neondata.VideoMetadata.get(self.video_id)
        self.assertGreater(len(video_meta.thumbnail_ids), 0)
        self.assertEquals(video_meta.model_version, 'my_model')
        self.assertNotIn('%s_thumb1' % self.video_id, video_meta.thumbnail_ids)
        self.assertNotIn('%s_thumb2' % self.video_id, video_meta.thumbnail_ids)
        self.assertIn('%s_thumb3' % self.video_id, video_meta.thumbnail_ids)
        
    def test_video_processing_error(self):
        self.mock_conn2.side_effect = [IOError('Oops')]
        
>>>>>>> 75a5bf5c
        self._run_job({
            'api_key': self.api_key,
            'video_id' : 'vid1',
            'job_id' : 'job1',
            'video_title': 'some fun video',
            'callback_url': 'http://callback.com',
<<<<<<< HEAD
            'video_url' : 'http://video.mp4'
=======
            'video_url' : 's3://my-videos/test.mp4'
>>>>>>> 75a5bf5c
            })

        # Check the api request in the database
        api_request = neondata.NeonApiRequest.get('job1', self.api_key)
        self.assertEquals(api_request.state,
                          neondata.RequestState.CUSTOMER_ERROR)
        self.assertEquals(api_request.callback_state,
                          neondata.CallbackState.SUCESS)

        # Check the state variables
        self.assertEquals(statemon.state.get('video_processor.client.processing_error'),
                          1)
        self.assertEquals(
            statemon.state.get('video_processor.client.video_download_error'),
            1)

    @patch('video_processor.client.neondata.VideoMetadata.modify')
    @tornado.testing.gen_test
    def test_db_update_error(self, modify_mock):
        modify_mock.side_effect = [
            psycopg2.Error("Connection Error")]

        self._run_job({
            'api_key': self.api_key,
            'video_id' : 'vid1',
            'job_id' : 'job1',
            'video_title': 'some fun video',
            'callback_url': 'http://callback.com',
            'video_url' : 's3://my-videos/test.mp4'
            })

        # Check the api request in the database
        api_request = neondata.NeonApiRequest.get('job1', self.api_key)
        self.assertEquals(api_request.state,
                          neondata.RequestState.INT_ERROR)

        # Check the state variables
        self.assertEquals(statemon.state.get('video_processor.client.processing_error'),
                          1)
        self.assertEquals(
            statemon.state.get('video_processor.client.save_vmdata_error'),
            1)

    @tornado.testing.gen_test
    def test_no_need_to_process(self):
        self.api_request.state = neondata.RequestState.SERVING
        self.api_request.save()

        self._run_job({
            'api_key': self.api_key,
            'video_id' : 'vid1',
            'job_id' : 'job1',
            'video_title': 'some fun video',
            'callback_url': 'http://callback.com',
            'video_url' : 's3://my-videos/test.mp4'
            })
        
        # Check the api request in the database
        api_request = neondata.NeonApiRequest.get('job1', self.api_key)
        self.assertEquals(api_request.state,
                          neondata.RequestState.SERVING)

    @tornado.testing.gen_test
    def test_download_default_thumb_error(self):
        # In this case, we should still allow the video serve, but
        # register it as a customer error in the database.
        self.im_download_mock.side_effect = [IOError('Cannot download')]
        
        self._run_job({
            'api_key': self.api_key,
            'video_id' : 'vid1',
            'job_id' : 'job1',
            'video_title': 'some fun video',
            'callback_url': 'http://callback.com',
            'video_url' : 's3://my-videos/test.mp4'
            })

        # Check the api request in the database
        api_request = neondata.NeonApiRequest.get('job1', self.api_key)
        self.assertEquals(api_request.state,
                          neondata.RequestState.CUSTOMER_ERROR)
        self.assertEquals(api_request.callback_state,
                          neondata.CallbackState.SUCESS)
        response = api_request.response
        self.assertEquals(response['video_id'], 'vid1')
        self.assertEquals(response['job_id'], 'job1')
        self.assertRegexpMatches(response['error'],
                                 'Failed to download default')

        # Check the video data
        video_meta = neondata.VideoMetadata.get(self.video_id)
        self.assertGreater(len(video_meta.thumbnail_ids), 0)
        self.assertTrue(video_meta.serving_enabled)

        
        # Check the thumbnail data
        thumbs = neondata.ThumbnailMetadata.get_many(
            video_meta.thumbnail_ids)
        self.assertNotIn(None, thumbs)
        self.assertGreater(
            len([x for x in thumbs if 
                 x.type == neondata.ThumbnailType.NEON]), 0)
        self.assertEquals(
            len([x for x in thumbs if 
                 x.type == neondata.ThumbnailType.OOYALA]), 0)
        self.assertEquals(
            len([x for x in thumbs if 
                 x.type == neondata.ThumbnailType.DEFAULT]), 0)
        self.assertEquals(
            len([x for x in thumbs if 
                 x.type == neondata.ThumbnailType.RANDOM]), 1)
        self.assertEquals(
            len([x for x in thumbs if 
                 x.type == neondata.ThumbnailType.CENTERFRAME]), 1)

    @tornado.testing.gen_test
    def test_unexpected_error(self):
        self.mock_conn.side_effect = [Exception('Some bad error')]

        self._run_job({
            'api_key': self.api_key,
            'video_id' : 'vid1',
            'job_id' : 'job1',
            'video_title': 'some fun video',
            'callback_url': 'http://callback.com',
            'video_url' : 's3://my-videos/test.mp4'
            })

        # Check the api request in the database
        api_request = neondata.NeonApiRequest.get('job1', self.api_key)
        self.assertEquals(api_request.state,
                          neondata.RequestState.INT_ERROR)
        self.assertEquals(api_request.callback_state,
                          neondata.CallbackState.NOT_SENT)
        
if __name__ == '__main__':
    utils.neon.InitNeon()
    unittest.main()<|MERGE_RESOLUTION|>--- conflicted
+++ resolved
@@ -32,12 +32,8 @@
 import pdb
 import pickle
 from PIL import Image
-<<<<<<< HEAD
+import psycopg2
 import Queue
-import pytube
-=======
-import psycopg2
->>>>>>> 75a5bf5c
 import re
 import random
 import request_template
@@ -52,11 +48,7 @@
 import test_utils.neontest
 import test_utils.net
 import test_utils.postgresql
-<<<<<<< HEAD
-import test_utils.redis
 from test_utils import sqsmock
-=======
->>>>>>> 75a5bf5c
 from tornado.concurrent import Future
 from tornado.httpclient import HTTPResponse, HTTPRequest, HTTPError
 import tornado.ioloop
@@ -73,12 +65,9 @@
 import utils.ps
 from utils import statemon
 import video_processor.client
-<<<<<<< HEAD
 from video_processor import video_processing_queue
-=======
 from video_processor.client import VideoClient, VideoProcessor
 import youtube_dl
->>>>>>> 75a5bf5c
 
 _log = logging.getLogger(__name__)
 
@@ -102,7 +91,7 @@
                                 "test.mp4") 
         self.test_video_file2 = os.path.join(os.path.dirname(__file__), 
                                 "test2.mp4") 
-        # Fill out redis
+        # Fill out database
         na = neondata.NeonUserAccount('acct1')
         self.api_key = na.neon_api_key
         na.save()
@@ -123,6 +112,18 @@
             'http://callback.com',
             'http://default_thumb.jpg')
         self.api_request.save() 
+
+        # Mock out the YoutubeDL
+        self.youtube_patcher = patch(
+            'video_processor.client.youtube_dl.YoutubeDL')
+        self.youtube_client_mock = self.youtube_patcher.start()
+        self.youtube_extract_info_mock = \
+            self.youtube_client_mock().__enter__().extract_info
+        self.youtube_extract_info_mock.return_value = {
+            u'_type': u'video',
+            u'id': 'yces6PZOsgc', 
+            u'title': 'my_video',
+            u'url': 'http://www.video.com/my_video.mp4'}
 
         # Mock the video queue
         self.job_queue_patcher = patch(
@@ -167,10 +168,8 @@
         random.seed(984695198)
         
     def tearDown(self):
-<<<<<<< HEAD
         self.job_queue_patcher.stop()
-=======
->>>>>>> 75a5bf5c
+        self.youtube_patcher.stop()
         self.utils_patch.stop()
         self.postgresql.clear_all_tables()
         super(TestVideoClient, self).tearDown()
@@ -247,30 +246,10 @@
         return vprocessor
 
     ##### Process video tests ####
-<<<<<<< HEAD
-    @patch('video_processor.client.urllib2.urlopen')
-    @tornado.testing.gen_test
-    def test_download_video_file(self, mock_client):
-        # Createa a 10MB random string
-        vdata = StringIO('%030x' % random.randrange(16**(10*1024*1024)))
-        vdata.info = MagicMock()
-        mock_client.return_value = vdata
-        
-        vprocessor = self.setup_video_processor("neon")
-        yield vprocessor.download_video_file()
-        vprocessor.tempfile.seek(0) 
-        self.assertEqual(vprocessor.tempfile.read(), vdata.getvalue()) 
-
-        self.job_hide_mock.assert_called_with(self.job_message,
-                                              3.0*600.0)
-
-    @patch('video_processor.client.urllib2.urlopen')
-    @tornado.testing.gen_test
-=======
-    @patch('video_processor.client.youtube_dl.YoutubeDL')
-    def test_download_video_file(self, mock_client):
-
-        mock_client().__enter__().extract_info.return_value = {
+    @tornado.testing.gen_test
+    def test_download_video_file(self):
+
+        self.youtube_extract_info_mock.return_value = {
             u'_type': u'video',
             u'upload_date': u'20110620', 
             u'protocol': u'https', 
@@ -284,8 +263,8 @@
 
         vprocessor = self.setup_video_processor("neon",
                                                 'http://www.somefile.com/')
-        vprocessor.download_video_file()
-        args, kwargs = mock_client.call_args
+        yield vprocessor.download_video_file()
+        args, kwargs = self.youtube_client_mock.call_args
         found_params = args[0]
         self.assertTrue(found_params['restrictfilenames'])
         self.assertGreater(len(found_params['progress_hooks']), 0)
@@ -298,12 +277,15 @@
             'best[protocol^=?http]/'
             'best/'
             'bestvideo'))
-        mock_client().__enter__().extract_info.assert_called_with(
+        self.youtube_extract_info_mock.assert_called_with(
             'http://www.somefile.com/',
             download=True)
 
+        self.job_hide_mock.assert_called_with(self.job_message,
+                                              3.0*600.0)
+
     @patch('video_processor.client.youtube_dl.YoutubeDL.extract_info')
->>>>>>> 75a5bf5c
+    @tornado.testing.gen_test
     def test_download_video_errors(self, mock_client):
         mock_client.side_effect = [
             youtube_dl.utils.DownloadError('bal'),
@@ -320,11 +302,7 @@
 
         with self.assertLogExists(logging.ERROR, "Error downloading video"):
             with self.assertRaises(video_processor.client.VideoDownloadError):
-<<<<<<< HEAD
                 yield vprocessor.download_video_file()
-                
-=======
-                vprocessor.download_video_file()
 
         with self.assertLogExists(logging.ERROR, "Error downloading video"):
             with self.assertRaises(video_processor.client.VideoDownloadError):
@@ -333,7 +311,6 @@
         with self.assertLogExists(logging.ERROR, "Error downloading video"):
             with self.assertRaises(video_processor.client.VideoDownloadError):
                 vprocessor.download_video_file()
->>>>>>> 75a5bf5c
         
         with self.assertLogExists(logging.ERROR, "Error saving video to disk"):
             with self.assertRaises(video_processor.client.VideoDownloadError):
@@ -404,53 +381,48 @@
         
         with self.assertLogExists(logging.ERROR, "Error saving video to disk"):
             with self.assertRaises(video_processor.client.VideoDownloadError):
-<<<<<<< HEAD
                 yield vprocessor.download_video_file()
 
-    @patch('video_processor.client.urllib2.urlopen')
-    @tornado.testing.gen_test
-    def test_download_youtube_video(self, mock_urlopen):
+    @tornado.testing.gen_test
+    def test_download_youtube_video_with_duration(self):
+        self.youtube_extract_info_mock.return_value = {
+            u'_type': u'video',
+                u'upload_date': u'20110620', 
+                u'protocol': u'https', 
+                u'creator': None, 
+                u'format_note': u'hd720', 
+                u'height': 720, 
+                u'like_count': 0, 
+                u'duration': 15, 
+                u'player_url': None, 
+                u'id': 'yces6PZOsgc', 
+                u'view_count': 328}
         vprocessor = self.setup_video_processor(
             "neon", url='http://www.youtube.com/watch?v=9bZkp7q19f0')
         
-        vdata = StringIO('%030x' % random.randrange(16**(10)))
-        vdata.info = MagicMock()
-        vdata.info().getheader.return_value = 819200
-        self.job_queue_mock.get_duration.return_value = None
-        mock_urlopen.return_value = vdata
-        
-        video_one = video_processor.client.pytube.models.Video(
-            'http://www.youtube.com/360.mp4', 
-            'test_filename', 
-            'mp4', 
-            resolution='360p'
-        ) 
-        video_two = video_processor.client.pytube.models.Video(
-            'http://www.youtube.com/720.mp4', 
-            'test_filename', 
-            'mp4', 
-            resolution='720p'
-        ) 
-        video_three = video_processor.client.pytube.models.Video(
-            'http://www.youtube.com/1080.mp4', 
-            'test_filename', 
-            'mp4', 
-            resolution='1080p'
-        ) 
-        youtube_mock = video_processor.client.pytube
-        youtube_mock.YouTube = MagicMock() 
-        youtube_mock.YouTube().filter = MagicMock(
-            return_value=([video_one, video_two, video_three]))
         yield vprocessor.download_video_file()
-
-        self.assertEquals(mock_urlopen.call_count, 1)
-        cargs, kwargs = mock_urlopen.call_args
-        self.assertEquals(cargs[0].get_full_url(),
-                          'http://www.youtube.com/720.mp4')
-
-        self.job_hide_mock.assert_called_with(self.job_message,
-                                              3.0*8.0)
-
+        self.assertEquals(vprocessor.video_metadata.duration, 15)
+
+    @tornado.testing.gen_test
+    def test_download_youtube_video_missing_duration(self):
+        self.youtube_extract_info_mock.return_value = {
+            u'_type': u'video',
+                u'upload_date': u'20110620', 
+                u'protocol': u'https', 
+                u'creator': None, 
+                u'format_note': u'hd720', 
+                u'height': 720, 
+                u'like_count': 0, 
+                u'duration': 15, 
+                u'player_url': None, 
+                u'id': 'yces6PZOsgc', 
+                u'view_count': 328}
+        vprocessor = self.setup_video_processor(
+            "neon", url='http://www.youtube.com/watch?v=9bZkp7q19f0')
+        
+        yield vprocessor.download_video_file()
+        self.assertEquals(vprocessor.video_metadata.duration, 600.0)
+     
     @tornado.testing.gen_test
     def test_download_youtube_video_not_found(self):
         vprocessor = self.setup_video_processor(
@@ -485,47 +457,7 @@
                 self.assertEquals(
                     statemon.state.get('video_processor.client.youtube_video_not_found'),
                     1)
-=======
-                vprocessor.download_video_file()
-
-    def test_download_youtube_video_with_duration(self):
-        vprocessor = self.setup_video_processor(
-            "neon", url='http://www.youtube.com/watch?v=9bZkp7q19f0')
-        patch_str = 'video_processor.client.youtube_dl.YoutubeDL.extract_info'
-        with patch(patch_str, return_value={
-                u'_type': u'video',
-                u'upload_date': u'20110620', 
-                u'protocol': u'https', 
-                u'creator': None, 
-                u'format_note': u'hd720', 
-                u'height': 720, 
-                u'like_count': 0, 
-                u'duration': 15, 
-                u'player_url': None, 
-                u'id': 'yces6PZOsgc', 
-                u'view_count': 328}) as youtube_mock: 
-            vprocessor.download_video_file()
-        self.assertEquals(vprocessor.video_metadata.duration, 15)
- 
-    def test_download_youtube_video_missing_duration(self):
-        vprocessor = self.setup_video_processor(
-            "neon", url='http://www.youtube.com/watch?v=9bZkp7q19f0')
-        patch_str = 'video_processor.client.youtube_dl.YoutubeDL.extract_info'
-        with patch(patch_str, return_value={
-                u'_type': u'video',
-                u'upload_date': u'20110620', 
-                u'protocol': u'https', 
-                u'creator': None, 
-                u'format_note': u'hd720', 
-                u'height': 720, 
-                u'like_count': 0, 
-                u'player_url': None, 
-                u'id': 'yces6PZOsgc', 
-                u'view_count': 328}) as youtube_mock: 
-            vprocessor.download_video_file()
-        self.assertEquals(vprocessor.video_metadata.duration, None)
->>>>>>> 75a5bf5c
-     
+
     @tornado.testing.gen_test
     def test_process_video(self):
        
@@ -623,17 +555,12 @@
         jparams = request_template.neon_api_request %(
                     "j_id", "vid", "api_key", "neon", "api_key", "j_id")
         job = json.loads(jparams)
-<<<<<<< HEAD
         vprocessor = video_processor.client.VideoProcessor(
             job,
             self.model,
             self.model_version, multiprocessing.BoundedSemaphore(1),
             self.job_queue_mock,
             self.job_message)
-=======
-        vprocessor = VideoProcessor(job, self.model,
-                self.model_version, multiprocessing.BoundedSemaphore(1))
->>>>>>> 75a5bf5c
         vprocessor._get_center_frame(self.test_video_file)
         meta, img = vprocessor.thumbnails[0]
         self.assertIsNotNone(img)
@@ -650,7 +577,6 @@
         jparams = request_template.neon_api_request %(
                     "j_id", "vid", "api_key", "neon", "api_key", "j_id")
         job = json.loads(jparams)
-<<<<<<< HEAD
         vprocessor = video_processor.client.VideoProcessor(
             job,
             self.model,
@@ -659,10 +585,6 @@
             self.job_queue_mock,
             self.job_message
             )
-=======
-        vprocessor = VideoProcessor(job, self.model,
-                self.model_version, multiprocessing.BoundedSemaphore(1))
->>>>>>> 75a5bf5c
         vprocessor._get_random_frame(self.test_video_file)
         meta1, img1 = vprocessor.thumbnails[0]
         self.assertIsNotNone(img1)
@@ -871,12 +793,8 @@
         self.http_mocker.stop()
         self.im_download_mocker.stop()
         self.cloudinary_patcher.stop()
-<<<<<<< HEAD
         self.smart_crop_patcher.stop()
         self.postgresql.clear_all_tables() 
-=======
-        self.postgresql.clear_all_tables()
->>>>>>> 75a5bf5c
         super(TestFinalizeResponse, self).tearDown()
 
     @classmethod
@@ -890,11 +808,8 @@
         options._set('cmsdb.neondata.wants_postgres', 0)
         cls.postgresql.stop()
 
-<<<<<<< HEAD
-
-    @tornado.testing.gen_test
-=======
->>>>>>> 75a5bf5c
+
+    @tornado.testing.gen_test
     def test_default_process(self):
         yield self.vprocessor.finalize_response()
 
@@ -1409,19 +1324,6 @@
             'http://default_thumb.jpg')
         self.api_request.save()
 
-<<<<<<< HEAD
-        # Mock out the video download
-        self.test_video_file = os.path.join(os.path.dirname(__file__), 
-                                            "test.mp4") 
-        self.video_download_patcher = patch('video_processor.client.urllib2.urlopen')
-        self.video_download_mock = self.video_download_patcher.start()
-        with open(self.test_video_file, 'rb') as f:
-            self.vid = StringIO(f.read())
-            self.vid.info = MagicMock()
-        self.video_download_mock.side_effect = [self.vid]
-
-=======
->>>>>>> 75a5bf5c
         # Mock out s3
         self.s3conn = boto_mock.MockConnection()
         self.s3_patcher = patch('cmsdb.cdnhosting.S3Connection')
@@ -1430,6 +1332,11 @@
         self.s3conn.create_bucket('host-thumbnails')
         self.s3conn.create_bucket('n3.neon-images.com')
 
+        # Mock the video queue
+        self.job_queue_patcher = patch(
+            'video_processor.video_processing_queue.' \
+            'VideoProcessingQueue')
+        self.job_queue_mock = self.job_queue_patcher.start()()
         # Mock out the video download
         self.client_s3_patcher = patch('video_processor.client.S3Connection')
         self.mock_conn2 = self.client_s3_patcher.start()
@@ -1443,15 +1350,20 @@
         vid_key = self.vid_bucket.new_key(utf8key)
         vid_key.set_contents_from_file(open(self.test_video_file, 'rb'))
 
-        # Mock out the image download
-        self.im_download_mocker = patch(
-            'cvutils.imageutils.PILImageUtils.download_image')
-        self.im_download_mock = self._future_wrap_mock(
-            self.im_download_mocker.start(),
-            require_async_kw=True)
-        self.random_image = imageutils.PILImageUtils.create_random_image(480, 640)
-        self.im_download_mock.side_effect = [self.random_image]
-
+        self.job_queue_mock.get_duration.return_value = 600.0
+
+        self.job_delete_mock = self._future_wrap_mock(
+            self.job_queue_mock.delete_message)
+        self.job_delete_mock.return_value = True
+        
+        self.job_read_mock = self._future_wrap_mock(
+            self.job_queue_mock.read_message)
+        self.job_message = Message()
+        self.job_read_mock.side_effect = [self.job_message, None]
+        
+        
+        self.job_hide_mock = self._future_wrap_mock(
+            self.job_queue_mock.hide_message)
         # Mock out http requests.
         self.http_mocker = patch(
             'video_processor.client.utils.http.send_request')
@@ -1459,8 +1371,15 @@
                                                 require_async_kw=True)
         self.callback_mock = MagicMock()
         self.callback_mock.side_effect = lambda x: HTTPResponse(x, 200)
+        self.job_queue = multiprocessing.Queue() # Queue of job param dics
         def _http_response(request, **kw):
-            if request.url == 'http://callback.com':
+            if request.url.endswith('dequeue'):
+                if not self.job_queue.empty():
+                    body = json.dumps(self.job_queue.get())
+                else:
+                    body = '{}'
+                return HTTPResponse(request, 200, buffer=StringIO(body))
+            elif request.url == 'http://callback.com':
                 return self.callback_mock(request)
             else:
                 return HTTPResponse(request, 200)
@@ -1484,13 +1403,6 @@
         ct_output, ft_output = pickle.load(open(self.model_file)) 
         self.model.choose_thumbnails.return_value = ct_output
 
-<<<<<<< HEAD
-        # Mock the video queue
-        self.job_queue_patcher = patch(
-            'video_processor.video_processing_queue.' \
-            'VideoProcessingQueue')
-        self.job_queue_mock = self.job_queue_patcher.start()()
-=======
         # create the client object
         self.video_client = VideoClient(
             'some/dir/my_model.model',
@@ -1504,6 +1416,7 @@
         self.cloudinary_patcher.stop()
         self.model_patcher.stop()
         self.postgresql.clear_all_tables() 
+        self.job_queue_patcher.stop()
         super(SmokeTest, self).tearDown()
 
     @classmethod
@@ -1517,82 +1430,15 @@
         options._set('cmsdb.neondata.wants_postgres', 0)
         cls.postgresql.stop()
 
+
     def _run_job(self, job):
         '''Runs the job'''
-        self.job_queue.put(job)
+        self.job_message.set_body(json.dumps(job))
         # TODO look for a more permanent solution, possibly in smartcrop
         # from https://github.com/Itseez/opencv/issues/5150, set threads to 0 
         # in our main thread, otherwise fork screws things up. 
         cmsdb.cdnhosting.smartcrop.cv2.setNumThreads(0)
- 
         with options._set_bounded('video_processor.client.dequeue_period', 0.01):
-            self.video_client.start()
-
-            try:
-                # Wait for the job results to show up in the database. We
-                # can't check the mocks because it is a separate process
-                # and the mocks just get copied. That's why this is a
-                # smoke test.
-                start_time = time.time() 
-                while (neondata.NeonApiRequest.get(job['job_id'],
-                                                   job['api_key']).state in 
-                       [neondata.RequestState.SUBMIT,
-                        neondata.RequestState.PROCESSING,
-                        neondata.RequestState.REPROCESS]):
-                    # See if we timeout
-                    self.assertLess(time.time() - start_time, 10.0,
-                                    'Timed out while running the smoke test')
->>>>>>> 75a5bf5c
-
-        self.job_queue_mock.get_duration.return_value = 600.0
-
-<<<<<<< HEAD
-        self.job_delete_mock = self._future_wrap_mock(
-            self.job_queue_mock.delete_message)
-        self.job_delete_mock.return_value = True
-        
-        self.job_read_mock = self._future_wrap_mock(
-            self.job_queue_mock.read_message)
-        self.job_message = Message()
-        self.job_read_mock.side_effect = [self.job_message, None]
-        
-        
-        self.job_hide_mock = self._future_wrap_mock(
-            self.job_queue_mock.hide_message)
-
-        # create the client object
-        self.video_client = video_processor.client.VideoClient(
-            'some/dir/my_model.model',
-            multiprocessing.BoundedSemaphore(1))
-        
-    def tearDown(self):
-        self.video_download_patcher.stop()
-        self.s3_patcher.stop()
-        self.http_mocker.stop()
-        self.im_download_mocker.stop()
-        self.cloudinary_patcher.stop()
-        self.model_patcher.stop()
-        self.postgresql.clear_all_tables() 
-        self.job_queue_patcher.stop()
-        super(SmokeTest, self).tearDown()
-
-    @classmethod
-    def setUpClass(cls):
-        options._set('cmsdb.neondata.wants_postgres', 1)
-        dump_file = '%s/cmsdb/migrations/cmsdb.sql' % (__base_path__)
-        cls.postgresql = test_utils.postgresql.Postgresql(dump_file=dump_file)
-
-    @classmethod
-    def tearDownClass(cls):
-        options._set('cmsdb.neondata.wants_postgres', 0)
-        cls.postgresql.stop()
-
-
-    def _run_job(self, job):
-        '''Runs the job'''
-        self.job_message.set_body(json.dumps(job))
-        with options._set_bounded('video_processor.client.dequeue_period',
-                                  0.01):
             self.video_client.start()
 
             try:
@@ -1624,13 +1470,15 @@
 
     @tornado.testing.gen_test(timeout=10)
     def test_smoke_test(self):
+        utf8key = 'L\xc3\xb6rick_video.mp4'.decode('utf-8')
+        
         self._run_job({
             'api_key': self.api_key,
             'video_id' : 'vid1',
             'job_id' : 'job1',
             'video_title': 'some fun video',
             'callback_url': 'http://callback.com',
-            'video_url' : 'http://L\xc3\xb6rick_video.mp4'
+            'video_url' : 's3://my-videos/%s' % utf8key
             })
                     
         # Check the api request in the database
@@ -1700,7 +1548,7 @@
             'job_id' : 'job1',
             'video_title': 'some fun video',
             'callback_url': 'http://callback.com',
-            'video_url' : 'http://video.mp4'
+            'video_url' : 's3://my-videos/test.mp4'
             })
 
         # Check the api request in the database
@@ -1718,92 +1566,8 @@
 
     @tornado.testing.gen_test
     def test_video_processing_error(self):
-        self.video_download_mock.side_effect = [
-            urllib2.URLError('Oops')]
-
-=======
-            finally:
-                # Clean up the job process
-                self.video_client.stop()
-                self.video_client.join(10.0)
-                if self.video_client.is_alive():
-                    # SIGKILL it
-                    utils.ps.send_signal_and_wait(signal.SIGKILL,
-                                                  [self.video_client.pid])
-                    self.fail('The subprocess did not die cleanly')
-
-    def test_smoke_test(self):
-        utf8key = 'L\xc3\xb6rick_video.mp4'.decode('utf-8')
-        
-        self._run_job({
-            'api_key': self.api_key,
-            'video_id' : 'vid1',
-            'job_id' : 'job1',
-            'video_title': 'some fun video',
-            'callback_url': 'http://callback.com',
-            'video_url' : 's3://my-videos/%s' % utf8key
-            })
-                    
-        # Check the api request in the database
-        api_request = neondata.NeonApiRequest.get('job1', self.api_key)
-        self.assertEquals(api_request.state,
-                          neondata.RequestState.FINISHED)
-
-        # Check the video data
-        video_meta = neondata.VideoMetadata.get(self.video_id)
-        self.assertGreater(len(video_meta.thumbnail_ids), 0)
-        self.assertEquals(video_meta.model_version, 'my_model')
-
-        # Check the thumbnail data
-        thumbs = neondata.ThumbnailMetadata.get_many(
-            video_meta.thumbnail_ids)
-        self.assertNotIn(None, thumbs)
-        self.assertGreater(
-            len([x for x in thumbs if 
-                 x.type == neondata.ThumbnailType.NEON]), 0)
-        self.assertEquals(
-            len([x for x in thumbs if 
-                 x.type == neondata.ThumbnailType.OOYALA]), 1)
-        self.assertEquals(
-            len([x for x in thumbs if 
-                 x.type == neondata.ThumbnailType.RANDOM]), 1)
-        self.assertEquals(
-            len([x for x in thumbs if 
-                 x.type == neondata.ThumbnailType.CENTERFRAME]), 1)
-
-    def test_reprocessing_smoke(self):
-        self.api_request.state = neondata.RequestState.REPROCESS
-        self.api_request.save()
-
-        # Add the results from the previous run to the database
-        thumbs = [
-            neondata.ThumbnailMetadata(
-                '%s_thumb1' % self.video_id,
-                self.video_id,
-                model_score=3.0,
-                ttype=neondata.ThumbnailType.NEON,
-                model_version='old_model',
-                frameno=167,
-                rank=0),
-            neondata.ThumbnailMetadata(
-                '%s_thumb2' % self.video_id,
-                self.video_id,
-                ttype=neondata.ThumbnailType.RANDOM,
-                rank=0),
-            neondata.ThumbnailMetadata(
-                '%s_thumb3' % self.video_id,
-                self.video_id,
-                ttype=neondata.ThumbnailType.OOYALA,
-                rank=0)]
-        neondata.ThumbnailMetadata.save_all(thumbs)
-        video_meta = neondata.VideoMetadata(
-            self.video_id,
-            tids = [x.key for x in thumbs],
-            duration=97.0,
-            model_version='old_model')
-        video_meta.serving_url = 'my_serving_url.jpg'
-        video_meta.save()
-
+        self.mock_conn2.side_effect = [IOError('Oops')]
+        
         self._run_job({
             'api_key': self.api_key,
             'video_id' : 'vid1',
@@ -1811,36 +1575,6 @@
             'video_title': 'some fun video',
             'callback_url': 'http://callback.com',
             'video_url' : 's3://my-videos/test.mp4'
-            })
-
-        # Check the api request in the database
-        api_request = neondata.NeonApiRequest.get('job1', self.api_key)
-        self.assertEquals(api_request.state,
-                          neondata.RequestState.FINISHED)
-
-        # Check the video data
-        video_meta = neondata.VideoMetadata.get(self.video_id)
-        self.assertGreater(len(video_meta.thumbnail_ids), 0)
-        self.assertEquals(video_meta.model_version, 'my_model')
-        self.assertNotIn('%s_thumb1' % self.video_id, video_meta.thumbnail_ids)
-        self.assertNotIn('%s_thumb2' % self.video_id, video_meta.thumbnail_ids)
-        self.assertIn('%s_thumb3' % self.video_id, video_meta.thumbnail_ids)
-        
-    def test_video_processing_error(self):
-        self.mock_conn2.side_effect = [IOError('Oops')]
-        
->>>>>>> 75a5bf5c
-        self._run_job({
-            'api_key': self.api_key,
-            'video_id' : 'vid1',
-            'job_id' : 'job1',
-            'video_title': 'some fun video',
-            'callback_url': 'http://callback.com',
-<<<<<<< HEAD
-            'video_url' : 'http://video.mp4'
-=======
-            'video_url' : 's3://my-videos/test.mp4'
->>>>>>> 75a5bf5c
             })
 
         # Check the api request in the database
