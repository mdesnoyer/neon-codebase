#!/usr/bin/env python

'''
Video processing client unit test

NOTE: Model call has been mocked out, the results are embedded in the 
pickle file for the calls made from model object

#TODO:
    Identify all the errors cases and inject them to be tested
'''

import os.path
import sys
__base_path__ = os.path.abspath(os.path.join(os.path.dirname(__file__), '..',
                                         '..'))
if sys.path[0] != __base_path__:
        sys.path.insert(0, __base_path__)

from boto.sqs.message import Message
import boto.exception
import cmsdb.cdnhosting
from cmsdb import neondata
import cv2
from cvutils.imageutils import PILImageUtils
import integrations
from itertools import chain
import json
import logging
from mock import MagicMock, patch, ANY
import model.errors
import model
import multiprocessing
import numpy as np
import os
import pickle
from PIL import Image
import psycopg2
import Queue
import re
import random
import request_template
import signal
import socket
from StringIO import StringIO
import subprocess
import time
import tempfile
import test_utils
import test_utils.mock_boto_s3 as boto_mock
import test_utils.neontest
import test_utils.net
import test_utils.opencv
import test_utils.postgresql
from test_utils import sqsmock
from tornado.concurrent import Future
from tornado.httpclient import HTTPResponse, HTTPRequest, HTTPError
import tornado.ioloop
from tornado.testing import AsyncHTTPTestCase,AsyncTestCase,AsyncHTTPClient
from tornado.httpclient import HTTPResponse, HTTPRequest, HTTPError
import urllib
import urlparse
import urllib2
import unittest
import utils
from cvutils import imageutils
import utils.neon
from utils.options import define, options
import utils.ps
from utils import statemon
import utils.video_download
import video_processor.client
import video_processor.video_processing_queue
from video_processor.client import VideoClient
import youtube_dl

_log = logging.getLogger(__name__)

def _get_good_model_return_value():
    return [
        model.VideoThumbnail(frameno=20, score=0.2,
               image=PILImageUtils.to_cv(
                   PILImageUtils.create_random_image(300,300)),
               model_version='test_model', features=np.random.randn(1024)),
        model.VideoThumbnail(frameno=42, score=0.3,
               image=PILImageUtils.to_cv(
                   PILImageUtils.create_random_image(300,300)),
               model_version='test_model', features=np.random.randn(1024))
            ]

def _get_good_model_return_value_low_score():
    return [
        model.VideoThumbnail(frameno=10, score=-0.2,
               image=PILImageUtils.to_cv(
                   PILImageUtils.create_random_image(300,300)),
               model_version='test_model', features=np.random.randn(1024)),
        model.VideoThumbnail(frameno=88, score=-0.3,
               image=PILImageUtils.to_cv(
                   PILImageUtils.create_random_image(300,300)),
               model_version='test_model', features=np.random.randn(1024))
            ]

class TestVideoClient(test_utils.neontest.AsyncTestCase):
    ''' 
    Test Video Processing client
    '''
    def setUp(self):
        super(TestVideoClient, self).setUp()
        
        #setup properties,model
        self.model_version = "test" 
        self.model = MagicMock()

        #Mock Model methods,
        self.model.choose_thumbnails.return_value = \
          _get_good_model_return_value(), _get_good_model_return_value_low_score()
        self.test_video_file = os.path.join(os.path.dirname(__file__), 
                                "test.mp4") 
        self.test_video_file2 = os.path.join(os.path.dirname(__file__), 
                                "test2.mp4") 
        self.predictor_patcher = patch(
            'video_processor.client.model.predictor.DeepnetPredictor')
        self.model.predictor = self.predictor_patcher.start()()
        self.predict_mock = self._future_wrap_mock(
            self.model.predictor.predict, require_async_kw=True)
        self.predict_mock.return_value = (99, None, 'model1')
        self.model.find_clips.side_effect = [[
            model.VideoClip(45, 66, 0.53), model.VideoClip(888, 945, 0.44)]]
        
        # Fill out database
        na = neondata.NeonUserAccount('acct1')
        self.api_key = na.neon_api_key
        na.save()
        neondata.NeonPlatform.modify(self.api_key, '0', 
                                     lambda x: x, create_missing=True)

        cdn = neondata.CDNHostingMetadataList(
            neondata.CDNHostingMetadataList.create_key(self.api_key, '0'),
            [neondata.NeonCDNHostingMetadata(rendition_sizes=[(160,90)])])
        cdn.save()

        self.video_id = '%s_vid1' % self.api_key
        self.api_request = neondata.BrightcoveApiRequest(
            'job1', self.api_key,
            'int1', 'vid1',
            'some fun video',
            'http://video.mp4', None, None,
            'http://callback.com',
            'http://default_thumb.jpg')
        self.api_request.save() 

        # Mock out the YoutubeDL
        self.youtube_patcher = patch(
            'video_processor.client.utils.video_download.youtube_dl.YoutubeDL')
        self.youtube_client_mock = self.youtube_patcher.start()
        self.youtube_extract_info_mock = \
            self.youtube_client_mock().extract_info
        self.youtube_extract_info_mock.return_value = {
            u'_type': u'video',
            u'id': 'yces6PZOsgc', 
            u'title': 'my_video',
            u'url': 'http://www.video.com/my_video.mp4'}

        # Mock the video queue
        self.job_queue_patcher = patch(
            'video_processor.video_processing_queue.' \
            'VideoProcessingQueue')
        self.job_queue_mock = self.job_queue_patcher.start()()

        self.job_queue_mock.get_duration.return_value = 600.0

        self.job_delete_mock = self._future_wrap_mock(
            self.job_queue_mock.delete_message)
        self.job_delete_mock.return_value = True
        
        self.job_read_mock = self._future_wrap_mock(
            self.job_queue_mock.read_message)
        self.job_message = Message()
        message_body = json.dumps({
            'api_key': self.api_key,
            'video_id' : 'vid1',
            'job_id' : 'job1',
            'video_title': 'some fun video',
            'callback_url': 'http://callback.com',
            'video_url' : 'http://video.mp4'
            })

        self.job_message.set_body(message_body)
        self.job_read_mock.side_effect = [self.job_message]
        
        
        self.job_hide_mock = self._future_wrap_mock(
            self.job_queue_mock.hide_message)

        #patch for download_and_add_thumb
        self.utils_patch = patch('cmsdb.neondata.utils.http.send_request')
        self.uc = self._future_wrap_mock(self.utils_patch.start(),
                                         require_async_kw=True)

        # Mock out the aquila lookup
        self.aquila_conn_patcher = patch(
            'video_processor.client.utils.autoscale')
        self.aquila_conn_patcher.start()

        # create the client object
        self.video_client = video_processor.client.VideoClient(
            'some/dir/my_model.model',
            multiprocessing.BoundedSemaphore(1))

        random.seed(984695198)
        
    def tearDown(self):
        self.job_queue_patcher.stop()
        self.aquila_conn_patcher.stop()
        self.youtube_patcher.stop()
        self.utils_patch.stop()
        self.predictor_patcher.stop()
        self.postgresql.clear_all_tables()
        super(TestVideoClient, self).tearDown()

    @classmethod
    def setUpClass(cls):
        dump_file = '%s/cmsdb/migrations/cmsdb.sql' % (__base_path__)
        cls.postgresql = test_utils.postgresql.Postgresql(dump_file=dump_file)

    @classmethod
    def tearDownClass(cls):
        cls.postgresql.stop()

    def setup_video_processor(self, request_type, url='http://url.com'):
        '''
        Setup the api request for the video processor
        '''
        
        self.na = neondata.NeonUserAccount('acc1')
        self.na.save()
        
        self.np = neondata.NeonPlatform.modify(
            self.na.neon_api_key, '0',
            lambda x: x, create_missing=True)

        j_id = "j123"
        api_key = self.na.neon_api_key 
        vid = "video1"
        i_id = 0

        if request_type == "neon":
            jparams = request_template.neon_api_request % (
                    j_id, vid, api_key, "neon", api_key, j_id)
            self.api_request = neondata.NeonApiRequest(j_id, api_key, vid,
                                                       "title",
                                                       url, 'neon', None)
        elif request_type == "brightcove":
            integration = neondata.BrightcoveIntegration(
                api_key, 
                application_client_id='client',
                application_client_secret='secret')
            integration.save()
            i_id = integration.integration_id
            jparams = request_template.brightcove_api_request %(
                j_id, vid, api_key, "brightcove", api_key, j_id, i_id)
            self.api_request = neondata.BrightcoveApiRequest(
                                        j_id, api_key, vid, 
                                        'title', url,
                                        'rtok', 'wtok', None) 
            self.api_request.previous_thumbnail = "http://prevthumb"
            
        elif request_type == "ooyala":
            i_id = "oid"
            jparams = request_template.ooyala_api_request %(j_id, vid, api_key,
                            "ooyala", api_key, j_id, i_id)
            self.api_request = neondata.OoyalaApiRequest(
                j_id, api_key, i_id, vid, 'title', url,
                'oo_key', 'oo_secret', 'http://p_thumb', 'cb')

        job = json.loads(jparams)
        job['video_url'] = url
        
        i_vid = neondata.InternalVideoID.generate(api_key, vid)
        vmdata = neondata.VideoMetadata(i_vid, [], j_id, url, 10,
                                        4, None, i_id, [640,480])
        vmdata.save()
        
        self.api_request.api_method = 'topn'
        self.api_request.api_param = 1 
        self.api_request.save()
        vprocessor = video_processor.client.ThumbnailProcessor(
            job,
            self.model,
            self.model_version,
            multiprocessing.BoundedSemaphore(1),
            self.job_queue_mock,
            self.job_message)
        
        return vprocessor

    ##### Process video tests ####
    @tornado.testing.gen_test
    def test_download_video_file(self):

        self.youtube_extract_info_mock.return_value = {
            u'_type': u'video',
            u'upload_date': u'20110620', 
            u'protocol': u'https', 
            u'creator': None, 
            u'format_note': u'hd720', 
            u'height': 720, 
            u'like_count': 0, 
            u'player_url': None, 
            u'id': 'yces6PZOsgc', 
            u'view_count': 328}

        vprocessor = self.setup_video_processor("neon",
                                                'http://www.somefile.com/')
        yield vprocessor.download_video_file()
        args, kwargs = self.youtube_client_mock.call_args
        found_params = args[0]
        self.assertTrue(found_params['restrictfilenames'])
        self.assertGreater(len(found_params['progress_hooks']), 0)
        # This test is to make sure you are deliberately changing the
        # format parameters
        self.assertEquals(found_params['format'],(
            'best[ext=mp4][height<=720][protocol^=?http]/'
            'best[ext=mp4][protocol^=?http]/'
            'best[height<=720][protocol^=?http]/'
            'best[protocol^=?http]/'
            'best/'
            'bestvideo'))
        self.youtube_extract_info_mock.assert_called_with(
            'http://www.somefile.com/',
            download=True)
        self.assertIsNone(vprocessor.extracted_default_thumbnail)

        self.job_hide_mock.assert_called_with(self.job_message,
                                              3.0*600.0)

    @tornado.testing.gen_test
    def test_default_thumb_found_in_video(self):
        self.youtube_extract_info_mock.return_value = {
            u'_type': u'video',
            u'id': 'yces6PZOsgc', 
            u'title': 'my_video',
            u'url': 'http://www.video.com/my_video.mp4',
            u'thumbnail': 'http://my_default_thumbnail.jpg'}

        vprocessor = self.setup_video_processor("neon",
                                                'http://www.somefile.com/')
        yield vprocessor.download_video_file()
        self.assertEquals(vprocessor.extracted_default_thumbnail,
                          'http://my_default_thumbnail.jpg')

    @patch('video_processor.client.integrations.create_ovp_integration')
    @tornado.testing.gen_test
    def test_download_video_moved(self, ovp_mock):
        # When a video cannot be downloaded and it's on an
        # integration, we see if that video has moved and try again.
        valid_response = {
            u'_type': u'video',
            u'upload_date': u'20110620', 
            u'protocol': u'https', 
            u'creator': None, 
            u'format_note': u'hd720', 
            u'height': 720, 
            u'like_count': 0, 
            u'player_url': None, 
            u'id': 'yces6PZOsgc', 
            u'view_count': 328}
            
        self.youtube_extract_info_mock.side_effect = [
            youtube_dl.utils.DownloadError('not there'),
            valid_response,
            valid_response
            ]

        lookup_mock = self._future_wrap_mock(ovp_mock().lookup_videos)
        lookup_mock.side_effect = [[{'url' : 'http://new_url.com'}]]
        ovp_mock().get_video_url.side_effect = lambda x: x['url']       
            
        vprocessor = self.setup_video_processor("brightcove")

        with self.assertLogExists(logging.INFO, 
                                  'Trying to download at its new location'):
            yield vprocessor.download_video_file()

        # Make sure the video was downloaded from the new url
        self.youtube_extract_info_mock.assert_called_with(
            'http://new_url.com',
            download=True)
        self.assertEquals(self.youtube_extract_info_mock.call_count, 3)

        # Make sure the integration was built properly
        bc_int = neondata.BrightcoveIntegration.get(
            vprocessor.job_params['integration_id'])
        ovp_mock.assert_called_with(self.na.neon_api_key, bc_int)
        lookup_mock.assert_called_with(['video1'])

        self.assertEquals(vprocessor.video_metadata.url, 
                          'http://new_url.com')

    @tornado.testing.gen_test
    def test_download_video_errors(self):
        self.youtube_extract_info_mock.side_effect = [
            youtube_dl.utils.DownloadError('bal'),
            youtube_dl.utils.ExtractorError('beck'),
            youtube_dl.utils.UnavailableVideoError('ick'),
            socket.gaierror(),
            IOError()
            ]
        
        vprocessor = self.setup_video_processor("neon")
        with self.assertLogExists(logging.ERROR, "Error getting video info"):
            with self.assertRaises(video_processor.client.VideoDownloadError):
                yield vprocessor.download_video_file()

        with self.assertLogExists(logging.ERROR, "Error getting video info"):
            with self.assertRaises(video_processor.client.VideoDownloadError):
                yield vprocessor.download_video_file()

        with self.assertLogExists(logging.ERROR, "Error getting video info"):
            with self.assertRaises(video_processor.client.VideoDownloadError):
                yield vprocessor.download_video_file()

        with self.assertLogExists(logging.ERROR, "Error getting video info"):
            with self.assertRaises(video_processor.client.VideoDownloadError):
                yield vprocessor.download_video_file()
        
        with self.assertLogExists(logging.ERROR, "Error saving video to disk"):
            with self.assertRaises(video_processor.client.VideoDownloadError):
                yield vprocessor.download_video_file()
                

    @patch('video_processor.client.utils.video_download.S3Connection')
    @tornado.testing.gen_test
    def test_download_s3_video(self, s3_mock):
        vdata = '%030x' % random.randrange(16**(10*1024*1024))
        
        s3conn = boto_mock.MockConnection()
        s3_mock.return_value = s3conn
        s3conn.create_bucket('customer-videos')
        bucket = s3conn.get_bucket('customer-videos')
        key = bucket.new_key('some/video.mp4')
        key.set_contents_from_string(vdata)

        vprocessor = self.setup_video_processor(
            "neon", url='s3://customer-videos/some/video.mp4')
        yield vprocessor.download_video_file()
        vprocessor.video_downloader.tempfile.seek(0) 
        self.assertEqual(vprocessor.video_downloader.tempfile.read(), vdata)

        self.job_hide_mock.assert_called_with(self.job_message,
                                              3.0*600.0)

    @patch('video_processor.client.utils.video_download.S3Connection')
    @tornado.testing.gen_test
    def test_download_s3_video_http_path(self, s3_mock):
        vdata = '%030x' % random.randrange(16**(10*1024*1024))
        
        s3conn = boto_mock.MockConnection()
        s3_mock.return_value = s3conn
        s3conn.create_bucket('customer-videos')
        bucket = s3conn.get_bucket('customer-videos')
        key = bucket.new_key('some/video.mp4')
        key.set_contents_from_string(vdata)

        vprocessor = self.setup_video_processor(
            "neon", url='https://s3-us-west-2.amazonaws.com/customer-videos/some/video.mp4')
        yield vprocessor.download_video_file()
        vprocessor.video_downloader.tempfile.seek(0) 
        self.assertEqual(vprocessor.video_downloader.tempfile.read(), vdata)

        self.job_hide_mock.assert_called_with(self.job_message,
                                              3.0*600.0)

    @patch('video_processor.client.utils.video_download.S3Connection')
    @tornado.testing.gen_test
    def test_download_s3_video_error(self, s3_mock):
        s3_mock.side_effect = [
            boto.exception.BotoClientError("Permissions error"),
            boto.exception.BotoServerError(404, "Connection error"),
            IOError()
            ]

        vprocessor = self.setup_video_processor(
            "neon", url='s3://customer-videos/some/video.mp4')
       
        with self.assertLogExists(logging.ERROR, "Client error getting video"):
            with self.assertRaises(video_processor.client.VideoDownloadError):
                yield vprocessor.download_video_file()
        
        with self.assertLogExists(logging.ERROR, "Server error getting video"):
            with self.assertRaises(video_processor.client.VideoDownloadError):
                yield vprocessor.download_video_file()
        
        with self.assertLogExists(logging.ERROR, "Error saving video to disk"):
            with self.assertRaises(video_processor.client.VideoDownloadError):
                yield vprocessor.download_video_file()

    @patch('video_processor.client.utils.video_download.S3Connection')
    @tornado.testing.gen_test
    def test_download_s3_error_with_valid_httpfallback(self, s3_mock):
        s3_mock.side_effect = [
            boto.exception.S3ResponseError(402, "Permissions error")
            ]

        url = 'https://s3-us-west-2.amazonaws.com/customer-videos/some/video.mp4'

        vprocessor = self.setup_video_processor(
            "neon", url=url)

        with self.assertLogExists(logging.WARNING, 'Falling back on http'):
            yield vprocessor.download_video_file()

        # Make sure the video was downloaded from the url
        self.youtube_extract_info_mock.assert_called_with(url, download=True)

        self.assertEquals(vprocessor.video_metadata.url, url)

    @tornado.testing.gen_test
    def test_download_youtube_video_with_duration_and_title(self):
        self.youtube_extract_info_mock.return_value = {
            u'_type': u'video',
            u'upload_date': u'20110620', 
            u'protocol': u'https', 
            u'creator': None, 
            u'format_note': u'hd720', 
            u'height': 720, 
            u'like_count': 0, 
            u'duration': 15, 
            u'player_url': None, 
            u'id': 'yces6PZOsgc', 
            u'view_count': 328,
            u'title': 'new_title'}
        vprocessor = self.setup_video_processor(
            "neon", url='http://www.youtube.com/watch?v=9bZkp7q19f0')
        self.api_request.video_title = None
        self.api_request.save()
        
        yield vprocessor.download_video_file()
        self.assertEquals(vprocessor.video_metadata.duration, 15)
        self.job_hide_mock.assert_called_with(self.job_message,
                                              3.0*15)

        vid_meta = neondata.VideoMetadata.get(vprocessor.video_metadata.key)
        self.assertEquals(vid_meta.duration, 15.0)

        request = neondata.NeonApiRequest.get(vid_meta.job_id,
                                              self.na.neon_api_key)
        self.assertEquals(request.video_title, 'new_title')

    @tornado.testing.gen_test
    def test_download_youtube_video_missing_duration(self):
        self.youtube_extract_info_mock.return_value = {
            u'_type': u'video',
                u'upload_date': u'20110620', 
                u'protocol': u'https', 
                u'creator': None, 
                u'format_note': u'hd720', 
                u'height': 720, 
                u'like_count': 0, 
                u'player_url': None, 
                u'id': 'yces6PZOsgc', 
                u'view_count': 328}
        vprocessor = self.setup_video_processor(
            "neon", url='http://www.youtube.com/watch?v=9bZkp7q19f0')
        
        yield vprocessor.download_video_file()
        self.assertEquals(vprocessor.video_metadata.duration, 600.0)

        self.job_hide_mock.assert_called_with(self.job_message,
                                              3.0*600.0)

    @tornado.testing.gen_test
    def test_download_youtube_with_list_param(self):

        url = 'https://www.youtube.com/watch?v=k8tzfpeyPzw'
        url_with_list = url + '&list=%s&index=%d' % (
            'PLV4p_y6bK69puhKH0ddPgGNlEy3jMaRSw',
            8)

        def _extracted_info(cur_url, download):
            if cur_url == url:
                return {
                    u'_type': u'video',
                    u'upload_date': u'20140415',
                    u'protocol': u'https',
                    u'height': 720,
                    u'like_count': 118845,
                    u'player_url': u'//s.ytimg.com/yts/jsbin/player-en_US-vflIB5TLK/base.js',
                    u'id': 'k8tzfpeyPzw',
                    u'view_count': 1100328,
                    u'webpage_url': u'https://www.youtube.com/watch?v=k8tzfpeyPzw'}
            elif cur_url == url_with_list:
                return {
                    u'_type': u'playlist',
                    u'upload_date': u'20140415',
                    u'protocol': u'https',
                    u'height': 720,
                    u'like_count': 118845,
                    u'player_url': u'//s.ytimg.com/yts/jsbin/player-en_US-vflIB5TLK/base.js',
                    u'id': 'k8tzfpeyPzw',
                    u'view_count': 1100328,
                    u'webpage_url': u'https://www.youtube.com/watch?v=k8tzfpeyPzw'}
            raise Error('Wrong')
        self.youtube_extract_info_mock.side_effect = _extracted_info

        vp = self.setup_video_processor('neon', url=url_with_list)
        yield vp.download_video_file()
        # We expect the url without the list and index params.
        self.assertEqual(url, self.youtube_extract_info_mock.call_args[0][0])
        self.assertTrue(self.youtube_extract_info_mock.call_args[1]['download'])

    @tornado.testing.gen_test
    def test_no_download_youtube_playlist(self):
        url = u'https://www.youtube.com/playlist?list=PLV4p_y6bK69puhKH0ddPgGNlEy3jMaRSw'
        self.youtube_extract_info_mock.return_value = {
            u'_type': u'playlist',
            u'entries': [1, 2],
            u'webpage_url': url}
        vp = self.setup_video_processor('neon', url=url)
        with self.assertRaises(video_processor.client.VideoDownloadError) as e:
            yield vp.download_video_file()
        self.assertRegexpMatches(e.exception.message, r'(?i)Unhandled video type')

    @patch('video_processor.client.model.generate_model')
    @tornado.testing.gen_test
    def test_fail_and_retry(self, model_mock):
        self.youtube_extract_info_mock.side_effect = [
            youtube_dl.utils.DownloadError('bal'),
            youtube_dl.utils.ExtractorError('beck'),
            youtube_dl.utils.UnavailableVideoError('ick')]

        yield neondata.AccountLimits(
            self.api_key, 
            video_posts=9).save(async=True) 

        self.job_read_mock.side_effect = [self.job_message,
                                          self.job_message,
                                          self.job_message]

        with options._set_bounded('video_processor.client.max_fail_count', 2):
            yield self.video_client.do_work(async=True)
            
            self.assertEquals(self.video_client.videos_processed, 1)
            api_request = neondata.NeonApiRequest.get('job1', self.api_key)
            self.assertIsNotNone(api_request.response['error'])
            self.assertEquals(api_request.state,
                              neondata.RequestState.REQUEUED)
            self.assertEquals(api_request.fail_count, 1)
            self.job_hide_mock.assert_called_with(self.job_message, 5.0)
            self.job_hide_mock.reset_mock()

            yield self.video_client.do_work(async=True)
            self.assertEquals(self.video_client.videos_processed, 2)
            api_request = neondata.NeonApiRequest.get('job1', self.api_key)
            self.assertIsNotNone(api_request.response['error'])
            self.assertEquals(api_request.state,
                              neondata.RequestState.CUSTOMER_ERROR)
            self.assertEquals(api_request.fail_count, 2)
            self.job_hide_mock.assert_not_called()
            self.job_delete_mock.assert_called_with(self.job_message)
            acct_limits = yield neondata.AccountLimits.get(
                self.api_key, 
                async=True)
            self.assertEquals(acct_limits.video_posts, 8) 

    @tornado.testing.gen_test
    def test_process_video(self):
        '''Verify execution of the process_all call in ProcessVideo'''

        vprocessor = self.setup_video_processor("neon", url='http://video.com')
        vprocessor.n_thumbs = 6
        vprocessor.m_thumbs = 6
        yield vprocessor.process_video(self.test_video_file)

        # Check that the model was called correctly
        self.assertTrue(self.model.choose_thumbnails.called)
        cargs, kwargs = self.model.choose_thumbnails.call_args
        self.assertEquals(kwargs, {
            'n': 6,
            'm': 6,
            'video_name': 'http://video.com'})
        self.assertEquals(len(cargs), 1)

        #verify video metadata has been populated
        self.assertEqual(vprocessor.video_metadata.duration, 8.8)
        self.assertEqual(vprocessor.video_metadata.frame_size, (400, 264))

        #verify that the thumbnails were populated
        self.assertEqual(4, len(vprocessor.thumbnails))
        self.assertEqual(2, len(vprocessor.bad_thumbnails))
        self.assertEqual(2, len([x for x in vprocessor.thumbnails if
                                 x[0].type == neondata.ThumbnailType.NEON]))
        self.assertEqual(1, len([x for x in vprocessor.thumbnails if
                                 x[0].type == neondata.ThumbnailType.RANDOM]))
        self.assertEqual(1, len([x for x in vprocessor.thumbnails if
                                 x[0].type == neondata.ThumbnailType.CENTERFRAME]))
        self.assertNotIn(float('-inf'), [x[0].model_score for x in vprocessor.thumbnails])
        self.assertTrue(all([x[0].video_id == vprocessor.video_metadata.key 
                             for x in vprocessor.thumbnails]))
        self.assertTrue(all([x[0].video_id == vprocessor.video_metadata.key 
                             for x in vprocessor.bad_thumbnails]))


        # Assert scores are reasonable: sorted by score.
        self.assertTrue(all(a[0].model_score > b[0].model_score) for a, b in zip(
            vprocessor.thumbnails,
            vprocessor.thumbnails[1:]))
        self.assertTrue(all(a[0].model_score < b[0].model_score) for a, b in zip(
            vprocessor.bad_thumbnails,
            vprocessor.bad_thumbnails[1:]))
        
        # The best bad is worse than the worst good.
        self.assertLess(
            max([t[0].model_score for t in vprocessor.bad_thumbnails]),
            min([t[0].model_score for t in vprocessor.thumbnails 
                 if t[0].model_score is not None]))

    @tornado.testing.gen_test
    def test_somebody_else_processed_first(self):
        # Try when somebody else was sucessful
        for state in [neondata.RequestState.FINISHED,
                      neondata.RequestState.SERVING,
                      neondata.RequestState.ACTIVE]:
            vprocessor = self.setup_video_processor('neon')
            self.api_request.state = state
            self.api_request.save()
            with self.assertRaises(video_processor.client.OtherWorkerCompleted):
                yield vprocessor.process_video(self.test_video_file)

        # Try when the current run should continue
        for state in [neondata.RequestState.SUBMIT,
                      neondata.RequestState.REQUEUED,
                      neondata.RequestState.REPROCESS,
                      neondata.RequestState.FAILED,
                      neondata.RequestState.INT_ERROR,
                      neondata.RequestState.FINALIZING]:
            vprocessor = self.setup_video_processor('neon')
            self.api_request.state = state
            self.api_request.save()
            yield vprocessor.process_video(self.test_video_file)
            self.assertGreater(len(vprocessor.thumbnails), 0)

    @tornado.testing.gen_test
    def test_missing_video_file(self):
        vprocessor = self.setup_video_processor("neon")

        with self.assertLogExists(logging.ERROR, "Error reading"):
            with self.assertRaises(video_processor.client.BadVideoError):
                yield vprocessor.process_video(
                    'a_garbage_video_thats_gone.mov')

    @tornado.testing.gen_test
    def test_duration_too_long(self): 
        vprocessor = self.setup_video_processor('neon')
        al = neondata.AccountLimits(
            vprocessor.job_params['api_key'],
            max_video_size=2.0)
        yield al.save(async=True) 
        yield vprocessor.video_metadata.save(async=True)
        with self.assertRaises(video_processor.client.BadVideoError) as e:
            yield vprocessor.process_video(self.test_video_file)

        api_request = yield neondata.NeonApiRequest.get(
            vprocessor.job_params['job_id'],
            vprocessor.job_params['api_key'],
            async=True)
        self.assertEquals(api_request.fail_count,
                          options.get('video_processor.client.max_fail_count'))

    @tornado.testing.gen_test
    def test_process_all_filtered_video(self):
        '''Test processing a video where every frame is filtered.'''
        self.model.choose_thumbnails.return_value = [
            model.VideoThumbnail(np.zeros((480, 640, 3), np.uint8),
                                 float('-inf'), 120,
                                 filtered_reason='black'),
            model.VideoThumbnail(np.zeros((480, 640, 3), np.uint8),
                                 float('-inf'), 600,
                                 filtered_reason='black')], []
        vprocessor = self.setup_video_processor("neon")
        vprocessor.n_thumbs = 2
        yield vprocessor.process_video(self.test_video_file2)

        # Verify that all the frames were added to the data maps
        neon_thumbs = [x[0] for x in vprocessor.thumbnails if
                       x[0].type == neondata.ThumbnailType.NEON]
        self.assertEquals(len(neon_thumbs), 2)
        self.assertEquals([x.model_score for x in neon_thumbs],
                          [float('-inf'), float('-inf')])
        self.assertEquals([x.filtered for x in neon_thumbs],
                          ['black', 'black'])

    @tornado.testing.gen_test
    def test_choose_thumbnail_errors(self):
        self.model.choose_thumbnails.side_effect = [
            model.errors.VideoReadError('Oops'),
            model.errors.PredictionError('Bad connection')]

        vprocessor = self.setup_video_processor("neon")
        with self.assertLogExists(logging.ERROR, 'Error using OpenCV'):
            with self.assertRaises(video_processor.client.BadVideoError):
                yield vprocessor.process_video(self.test_video_file)

        with self.assertRaises(video_processor.client.PredictionError):
            yield vprocessor.process_video(self.test_video_file)
                

    @tornado.testing.gen_test
    def test_get_center_frame(self):
        '''
        Test center frame extraction
        '''
        
        jparams = request_template.neon_api_request %(
                    "j_id", "vid", "api_key", "neon", "api_key", "j_id")
        job = json.loads(jparams)
        vprocessor = video_processor.client.ThumbnailProcessor(
            job,
            self.model,
            self.model_version, multiprocessing.BoundedSemaphore(1),
            self.job_queue_mock,
            self.job_message)
        mov = cv2.VideoCapture(self.test_video_file)
        try:
            yield vprocessor._get_center_frame(mov)
        finally:
            mov.release()
        meta, img = vprocessor.thumbnails[0]
        self.assertIsNotNone(img)
        self.assertTrue(isinstance(img, Image.Image))
        self.assertEqual(meta.type, neondata.ThumbnailType.CENTERFRAME)
        self.assertEqual(meta.rank, 0)
        self.assertEqual(meta.frameno, 66)

    @tornado.testing.gen_test
    def test_get_random_frame(self):
        '''
        Test random frame extraction
        '''
        
        jparams = request_template.neon_api_request %(
                    "j_id", "vid", "api_key", "neon", "api_key", "j_id")
        job = json.loads(jparams)
        vprocessor = video_processor.client.ThumbnailProcessor(
            job,
            self.model,
            self.model_version,
            multiprocessing.BoundedSemaphore(1),
            self.job_queue_mock,
            self.job_message
            )
        mov = cv2.VideoCapture(self.test_video_file)
        try:
            yield vprocessor._get_random_frame(mov)
            meta1, img1 = vprocessor.thumbnails[0]
            self.assertIsNotNone(img1)
            self.assertTrue(isinstance(img1, Image.Image))
            self.assertEqual(meta1.type, neondata.ThumbnailType.RANDOM)
            self.assertEqual(meta1.rank, 0)

            yield vprocessor._get_random_frame(mov)
            meta2, img2 = vprocessor.thumbnails[1]
            self.assertNotEqual(meta2.frameno, meta1.frameno)
        finally:
            mov.release()

    @tornado.testing.gen_test
    def test_dequeue_job(self):

        with self.assertLogExists(logging.DEBUG, "Dequeue Successful"):
            job = yield self.video_client.dequeue_job()

        self.assertEqual(job, {
            'api_key': self.api_key,
            'video_id' : 'vid1',
            'job_id' : 'job1',
            'video_title': 'some fun video',
            'callback_url': 'http://callback.com',
            'video_url' : 'http://video.mp4',
            'reprocess' : False
            })

    @tornado.testing.gen_test
    def test_dequeue_job_with_empty_server(self):
        self.job_read_mock.side_effect = [None]
        with self.assertRaises(Queue.Empty) as cm:
            yield self.video_client.dequeue_job()

    @tornado.testing.gen_test
    def test_dequeue_job_with_failed_attempts(self):

        def _change_job_state(request):
            request.fail_count = 4
            request.state = neondata.RequestState.PROCESSING
                      
        req = neondata.NeonApiRequest.modify('job1', self.api_key, 
                                             _change_job_state)
        with self.assertLogExists(logging.ERROR, 'has failed too many times'):
            yield self.video_client.do_work(async=True)

        # Make sure the job was deleted
        self.job_delete_mock.assert_called_with(self.job_message)

    @tornado.testing.gen_test
    def test_dequeue_job_with_too_many_attempts(self):

        def _change_job_state(request):
            request.try_count = 7
            request.fail_count = 1
            request.state = neondata.RequestState.PROCESSING
                      
        req = neondata.NeonApiRequest.modify('job1', self.api_key, 
                                             _change_job_state)
        with self.assertLogExists(logging.ERROR, 'has failed too many times'):
            yield self.video_client.do_work(async=True)

        # Make sure the job was deleted
        self.job_delete_mock.assert_called_with(self.job_message)

    @tornado.testing.gen_test
    def test_dequeue_job_when_missing_from_db(self):
        neondata.NeonApiRequest.delete(self.api_request.job_id, self.api_key)

        with self.assertLogExists(logging.ERROR, 'Could not get job'):
            with self.assertRaises(video_processor.client.DequeueError):
                job = yield self.video_client.dequeue_job()

    @tornado.testing.gen_test
    def test_dequeue_invalid_job(self):
        self.job_read_mock.side_effect = [self.job_message,
                                          self.job_message,]
        
        self.job_message.set_body('{}')
        with self.assertLogExists(logging.WARNING, 'Job body .* uninteresting'):
            yield self.video_client.do_work(async=True)

        # Make sure the job was deleted
        self.job_delete_mock.assert_called_with(self.job_message)
        self.job_delete_mock.reset_mock()


        self.job_message.set_body('sad days')
        with self.assertLogExists(logging.WARNING, 'Job body .* was not JSON'):
            yield self.video_client.do_work(async=True)

        # Make sure the job was deleted
        self.job_delete_mock.assert_called_with(self.job_message)
        
    @tornado.testing.gen_test
    def test_dequeue_job_somebody_else_finished(self):

        def _change_job_state(request):
            request.state = neondata.RequestState.FINISHED
                      
        req = neondata.NeonApiRequest.modify('job1', self.api_key, 
                                             _change_job_state)
        with self.assertLogExists(logging.INFO, 'Dequeued a job that'):
            yield self.video_client.do_work(async=True)

        # Make sure the job was deleted
        self.job_delete_mock.assert_called_with(self.job_message)

    @tornado.testing.gen_test
    def test_dequeue_job_already_serving(self):

        def _change_job_state(request):
            request.state = neondata.RequestState.SERVING
                      
        req = neondata.NeonApiRequest.modify('job1', self.api_key, 
                                             _change_job_state)
        with self.assertLogExists(logging.INFO, 'Dequeued a job that'):
            yield self.video_client.do_work(async=True)

        # Make sure the job was deleted
        self.job_delete_mock.assert_called_with(self.job_message)

    @tornado.testing.gen_test
    def test_dequeue_job_somebody_else_finalizing(self):

        def _change_job_state(request):
            request.state = neondata.RequestState.FINALIZING
                      
        req = neondata.NeonApiRequest.modify('job1', self.api_key, 
                                             _change_job_state)

        with self.assertLogExists(logging.DEBUG, "Dequeue Successful"):
            job = yield self.video_client.dequeue_job()

        self.assertEqual(job, {
            'api_key': self.api_key,
            'video_id' : 'vid1',
            'job_id' : 'job1',
            'video_title': 'some fun video',
            'callback_url': 'http://callback.com',
            'video_url' : 'http://video.mp4',
            'reprocess' : False
            })

        self.assertEquals(
            neondata.NeonApiRequest.get('job1', self.api_key).state,
            neondata.RequestState.PROCESSING)

        # Make sure the job was not deleted yet
        self.job_delete_mock.assert_not_called()

    @tornado.testing.gen_test
    def test_process_clip(self):
        self.api_request = neondata.NeonApiRequest(
            'job1', self.api_key,
            'vid1',
            'some fun video',
            'http://video.mp4',
            http_callback='http://callback.com',
            result_type=neondata.ResultType.CLIPS,
            default_clip='http://default_clip.mp4',
            n_clips=2,
            callback_email='test@invalid.xxx',
            clip_length=6.0)
        self.api_request.save() 

        vprocessor = video_processor.client.ClipProcessor(
            self.api_request.__dict__,
            self.model,
            self.model_version,
            multiprocessing.BoundedSemaphore(1),
            self.job_queue_mock,
            self.job_message)

        yield vprocessor.process_video(self.test_video_file)

        self.model.find_clips.assert_called()
        cargs, kwargs = self.model.find_clips.call_args
        self.assertEquals(kwargs, {'n' : 2,
                                   'max_len' : 6.0,
                                   'min_len' : 6.0})

        self.assertEquals(len(vprocessor.clips), 2)
        self.assertEquals(vprocessor.clips[0].video_id, self.video_id)
        self.assertEquals(vprocessor.clips[0].type, neondata.ClipType.NEON)
        self.assertEquals(vprocessor.clips[0].rank, 0)
        self.assertEquals(vprocessor.clips[0].model_version,
                          self.model_version)
        self.assertEquals(vprocessor.clips[0].start_frame, 45)
        self.assertEquals(vprocessor.clips[0].end_frame, 66)
        self.assertAlmostEqual(vprocessor.clips[0].score, 0.53)
        self.assertEquals(vprocessor.clips[1].video_id, self.video_id)
        self.assertEquals(vprocessor.clips[1].type, neondata.ClipType.NEON)
        self.assertEquals(vprocessor.clips[1].rank, 1)
        self.assertEquals(vprocessor.clips[1].start_frame, 888)
        self.assertEquals(vprocessor.clips[1].end_frame, 945)
        self.assertAlmostEqual(vprocessor.clips[1].score, 0.44)

    @tornado.testing.gen_test
    def test_process_clip_errors(self):
        self.model.find_clips.side_effect = [
            model.errors.VideoReadError('video corrupt'),
            model.errors.PredictionError('aquilla was bad')
            ]
        self.api_request = neondata.NeonApiRequest(
            'job1', self.api_key,
            'vid1',
            'some fun video',
            'http://video.mp4',
            http_callback='http://callback.com',
            result_type=neondata.ResultType.CLIPS,
            default_clip='http://default_clip.mp4',
            n_clips=2,
            callback_email='test@invalid.xxx',
            clip_length=6.0)
        self.api_request.save() 

        vprocessor = video_processor.client.ClipProcessor(
            self.api_request.__dict__,
            self.model,
            self.model_version,
            multiprocessing.BoundedSemaphore(1),
            self.job_queue_mock,
            self.job_message)

        with self.assertLogExists(logging.ERROR, 
                                  'Error using OpenCV to read video'):
            with self.assertRaises(video_processor.client.BadVideoError):
                yield vprocessor.process_video(self.test_video_file)

        with self.assertRaises(video_processor.client.PredictionError):
            yield vprocessor.process_video(self.test_video_file)


class TestFinalizeResponse(test_utils.neontest.AsyncTestCase):
    ''' 
    Test the cleanup and responding after the video has been processed
    '''
    def setUp(self):
        super(TestFinalizeResponse, self).setUp()

        statemon.state._reset_values()

        random.seed(984695198)
        
        # Mock out s3
        self.s3conn = boto_mock.MockConnection()
        self.s3_patcher = patch('cmsdb.cdnhosting.S3Connection')
        self.mock_conn = self.s3_patcher.start()
        self.mock_conn.return_value = self.s3conn
        self.s3conn.create_bucket('host-thumbnails')
        self.s3conn.create_bucket('n3.neon-images.com')

        # Mock out the image download
        self.im_download_mocker = patch(
            'cvutils.imageutils.PILImageUtils.download_image')
        self.im_download_mock = self._future_wrap_mock(
            self.im_download_mocker.start(),
            require_async_kw=True)
        self.random_image = imageutils.PILImageUtils.create_random_image(480, 640)
        self.im_download_mock.return_value = self.random_image

        # Mock out the model
        self.model_mock = MagicMock()
        self.predict_mock = self._future_wrap_mock(
            self.model_mock.predictor.predict, require_async_kw=True)
        self.predict_mock.return_value = (99, None, 'model1')

        # Mock out http callbacks
        self.http_mocker = patch('video_processor.client.utils.http.send_request')
        self.http_mock = self._future_wrap_mock(self.http_mocker.start(),
                                                require_async_kw=True)
        self.http_mock.side_effect = lambda x, **kw: HTTPResponse(x, 200)

        # Mock out cloudinary
        self.cloudinary_patcher = patch('cmsdb.cdnhosting.CloudinaryHosting')
        self.cloudinary_mock = self.cloudinary_patcher.start()
        future = Future()
        future.set_result(None)
        self.cloudinary_mock().upload.return_value = future

        # Mock out the smart cropping to speed up the tests
        self.smart_crop_patcher = patch('cmsdb.cdnhosting.smartcrop.SmartCrop')
        crop_mocker = self.smart_crop_patcher.start()
        crop_mocker().crop_and_resize.side_effect = \
          lambda h, w: PILImageUtils.to_cv(
              PILImageUtils.create_random_image(h,w))

        self.submit_mocker = patch('video_processor.client.cmsapiv2.client')
        self.submit_mock = self._future_wrap_mock(
            self.submit_mocker.start().Client().send_request)
        self.submit_mock.side_effect = \
          lambda x, **kwargs: tornado.httpclient.HTTPResponse(
              x, 200)

        # Add some data
        na = neondata.NeonUserAccount('acct1')
        self.api_key = na.neon_api_key
        na.save()
        
        neondata.NeonPlatform.modify(self.api_key, '0',
                                     lambda x: x, create_missing=True)

        cdn = neondata.CDNHostingMetadataList(
            neondata.CDNHostingMetadataList.create_key(self.api_key, '0'),
            [neondata.NeonCDNHostingMetadata(rendition_sizes=[(160,90)],
                                             video_rendition_formats=[
                                                 (1280, 720, 'mp4', 'h264')])])
        cdn.save()


    def tearDown(self):
        self.s3_patcher.stop()
        self.http_mocker.stop()
        self.im_download_mocker.stop()
        self.cloudinary_patcher.stop()
        self.smart_crop_patcher.stop()
        self.submit_mocker.stop()
        self.postgresql.clear_all_tables() 
        super(TestFinalizeResponse, self).tearDown()

    @classmethod
    def setUpClass(cls):
        dump_file = '%s/cmsdb/migrations/cmsdb.sql' % (__base_path__)
        cls.postgresql = test_utils.postgresql.Postgresql(dump_file=dump_file)

    @classmethod
    def tearDownClass(cls):
        cls.postgresql.stop()

class TestFinalizeThumbnailResponse(TestFinalizeResponse):
    def setUp(self):
        super(TestFinalizeThumbnailResponse, self).setUp()

        # populate some data
        self.video_id = '%s_vid1' % self.api_key
        self.api_request = neondata.NeonApiRequest(
            'job1', self.api_key,
            'vid1',
            'some fun video',
            'http://video.mp4',
            http_callback='http://callback.com',
            default_thumbnail='http://default_thumb.jpg')
        self.api_request.api_param = '1'
        self.api_request.api_method = 'topn'
        self.api_request.state = neondata.RequestState.PROCESSING
        self.api_request.save()

        # Setup the processor object
        job = self.api_request.__dict__
        self.vprocessor = video_processor.client.ThumbnailProcessor(
            job,
            self.model_mock,
            'test_version',
            multiprocessing.BoundedSemaphore(1),
            MagicMock(),
            MagicMock())
        self.vprocessor.video_metadata.duration = 130.0
        self.vprocessor.video_metadata.frame_size = (640, 480)

        self.vprocessor.thumbnails = [
            (neondata.ThumbnailMetadata(None,
                                        internal_vid=self.video_id,
                                        ttype=neondata.ThumbnailType.NEON,
                                        rank=0,
                                        model_score=2.3,
                                        model_version='model1',
                                        frameno=6,
                                        filtered=''),
             imageutils.PILImageUtils.create_random_image(480, 640)),
             (neondata.ThumbnailMetadata(None,
                                         internal_vid=self.video_id,
                                         ttype=neondata.ThumbnailType.NEON,
                                         rank=1,
                                         model_score=2.1,
                                         model_version='model1',
                                         frameno=69),
             imageutils.PILImageUtils.create_random_image(480, 640)),
             (neondata.ThumbnailMetadata(None,
                                         internal_vid=self.video_id,
                                         ttype=neondata.ThumbnailType.RANDOM,
                                         rank=0,
                                         frameno=67),
              imageutils.PILImageUtils.create_random_image(480, 640))]

        self.vprocessor.bad_thumbnails = [
            (neondata.ThumbnailMetadata(None,
                                        internal_vid=self.video_id,
                                        ttype=neondata.ThumbnailType.BAD_NEON,
                                        model_score=-3.3,
                                        model_version='model1',
                                        frameno=8,
                                        filtered=''),
             imageutils.PILImageUtils.create_random_image(480, 640)),
             (neondata.ThumbnailMetadata(None,
                                         internal_vid=self.video_id,
                                         ttype=neondata.ThumbnailType.BAD_NEON,
                                         model_score=-2.1,
                                         model_version='model1',
                                         frameno=44),
             imageutils.PILImageUtils.create_random_image(480, 640))]

    def tearDown(self):
        super(TestFinalizeThumbnailResponse, self).tearDown()

    @tornado.testing.gen_test
    def test_send_email_notification_base(self): 
        api_request = neondata.NeonApiRequest.get('job1', self.api_key)
        api_request.callback_email = 'basetest@invalid.xxx' 
        yield api_request.save(async=True)
        self.vprocessor.video_metadata.save()
        video_data = yield neondata.VideoMetadata.get(
            self.video_id, 
            async=True)
        yield neondata.ThumbnailMetadata(
            'testing_vtid_one',
            urls=['second_best'], 
            model_score=0.4).save(async=True) 
        yield neondata.ThumbnailMetadata(
            'testing_vtid_two',
            urls=['best'], 
            model_score=0.5).save(async=True) 
        yield neondata.ThumbnailMetadata(
            'testing_vtid_three',
            model_score=0.3,
            urls=['third_best']).save(async=True) 
        yield neondata.ThumbnailMetadata(
            'testing_vtid_four',
            urls=['fourth_best']).save(async=True) 
        yield neondata.ThumbnailMetadata(
            'testing_vtid_five',
            urls=['default'], 
            model_score=0.3, 
            ttype=neondata.ThumbnailType.DEFAULT).save(async=True) 
        video_data.thumbnail_ids = ['testing_vtid_one','testing_vtid_two',
            'testing_vtid_three','testing_vtid_four','testing_vtid_five']
        yield video_data.save(async=True) 
        rv = yield self.vprocessor.send_notification_email(
            api_request, 
            video_data)
        body_json = json.loads(self.submit_mock.call_args[0][0].body)
        self.assertEquals('/api/v2/%s/email' % api_request.api_key, 
            self.submit_mock.call_args[0][0].url) 
        self.assertTrue(self.submit_mock.called)
        self.assertEquals(body_json['template_slug'], 'video-results') 
        self.assertEquals(body_json['subject'], 'Your Neon Images Are Here!')
        self.assertEquals(body_json['to_email_address'], 'basetest@invalid.xxx')
        tas = body_json['template_args'] 
        self.assertEquals(tas['top_thumbnail'], 'best')  
        self.assertEquals(tas['thumbnail_one'], 'second_best')  
        self.assertEquals(tas['thumbnail_two'], 'third_best')  
        self.assertEquals(tas['thumbnail_three'], 'fourth_best')  
        self.assertEquals(tas['lift'], '67%')
        self.assertEquals(rv, True)
 
    @tornado.testing.gen_test
    def test_send_email_notification_response_error(self): 
        api_request = neondata.NeonApiRequest.get('job1', self.api_key)
        api_request.callback_email = 'basetest@invalid.xxx' 
        yield api_request.save(async=True)
        self.submit_mock.side_effect = \
          lambda x, **kwargs: tornado.httpclient.HTTPResponse(
              x, 400, error=Exception('blah'))

        self.vprocessor._get_email_params = MagicMock()
        self.vprocessor._get_email_params.side_effect = iter([{}])
        with self.assertLogExists(logging.ERROR, 'Failed to send'):
            rv = yield self.vprocessor.send_notification_email(
                api_request,
                None)
            self.assertTrue(self.submit_mock.called)
            self.assertEquals(rv, False)
            self.assertEquals(
                statemon.state.get(
                    'video_processor.client.failed_to_send_result_email'), 1)

    @tornado.testing.gen_test
    def test_send_email_notification_unexpected(self):
        self.vprocessor.send_notification_email = MagicMock()
        self.vprocessor.send_notification_email.side_effect = Exception('boom') 
        api_request = neondata.NeonApiRequest.get('job1', self.api_key)
        api_request.callback_email = 'basetest@invalid.xxx' 
        with self.assertRaises(Exception):
            with self.assertLogExists(logging.ERROR, 'Unexpected error'):
                rv = yield self.vprocessor.send_notification_email(api_request)

    @tornado.testing.gen_test
    def test_send_email_notification_no_email(self):
        api_request = neondata.NeonApiRequest.get('job1', self.api_key)
        api_request.save()

        with self.assertLogNotExists(logging.ERROR, 'Unexpected error'):
            rv = yield self.vprocessor.send_notification_email(api_request,
                                                               None)

        self.assertTrue(rv)

    @tornado.testing.gen_test
    def test_default_process(self):
        api_request = neondata.NeonApiRequest.get('job1', self.api_key)
        api_request.callback_email = 'test@invalid.xxx' 
        self.vprocessor._get_email_params = MagicMock()
        self.vprocessor._get_email_params.side_effect = iter([{}])

        yield api_request.save(async=True)
        yield self.vprocessor.finalize_response()

        # Make sure that the api request is updated
        api_request = neondata.NeonApiRequest.get('job1', self.api_key)

        self.assertEquals(api_request.state, neondata.RequestState.FINISHED)
        self.assertEquals(api_request.callback_state,
                          neondata.CallbackState.PROCESSED_SENT)
        self.assertIsInstance(api_request, neondata.NeonApiRequest)

        # Check the video metadata in the database
        video_data = neondata.VideoMetadata.get(self.video_id)
        self.assertEquals(len(video_data.thumbnail_ids), 4)
        self.assertAlmostEquals(video_data.duration, 130.0)
        self.assertEquals(video_data.frame_size, [640, 480])
        self.assertEquals(video_data.url, 'http://video.mp4')
        self.assertEquals(video_data.integration_id, '0')
        self.assertEquals(video_data.model_version, 'test_version')
        self.assertTrue(video_data.serving_enabled)
        self.assertIsNone(video_data.serving_url) # serving_url not saved here

        # Check the default thumb
        self.assertEquals(len(video_data.non_job_thumb_ids), 1)
        default_thumb = neondata.ThumbnailMetadata.get(
            video_data.non_job_thumb_ids[0])
        self.assertEquals(default_thumb.type, neondata.ThumbnailType.DEFAULT)
        self.assertIsNotNone(default_thumb.key)
        self.assertEquals(default_thumb.model_version, 'model1')
        self.assertEquals(default_thumb.model_score, 99)

        # Check the results list
        self.assertEquals(len(video_data.job_results), 1)
        job_result = video_data.job_results[0]
        self.assertIsNone(job_result.age)
        self.assertIsNone(job_result.gender)
        self.assertEquals(job_result.model_version, 'test_version')
        self.assertEquals(len(job_result.thumbnail_ids), 3)
        self.assertNotIn(default_thumb.key,
                         job_result.thumbnail_ids)
        
        # Check bad thumbnails.
        self.assertEqual(2, len(job_result.bad_thumbnail_ids))
        bad_thumbs = neondata.ThumbnailMetadata.get_many(
            job_result.bad_thumbnail_ids)
        self.assertEqual(2, len(bad_thumbs))
        self.assertEqual(-3.3, bad_thumbs[0].model_score)
        self.assertEqual(8, bad_thumbs[0].frameno)
        self.assertEqual('model1', bad_thumbs[0].model_version)
        self.assertEqual(-2.1, bad_thumbs[1].model_score)
        self.assertEqual(44, bad_thumbs[1].frameno)
        self.assertEqual('model1', bad_thumbs[1].model_version)
        
        # Check the thumbnail information in the database
        thumbs = neondata.ThumbnailMetadata.get_many(
            job_result.thumbnail_ids)
        rand_thumb = [
            x for x in thumbs if x.type == neondata.ThumbnailType.RANDOM]
        rand_thumb = rand_thumb[0]
        self.assertIsNotNone(rand_thumb.key)
        n_thumbs = [x for x in thumbs if x.type == neondata.ThumbnailType.NEON]
        n_thumbs = sorted(n_thumbs, key= lambda x: x.rank)
        self.assertEquals(n_thumbs[0].frameno, 6)
        self.assertEquals(n_thumbs[1].frameno, 69)
        self.assertEquals(n_thumbs[0].video_id, self.video_id)
        self.assertEquals(n_thumbs[1].video_id, self.video_id)
        self.assertIsNotNone(n_thumbs[0].phash)
        self.assertIsNotNone(n_thumbs[0].key)
        self.assertEquals(n_thumbs[0].urls, [
            'http://s3.amazonaws.com/host-thumbnails/%s/w640_h480.jpg' %
            re.sub('_', '/', n_thumbs[0].key)])
        self.assertEquals(n_thumbs[0].width, 640)
        self.assertEquals(n_thumbs[0].height, 480)
        self.assertIsNotNone(n_thumbs[0].created_time)
        self.assertAlmostEqual(n_thumbs[0].model_score, 2.3)
        self.assertEquals(n_thumbs[0].model_version, 'model1')
        self.assertEquals(n_thumbs[0].filtered, '')

        # Check the video has a tag and all the thumbnails have that tag.
        tag = neondata.Tag.get(video_data.tag_id)
        self.assertIsNotNone(tag)
        tag_thumb_ids = set(neondata.TagThumbnail.get(tag_id=tag.get_id()))
<<<<<<< HEAD
        # Validate through the thumbnailmetadata row, not just the thumb id in tag_thumbnail.
        _non_job_thumbs = neondata.ThumbnailMetadata.get_many(video_data.non_job_thumb_ids)
        all_thumb_ids = set([t.get_id() for t in thumbs + bad_thumbs + _non_job_thumbs])
=======
        # Validate through the thumbnailmetadata row, not just the
        # thumb id in tag_thumbnail.
        _non_job_thumbs = neondata.ThumbnailMetadata.get_many(
            video_data.non_job_thumb_ids)
        all_thumb_ids = set([t.get_id() for t in thumbs + bad_thumbs + 
                             _non_job_thumbs])
>>>>>>> 1645c28c
        self.assertEqual(tag_thumb_ids, all_thumb_ids)

        # Check that there are thumbnails in s3
        for thumb in thumbs:
            # Check the main archival image
            self.assertIsNotNone(
                self.s3conn.get_bucket('host-thumbnails').get_key(
                    re.sub('_', '/', thumb.key) + '/w640_h480.jpg'))

            # Check a serving url
            s_url = neondata.ThumbnailServingURLs.get(thumb.key)
            self.assertIsNotNone(s_url)
            s3httpRe = re.compile(
                'http://n[0-9].neon-images.com/([a-zA-Z0-9\-\._/]+)')
            serving_url = s_url.get_serving_url(160, 90)
            self.assertRegexpMatches(serving_url, s3httpRe)
            serving_key = s3httpRe.search(serving_url).group(1)
            self.assertIsNotNone(
                self.s3conn.get_bucket('n3.neon-images.com').get_key(
                    serving_key))

        # Check the response, both that it was added to the callback
        # and that it was recorded in the api request object.
        expected_response = {
            'job_id' : 'job1',
            'video_id' : 'vid1',
            'error' : None,
            'serving_url' : None
            }
        self.assertDictContainsSubset(expected_response,
                                      api_request.response)
        self.assertItemsEqual(api_request.response['framenos'],
                              [69, 6])
        self.assertItemsEqual(api_request.response['thumbnails'],
                              [n_thumbs[1].key, n_thumbs[0].key])
   
        # check video object again to ensure serving_url is not set
        video_data = neondata.VideoMetadata.get(self.video_id)
        self.assertIsNone(video_data.serving_url)

    @tornado.testing.gen_test
    def test_tag_on_video(self):
        '''A video has a tag after finalize when it starts with one'''

        # Setup doesn't save a video, so make it here.
        tag = neondata.Tag(
            None,
            name='Video title',
            tag_type=neondata.TagType.VIDEO,
            account_id=self.api_key)
        tag.save()
        video = neondata.VideoMetadata(
            self.video_id,
            tag_id=tag.get_id(),
            request_id=self.api_request.get_id())
        video.save()

        yield self.vprocessor.finalize_response()

        video = neondata.VideoMetadata.get(self.video_id)
<<<<<<< HEAD
        self.assertEqual(tag.get_id(), video.tag_id)
=======
        tag = neondata.Tag.get(video.tag_id)
        self.assertEqual(tag.get_id(), video.tag_id)
        self.assertEqual(tag.name, 'some fun video')
>>>>>>> 1645c28c

        tag_thumb_ids = set(neondata.TagThumbnail.get(tag_id=tag.get_id()))
        job_result = video.job_results[0]
        all_video_thumb_ids = set(
            video.non_job_thumb_ids +
            job_result.thumbnail_ids +
            job_result.bad_thumbnail_ids)
        self.assertEqual(tag_thumb_ids, all_video_thumb_ids)

    @tornado.testing.gen_test
    def test_no_tag_on_video(self):
        '''A video has a tag after finalize when it doesn't start with one'''

        # Setup doesn't save a video, so make it here.
        video = neondata.VideoMetadata(
            self.video_id,
            request_id=self.api_request.get_id())

        yield self.vprocessor.finalize_response()

        video = neondata.VideoMetadata.get(self.video_id)
        tag = neondata.Tag.get(video.tag_id)

        self.assertEqual(tag.video_id, video.get_id())
        self.assertEqual(tag.account_id, video.get_account_id())
        self.assertEqual(tag.tag_type, neondata.TagType.VIDEO)

        tag_thumb_ids = set(neondata.TagThumbnail.get(tag_id=tag.get_id()))
        job_result = video.job_results[0]
        all_video_thumb_ids = set(
            video.non_job_thumb_ids +
            job_result.thumbnail_ids +
            job_result.bad_thumbnail_ids)
        self.assertEqual(tag_thumb_ids, all_video_thumb_ids)


    @tornado.testing.gen_test
    def test_broken_default_thumb(self):
        '''
        Test to validate the flow when default thumb is broken
        '''
        
        self.im_download_mock.side_effect = [IOError, HTTPError(404),
                                             HTTPError(500)]
        for i in range(3):
            with self.assertRaises(video_processor.client.DefaultThumbError):
                yield self.vprocessor.finalize_response()

            # Check the video metadata in the database. It is still
            # serving, but we will be in an error state (checked in
            # another test)
            video_data = neondata.VideoMetadata.get(self.video_id)
            self.assertEquals(len(video_data.thumbnail_ids), 3) # no default thumb
            self.assertTrue(video_data.serving_enabled)

    @tornado.testing.gen_test
    def test_error_scoring_default_image(self):
        self.predict_mock.side_effect = [
            (99, None, 'model1'), # Scoring the random frame
            model.errors.PredictionError('oops')]

        with self.assertRaises(video_processor.client.DefaultThumbError):
            yield self.vprocessor.finalize_response()


        # Find the default thumb but it should not have a score
        video_data = neondata.VideoMetadata.get(self.video_id)
        thumbs = neondata.ThumbnailMetadata.get_many(
            video_data.thumbnail_ids)
        default_thumb = [
            x for x in thumbs if x.type == neondata.ThumbnailType.DEFAULT]
        default_thumb = default_thumb[0]
        self.assertIsNotNone(default_thumb.key)
        self.assertIsNone(default_thumb.model_score)
        self.assertIsNone(default_thumb.model_version)
        self.assertIsNone(default_thumb.features)

    @tornado.testing.gen_test
    def test_error_scoring_bad_images(self):
        self.predict_mock.side_effect = [
            (99, None, 'model1'), # Score the random frame
            model.errors.PredictionError('oops'), # Fail on the bad thumb
            (99, None, 'model1')] # Suceed on the default

        self.vprocessor.bad_thumbnails = [
            (neondata.ThumbnailMetadata(None,
                                        internal_vid=self.video_id,
                                        ttype=neondata.ThumbnailType.BAD_NEON,
                                        model_version='model1',
                                        frameno=8,
                                        filtered=''),
             imageutils.PILImageUtils.create_random_image(480, 640))]

        # No exception should be raised because we dont' really care
        # about the score on the random thumb.
        yield self.vprocessor.finalize_response()


        # Find the default thumb but it should have a score
        video_data = neondata.VideoMetadata.get(self.video_id)
        thumbs = neondata.ThumbnailMetadata.get_many(
            video_data.thumbnail_ids)
        default_thumb = [
            x for x in thumbs if x.type == neondata.ThumbnailType.DEFAULT]
        default_thumb = default_thumb[0]
        self.assertIsNotNone(default_thumb.key)
        self.assertEquals(default_thumb.model_score, 99)
        self.assertEquals(default_thumb.model_version, 'model1')
        self.assertIsNone(default_thumb.features)

    @tornado.testing.gen_test
    def test_reprocess_no_joblist_run(self):
        # Add the results from the previous run to the database
        thumbs = [
            neondata.ThumbnailMetadata(
                '%s_thumb1' % self.video_id,
                self.video_id,
                model_score=3.0,
                ttype=neondata.ThumbnailType.NEON,
                model_version='old_model',
                frameno=167,
                rank=0),
            neondata.ThumbnailMetadata(
                '%s_thumb2' % self.video_id,
                self.video_id,
                ttype=neondata.ThumbnailType.RANDOM,
                rank=0),
            neondata.ThumbnailMetadata(
                '%s_thumb3' % self.video_id,
                self.video_id,
                ttype=neondata.ThumbnailType.DEFAULT,
                rank=0)]
        neondata.ThumbnailMetadata.save_all(thumbs)
            
        video_meta = neondata.VideoMetadata(
            self.video_id,
            tids = [x.key for x in thumbs],
            duration=97.0,
            model_version='old_model')
        video_meta.serving_url = 'my_serving_url.jpg'
        video_meta.save()

        # Write the request to the db
        api_request = neondata.NeonApiRequest(
            'job1', self.api_key, 'vid1',
            'some fun video',
            'http://video.mp4',
            http_callback='http://callback.com',
            default_thumbnail='http://default_thumb.jpg')
        api_request.state = neondata.RequestState.PROCESSING
        api_request.save()
        self.vprocessor.job_params['gender'] = 'M'
        self.vprocessor.reprocess = True
        self.vprocessor.thumb_model_version='model1'

        yield self.vprocessor.finalize_response()

        # Make sure that the api request is updated
        api_request = neondata.NeonApiRequest.get('job1', self.api_key)
        self.assertEquals(api_request.state, neondata.RequestState.FINISHED)
        self.assertIsInstance(api_request, neondata.NeonApiRequest)

        # Check the video metadata in the database
        video_data = neondata.VideoMetadata.get(self.video_id)
        self.assertEquals(len(video_data.thumbnail_ids), 5)
        self.assertAlmostEquals(video_data.duration, 130.0)
        self.assertEquals(video_data.frame_size, [640, 480])
        self.assertEquals(video_data.url, 'http://video.mp4')
        self.assertEquals(video_data.integration_id, '0')
        self.assertEquals(video_data.model_version, 'test_version')
        self.assertTrue(video_data.serving_enabled)
        self.assertIsNotNone(video_data.serving_url)

        # Now there should be the results from two job runs
        self.assertEquals(len(video_data.job_results), 2)
        orig_result = [x for x in video_data.job_results 
                       if x.gender is None][0]
        self.assertItemsEqual(orig_result.thumbnail_ids,
                              ['%s_thumb1' % self.video_id,
                               '%s_thumb2' % self.video_id])
        self.assertEquals(orig_result.model_version, 'old_model')
        new_result = [x for x in video_data.job_results 
                      if x.gender == 'M'][0]

        # The random thumb should have been replaced because the model is new
        self.assertNotIn('%s_thumb2' % self.video_id,
                         new_result.thumbnail_ids)
        self.assertEquals(new_result.model_version, 'test_version')
        

        # Check the default thumbnails in the database. There should be 2 now
        thumbs = neondata.ThumbnailMetadata.get_many(
            video_data.thumbnail_ids)
        default_thumbs = [
            x for x in thumbs if x.type == neondata.ThumbnailType.DEFAULT]
        default_thumbs = sorted(default_thumbs, key=lambda x: x.rank)
        self.assertEquals(len(default_thumbs), 2)
        self.assertEquals(default_thumbs[1].key, '%s_thumb3' % self.video_id)
        self.assertEquals(default_thumbs[1].rank, 0)
        self.assertEquals(default_thumbs[0].rank, -1)
        self.assertRegexpMatches(default_thumbs[0].key, '%s_.+'%self.video_id)
        self.assertItemsEqual(video_data.non_job_thumb_ids,
                              [x.key for x in default_thumbs])

        # Check the random thumb. There should only be one in all the runs
        rand_thumb = [
            x for x in thumbs if x.type == neondata.ThumbnailType.RANDOM][0]
        self.assertNotEqual(rand_thumb.key, '%s_thumb2' % self.video_id)
        self.assertEquals(rand_thumb.rank, 0)
        self.assertIsNotNone(rand_thumb.phash)
        self.assertGreater(len(rand_thumb.urls), 0)

        # Check the neon thumbs. There should only be 2 and they
        # should both be new.
        n_thumbs = [x for x in thumbs if x.type == neondata.ThumbnailType.NEON]
        n_thumbs = sorted(n_thumbs, key= lambda x: x.rank)
        self.assertEquals(len(n_thumbs), 2)
        self.assertEquals(n_thumbs[0].frameno, 6)
        self.assertEquals(n_thumbs[1].frameno, 69)
        self.assertEquals(n_thumbs[0].model_version, 'model1')
        self.assertEquals(n_thumbs[1].model_version, 'model1')
        self.assertIsNotNone(n_thumbs[0].phash)
        self.assertRegexpMatches(n_thumbs[0].key, '%s_.+'%self.video_id)
        self.assertEquals(n_thumbs[0].urls, [
            'http://s3.amazonaws.com/host-thumbnails/%s/w640_h480.jpg' %
            re.sub('_', '/', n_thumbs[0].key)])        

    @tornado.testing.gen_test
    def test_processing_after_requeue(self):
        '''
        Test processing video after a failed first attempt due to either internal error or
        failed 
        error (failed to download default thumb)
        '''
        
        # create basic videometadata object 
        video_meta = neondata.VideoMetadata(
            self.video_id,
            tids = [],
            duration=97.0,
            model_version='old_model',
            serving_enabled=False)
        video_meta.save()

        # Write the request to the db
        api_request = neondata.NeonApiRequest(
            'job1', self.api_key, 'vid1',
            'some fun video',
            'http://video.mp4',
            http_callback='http://callback.com',
            default_thumbnail='http://default_thumb.jpg')
        
        for state in [neondata.RequestState.INT_ERROR,
                      neondata.RequestState.FAILED]:
            api_request.state = state 
            api_request.fail_count = 1
            api_request.save()

            yield self.vprocessor.finalize_response()

            # Make sure that the api request is updated
            api_request = neondata.NeonApiRequest.get('job1', self.api_key)
            self.assertEquals(api_request.state, 
                        neondata.RequestState.FINISHED)

            # Check the video metadata in the database
            video_data = neondata.VideoMetadata.get(self.video_id)
            self.assertEquals(video_data.url, 'http://video.mp4')
            self.assertEquals(video_data.integration_id, '0')
            self.assertTrue(video_data.serving_enabled)
            self.assertIsNone(video_data.serving_url)
            
            self.assertEqual(
                statemon.state.get('video_processor.client.default_thumb_error'),
                0)

    @tornado.testing.gen_test
    def test_reprocess_with_previous_jobresult(self):
        # Add the results from the previous run to the database
        thumbs = [
            neondata.ThumbnailMetadata(
                '%s_thumb1' % self.video_id,
                self.video_id,
                model_score=3.0,
                ttype=neondata.ThumbnailType.NEON,
                model_version='model1',
                frameno=167,
                rank=0),
            neondata.ThumbnailMetadata(
                '%s_thumb2' % self.video_id,
                self.video_id,
                ttype=neondata.ThumbnailType.RANDOM,
                model_version='model1',
                rank=0),
            neondata.ThumbnailMetadata(
                '%s_thumb3' % self.video_id,
                self.video_id,
                ttype=neondata.ThumbnailType.DEFAULT,
                rank=0)]
        neondata.ThumbnailMetadata.save_all(thumbs)
            
        video_meta = neondata.VideoMetadata(
            self.video_id,
            tids = [x.key for x in thumbs],
            non_job_thumb_ids=[thumbs[2].key],
            job_results=[neondata.VideoJobThumbnailList(
                thumbnail_ids=[thumbs[0].key, thumbs[1].key],
                model_version='test_version')],
            duration=97.0,
            model_version='test_version')
        video_meta.serving_url = 'my_serving_url.jpg'
        video_meta.save()

        # Write the request to the db
        api_request = neondata.NeonApiRequest(
            'job1', self.api_key, 'vid1',
            'some fun video',
            'http://video.mp4',
            http_callback='http://callback.com',
            default_thumbnail='http://default_thumb.jpg')
        api_request.state = neondata.RequestState.PROCESSING
        api_request.save()
        self.vprocessor.job_params['gender'] = 'M'
        self.vprocessor.reprocess = True
        self.vprocessor.thumb_model_version='model1'

        yield self.vprocessor.finalize_response()

        video_data = neondata.VideoMetadata.get(self.video_id)

        # Check the default thumbnails in the database. There should be 2 now
        default_thumbs = neondata.ThumbnailMetadata.get_many(
            video_data.non_job_thumb_ids)
        self.assertTrue(all([x.type == neondata.ThumbnailType.DEFAULT for x
                            in default_thumbs]))
        default_thumbs = sorted(default_thumbs, key=lambda x: x.rank)
        self.assertEquals(len(default_thumbs), 2)
        self.assertEquals(default_thumbs[1].key, '%s_thumb3' % self.video_id)
        self.assertEquals(default_thumbs[1].rank, 0)
        self.assertEquals(default_thumbs[0].rank, -1)
        self.assertRegexpMatches(default_thumbs[0].key, '%s_.+'%self.video_id)

        # There should be two result sets now
        self.assertEquals(len(video_data.job_results), 2)
        orig_result = None
        new_result = None
        for result in video_data.job_results:
            if result.gender is None:
                orig_result = result
            else:
                new_result = result
        self.assertEquals(new_result.gender, 'M')
        self.assertEquals(new_result.model_version, 'test_version')
        self.assertEquals(len(new_result.bad_thumbnail_ids), 2)
        self.assertEquals(orig_result.model_version, 'test_version')
        orig_thumbs = neondata.ThumbnailMetadata.get_many(
            orig_result.thumbnail_ids)
        new_thumbs = neondata.ThumbnailMetadata.get_many(
            new_result.thumbnail_ids)
                          
        
        # Check the random thumb. There should only be one in all the
        # runs and it is shared because the model version is the same
        # for both runs.
        orig_rand = [x for x in orig_thumbs 
                     if x.type == neondata.ThumbnailType.RANDOM][0]
        new_rand = [x for x in new_thumbs 
                     if x.type == neondata.ThumbnailType.RANDOM][0]
        self.assertEquals(new_rand.key, '%s_thumb2' % self.video_id)
        self.assertEquals(new_rand.key, orig_rand.key)
        self.assertEquals(new_rand.rank, 0)

        # Check the neon thumbs. Each run should have its unique entries
        self.assertItemsEqual(orig_result.thumbnail_ids,
                              [thumbs[0].key, thumbs[1].key])
        n_thumbs = [x for x in new_thumbs if 
                    x.type == neondata.ThumbnailType.NEON]
        n_thumbs = sorted(n_thumbs, key= lambda x: x.rank)
        self.assertEquals(len(n_thumbs), 2)
        self.assertEquals(n_thumbs[0].frameno, 6)
        self.assertEquals(n_thumbs[1].frameno, 69)
        self.assertEquals(n_thumbs[0].model_version, 'model1')
        self.assertEquals(n_thumbs[1].model_version, 'model1')
        self.assertIsNotNone(n_thumbs[0].phash)
        self.assertRegexpMatches(n_thumbs[0].key, '%s_.+'%self.video_id)
        self.assertEquals(n_thumbs[0].urls, [
            'http://s3.amazonaws.com/host-thumbnails/%s/w640_h480.jpg' %
            re.sub('_', '/', n_thumbs[0].key)]) 

    @tornado.testing.gen_test
    def test_default_thumb_already_saved(self):
        # Add the video and the default thumb to the database
        self.vprocessor.video_metadata.save()
        thumb_meta = neondata.ThumbnailMetadata(None,
                ttype=neondata.ThumbnailType.DEFAULT,
                rank=0,
                urls=['http://default_thumb.jpg'])
        thumb_meta = self.vprocessor.video_metadata.add_thumbnail(
            thumb_meta, self.random_image,
            save_objects=True)

        # Make sure that the db is updated before we run the finialization
        self.assertEquals(self.vprocessor.video_metadata,
                          neondata.VideoMetadata.get(self.video_id))
        self.assertEquals(len(self.vprocessor.video_metadata.thumbnail_ids), 1)
        self.assertEquals(thumb_meta, neondata.ThumbnailMetadata.get(
            self.vprocessor.video_metadata.thumbnail_ids[0]))
        self.assertIsNotNone(thumb_meta.key)

        yield self.vprocessor.finalize_response()

        # Check the video metadata in the database
        video_data = neondata.VideoMetadata.get(self.video_id)
        self.assertEquals(len(video_data.thumbnail_ids), 4)
        self.assertTrue(video_data.serving_enabled)
        self.assertIsNone(video_data.serving_url)

        # Check the thumbnails, we should only have one default thumbnail
        thumbs = neondata.ThumbnailMetadata.get_many(
            video_data.thumbnail_ids)
        default_thumb = [
            x for x in thumbs if x.type == neondata.ThumbnailType.DEFAULT]
        self.assertEquals(len(default_thumb), 1)
        default_thumb = default_thumb[0]
        self.assertGreater(len(default_thumb.urls), 1)
        self.assertEquals(default_thumb.rank, 0)
        self.assertEquals(default_thumb.phash, thumb_meta.phash)
        self.assertEquals(default_thumb.model_score, 99)
        self.assertEquals(default_thumb.model_version, 'model1')

    @tornado.testing.gen_test
    def test_no_thumbnails_found(self):
        self.vprocessor.thumbnails = []

        with self.assertLogExists(logging.WARNING, 'No thumbnails extracted'):
            yield self.vprocessor.finalize_response()

        # Make sure that serving is enabled
        video_meta = neondata.VideoMetadata.get(self.video_id)
        self.assertTrue(video_meta.serving_enabled)
        self.assertEquals(len(video_meta.thumbnail_ids), 1)
        self.assertEquals(len(video_meta.non_job_thumb_ids), 1)

        self.assertEquals(neondata.ThumbnailMetadata.get(
            video_meta.thumbnail_ids[0]).type, 
            neondata.ThumbnailType.DEFAULT)
        self.assertEquals(neondata.ThumbnailMetadata.get(
            video_meta.non_job_thumb_ids[0]).type, 
            neondata.ThumbnailType.DEFAULT)

        self.assertEquals(len(video_meta.job_results), 1)
        self.assertEquals(len(video_meta.job_results[0].thumbnail_ids), 0)

    @tornado.testing.gen_test
    def test_no_thumbnails_found_no_default_thumb(self):
        self.vprocessor.thumbnails = []
        neondata.BrightcoveApiRequest('job1', self.api_key, 'vid1',
                                      'some fun video',
                                      'http://video.mp4', None, None, 'pubid',
                                      'http://callback.com', 'int1',
                                      None).save()

        with self.assertLogExists(logging.WARNING, 'No thumbnails extracted'):
            yield self.vprocessor.finalize_response()

        # Make sure that serving is disabled
        video_meta = neondata.VideoMetadata.get(self.video_id)
        self.assertFalse(video_meta.serving_enabled)
        self.assertEquals(len(video_meta.thumbnail_ids), 0)

    @tornado.testing.gen_test
    def test_extracted_default_thumbnail_fail(self):
        neondata.BrightcoveApiRequest('job1', self.api_key, 'vid1',
                                      'some fun video',
                                      'http://video.mp4', None, None, 'pubid',
                                      'http://callback.com', 'int1',
                                      None).save()
        self.vprocessor.extracted_default_thumbnail = \
          'http://extracted_default.jpg'
        self.im_download_mock.side_effect = [IOError('Not an image')]

        yield self.vprocessor.finalize_response()

        # The video should still be successful and we don't have a default
        video_meta = neondata.VideoMetadata.get(self.video_id)
        self.assertTrue(video_meta.serving_enabled)
        self.assertEquals(len(video_meta.thumbnail_ids), 3)

        api_request = neondata.NeonApiRequest.get('job1', self.api_key)
        self.assertEquals(api_request.state, neondata.RequestState.FINISHED)

    @patch('video_processor.client.neondata.ThumbnailMetadata.modify_many')
    @tornado.testing.gen_test
    def test_db_connection_error_thumb(self, modify_mock):
        modify_mock = self._callback_wrap_mock(modify_mock)
        modify_mock.side_effect = [
            psycopg2.Error("Connection Error"),
            {}
            ]

        with self.assertLogExists(logging.ERROR,
                                  'Error writing thumbnail data'):
            with self.assertRaises(video_processor.client.DBError):
                yield self.vprocessor.finalize_response()

        self.api_request.state = neondata.RequestState.PROCESSING
        self.api_request.save()

        with self.assertLogExists(logging.ERROR,
                                  'Error writing thumbnail data'):
            with self.assertRaises(video_processor.client.DBError):
                yield self.vprocessor.finalize_response()

    @patch('video_processor.client.neondata.VideoMetadata.modify')
    @tornado.testing.gen_test
    def test_db_connection_error_video(self, modify_mock):
        modify_mock = self._callback_wrap_mock(modify_mock)
        modify_mock.side_effect = [
            psycopg2.Error("Connection Error"),
            False
            ]

        with self.assertLogExists(logging.ERROR,
                                  'Error writing video data'):
            with self.assertRaises(video_processor.client.DBError):
                yield self.vprocessor.finalize_response()

        self.api_request.state = neondata.RequestState.PROCESSING
        self.api_request.save()

        with self.assertLogExists(logging.ERROR,
                                  'Error writing video data'):
            with self.assertRaises(video_processor.client.DBError):
                yield self.vprocessor.finalize_response()

    @tornado.testing.gen_test
    def test_frame_already_in_dict(self):
        # Add the video and the default thumb to the database
        self.vprocessor.video_metadata.save()
        rand_thumb = self.vprocessor.thumbnails[-1]
        rand_thumb[0].urls = ['random_frame.jpg']
        self.vprocessor.video_metadata.add_thumbnail(
            rand_thumb[0], rand_thumb[1],
            save_objects=True)

        # Make sure that the db is updated before we run the finialization
        self.assertEquals(self.vprocessor.video_metadata,
                          neondata.VideoMetadata.get(self.video_id))
        self.assertEquals(len(self.vprocessor.video_metadata.thumbnail_ids), 1)
        self.assertEquals(rand_thumb[0], neondata.ThumbnailMetadata.get(
            self.vprocessor.video_metadata.thumbnail_ids[0]))
        self.assertIsNotNone(rand_thumb[0].key)

        # Reset the thumb we know about
        self.vprocessor.thumbnails[-1][0].urls = []
        
        yield self.vprocessor.finalize_response()

        # Check that the thumbnail was updated
        db_thumb = neondata.ThumbnailMetadata.get(rand_thumb[0].key)
        self.assertIn('random_frame.jpg', db_thumb.urls)
        self.assertEquals(len(db_thumb.urls), 2)

    @patch('video_processor.client.neondata.NeonApiRequest.modify')
    @tornado.testing.gen_test
    def test_api_request_update_fail(self, api_request_mock):
        api_request_mock = self._future_wrap_mock(api_request_mock,
                                                  require_async_kw=True)
        api_request_mock.side_effect = [
            # Connection error on setting finalizing state
            psycopg2.Error("Connection Error"), 
            # Api request missing on setting finalizing state
            None,
            #  Connection error on setting finished state
            self.api_request,
            psycopg2.Error("Connection Error"),
            # Api request missing on setting finished state
            self.api_request,
            None,
        ]

        with self.assertLogExists(logging.ERROR,
                                  'Error writing request state'):
            with self.assertRaises(video_processor.client.DBError):
                yield self.vprocessor.finalize_response()

        with self.assertLogExists(logging.WARNING,
                                  'Job .* was deleted'):
            yield self.vprocessor.finalize_response()
        
        with self.assertLogExists(logging.ERROR,
                                  'Error writing request state'):
            with self.assertRaises(video_processor.client.DBError):
                yield self.vprocessor.finalize_response()

        with self.assertLogExists(logging.ERROR,
                                  'Api Request finished failed'):
            with self.assertRaises(video_processor.client.DBError):
                yield self.vprocessor.finalize_response()

    @tornado.testing.gen_test(timeout=10.0)
    def test_somebody_else_processed(self):

        # Try when somebody else was sucessful
        for state in [neondata.RequestState.FINISHED,
                      neondata.RequestState.SERVING,
                      neondata.RequestState.ACTIVE]:
            
            self.api_request.state = state
            self.api_request.save()
            with self.assertRaises(video_processor.client.OtherWorkerCompleted):
                yield self.vprocessor.finalize_response()
            self.assertEquals(
                neondata.NeonApiRequest.get('job1', self.api_key).state,
                state)

        # Try when the current run should continue
        for state in [neondata.RequestState.SUBMIT,
                      neondata.RequestState.REQUEUED,
                      neondata.RequestState.REPROCESS,
                      neondata.RequestState.FAILED,
                      neondata.RequestState.INT_ERROR]:
            self.api_request.state = state
            self.api_request.save()
            yield self.vprocessor.finalize_response()
            self.assertEquals(
                neondata.NeonApiRequest.get('job1', self.api_key).state,
                neondata.RequestState.FINISHED)

    @tornado.testing.gen_test
    def test_get_template_args_base(self):
        self.vprocessor.video_metadata.save()
        video_data = yield neondata.VideoMetadata.get(self.video_id, async=True)
        yield neondata.ThumbnailMetadata(
            'testing_vtid_one',
            urls=['second_best'], 
            model_score=0.4).save(async=True) 
        yield neondata.ThumbnailMetadata(
            'testing_vtid_two',
            urls=['best'], 
            model_score=0.5).save(async=True) 
        yield neondata.ThumbnailMetadata(
            'testing_vtid_three',
            model_score=0.3,
            urls=['third_best']).save(async=True) 
        yield neondata.ThumbnailMetadata(
            'testing_vtid_four',
            urls=['fourth_best']).save(async=True) 
        yield neondata.ThumbnailMetadata(
            'testing_vtid_five',
            urls=['default'], 
            model_score=0.3, 
            ttype=neondata.ThumbnailType.DEFAULT).save(async=True) 

        video_data.thumbnail_ids = ['testing_vtid_one','testing_vtid_two',
            'testing_vtid_three','testing_vtid_four','testing_vtid_five']
 
        yield video_data.save(async=True) 
        params = yield self.vprocessor._get_email_params(video_data)
        tas = params['template_args']
        self.assertEquals(tas['top_thumbnail'], 'best')  
        self.assertEquals(tas['thumbnail_one'], 'second_best')  
        self.assertEquals(tas['thumbnail_two'], 'third_best')  
        self.assertEquals(tas['thumbnail_three'], 'fourth_best')  
        self.assertEquals(tas['lift'], '67%') 
 
    @tornado.testing.gen_test
    def test_get_template_args_no_tn_exception(self):
        self.vprocessor.video_metadata.save()
        video_data = yield neondata.VideoMetadata.get(
            self.video_id, 
            async=True)
        with self.assertRaises(Exception): 
            tas = yield self.vprocessor._get_email_params(video_data)

    @tornado.testing.gen_test
    def test_get_template_args_no_dtn_exception(self):
        self.vprocessor.video_metadata.save()
        video_data = yield neondata.VideoMetadata.get(self.video_id, async=True)
        yield neondata.ThumbnailMetadata(
            'testing_vtid_one',
            urls=['second_best'], 
            model_score=0.4).save(async=True) 
        yield neondata.ThumbnailMetadata(
            'testing_vtid_two',
            urls=['best'], 
            model_score=0.5).save(async=True) 
        yield neondata.ThumbnailMetadata(
            'testing_vtid_three',
            model_score=0.3,
            urls=['third_best']).save(async=True) 
        yield neondata.ThumbnailMetadata(
            'testing_vtid_four',
            urls=['fourth_best']).save(async=True) 
        with self.assertRaises(Exception): 
            tas = yield self.vprocessor._get_email_params(video_data)

class TestFinalizeClipResponse(TestFinalizeResponse):
    def setUp(self):
        super(TestFinalizeClipResponse, self).setUp()

        # Mock out the clip download
        dl_error = utils.video_download.VideoDownloadError
        self.video_download_patcher = patch(
            'video_processor.client.neondata.utils.video_download')
        self.video_download_mod_mock = self.video_download_patcher.start()
        self.video_download_mock = self._future_wrap_mock(
            self.video_download_mod_mock.VideoDownloader().download_video_file)
        self.video_download_mod_mock.VideoDownloadError = dl_error

        # Mock out the opencv video capture object
        self.cv2_patcher = patch('video_processor.client.cv2.VideoCapture')
        self.cv2_cap_mock = self.cv2_patcher.start()
        self.cv2_cap_mock.return_value = test_utils.opencv.VideoCaptureMock(
            h=480, w=640, fps=30.0, frame_count=300)

        # Mock out the video upload
        self.video_upload_patcher = patch(
            'cmsdb.cdnhosting.CDNHosting.upload_video')
        self.video_upload_mock = self._future_wrap_mock(
            self.video_upload_patcher.start())
        self.video_upload_mock.side_effect = \
          lambda v, clip, *args: [('%s.mp4' % clip.get_id(),
                                   640, 480, 'mp4', 'h264')]

        # populate some data
        self.video_id = '%s_vid1' % self.api_key
        self.api_request = neondata.NeonApiRequest(
            'job1', self.api_key,
            'vid1',
            'some fun video',
            'http://video.mp4',
            http_callback='http://callback.com',
            result_type=neondata.ResultType.CLIPS,
            default_clip='http://default_clip.mp4',
            n_clips=2,
            callback_email='test@invalid.xxx')
        self.api_request.state = neondata.RequestState.PROCESSING
        self.api_request.save()

        # Setup the processor object
        job = self.api_request.__dict__
        self.vprocessor = video_processor.client.ClipProcessor(
            job,
            self.model_mock,
            'test_version',
            multiprocessing.BoundedSemaphore(1),
            MagicMock(),
            MagicMock())
        self.vprocessor.mov = test_utils.opencv.VideoCaptureMock(
            h=480, w=640, frame_count=2997)
        self.vprocessor.video_metadata.duration = 100.0
        self.vprocessor.video_metadata.frame_size = (640, 480)

        self.vprocessor.clips = [
            neondata.Clip(video_id=self.video_id,
                          ttype=neondata.ClipType.NEON,
                          rank=0,
                          start_frame=15,
                          end_frame=30,
                          score=0.63,
                          model_version='test_version'),
            neondata.Clip(video_id=self.video_id,
                          ttype=neondata.ClipType.NEON,
                          rank=1,
                          start_frame=115,
                          end_frame=210,
                          score=0.55,
                          model_version='test_version')]

    def tearDown(self):
        self.cv2_patcher.stop()
        self.video_download_patcher.stop()
        self.video_upload_patcher.stop()
        super(TestFinalizeClipResponse, self).tearDown()

    @tornado.testing.gen_test
    def test_default_process(self):
        yield self.vprocessor.finalize_response()

        self.assertTrue(self.video_download_mock.called)

        # Make sure that the api request is updated
        api_request = neondata.NeonApiRequest.get('job1', self.api_key)

        self.assertEquals(api_request.state, neondata.RequestState.FINISHED)
        self.assertEquals(api_request.callback_state,
                          neondata.CallbackState.PROCESSED_SENT)

        # Check the video metadata in the database
        video_data = neondata.VideoMetadata.get(self.video_id)
        self.assertEquals(len(video_data.thumbnail_ids), 0)
        self.assertEquals(len(video_data.non_job_thumb_ids), 0)
        self.assertEquals(len(video_data.non_job_clip_ids), 1)
        self.assertAlmostEquals(video_data.duration, 100.0)
        self.assertEquals(video_data.frame_size, [640, 480])
        self.assertEquals(video_data.url, 'http://video.mp4')
        self.assertEquals(video_data.integration_id, '0')
        self.assertEquals(video_data.model_version, 'test_version')
        self.assertFalse(video_data.serving_enabled)
        self.assertIsNone(video_data.serving_url) # serving_url not saved here

        # Check the job result list
        self.assertEquals(len(video_data.job_results), 1)
        job_result = video_data.job_results[0]
        self.assertIsNone(job_result.gender)
        self.assertIsNone(job_result.age)
        self.assertEquals(job_result.model_version, 'test_version')
        self.assertEquals(len(job_result.clip_ids), 2)
        self.assertEquals(job_result.thumbnail_ids, [])
        self.assertEquals(job_result.bad_thumbnail_ids, [])
        self.maxDiff = None

        # Check the default clip
        default_clip = neondata.Clip.get(video_data.non_job_clip_ids[0])
        self.assertEquals(default_clip.type, neondata.ClipType.DEFAULT)
        self.assertEquals(default_clip.video_id, self.video_id)
        self.assertIn('http://default_clip.mp4', default_clip.urls)
        self.assertTrue(default_clip.enabled)
        self.assertEquals(default_clip.rank, 0)
        self.assertIsNotNone(default_clip.thumbnail_id)
        self.assertItemsEqual(default_clip.urls, 
                              ['%s.mp4' % default_clip.get_id(),
                               'http://default_clip.mp4'])

        # Check the clip information
        clips = neondata.Clip.get_many(job_result.clip_ids)
        self.assertEquals(clips[0].type, neondata.ClipType.NEON)
        self.assertEquals(clips[0].video_id, self.video_id)
        self.assertEquals(clips[0].rank, 0)
        self.assertEquals(clips[0].start_frame, 15)
        self.assertEquals(clips[0].end_frame, 30)
        self.assertAlmostEqual(clips[0].score, 0.63)
        self.assertEquals(clips[0].model_version, 'test_version')
        self.assertEquals(len(clips[0].urls), 1)
        self.assertTrue(clips[0].enabled)
        self.assertIsNotNone(clips[0].thumbnail_id)
        self.assertEquals(clips[0].urls, ['%s.mp4' % clips[0].get_id()])
        self.assertEquals(clips[1].type, neondata.ClipType.NEON)
        self.assertEquals(clips[1].video_id, self.video_id)
        self.assertEquals(clips[1].rank, 1)
        self.assertEquals(clips[1].start_frame, 115)
        self.assertEquals(clips[1].end_frame, 210)
        self.assertAlmostEqual(clips[1].score, 0.55)
        self.assertEquals(clips[1].model_version, 'test_version')
        self.assertEquals(len(clips[1].urls), 1)
        self.assertTrue(clips[1].enabled)
        self.assertIsNotNone(clips[1].thumbnail_id)
        self.assertEquals(clips[1].urls, ['%s.mp4' % clips[1].get_id()])
        self.assertNotEquals(clips[0].thumbnail_id,
                             clips[1].thumbnail_id)

        # Check a thumbnail that's for the clip
        clip_thumb = neondata.ThumbnailMetadata.get(clips[0].thumbnail_id)
        self.assertEquals(clip_thumb.type, neondata.ThumbnailType.CLIP)
        self.assertEquals(clip_thumb.video_id, self.video_id)
        self.assertTrue(clip_thumb.enabled)
        self.assertIsNotNone(clip_thumb.phash)

        # Check that the clips and thumbs are all taged
        tag = neondata.Tag.get(video_data.tag_id)
        self.assertIsNotNone(tag)
        self.assertEquals(tag.tag_type, neondata.TagType.VIDEO)
        self.assertEquals(tag.name, 'some fun video')
        self.assertEquals(tag.video_id, self.video_id)
        self.assertEquals(tag.account_id, self.api_key)
        tag_thumb_ids = neondata.TagThumbnail.get(tag_id=tag.get_id())
        # The clip thumbnails are not tagged to the video
        self.assertItemsEqual(tag_thumb_ids, [])
        tag_clip_ids = neondata.TagClip.get(tag_id=tag.get_id())
        self.assertItemsEqual(tag_clip_ids,
                              [x.get_id() for x in clips+[default_clip]])

        # Check that the clips were uploaded, both a primary and a rendition
        upload_args = [x[0][1:] for x in self.video_upload_mock.call_args_list]

        # Check the portion of the arguments that is used in the upload.
        checks = []
        for a in upload_args:
            url = a[1] if len(a) > 1 else None
            checks.append((a[0].get_id(), a[0].start_frame, a[0].end_frame, url))
        self.assertItemsEqual(checks,  [
            (
                default_clip.get_id(),
                default_clip.start_frame,
                default_clip.end_frame, 
                None
            ),
            (
                default_clip.get_id(),
                default_clip.start_frame,
                default_clip.end_frame, 
                '%s.mp4' % default_clip.get_id()
            ),
            (clips[0].get_id(), 15, 30, None),
            (clips[0].get_id(), 15, 30, '%s.mp4' % clips[0].get_id()),
            (clips[1].get_id(), 115, 210, None),
            (clips[1].get_id(), 115, 210, '%s.mp4' % clips[1].get_id()),
        ])

        # Check the VideoRenditions for the clips
        default_renditions = neondata.VideoRendition.search_for_objects(
            clip_id=default_clip.get_id())
        self.assertEquals(len(default_renditions), 2)
        self.assertEquals(default_renditions[0].url,
                          '%s.mp4' % default_clip.get_id())
        self.assertEquals(default_renditions[0].width, 640)
        self.assertEquals(default_renditions[0].height, 480)
        self.assertEquals(default_renditions[0].codec, 'h264')
        self.assertEquals(default_renditions[0].container, 'mp4')
        self.assertAlmostEqual(default_renditions[0].duration, 10.0)
        self.assertEquals(default_renditions[0].clip_id, default_clip.get_id())

        clip_renditions = neondata.VideoRendition.search_for_objects(
            clip_id=clips[0].get_id())
        self.assertEquals(len(clip_renditions), 2)
        self.assertEquals(clip_renditions[0].url,
                          '%s.mp4' % clips[0].get_id())
        self.assertEquals(clip_renditions[0].width, 640)
        self.assertEquals(clip_renditions[0].height, 480)
        self.assertEquals(clip_renditions[0].codec, 'h264')
        self.assertEquals(clip_renditions[0].container, 'mp4')
        self.assertAlmostEqual(clip_renditions[0].duration, 0.5, 2)
        self.assertEquals(clip_renditions[0].clip_id, clips[0].get_id())

        clip_renditions = neondata.VideoRendition.search_for_objects(
            clip_id=clips[1].get_id())
        self.assertEquals(len(clip_renditions), 2)

        # Check the callback
        self.assertDictContainsSubset({
            'job_id' : 'job1',
            'video_id' : 'vid1',
            'error' : None,
            'thumbnails' : [],
            'framenos' : []},
            api_request.response)
        self.assertItemsEqual(api_request.response['clip_ids'],
                              [x.get_id() for x in clips])

    @tornado.testing.gen_test
    def test_reprocess_new_model_already_thumbs(self):

        # The situation where a job for thumbs on an old model was
        # already run. In this case, leave it also and a new job
        # result should be generated.
        thumbs = [
            neondata.ThumbnailMetadata(
                '%s_thumb1' % self.video_id,
                self.video_id,
                model_score=3.0,
                ttype=neondata.ThumbnailType.NEON,
                model_version='model1',
                frameno=167,
                rank=0)]
        neondata.ThumbnailMetadata.save_all(thumbs)
        video_meta = neondata.VideoMetadata(
            self.video_id,
            tids = [x.key for x in thumbs],
            non_job_thumb_ids=[],
            job_results=[neondata.VideoJobThumbnailList(
                thumbnail_ids=[thumbs[0].key],
                model_version='test_version')],
            duration=97.0,
            model_version='test_version')
        video_meta.serving_url = 'my_serving_url.jpg'
        video_meta.save()

        # Write the request to the db
        api_request = neondata.NeonApiRequest(
            'job1', self.api_key, 'vid1',
            'some fun video',
            'http://video.mp4',
            http_callback='http://callback.com',
            result_type=neondata.ResultType.CLIPS)
        api_request.state = neondata.RequestState.PROCESSING
        api_request.save()
        self.vprocessor.reprocess = True
        self.vprocessor.model_version = 'new_model'
        self.vprocessor.video_metadata.model_version = 'new_model'
        yield self.vprocessor.finalize_response()

        video_data = neondata.VideoMetadata.get(self.video_id)
        self.assertEquals(video_data.model_version, 'new_model')
        self.assertEquals(video_data.thumbnail_ids, [thumbs[0].key])

        # There should be two job results now
        job_results = video_data.job_results
        self.assertEquals(len(job_results), 2)
        self.assertEquals(job_results[0].thumbnail_ids, [thumbs[0].key])
        self.assertEquals(job_results[0].clip_ids, [])
        self.assertEquals(job_results[0].model_version, 'test_version')
        self.assertEquals(job_results[1].thumbnail_ids, [])
        self.assertEquals(len(job_results[1].clip_ids), 2)
        self.assertEquals(job_results[1].model_version, 'new_model')

    @tornado.testing.gen_test
    def test_reprocess_new_model_already_thumbs_and_clips(self):

        # The situation where a job for thumbs on an old model was
        # already run. In this case, leave it also and a new job
        # result should be generated.
        thumbs = [
            neondata.ThumbnailMetadata(
                '%s_thumb1' % self.video_id,
                self.video_id,
                model_score=3.0,
                ttype=neondata.ThumbnailType.NEON,
                model_version='model1',
                frameno=167,
                rank=0)]
        neondata.ThumbnailMetadata.save_all(thumbs)
        video_meta = neondata.VideoMetadata(
            self.video_id,
            tids = [x.key for x in thumbs],
            non_job_thumb_ids=[],
            job_results=[neondata.VideoJobThumbnailList(
                thumbnail_ids=[thumbs[0].key],
                clip_ids=['old_clip'],
                model_version='test_version')],
            duration=97.0,
            model_version='test_version')
        video_meta.serving_url = 'my_serving_url.jpg'
        video_meta.save()

        # Write the request to the db
        api_request = neondata.NeonApiRequest(
            'job1', self.api_key, 'vid1',
            'some fun video',
            'http://video.mp4',
            http_callback='http://callback.com',
            result_type=neondata.ResultType.CLIPS)
        api_request.state = neondata.RequestState.PROCESSING
        api_request.save()
        self.vprocessor.reprocess = True
        self.vprocessor.model_version = 'new_model'
        self.vprocessor.video_metadata.model_version = 'new_model'
        yield self.vprocessor.finalize_response()

        video_data = neondata.VideoMetadata.get(self.video_id)
        self.assertEquals(video_data.model_version, 'new_model')
        self.assertEquals(video_data.thumbnail_ids, [thumbs[0].key])

        # There should be two job results now
        job_results = video_data.job_results
        self.assertEquals(len(job_results), 2)
        self.assertEquals(job_results[0].thumbnail_ids, [thumbs[0].key])
        # Old clip should be removed so that there is only one for
        # this demographic
        self.assertEquals(job_results[0].clip_ids, [])
        self.assertEquals(job_results[0].model_version, 'test_version')
        self.assertEquals(job_results[1].thumbnail_ids, [])
        self.assertEquals(len(job_results[1].clip_ids), 2)
        self.assertEquals(job_results[1].model_version, 'new_model')

    @tornado.testing.gen_test
    def test_reprocess_same_model_already_thumbs(self):

        # The situation where a job for thumbs was already run, so
        # just add the clips to it
        thumbs = [
            neondata.ThumbnailMetadata(
                '%s_thumb1' % self.video_id,
                self.video_id,
                model_score=3.0,
                ttype=neondata.ThumbnailType.NEON,
                model_version='model1',
                frameno=167,
                rank=0)]
        neondata.ThumbnailMetadata.save_all(thumbs)
        video_meta = neondata.VideoMetadata(
            self.video_id,
            tids = [x.key for x in thumbs],
            non_job_thumb_ids=[],
            job_results=[neondata.VideoJobThumbnailList(
                thumbnail_ids=[thumbs[0].key],
                model_version='test_version')],
            duration=97.0,
            model_version='test_version')
        video_meta.serving_url = 'my_serving_url.jpg'
        video_meta.save()

        # Write the request to the db
        api_request = neondata.NeonApiRequest(
            'job1', self.api_key, 'vid1',
            'some fun video',
            'http://video.mp4',
            http_callback='http://callback.com',
            result_type=neondata.ResultType.CLIPS)
        api_request.state = neondata.RequestState.PROCESSING
        api_request.save()
        self.vprocessor.reprocess = True
        self.vprocessor.model_version = 'test_version'
        self.vprocessor.video_metadata.model_version = 'test_version'
        yield self.vprocessor.finalize_response()

        video_data = neondata.VideoMetadata.get(self.video_id)
        self.assertEquals(video_data.model_version, 'test_version')
        self.assertEquals(video_data.thumbnail_ids, [thumbs[0].key])

        # There should be a single job result
        job_results = video_data.job_results
        self.assertEquals(len(job_results), 1)
        self.assertEquals(job_results[0].thumbnail_ids, [thumbs[0].key])
        self.assertEquals(len(job_results[0].clip_ids), 2)
        self.assertEquals(job_results[0].model_version, 'test_version')
        
    @tornado.testing.gen_test
    def test_reprocess_overwrite_clips(self):

        # The situation where a job for thumbs on an old model was
        # already run. In this case, leave it also and a new job
        # result should be generated.
        thumbs = [
            neondata.ThumbnailMetadata(
                '%s_thumb1' % self.video_id,
                self.video_id,
                model_score=3.0,
                ttype=neondata.ThumbnailType.NEON,
                model_version='model1',
                frameno=167,
                rank=0)]
        neondata.ThumbnailMetadata.save_all(thumbs)
        video_meta = neondata.VideoMetadata(
            self.video_id,
            tids = [x.key for x in thumbs],
            non_job_thumb_ids=[],
            job_results=[neondata.VideoJobThumbnailList(
                thumbnail_ids=[thumbs[0].key],
                model_version='test_version',
                clip_ids=['oldclip'])],
            duration=97.0,
            model_version='test_version')
        video_meta.serving_url = 'my_serving_url.jpg'
        video_meta.save()

        # Write the request to the db
        api_request = neondata.NeonApiRequest(
            'job1', self.api_key, 'vid1',
            'some fun video',
            'http://video.mp4',
            http_callback='http://callback.com',
            result_type=neondata.ResultType.CLIPS)
        api_request.state = neondata.RequestState.PROCESSING
        api_request.save()
        self.vprocessor.reprocess = True
        self.vprocessor.model_version = 'test_version'
        self.vprocessor.video_metadata.model_version = 'test_version'
        yield self.vprocessor.finalize_response()

        video_data = neondata.VideoMetadata.get(self.video_id)
        self.assertEquals(video_data.model_version, 'test_version')
        self.assertEquals(video_data.thumbnail_ids, [thumbs[0].key])

        # The single job result should be updated
        job_results = video_data.job_results
        self.assertEquals(len(job_results), 1)
        self.assertEquals(job_results[0].thumbnail_ids, [thumbs[0].key])
        self.assertNotEquals(job_results[0].clip_ids, ['oldclip'])
        self.assertEquals(len(job_results[0].clip_ids), 2)
        self.assertEquals(job_results[0].model_version, 'test_version')

    @tornado.testing.gen_test
    def test_default_clip_download_error(self):
        self.video_download_mock.side_effect = [
            utils.video_download.VideoDownloadError('Where did the video go?')
            ]

        with self.assertRaises(video_processor.client.DefaultClipError):
            yield self.vprocessor.finalize_response()

        # Make sure the extracted clips are there and tagged
        video_data = neondata.VideoMetadata.get(self.video_id)
        self.assertEquals(len(video_data.job_results), 1)
        job_result = video_data.job_results[0]
        self.assertEquals(len(job_result.clip_ids), 2)
        clips = neondata.Clip.get_many(job_result.clip_ids)
        self.assertEquals(clips[0].type, neondata.ClipType.NEON)
        self.assertEquals(clips[0].rank, 0)
        self.assertEquals(clips[1].type, neondata.ClipType.NEON)
        self.assertEquals(clips[1].rank, 1)
        tag_clip_ids = neondata.TagClip.get(tag_id=video_data.tag_id)
        self.assertItemsEqual(tag_clip_ids,
                              [x.get_id() for x in clips])


class SmokeTest(test_utils.neontest.AsyncTestCase):
    '''Smoke test for the video processing client'''
    def setUp(self):
        super(SmokeTest, self).setUp()
        statemon.state._reset_values()

        random.seed(984695198)

        # Populate some data
        na = neondata.NeonUserAccount('acct1')
        self.api_key = na.neon_api_key
        na.save()
        neondata.NeonPlatform.modify(self.api_key, '0', 
                                     lambda x: x, create_missing=True)

        cdn = neondata.CDNHostingMetadataList(
            neondata.CDNHostingMetadataList.create_key(self.api_key, '0'),
            [neondata.NeonCDNHostingMetadata(rendition_sizes=[(160,90)])])
        cdn.save()

        self.api_request = neondata.OoyalaApiRequest(
            'job1', self.api_key,
            'int1', 'vid1',
            'some fun video',
            's3://my-videos/test.mp4', None, None,
            'http://callback.com',
            'http://default_thumb.jpg')
        self.api_request.save()

        self.tag = neondata.Tag(
            None,
            account_id=na.get_id(),
            name='Good Images')
        self.tag.save()

        self.video_id = '%s_vid1' % self.api_key
        self.video = neondata.VideoMetadata(
            self.video_id,
            request_id=self.api_request.job_id,
            tag_id=self.tag.get_id())
        self.video.save()

        # Mock out s3
        self.s3conn = boto_mock.MockConnection()
        self.s3_patcher = patch('cmsdb.cdnhosting.S3Connection')
        self.mock_conn = self.s3_patcher.start()
        self.mock_conn.return_value = self.s3conn
        self.s3conn.create_bucket('host-thumbnails')
        self.s3conn.create_bucket('n3.neon-images.com')

        # Mock the video queue
        self.job_queue_patcher = patch(
            'video_processor.video_processing_queue.' \
            'VideoProcessingQueue')
        self.job_queue_mock = self.job_queue_patcher.start()()

        self.job_queue_mock.get_duration.return_value = 600.0

        self.job_delete_mock = self._future_wrap_mock(
            self.job_queue_mock.delete_message)
        self.job_delete_mock.return_value = True

        self.job_read_mock = self._future_wrap_mock(
            self.job_queue_mock.read_message)
        self.job_message = Message()
        self.job_read_mock.side_effect = [self.job_message, None]

        self.job_hide_mock = self._future_wrap_mock(
            self.job_queue_mock.hide_message)

        # Mock out the video download
        self.client_s3_patcher = patch(
            'video_processor.client.utils.video_download.S3Connection')
        self.mock_conn2 = self.client_s3_patcher.start()
        self.mock_conn2.return_value = self.s3conn
        self.test_video_file = os.path.join(
            os.path.dirname(__file__),
            "test.mp4")
        self.vid_bucket = self.s3conn.create_bucket('my-videos')
        vid_key = self.vid_bucket.new_key('test.mp4')
        vid_key.set_contents_from_file(open(self.test_video_file, 'rb'))
        utf8key = 'L\xc3\xb6rick_video.mp4'.decode('utf-8')
        vid_key = self.vid_bucket.new_key(utf8key)
        vid_key.set_contents_from_file(open(self.test_video_file, 'rb'))

        # Mock out http requests.
        self.http_mocker = patch(
            'video_processor.client.utils.http.send_request')
        self.http_mock = self._future_wrap_mock(self.http_mocker.start(),
                                                require_async_kw=True)
        self.callback_mock = MagicMock()
        self.callback_mock.side_effect = lambda x: HTTPResponse(x, 200)
        self.job_queue = multiprocessing.Queue() # Queue of job param dics
        def _http_response(request, **kw):
            if request.url.endswith('dequeue'):
                if not self.job_queue.empty():
                    body = json.dumps(self.job_queue.get())
                else:
                    body = '{}'
                return HTTPResponse(request, 200, buffer=StringIO(body))
            elif request.url == 'http://callback.com':
                return self.callback_mock(request)
            else:
                return HTTPResponse(request, 200)

        self.http_mock.side_effect = _http_response

        # Mock out cloudinary
        self.cloudinary_patcher = patch('cmsdb.cdnhosting.CloudinaryHosting')
        self.cloudinary_mock = self.cloudinary_patcher.start()
        future = Future()
        future.set_result(None)
        self.cloudinary_mock().upload.side_effect = [future]

        # Mock out the model
        self.model_patcher = patch(
            'video_processor.client.model.generate_model')
        self.model_file = os.path.join(os.path.dirname(__file__), "model.pkl")
        self.model_version = "test"
        self.model = MagicMock()
        load_model_mock = self.model_patcher.start()
        load_model_mock.return_value = self.model
        self.model.choose_thumbnails.return_value = \
          _get_good_model_return_value(), _get_good_model_return_value_low_score()
        self.predictor_patcher = patch(
            'video_processor.client.model.predictor.DeepnetPredictor')
        self.model.predictor = self.predictor_patcher.start()()
        self.predict_mock = self._future_wrap_mock(
            self.model.predictor.predict, require_async_kw=True)
        self.predict_mock.return_value = (99, None, 'model1')
        self.model.find_clips.side_effect = [[
            model.VideoClip(45, 66, 0.53)]]

        # Mock out the image download
        self.im_download_mocker = patch(
            'cvutils.imageutils.PILImageUtils.download_image')
        self.im_download_mock = self._future_wrap_mock(
            self.im_download_mocker.start(),
            require_async_kw=True)
        self.random_image = imageutils.PILImageUtils.create_random_image(480, 640)
        self.im_download_mock.return_value = self.random_image

        # Mock out the video upload
        self.video_upload_patcher = patch(
            'cmsdb.cdnhosting.CDNHosting.upload_video')
        self.video_upload_mock = self._future_wrap_mock(
            self.video_upload_patcher.start())
        self.video_upload_mock.side_effect = \
          lambda v, clip, *args: [('%s.mp4' % clip,
                                   640, 480, 'mp4', 'h264')]

        # Mock out the aquila lookup
        self.aquila_conn_patcher = patch(
            'video_processor.client.utils.autoscale')
        self.aquila_conn_patcher.start()

        # create the client object
        self.video_client = VideoClient(
            'some/dir/my_model',
            multiprocessing.BoundedSemaphore(1))

    def tearDown(self):
        self.video_upload_patcher.stop()
        self.aquila_conn_patcher.stop()
        self.s3_patcher.stop()
        self.client_s3_patcher.stop()
        self.http_mocker.stop()
        self.im_download_mocker.stop()
        self.cloudinary_patcher.stop()
        self.model_patcher.stop() 
        self.job_queue_patcher.stop()
        self.predictor_patcher.stop()
        self.postgresql.clear_all_tables()
        super(SmokeTest, self).tearDown()

    @classmethod
    def setUpClass(cls):
        dump_file = '%s/cmsdb/migrations/cmsdb.sql' % (__base_path__)
        cls.postgresql = test_utils.postgresql.Postgresql(dump_file=dump_file)

    @classmethod
    def tearDownClass(cls):
        cls.postgresql.stop()

    @tornado.gen.coroutine
    def _run_job(self, job):
        '''Runs the job'''
        self.job_message.set_body(json.dumps(job))
        # TODO look for a more permanent solution, possibly in smartcrop
        # from https://github.com/Itseez/opencv/issues/5150, set threads to 0 
        # in our main thread, otherwise fork screws things up. 
        cmsdb.cdnhosting.smartcrop.cv2.setNumThreads(0)
        with options._set_bounded('video_processor.client.dequeue_period', 0.01):
            self.video_client.start()

            try:
                # Wait for the job results to show up in the database. We
                # can't check the mocks because it is a separate process
                # and the mocks just get copied. That's why this is a
                # smoke test.
                start_time = time.time()
                while (neondata.NeonApiRequest.get(job['job_id'],
                                                   job['api_key']).state in 
                       [neondata.RequestState.SUBMIT,
                        neondata.RequestState.PROCESSING,
                        neondata.RequestState.REPROCESS]):
                    # See if we timeout
                    self.assertLess(time.time() - start_time, 10.0,
                                    'Timed out while running the smoke test')

                    time.sleep(0.1)

            finally:
                # Clean up the job process
                self.video_client.stop()
                self.video_client.join(10.0)
                if self.video_client.is_alive():
                    # SIGKILL it
                    utils.ps.send_signal_and_wait(signal.SIGKILL,
                                                  [self.video_client.pid])
                    self.fail('The subprocess did not die cleanly')

    @tornado.testing.gen_test(timeout=10)
    def test_smoke_test(self):
        utf8key = 'L\xc3\xb6rick_video.mp4'.decode('utf-8')

        self._run_job({
            'api_key': self.api_key,
            'video_id' : 'vid1',
            'job_id' : 'job1',
            'video_title': 'some fun video',
            'callback_url': 'http://callback.com',
            'video_url' : 's3://my-videos/%s' % utf8key
            })

        # Check the api request in the database
        api_request = neondata.NeonApiRequest.get('job1', self.api_key)
        self.assertEqual(
            api_request.state,
            neondata.RequestState.FINISHED)

        # Check the video data
        video_meta = neondata.VideoMetadata.get(self.video_id)
        self.assertGreater(len(video_meta.thumbnail_ids), 0)
        self.assertEquals(video_meta.model_version, 'my_model')

        # Check the thumbnail data
        thumbs = neondata.ThumbnailMetadata.get_many(
            video_meta.thumbnail_ids)
        self.assertNotIn(None, thumbs)
        self.assertGreater(
            len([x for x in thumbs if
                 x.type == neondata.ThumbnailType.NEON]), 0)
        self.assertEquals(
            len([x for x in thumbs if
                 x.type == neondata.ThumbnailType.OOYALA]), 1)
        self.assertEquals(
            len([x for x in thumbs if
                 x.type == neondata.ThumbnailType.RANDOM]), 1)
        self.assertEquals(
            len([x for x in thumbs if
                 x.type == neondata.ThumbnailType.CENTERFRAME]), 1)

        # Validate each thumb is tagged.
        _ids = set(
            chain(*[j.thumbnail_ids + j.bad_thumbnail_ids
                for j in video_meta.job_results]))
        all_thumb_ids = _ids.union(video_meta.non_job_thumb_ids)
        tagged_thumb_ids = set(
            neondata.TagThumbnail.get(tag_id=video_meta.tag_id))
        self.assertEqual(all_thumb_ids, tagged_thumb_ids)

    @tornado.testing.gen_test
    def test_reprocessing_smoke(self):
        self.api_request.state = neondata.RequestState.REPROCESS
        self.api_request.save()

        # Add the results from the previous run to the database
        thumbs = [
            neondata.ThumbnailMetadata(
                '%s_thumb1' % self.video_id,
                self.video_id,
                model_score=3.0,
                ttype=neondata.ThumbnailType.NEON,
                model_version='old_model',
                frameno=167,
                rank=0),
            neondata.ThumbnailMetadata(
                '%s_thumb2' % self.video_id,
                self.video_id,
                ttype=neondata.ThumbnailType.RANDOM,
                rank=0),
            neondata.ThumbnailMetadata(
                '%s_thumb3' % self.video_id,
                self.video_id,
                ttype=neondata.ThumbnailType.OOYALA,
                rank=0)]
        neondata.ThumbnailMetadata.save_all(thumbs)
        video_meta = neondata.VideoMetadata(
            self.video_id,
            tids = [x.key for x in thumbs],
            duration=97.0,
            model_version='old_model')
        video_meta.serving_url = 'my_serving_url.jpg'
        video_meta.save()

        yield self._run_job({
            'api_key': self.api_key,
            'video_id' : 'vid1',
            'job_id' : 'job1',
            'video_title': 'some fun video',
            'callback_url': 'http://callback.com',
            'video_url' : 's3://my-videos/test.mp4'
            })

        # Check the api request in the database
        api_request = neondata.NeonApiRequest.get('job1', self.api_key)
        self.assertEquals(api_request.state,
                          neondata.RequestState.FINISHED)

        # Check the video data
        video_meta = neondata.VideoMetadata.get(self.video_id)
        self.assertGreater(len(video_meta.thumbnail_ids), 0)
        self.assertEquals(video_meta.model_version, 'my_model')
        self.assertNotIn('%s_thumb1' % self.video_id, video_meta.thumbnail_ids)
        self.assertNotIn('%s_thumb2' % self.video_id, video_meta.thumbnail_ids)
        self.assertIn('%s_thumb3' % self.video_id, video_meta.thumbnail_ids)

    @tornado.testing.gen_test
    def test_video_processing_error(self):
        self.mock_conn2.side_effect = [IOError('Oops')]

        with options._set_bounded('video_processor.client.max_fail_count', 1):
            yield self._run_job({
                'api_key': self.api_key,
                'video_id' : 'vid1',
                'job_id' : 'job1',
                'video_title': 'some fun video',
                'callback_url': 'http://callback.com',
                'video_url' : 's3://my-videos/test.mp4'
                })

        # Check the api request in the database
        api_request = neondata.NeonApiRequest.get('job1', self.api_key)
        self.assertEquals(api_request.state,
                          neondata.RequestState.CUSTOMER_ERROR)
        self.assertEquals(api_request.callback_state,
                          neondata.CallbackState.FAILED_SENT)

        # Check the state variables
        self.assertEquals(
            statemon.state.get('video_processor.client.processing_error'),
            1)
        self.assertEquals(
            statemon.state.get('video_processor.client.video_download_error'),
            1)

    @patch('video_processor.client.neondata.VideoMetadata.modify')
    @tornado.testing.gen_test
    def test_db_update_error(self, modify_mock):
        modify_mock.side_effect = [
            psycopg2.Error("Connection Error")]

        with options._set_bounded('video_processor.client.max_fail_count', 1):
            yield self._run_job({
                'api_key': self.api_key,
                'video_id': 'vid1',
                'job_id': 'job1',
                'video_title': 'some fun video',
                'callback_url': 'http://callback.com',
                'video_url': 's3://my-videos/test.mp4'})

        # Check the api request in the database
        api_request = neondata.NeonApiRequest.get('job1', self.api_key)
        self.assertEquals(api_request.state, neondata.RequestState.INT_ERROR)

        # Check the state variables
        self.assertEquals(
            statemon.state.get('video_processor.client.processing_error'),
            1)
        self.assertEquals(
            statemon.state.get('video_processor.client.save_vmdata_error'),
            1)

    @tornado.testing.gen_test
    def test_no_need_to_process(self):
        self.api_request.state = neondata.RequestState.SERVING
        self.api_request.save()

        yield self._run_job({
            'api_key': self.api_key,
            'video_id' : 'vid1',
            'job_id' : 'job1',
            'video_title': 'some fun video',
            'callback_url': 'http://callback.com',
            'video_url' : 's3://my-videos/test.mp4'
            })
        
        # Check the api request in the database
        api_request = neondata.NeonApiRequest.get('job1', self.api_key)
        self.assertEquals(api_request.state,
                          neondata.RequestState.SERVING)

    @tornado.testing.gen_test
    def test_download_default_thumb_error(self):
        # In this case, we should still allow the video serve, but
        # register it as a customer error in the database.
        self.im_download_mock.side_effect = [IOError('Cannot download')]

        with options._set_bounded('video_processor.client.max_fail_count', 1):
            yield self._run_job({
                'api_key': self.api_key,
                'video_id' : 'vid1',
                'job_id' : 'job1',
                'video_title': 'some fun video',
                'callback_url': 'http://callback.com',
                'video_url' : 's3://my-videos/test.mp4'
                })

        # Check the api request in the database
        api_request = neondata.NeonApiRequest.get('job1', self.api_key)
        self.assertEquals(api_request.state,
                          neondata.RequestState.CUSTOMER_ERROR)
        self.assertEquals(api_request.callback_state,
                          neondata.CallbackState.FAILED_SENT)
        response = api_request.response
        self.assertEquals(response['video_id'], 'vid1')
        self.assertEquals(response['job_id'], 'job1')
        self.assertRegexpMatches(response['error'],
                                 'Failed to download default')

        # Check the video data
        video_meta = neondata.VideoMetadata.get(self.video_id)
        self.assertGreater(len(video_meta.thumbnail_ids), 0)
        self.assertTrue(video_meta.serving_enabled)

        
        # Check the thumbnail data
        thumbs = neondata.ThumbnailMetadata.get_many(
            video_meta.thumbnail_ids)
        self.assertNotIn(None, thumbs)
        self.assertGreater(
            len([x for x in thumbs if 
                 x.type == neondata.ThumbnailType.NEON]), 0)
        self.assertEquals(
            len([x for x in thumbs if 
                 x.type == neondata.ThumbnailType.OOYALA]), 0)
        self.assertEquals(
            len([x for x in thumbs if 
                 x.type == neondata.ThumbnailType.DEFAULT]), 0)
        self.assertEquals(
            len([x for x in thumbs if 
                 x.type == neondata.ThumbnailType.RANDOM]), 1)
        self.assertEquals(
            len([x for x in thumbs if 
                 x.type == neondata.ThumbnailType.CENTERFRAME]), 1)

    @tornado.testing.gen_test
    def test_unexpected_error(self):
        self.mock_conn.side_effect = [Exception('Some bad error')]

        with options._set_bounded('video_processor.client.max_fail_count', 1):
            yield self._run_job({
                'api_key': self.api_key,
                'video_id' : 'vid1',
                'job_id' : 'job1',
                'video_title': 'some fun video',
                'callback_url': 'http://callback.com',
                'video_url' : 's3://my-videos/test.mp4'
                })

        # Check the api request in the database
        api_request = neondata.NeonApiRequest.get('job1', self.api_key)
        self.assertEquals(api_request.state,
                          neondata.RequestState.INT_ERROR)
        self.assertEquals(api_request.callback_state,
                          neondata.CallbackState.NOT_SENT)

    @tornado.testing.gen_test
    def test_clip_processing(self):
        utf8key = 'L\xc3\xb6rick_video.mp4'.decode('utf-8')
        self._run_job({
            'api_key': self.api_key,
            'video_id' : 'vid1',
            'job_id' : 'job1',
            'video_title': 'some fun video',
            'callback_url': 'http://callback.com',
            'video_url' : 's3://my-videos/%s' % utf8key,
            'result_type' : neondata.ResultType.CLIPS
            })

        # Check the api request in the database
        api_request = neondata.NeonApiRequest.get('job1', self.api_key)
        self.assertEqual(
            api_request.state,
            neondata.RequestState.FINISHED)

        # Check the video data
        video_meta = neondata.VideoMetadata.get(self.video_id)
        self.assertEquals(len(video_meta.thumbnail_ids), 1)
        self.assertEquals(video_meta.model_version, 'my_model')
        self.assertEquals(len(video_meta.job_results[0].clip_ids), 1)
        self.assertEquals(len(video_meta.non_job_clip_ids), 0)

        vid_thumb = neondata.ThumbnailMetadata.get(video_meta.thumbnail_ids[0])
        self.assertEquals(vid_thumb.type, neondata.ThumbnailType.OOYALA)

        # Check the clips
        clip = neondata.Clip.get(video_meta.job_results[0].clip_ids[0])
        self.assertEquals(clip.video_id, video_meta.key)
        self.assertEquals(clip.start_frame, 45)
        self.assertEquals(clip.end_frame, 66)
        self.assertAlmostEquals(clip.score, 0.53)
        self.assertIsNotNone(clip.thumbnail_id)

        # Check the thumbnail for the clip
        thumb = neondata.ThumbnailMetadata.get(clip.thumbnail_id)
        self.assertEquals(thumb.video_id, video_meta.key)
        
        # Validate each clip is tagged.
        tagged_clip_ids = neondata.TagClip.get(tag_id=video_meta.tag_id)
        self.assertItemsEqual([clip.get_id()], tagged_clip_ids)

        # Makes sure that the video was uploaded
        self.video_upload_mock.assert_called()


if __name__ == '__main__':
    utils.neon.InitNeon()
    unittest.main()<|MERGE_RESOLUTION|>--- conflicted
+++ resolved
@@ -1438,18 +1438,12 @@
         tag = neondata.Tag.get(video_data.tag_id)
         self.assertIsNotNone(tag)
         tag_thumb_ids = set(neondata.TagThumbnail.get(tag_id=tag.get_id()))
-<<<<<<< HEAD
-        # Validate through the thumbnailmetadata row, not just the thumb id in tag_thumbnail.
-        _non_job_thumbs = neondata.ThumbnailMetadata.get_many(video_data.non_job_thumb_ids)
-        all_thumb_ids = set([t.get_id() for t in thumbs + bad_thumbs + _non_job_thumbs])
-=======
         # Validate through the thumbnailmetadata row, not just the
         # thumb id in tag_thumbnail.
         _non_job_thumbs = neondata.ThumbnailMetadata.get_many(
             video_data.non_job_thumb_ids)
         all_thumb_ids = set([t.get_id() for t in thumbs + bad_thumbs + 
                              _non_job_thumbs])
->>>>>>> 1645c28c
         self.assertEqual(tag_thumb_ids, all_thumb_ids)
 
         # Check that there are thumbnails in s3
@@ -1510,13 +1504,9 @@
         yield self.vprocessor.finalize_response()
 
         video = neondata.VideoMetadata.get(self.video_id)
-<<<<<<< HEAD
-        self.assertEqual(tag.get_id(), video.tag_id)
-=======
         tag = neondata.Tag.get(video.tag_id)
         self.assertEqual(tag.get_id(), video.tag_id)
         self.assertEqual(tag.name, 'some fun video')
->>>>>>> 1645c28c
 
         tag_thumb_ids = set(neondata.TagThumbnail.get(tag_id=tag.get_id()))
         job_result = video.job_results[0]
