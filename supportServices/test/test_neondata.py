#!/usr/bin/env python

import os.path
import sys
base_path = os.path.abspath(os.path.join(os.path.dirname(__file__), '..',
                                         '..'))
if sys.path[0] <> base_path:
        sys.path.insert(0,base_path)

import bcove_responses
import copy
from concurrent.futures import Future
import logging
_log = logging.getLogger(__name__)
import json
import multiprocessing
from mock import patch, MagicMock
import os
import re
import redis
import random
import socket
import string
import test_utils.neontest
import test_utils.redis
import time
import threading
from tornado.httpclient import HTTPResponse, HTTPRequest
import tornado.ioloop
from utils.options import options
from utils.imageutils import PILImageUtils
import unittest
import test_utils.mock_boto_s3 as boto_mock
import test_utils.redis 
from StringIO import StringIO
from supportServices import neondata
from supportServices.neondata import NeonPlatform, BrightcovePlatform, \
        YoutubePlatform, NeonUserAccount, DBConnection, NeonApiKey, \
        AbstractPlatform, VideoMetadata, ThumbnailID, ThumbnailURLMapper,\
        ThumbnailMetadata, InternalVideoID, OoyalaPlatform, \
        TrackerAccountIDMapper, ThumbnailServingURLs, ExperimentStrategy, \
        ExperimentState, NeonApiRequest, CDNHostingMetadata,\
        S3CDNHostingMetadata, CloudinaryCDNHostingMetadata, \
        NeonCDNHostingMetadata, CDNHostingMetadataList, ThumbnailType

class TestNeondata(test_utils.neontest.AsyncTestCase):
    '''
    Neondata class tester
    '''
    def setUp(self):
        super(TestNeondata, self).setUp()
        self.redis = test_utils.redis.RedisServer()
        self.redis.start()
        self.maxDiff = 5000

    def tearDown(self):
        self.redis.stop()
        super(TestNeondata, self).tearDown()

    def test_neon_api_key(self):
        ''' test api key generation '''
        #Test key is random on multiple generations
        a_id = "testaccount"
        api_key_1 = NeonApiKey.generate(a_id)
        api_key_2 = NeonApiKey.generate("12")
        self.assertNotEqual(api_key_1, api_key_2)

        #create neon account and verify its api key
        a_id = 'test_account1'
        na = NeonUserAccount(a_id)
        na.save()

        api_key_from_db = NeonApiKey.get_api_key(a_id)
        self.assertEqual(na.neon_api_key, api_key_from_db)

    def test_get_all_accounts(self):
        ''' test get all neonuser accounts '''

        a_id_prefix = 'test_account_'
        a_ids = []
        for i in range(10):
            a_id = a_id_prefix + str(i)
            a_ids.append(a_id)
            na = NeonUserAccount(a_id)
            na.save()

        nu_accounts = NeonUserAccount.get_all_accounts()
        nu_a_ids = [nu.account_id for nu in nu_accounts]
        #print len(nu_accounts), len(a_ids)
        self.assertItemsEqual(a_ids, nu_a_ids)

    def test_get_all_trackerids(self):
        ''' test get all the tracker ids '''
        expected = []
        for i in range(10):
            tai = 'tracker_%i' % i
            acct_id = 'account_%i' % i
            expected.append((tai, acct_id))
            TrackerAccountIDMapper(tai, acct_id,
                                   TrackerAccountIDMapper.PRODUCTION).save()

        found_maps = TrackerAccountIDMapper.get_all()
        self.assertItemsEqual(expected,
                              [(x.get_tai(), x.value) for x in found_maps])
        self.assertEqual(
                TrackerAccountIDMapper.get_neon_account_id('tracker_3'),
                ('account_3', TrackerAccountIDMapper.PRODUCTION))

    def test_default_bcplatform_settings(self):
        ''' brightcove defaults ''' 

        na = NeonUserAccount('acct1')
        na.save()
        bp = BrightcovePlatform('aid', 'iid', na.neon_api_key)

        self.assertFalse(bp.abtest)
        self.assertFalse(bp.auto_update)
        self.assertTrue(bp.serving_enabled)
        self.assertNotEqual(bp.neon_api_key, '')
        self.assertEqual(bp.key, 'brightcoveplatform_%s_iid' % bp.neon_api_key)

        # Make sure that save and regenerating creates the same object
        bp.save()

        bp2 = BrightcovePlatform.get(bp.neon_api_key, 'iid')
        self.assertEqual(bp.__dict__, bp2.__dict__)

    def test_neon_user_account(self):
        ''' nuser account '''

        na = NeonUserAccount('acct1')
        bp = BrightcovePlatform('acct1', 'bp1', na.neon_api_key)
        bp.save()
        np = NeonPlatform('acct1', '0', na.neon_api_key)
        np.save()
        na.add_platform(bp)
        na.add_platform(np)
        na.save()

        # Retrieve the account
        NeonUserAccount.get_account(na.neon_api_key,
                                    callback=self.stop)
        account = self.wait()
        self.assertIsNotNone(account)
        self.assertEqual(account.account_id, 'acct1')
        self.assertEqual(account.tracker_account_id, na.tracker_account_id)

        # Get the platforms
        account.get_platforms(callback=self.stop)
        platforms = self.wait()
        self.assertItemsEqual([x.__dict__ for x in platforms],
                              [x.__dict__ for x in [bp, np]])

        # Try retrieving the platforms synchronously
        platforms = account.get_platforms()
        self.assertItemsEqual([x.__dict__ for x in platforms],
                              [x.__dict__ for x in [bp, np]])
    
    def test_neon_user_account_save(self):
        na = NeonUserAccount('acct1')
        na.save()

        # fetch the api key and verify its the same as this account
        api_key = NeonApiKey.get_api_key('acct1')
        self.assertEqual(na.neon_api_key, api_key)

        # create account again
        na1 = NeonUserAccount('acct1')  

        # ensure that the old api key is still in tact
        api_key = NeonApiKey.get_api_key('acct1')
        self.assertEqual(na.neon_api_key, api_key)

    @unittest.skip('TODO(Sunil): add this test')
    def test_add_platform_with_bad_account_id(self):
        pass
    
    def test_dbconn_singleton(self):
        bp = BrightcovePlatform('2','3', 'test')
        self.bp_conn = DBConnection.get(bp)

        bp2 = BrightcovePlatform('12','13','test')
        self.bp_conn2 = DBConnection.get(bp2)


        vm = VideoMetadata('test1', None, None, None,
                None, None, None, None)
        self.vm_conn = DBConnection.get(vm)

        vm2 = VideoMetadata('test2', None, None, None, 
                None, None, None, None)
        self.vm_conn2 = DBConnection.get(vm2)
        
        self.assertEqual(self.bp_conn, self.bp_conn2)
        self.assertEqual(self.vm_conn, self.vm_conn2)

        self.assertNotEqual(self.bp_conn, self.vm_conn)

    @unittest.skip("DBconn check disabled")
    def test_db_connection_error(self):
        ''' #Verify that database connection is re-established 
        after config change '''
        ap = AbstractPlatform()
        db = DBConnection.get(ap)
        key = "fookey"
        val = "fooval"
        self.assertTrue(db.blocking_conn.set(key, val))
        self.redis.stop()
        
        #try fetching the key after db has been stopped
        try :
            db.blocking_conn.get(key)
        except Exception,e:
            print e
            #assert exception is ConnectionError 

        self.redis = test_utils.redis.RedisServer()
        self.redis.start()
        
        #Trigger a change in the options, so that the watchdog thread 
        #can update the connection
        options._set("supportServices.neondata.dbPort", self.redis.port)
        check_interval = options.get("supportServices.neondata.watchdogInterval")
        time.sleep(check_interval + 0.5)
        
        #try any db operation
        self.assertTrue(db.blocking_conn.set(key, val))

    #TODO: Test Async DB Connection
    
    def test_db_connection(self):
        ''' 
        DB Connection test
        '''
        ap = AbstractPlatform('')
        db = DBConnection.get(ap)
        key = "fookey"
        val = "fooval"
        self.assertTrue(db.blocking_conn.set(key, val))
        self.assertEqual(db.blocking_conn.get(key), val)
        self.assertTrue(db.blocking_conn.delete(key))

    def test_concurrent_requests(self):
        ''' Make concurrent requests to the db 
            verify that singleton instance doesnt cause race condition
        '''
        def db_operation(key):
            ''' db op '''
            resultQ.put(db.blocking_conn.get(key))

        ap = AbstractPlatform('')
        db = DBConnection.get(ap)
        key = "fookey"
        val = "fooval"*1000
        nkeys = 100
        for i in range(nkeys):
            db.blocking_conn.set(key+"%s"%i, val+"%s"%i)
       
        resultQ =  multiprocessing.Queue()
        threads = []
        for n in range(nkeys):
            thread = threading.Thread(target=db_operation, args=(key+"%s"%n,))
            threads.append(thread)
            thread.start()

        for thread in threads:
            thread.join()

        results = []
        for i in range(nkeys):
            results.append(resultQ.get())  

        #Make sure that each of the thread retrieved a key
        #and did not have an exception
        self.assertTrue(None not in results)

    def test_iterate_all_thumbnails(self):
        #NOTE: doesn't work on MAC

        # Build up a database structure
        na = NeonUserAccount('acct1')
        bp = BrightcovePlatform('acct1', 'bp1', na.neon_api_key)
        op = OoyalaPlatform('acct1', 'op1', na.neon_api_key, 'p_code', 'o_key',
                            'o_secret')
        na.add_platform(bp)
        na.add_platform(op)
        na.save()

        vids = [
            InternalVideoID.generate(na.neon_api_key, 'v0'),
            InternalVideoID.generate(na.neon_api_key, 'v1'),
            InternalVideoID.generate(na.neon_api_key, 'v2')
            ]
            
        thumbs = [
            ThumbnailMetadata('t1', vids[0], ['t1.jpg'], None, None, None,
                              None, None, None),
            ThumbnailMetadata('t2', vids[0], ['t2.jpg'], None, None, None,
                              None, None, None),
            ThumbnailMetadata('t3', vids[1], ['t3.jpg'], None, None, None,
                              None, None, None),
            ThumbnailMetadata('t4', vids[2], ['t4.jpg'], None, None, None,
                              None, None, None),
            ThumbnailMetadata('t5', vids[2], ['t5.jpg'], None, None, None,
                              None, None, None)]
        ThumbnailMetadata.save_all(thumbs)

        v0 = VideoMetadata(vids[0], [thumbs[0].key, thumbs[1].key],
                           'r0', 'v0.mp4', 0, 0, None, bp.integration_id)
        v0.save()
        v1 = VideoMetadata(vids[1], [thumbs[2].key],
                           'r1', 'v1.mp4', 0, 0, None, bp.integration_id)
        v1.save()
        v2 = VideoMetadata(vids[2], [thumbs[3].key, thumbs[4].key],
                           'r2', 'v2.mp4', 0, 0, None, op.integration_id)
        v2.save()


        bp.add_video('v0', 'r0')
        bp.add_video('v1', 'r1')
        bp.save()
        op.add_video('v2', 'r2')
        op.save()

        # Now make sure that the iteration goes through all the thumbnails
        found_thumb_ids = [x.key for x in  
                           ThumbnailMetadata.iterate_all_thumbnails()]
        self.assertItemsEqual(found_thumb_ids, [x.key for x in thumbs])

    def test_ThumbnailServingURLs(self):
        input1 = ThumbnailServingURLs('acct1_vid1_tid1')
        input1.add_serving_url('http://that_800_600.jpg', 800, 600) 
        
        input1.save()
        output1 = ThumbnailServingURLs.get('acct1_vid1_tid1')
        self.assertEqual(output1.get_thumbnail_id(), input1.get_thumbnail_id())
        self.assertEqual(output1.get_serving_url(800, 600),
                         'http://that_800_600.jpg')
        with self.assertRaises(KeyError):
            _log.info('Output1 %s' % output1)
            output1.get_serving_url(640, 480)

        input1.add_serving_url('http://that_640_480.jpg', 640, 480) 
        input2 = ThumbnailServingURLs('tid2', {(640, 480) : 'http://this.jpg'})
        ThumbnailServingURLs.save_all([input1, input2])
        output1, output2 = ThumbnailServingURLs.get_many(['acct1_vid1_tid1',
                                                          'tid2'])
        self.assertEqual(output1.get_thumbnail_id(),
                         input1.get_thumbnail_id())
        self.assertEqual(output2.get_thumbnail_id(),
                         input2.get_thumbnail_id())
        self.assertEqual(output1.get_serving_url(640, 480),
                         'http://that_640_480.jpg')
        self.assertEqual(output1.get_serving_url(800, 600),
                         'http://that_800_600.jpg')
        self.assertEqual(output2.get_serving_url(640, 480),
                         'http://this.jpg')

    def test_too_many_open_connections_sync(self):
        # When making calls on various objects, there should only be
        # one connection per object type to the redis server. We're
        # just going to make sure that that is the case

        get_func = lambda x: x.get('key')
        
        obj_types = [
            (VideoMetadata('key'), get_func),
            (ThumbnailMetadata('key'), get_func),
            (TrackerAccountIDMapper('key'), get_func),
            (ThumbnailServingURLs('key'), get_func),
            (ExperimentStrategy('key'), get_func),
            (NeonUserAccount('key', 'api'),
             lambda x: x.get_account('api')),
            (NeonPlatform('key', '0', 'api'),
             lambda x: x.get('api', '0')),
            (BrightcovePlatform('a', 'i', 'api'),
             lambda x: x.get('api', 'i')),
            (OoyalaPlatform('a', 'i', 'api', 'b', 'c', 'd', 'e'),
             lambda x: x.get('api', 'i'))]

        for obj, read_func in obj_types:
            # Start by saving the object
            obj.save()

            # Now find the number of open file descriptors
            start_fd_count = len(os.listdir("/proc/%s/fd" % os.getpid()))

            def nop(x): pass

            # Run the func a bunch of times
            for i in range(10):
                read_func(obj)

            # Check the file descriptors
            end_fd_count = len(os.listdir("/proc/%s/fd" % os.getpid()))
            self.assertEqual(start_fd_count, end_fd_count)
    
    def test_processed_internal_video_ids(self):
        na = NeonUserAccount('accttest')
        na.save()
        bp = BrightcovePlatform('aid', 'iid', na.neon_api_key)
        
        vids = bp.get_processed_internal_video_ids()
        self.assertEqual(len(vids), 0)

        for i in range(10):
            bp.add_video('vid%s' % i, 'job%s' % i)
            r = NeonApiRequest('job%s' % i, na.neon_api_key, 'vid%s' % i, 't', 't', 'r', 'h')
            r.state = "active"
            r.save()
        bp.save()

        vids = bp.get_processed_internal_video_ids()
        self.assertEqual(len(vids), 10)

    def test_hosting_metadata(self):
        '''
        Test saving and retrieving CDNHostingMetadataList object
        '''
        cloud = CloudinaryCDNHostingMetadata()
        self.assertFalse(cloud.resize)
        self.assertFalse(cloud.update_serving_urls)
        neon_cdn = NeonCDNHostingMetadata(None, 
                                          'my-bucket',
                                          ['mycdn.neon-lab.com'])
        self.assertTrue(neon_cdn.resize)
        self.assertTrue(neon_cdn.update_serving_urls)
        self.assertEqual(neon_cdn.folder_prefix, '')
        s3_cdn = S3CDNHostingMetadata(None,
                                      'access-key',
                                      'secret-key',
                                      'customer-bucket',
                                      ['cdn.cdn.com'],
                                      'folder/',
                                      True,
                                      True)
        cdns = CDNHostingMetadataList(
            CDNHostingMetadataList.create_key('api-key', 'integration0'),
            [cloud, neon_cdn, s3_cdn])
        cdns.save()

        new_cdns = CDNHostingMetadataList.get(
            CDNHostingMetadataList.create_key('api-key', 'integration0'))

        self.assertEqual(cdns, new_cdns)

    def test_hosting_metadata_bad_classname_in_json(self):
        neon_cdn = NeonCDNHostingMetadata(None,
                                          'my-bucket',
                                          ['mycdn.neon-lab.com'])
        cdns = CDNHostingMetadataList('api-key_integration0',
                                      [neon_cdn])
        good_json = cdns.to_json()
        bad_json = re.sub('NeonCDNHostingMetadata', 'UnknownHostingMetadata',
                          good_json)

        with self.assertLogExists(logging.ERROR,
                                  'Unknown class .* UnknownHostingMetadata'):
            cdn_list = CDNHostingMetadataList._create(
                'api-key_integration0',
                json.loads(bad_json))
            self.assertItemsEqual(cdn_list, [])

    def test_hosting_metadata_list_bad_key(self):
        with self.assertRaises(ValueError):
            CDNHostingMetadataList('integration0')

        with self.assertRaises(ValueError):
            CDNHostingMetadataList('acct_1_integration0')

    def test_internal_video_id(self):
        '''
        Generate bunch of random video ids, covert them to internal VID
        and try to get external VID out of them.
        '''
        random.seed(time.time())
        def id_generator(size=32, 
                chars=string.ascii_lowercase + string.digits + "_"):
            
            return ''.join(random.choice(chars) for x in range(size))
        
        external_vids = ['5ieGdqMjoiVJJjw7YIZk5fMBvIE86Z1c', 
                'xhdG5nMjoiKNbeAz0UrQo2_YVPcZRng8', '12451561361', 
                'R4YjBnMjrzRQRcDLf34bXbRH4qR6CEF1', 'vid_3' ]

        for i in range(100):
            external_vids.append(id_generator())

        i_vids = [InternalVideoID.generate("apikey", vid) for vid in external_vids]

        result = [InternalVideoID.to_external(i_vid) for i_vid in i_vids]

        self.assertEqual(result, external_vids)

    def test_get_winner_tid(self):
        '''
        Test the get_winner_tid logic for a given video id

        '''
        acc_id = 'acct1'
        na = NeonUserAccount(acc_id)
        na.save()
        vid = InternalVideoID.generate(na.neon_api_key, 'vid1')
        
        #Set experiment strategy
        es = ExperimentStrategy(na.neon_api_key)
        es.chosen_thumb_overrides = True
        es.override_when_done = True
        es.save()
        
        #Save thumbnails 
        thumbs = [
            ThumbnailMetadata('t1', vid, ['t1.jpg'], None, None, None,
                              None, None, None, serving_frac=0.8),
            ThumbnailMetadata('t2', vid, ['t2.jpg'], None, None, None,
                              None, None, None, serving_frac=0.15),
            ThumbnailMetadata('t3', vid, ['t3.jpg'], None, None, None,
                              None, None, None, serving_frac=0.01),
            ThumbnailMetadata('t4', vid, ['t4.jpg'], None, None, None,
                              None, None, None, serving_frac=0.04),
            ThumbnailMetadata('t5', vid, ['t5.jpg'], None, None, None,
                              None, None, None, serving_frac=0.0)
            ]
        ThumbnailMetadata.save_all(thumbs)
        
        #Save VideoMetadata
        tids = [thumb.key for thumb in thumbs]
        v0 = VideoMetadata(vid, tids, 'reqid0', 'v0.mp4', 0, 0, None, 0, None,
                            True, ExperimentState.COMPLETE)
        v0.save()
        
        #Set up Serving URLs (2 per tid)
        for thumb in thumbs:
            inp = ThumbnailServingURLs('%s_%s' % (vid, thumb.key))
            inp.add_serving_url('http://servingurl_800_600.jpg', 800, 600) 
            inp.add_serving_url('http://servingurl_120_90.jpg', 120, 90) 
            inp.save()

        winner_tid = v0.get_winner_tid()     
        self.assertEqual(winner_tid, 't1')

        # Case 2: chosen_thumb_overrides is False (holdback state)
        es.chosen_thumb_overrides = False
        es.override_when_done = False
        es.exp_frac = 0.2
        es.save()
        winner_tid = v0.get_winner_tid()     
        self.assertEqual(winner_tid, 't1')
    
        # Case 3: Experiement is in experimental state
        es.exp_frac = es.holdback_frac = 0.8
        es.save()
        winner_tid = v0.get_winner_tid()     
        self.assertEqual(winner_tid, 't1')

    def test_video_metadata_methods(self):
        '''
        Currently only Tests the video_requests methods 
        '''
        api_key = "TEST"
        job_ids = []
        i_vids = []
        for i in range(10):
            jid = 'job%s' % i
            vid = 'vid%s' % i 
            i_vid = "%s_%s" % (api_key, vid)
            nar = NeonApiRequest(jid, api_key, vid, 't', 't', 'r', 'h')
            vm = VideoMetadata(i_vid, [], jid, 'v0.mp4')
            nar.save()
            vm.save()
            i_vids.append(i_vid)

        reqs = VideoMetadata.get_video_requests(i_vids)
        for jid, req in zip(job_ids, reqs):
            self.assertEqual(jid, req.job_id)
       
        # Non existent video
        i_vids = ["dummy_vid"]
        reqs = VideoMetadata.get_video_requests(i_vids)
        self.assertEqual(reqs, [None])

    # TODO(Sunil): move the test to VideoMetadata specific tests 
    def test_neon_serving_url(self):
        '''
        Test Serving URL generation and management
        '''
        
        na = NeonUserAccount('acct1')
        na.save()
        np = NeonPlatform('acct1', '0', na.neon_api_key)
        np.save()
       
        vid = InternalVideoID.generate(na.neon_api_key, 'vid1')
        vm = VideoMetadata(vid, [], 'reqid0', 'v0.mp4', 0, 0, None, 0, None, True)
        vm.save()
        
        # check staging URL first, since it isn't saved in the DB
        staging_url = vm.get_serving_url(staging=True)
        serving_format = "neon-images.com/v1/client/%s/neonvid_%s.jpg"
        expected_url = serving_format % (na.staging_tracker_account_id, 'vid1')
        self.assertTrue(expected_url in staging_url)
        
        s_url = vm.get_serving_url()
        serving_format = "neon-images.com/v1/client/%s/neonvid_%s.jpg"
        expected_url = serving_format % (na.tracker_account_id, 'vid1')
        
        # ignore http://i{} and check if there is a substring match
        self.assertTrue(expected_url in s_url)

        # Check serving URL is in the VM object
        vm = VideoMetadata.get(vid) 
        self.assertTrue(expected_url in vm.serving_url)
        
        # check staging URL
        staging_url = vm.get_serving_url(staging=True)
        expected_url = serving_format % (na.staging_tracker_account_id, 'vid1')
        self.assertTrue(expected_url in staging_url)


    @patch('supportServices.neondata.VideoMetadata.get')
    def test_save_default_thumbnail(self, get_video_mock): 
        get_video_mock.side_effect = lambda x, callback: callback(None)

        # Start with no default thumbnail specified
        api_request = NeonApiRequest('job1', 'acct1', 'vid1', 'title',
                                     'video.mp4', 'neon', None,
                                     default_thumbnail=None)
        api_request.save_default_thumbnail()
        self.assertEquals(get_video_mock.call_count, 0)

        
        # Add an old url and there is no video data in the database yet
        api_request.previous_thumbnail = 'old_thumbnail'
        with self.assertLogExists(logging.ERROR, 
                                 'VideoMetadata for job .* is missing'):
            with self.assertRaises(neondata.DBStateError):
                api_request.save_default_thumbnail()

        # Add the video data to the database
        video = VideoMetadata('acct1_vid1')
        add_thumb_mock = MagicMock()
        video.download_and_add_thumbnail = add_thumb_mock
        add_future = Future()
        add_future.set_result(MagicMock())
        add_thumb_mock.return_value = add_future
        get_video_mock.side_effect = lambda x, callback: callback(video)
        
        api_request.save_default_thumbnail()
        self.assertEquals(add_thumb_mock.call_count, 1)
        thumbmeta, url_seen, cdn = add_thumb_mock.call_args[0]
        self.assertEquals(url_seen, 'old_thumbnail')
        self.assertEquals(thumbmeta.rank, 0)
        self.assertEquals(thumbmeta.type, ThumbnailType.DEFAULT)
        add_thumb_mock.reset_mock()

        # Use the default_thumbnail attribute
        api_request.default_thumbnail = 'new_thumbnail'
        api_request.save_default_thumbnail()
        thumbmeta, url_seen, cdn = add_thumb_mock.call_args[0]
        self.assertEquals(url_seen, 'new_thumbnail')
        add_thumb_mock.reset_mock()

        # Add a different default to the database, so rank should be lower
        thumb = ThumbnailMetadata('acct1_vid1_thumb1', 
                                  urls=['other_default.jpg'], 
                                  rank=0, ttype=ThumbnailType.DEFAULT)
        thumb.save()
        video.thumbnail_ids.append(thumb.key)
        api_request.save_default_thumbnail()
        self.assertEquals(add_thumb_mock.call_count, 1)
        thumbmeta, url_seen, cdn = add_thumb_mock.call_args[0]
        self.assertEquals(url_seen, 'new_thumbnail')
        self.assertEquals(thumbmeta.rank, -1)
        self.assertEquals(thumbmeta.type, ThumbnailType.DEFAULT)
        add_thumb_mock.reset_mock()

        # Try to add the same default again and it shouldn't be
        # added. Need to add it to the database manually because we
        # mocked out the call that does that.
        thumb = ThumbnailMetadata('acct1_vid1_thumb2', 
                                  urls=['new_thumbnail'], 
                                  rank=-1, ttype=ThumbnailType.DEFAULT)
        thumb.save()
        video.thumbnail_ids.append(thumb.key)
        api_request.save_default_thumbnail()
        self.assertEquals(add_thumb_mock.call_count, 0)

    def test_api_request(self):
        # Make sure that the Api Requests are saved and read from the
        # database consistently.
        bc_request = neondata.BrightcoveApiRequest(
            'bc_job', 'api_key', 'vid0', 'title',
            'url', 'rtoken', 'wtoken', 'pid',
            'callback_url', 'i_id',
            'default_thumbnail')
        bc_request.save()

        bc_found = NeonApiRequest.get('bc_job', 'api_key')
        self.assertEquals(bc_found.key, 'request_api_key_bc_job')
        self.assertEquals(bc_request, bc_found)
        self.assertIsInstance(bc_found, neondata.BrightcoveApiRequest)

        oo_request = neondata.OoyalaApiRequest(
            'oo_job', 'api_key', 'i_id', 'vid0', 'title',
            'url', 'oo_api_key', 'oo_secret_key',
            'callback_url', 'default_thumbnail')
        oo_request.save()

        self.assertEquals(oo_request, NeonApiRequest.get('oo_job', 'api_key'))

        yt_request = neondata.YoutubeApiRequest(
            'yt_job', 'api_key', 'vid0', 'title',
            'url', 'access_token', 'request_token', 'expiry',
            'callback_url', 'default_thumbnail')
        yt_request.save()

        self.assertEquals(yt_request, NeonApiRequest.get('yt_job', 'api_key'))

        n_request = NeonApiRequest(
            'n_job', 'api_key', 'vid0', 'title',
            'url', 'neon', 'callback_url', 'default_thumbnail')
        n_request.save()

        self.assertEquals(n_request, NeonApiRequest.get('n_job', 'api_key'))

        
    def test_neon_api_request_backwards_compatibility(self):
        json_str="{\"api_method\": \"topn\", \"video_url\": \"http://brightcove.vo.llnwd.net/pd16/media/136368194/201407/1283/136368194_3671520771001_linkasia2014071109-lg.mp4\", \"model_version\": \"20130924\", \"job_id\": \"e38ef7abba4c9102b26feb90bc5df3a8\", \"state\": \"serving\", \"api_param\": 1, \"api_key\": \"dhfaagb0z0h6n685ntysas00\", \"publisher_id\": \"136368194\", \"integration_type\": \"neon\", \"autosync\": false, \"request_type\": \"brightcove\", \"key\": \"request_dhfaagb0z0h6n685ntysas00_e38ef7abba4c9102b26feb90bc5df3a8\", \"submit_time\": \"1405130164.16\", \"response\": {\"job_id\": \"e38ef7abba4c9102b26feb90bc5df3a8\", \"timestamp\": \"1405130266.52\", \"video_id\": \"3671481626001\", \"error\": null, \"data\": [7139.97], \"thumbnails\": [\"https://host-thumbnails.s3.amazonaws.com/dhfaagb0z0h6n685ntysas00/e38ef7abba4c9102b26feb90bc5df3a8/neon0.jpeg\"]}, \"integration_id\": \"35\", \"read_token\": \"rgkAluxK9pAC26XCRusctnSfWwzrujq9cTRdmrNpWU4.\", \"video_id\": \"3671481626001\", \"previous_thumbnail\": \"https://host-thumbnails.s3.amazonaws.com/dhfaagb0z0h6n685ntysas00/e38ef7abba4c9102b26feb90bc5df3a8/brightcove.jpeg\", \"publish_date\": 1405128996278, \"callback_url\": \"http://localhost:8081/testcallback\", \"write_token\": \"v4OZjhHCkoFOqlNFJZLBA-KcbnNUhtQjseDXO9Y4dyA.\", \"video_title\": \"How Was China's Xi Jinping Welcomed in South Korea?\"}"

        obj = NeonApiRequest._create('request_dhfaagb0z0h6n685ntysas00_e38ef7abba4c9102b26feb90bc5df3a8', json.loads(json_str))

        self.assertIsInstance(obj, neondata.BrightcoveApiRequest)
        self.assertEquals(obj.read_token,
                          'rgkAluxK9pAC26XCRusctnSfWwzrujq9cTRdmrNpWU4.')
        self.assertEquals(
            obj.get_id(),
            'dhfaagb0z0h6n685ntysas00_e38ef7abba4c9102b26feb90bc5df3a8')

    def test_neonplatform_account_backwards_compatibility(self):
        json_str = "{\"integration_id\": \"0\", \"account_id\": \"161\", \"videos\": {}, \"abtest\": false, \"neon_api_key\": \"hzxts57y7ywcl9onl811b0p4\", \"key\": \"neonplatform_hzxts57y7ywcl9onl811b0p4_0\"}"
        obj = NeonPlatform._create('neonplatform_hzxts57y7ywcl9onl811b0p4_0', json.loads(json_str))
        self.assertEqual(obj.account_id, '161')
        self.assertEqual(obj.neon_api_key, 'hzxts57y7ywcl9onl811b0p4')
        
        # save the object and ensure that its "savable", then verify contents again
        obj.abtest = True
        obj.save() 
        
        obj = NeonPlatform.get(obj.neon_api_key, '0')
        self.assertEqual(obj.account_id, '161')
        self.assertEqual(obj.neon_api_key, 'hzxts57y7ywcl9onl811b0p4')
        self.assertTrue(obj.abtest)

    def test_brightcoveplatform_account_backwards_compatibility(self):
        json_str = "{\"integration_id\": \"39\", \"account_id\": \"145\", \"videos\": {\"3579581800001\": \"ebc8d852519d582d4819fc94c29d55df\", \"2007541443001\": \"791ab73928e9f4ea83d8de164f9c93f8\", \"3696935732001\": \"812ae49b93338b15665305b09b3964f1\", \"2007730256001\": \"37462869b0a3d1a735dfedd85556635d\", \"3582347795001\": \"38fa298d176a1466de4b06abc404d81a\", \"2007730265001\": \"7f6889e3703ab754dc37cf7348c7d29d\", \"2007541445001\": \"d75de4027945a48af3209c2d46691881\", \"3582347813001\": \"c5f004b162ac72b1d1f38e1a5e27b5fd\", \"3621471894001\": \"c86e6e9637681a61531b792341a7578b\", \"3621469853001\": \"095039d7ef3bbb1bad2ab8015a15d565\", \"3582347871001\": \"3c9ea0d2ea3b4119faa8788afe6f6c28\", \"3919711209001\": \"c57484a1c5082e59d1421dbf655dd13c\", \"2007610405001\": \"e50eff970fea8186d81131c9549f54c4\", \"2007610412001\": \"92b8e2bfb3fdf2e6be47fd4f35039426\", \"2007610408001\": \"bf979a72676ead55dd2332ef34467f9a\", \"3621469871001\": \"18fbd51ca4f4d45258bcee7924dc30d0\", \"2007730258001\": \"28878f0ad25408e2c5f2041d2efa81a8\", \"3903548524001\": \"bbc0c1b62a3c1828204ccdf9b926e857\"}, \"read_token\": \"tEBLhTQ18FsIacTpRnO7fjCyExLaVpcLWxhEsFkhIG6xxJfcJVicKQ..\", \"write_token\": \"1oupJkYVgMK1nOFZAIVo7uM3BB093eaBCwKFBB4qb3QNeAKbneikEw..\", \"abtest\": false, \"enabled\": true, \"video_still_width\": 480, \"last_process_date\": 1417544805, \"neon_api_key\": \"wsoruplnzkbilzj3apr05kvz\", \"rendition_frame_width\": null, \"linked_youtube_account\": false, \"key\": \"brightcoveplatform_wsoruplnzkbilzj3apr05kvz_39\", \"serving_enabled\": true, \"auto_update\": false, \"publisher_id\": \"1948681880001\", \"serving_controller\": \"imageplatform\", \"account_created\": 1398870554.476695}" 
        
        obj = BrightcovePlatform._create('brightcoveplatform_wsoruplnzkbilzj3apr05kvz_39', json.loads(json_str)) 
        self.assertEqual(obj.account_id, '145')
        self.assertEqual(obj.neon_api_key, 'wsoruplnzkbilzj3apr05kvz')
        obj.abtest = True
        obj.save() 
        
        obj = BrightcovePlatform.get('wsoruplnzkbilzj3apr05kvz', '39')
        self.assertEqual(obj.account_id, '145')
        self.assertEqual(obj.neon_api_key, 'wsoruplnzkbilzj3apr05kvz')
        self.assertTrue(obj.abtest)

    def test_ooyalaplatform_account_backwards_compatibility(self):
        json_str = "{\"integration_id\": \"1\", \"account_id\": \"136\", \"videos\": {}, \"auto_update\": false, \"api_secret\": \"uwTrMevYq54eani8ViRn6Ar5-rwmmmvKwq1HDtCn\", \"ooyala_api_key\": \"s0Y3YxOp0XTCL2hFlfFS1S2MRmaY.nxNs0\", \"abtest\": false, \"partner_code\": \"s0Y3YxOp0XTCL2hFlfFS1S2MRmaY\", \"neon_api_key\": \"qo4vtvhu2cqgdi30k63bahzh\", \"key\": \"ooyalaplatform_qo4vtvhu2cqgdi30k63bahzh_1\"}"

        obj = OoyalaPlatform._create('ooyalaplatform_qo4vtvhu2cqgdi30k63bahzh_1', json.loads(json_str)) 
        self.assertEqual(obj.account_id, '136')
        self.assertEqual(obj.neon_api_key, 'qo4vtvhu2cqgdi30k63bahzh')
        self.assertEqual(obj.partner_code, 's0Y3YxOp0XTCL2hFlfFS1S2MRmaY')
        obj.abtest = True
        obj.save() 
        
        obj = OoyalaPlatform.get('qo4vtvhu2cqgdi30k63bahzh', '1')
        self.assertEqual(obj.account_id, '136')
        self.assertEqual(obj.neon_api_key, 'qo4vtvhu2cqgdi30k63bahzh')
        self.assertEqual(obj.partner_code, 's0Y3YxOp0XTCL2hFlfFS1S2MRmaY')
        self.assertTrue(obj.abtest)

    def test_neonplatform_get_many(self):
        '''
        Test get many function for neonplatform
        '''
        nps = []
        for i in range(10):
            np = NeonPlatform('acct_%s' % i, '0', "APIKEY%s" % i)
            np.save()
            nps.append(np)

        keys = ['neonplatform_APIKEY%s_0' % i for i in range(10)]
        r_nps = NeonPlatform.get_many(keys)
        self.assertListEqual(nps, r_nps)

    def test_defaulted_get_experiment_strategy(self):
        strategy = ExperimentStrategy('in_db',
                                      max_neon_thumbs=7,
                                      only_exp_if_chosen=True)
        strategy.save()

        with self.assertLogNotExists(logging.WARN, 'No ExperimentStrategy'):
            self.assertEquals(strategy, ExperimentStrategy.get('in_db'))

        with self.assertLogExists(logging.WARN, 'No ExperimentStrategy'):
            self.assertEquals(ExperimentStrategy('not_in_db'),
                              ExperimentStrategy.get('not_in_db'))

        with self.assertLogNotExists(logging.WARN, 'No ExperimentStrategy'):
            self.assertEquals(ExperimentStrategy('not_in_db'),
                              ExperimentStrategy.get('not_in_db',
                                                     log_missing=False))

class TestDbConnectionHandling(test_utils.neontest.AsyncTestCase):
    def setUp(self):
        super(TestDbConnectionHandling, self).setUp()
        self.connection_patcher = patch('supportServices.neondata.blockingRedis.StrictRedis')

        # For the sake of this test, we will only mock the get() function
        mock_redis = self.connection_patcher.start()
        self.mock_responses = MagicMock()
        mock_redis().get.side_effect = self._mocked_get_func

        self.valid_obj = TrackerAccountIDMapper("tai1", "api_key")

        # Speed up the retry delays to make the test faster
        self.old_delay = options.get('supportServices.neondata.baseRedisRetryWait')
        options._set('supportServices.neondata.baseRedisRetryWait', 0.01)

    def tearDown(self):
        self.connection_patcher.stop()
        DBConnection.clear_singleton_instance()
        options._set('supportServices.neondata.baseRedisRetryWait',
                     self.old_delay)
        super(TestDbConnectionHandling, self).tearDown()

    def _mocked_get_func(self, key, callback=None):
        if callback:
            self.io_loop.add_callback(callback, self.mock_responses(key))
        else:
            return self.mock_responses(key)

    def test_async_good_connection(self):
        self.mock_responses.side_effect = [self.valid_obj.to_json()]
        
        TrackerAccountIDMapper.get("tai1", callback=self.stop)
        found_obj = self.wait()

        self.assertEqual(self.valid_obj.__dict__, found_obj.__dict__)

    def test_sync_good_connection(self):
        self.mock_responses.side_effect = [self.valid_obj.to_json()]
        
        found_obj = TrackerAccountIDMapper.get("tai1")

        self.assertEqual(self.valid_obj.__dict__, found_obj.__dict__)

    def test_async_some_errors(self):
        self.mock_responses.side_effect = [
            redis.ConnectionError("Connection Error"),
            redis.BusyLoadingError("Loading Error"),
            socket.timeout("Socket Timeout"),
            socket.error("Socket Error"),
            self.valid_obj.to_json()
            ]

        TrackerAccountIDMapper.get("tai1", callback=self.stop)

        with self.assertLogExists(logging.ERROR, 'Connection Error'):
            with self.assertLogExists(logging.ERROR, 'Loading Error'):
                with self.assertLogExists(logging.ERROR, 'Socket Timeout'):
                    with self.assertLogExists(logging.ERROR, 'Socket Error'):
                        found_obj = self.wait()

        self.assertEqual(self.valid_obj.__dict__, found_obj.__dict__)

    def test_sync_some_errors(self):
        self.mock_responses.side_effect = [
            redis.ConnectionError("Connection Error"),
            redis.BusyLoadingError("Loading Error"),
            socket.timeout("Socket Timeout"),
            socket.error("Socket Error"),
            self.valid_obj.to_json()
            ]

        with self.assertLogExists(logging.ERROR, 'Connection Error'):
            with self.assertLogExists(logging.ERROR, 'Loading Error'):
                with self.assertLogExists(logging.ERROR, 'Socket Timeout'):
                    with self.assertLogExists(logging.ERROR, 'Socket Error'):
                        found_obj =  TrackerAccountIDMapper.get("tai1")

        self.assertEqual(self.valid_obj.__dict__, found_obj.__dict__)

    def test_async_too_many_errors(self):
        self.mock_responses.side_effect = [
            redis.ConnectionError("Connection Error"),
            redis.ConnectionError("Connection Error"),
            redis.ConnectionError("Connection Error"),
            redis.ConnectionError("Connection Error"),
            redis.ConnectionError("Connection Error"),
            ]

        TrackerAccountIDMapper.get("tai1", callback=self.stop)
        
        with self.assertRaises(redis.ConnectionError):
            self.wait()

    def test_sync_too_many_errors(self):
        self.mock_responses.side_effect = [
            redis.ConnectionError("Connection Error"),
            redis.ConnectionError("Connection Error"),
            redis.ConnectionError("Connection Error"),
            redis.ConnectionError("Connection Error"),
            redis.ConnectionError("Connection Error"),
            ]
        
        with self.assertRaises(redis.ConnectionError):
            TrackerAccountIDMapper.get("tai1")

    # TODO(mdesnoyer): Add test for the modify if there is a failure
    # on one of the underlying commands.

class TestThumbnailHelperClass(test_utils.neontest.AsyncTestCase):
    '''
    Thumbnail ID Mapper and other thumbnail helper class tests 
    '''
    def setUp(self):
        super(TestThumbnailHelperClass, self).setUp()
        self.redis = test_utils.redis.RedisServer()
        self.redis.start()

        self.image = PILImageUtils.create_random_image(360, 480)

    def tearDown(self):
        self.redis.stop()
        super(TestThumbnailHelperClass, self).tearDown()

    def test_thumbnail_mapper(self):
        ''' Thumbnail mappings '''

        url = "http://thumbnail.jpg"
        vid = "v123"
        image = PILImageUtils.create_random_image(360, 480)
        tid = ThumbnailID.generate(image, vid)
    
        tdata = ThumbnailMetadata(tid, vid, [], 0, 480, 360,
                        "ttype", 0, 1, 0)
        tdata.save()
        tmap = ThumbnailURLMapper(url, tid)
        tmap.save()
        
        res_tid = ThumbnailURLMapper.get_id(url)
        self.assertEqual(tid, res_tid)

    def test_thumbnail_get_data(self):

        vid = InternalVideoID.generate('api1', 'vid1')
        tid = ThumbnailID.generate(self.image, vid)
        tdata = ThumbnailMetadata(tid, vid, ['one.jpg', 'two.jpg'],
                                  None, self.image.size[1], self.image.size[0],
                                  'brightcove', 1.0, '1.2')
        tdata.save()
        self.assertEqual(tdata.get_account_id(), 'api1')
        self.assertEqual(ThumbnailMetadata.get_video_id(tid), vid)
        self.assertEqual(tdata.rank, 0)
        self.assertEqual(tdata.urls, ['one.jpg', 'two.jpg'])

    def test_atomic_modify(self):
        vid = InternalVideoID.generate('api1', 'vid1')
        tid = ThumbnailID.generate(self.image, vid)
        tdata = ThumbnailMetadata(tid, vid, ['one.jpg', 'two.jpg'],
                                  None, self.image.size[1], self.image.size[0],
                                  'brightcove', 1.0, '1.2')
        tdata.save()

        thumb = ThumbnailMetadata.modify(tid,
                                         lambda x: x.urls.append('url3.jpg'))
        self.assertItemsEqual(thumb.urls, ['one.jpg', 'two.jpg', 'url3.jpg'])
        self.assertItemsEqual(ThumbnailMetadata.get(tid).urls,
                              ['one.jpg', 'two.jpg', 'url3.jpg'])

        # Now try asynchronously
        def setphash(thumb): thumb.phash = 'hash'
        def setrank(thumb): thumb.rank = 6

        counters = [1, 2]
        def wrapped_callback(param):
            counters.pop()
            self.stop()

        ThumbnailMetadata.modify(tid, setphash, callback=wrapped_callback)
        ThumbnailMetadata.modify(tid, setrank, callback=wrapped_callback)
        
        # if len(counters) is not 0, call self.wait() to service the other
        # callbacks  
        while len(counters) > 0:
            self.wait()

        thumb = ThumbnailMetadata.get(tid)
        self.assertEqual(thumb.phash, 'hash')
        self.assertEqual(thumb.rank, 6)
        self.assertItemsEqual(thumb.urls,
                              ['one.jpg', 'two.jpg', 'url3.jpg'])

    def test_atomic_modify_many(self):
        vid1 = InternalVideoID.generate('api1', 'vid1')
        tid1 = ThumbnailID.generate(self.image, vid1)
        tdata1 = ThumbnailMetadata(tid1, vid1, ['one.jpg', 'two.jpg'],
                                   None, self.image.size[1],
                                   self.image.size[0],
                                   'brightcove', 1.0, '1.2')
        vid2 = InternalVideoID.generate('api1', 'vid2')
        tid2 = ThumbnailID.generate(self.image, vid2)
        tdata2 = ThumbnailMetadata(tid2, vid2, ['1.jpg', '2.jpg'],
                                   None, self.image.size[1],
                                   self.image.size[0],
                                   'brightcove', 1.0, '1.2')
        self.assertFalse(tdata2.chosen)
        self.assertFalse(tdata1.chosen)
        self.assertTrue(tdata2.enabled)
        self.assertTrue(tdata1.enabled)

        ThumbnailMetadata.save_all([tdata1, tdata2])

        def _change_thumb_data(d):
            d[tid1].chosen = True
            d[tid2].enabled = False

        updated = ThumbnailMetadata.modify_many([tid1, tid2],
                                                _change_thumb_data)
        self.assertTrue(updated[tid1].chosen)
        self.assertFalse(updated[tid2].chosen)
        self.assertTrue(updated[tid1].enabled)
        self.assertFalse(updated[tid2].enabled)
        self.assertTrue(ThumbnailMetadata.get(tid1).chosen)
        self.assertFalse(ThumbnailMetadata.get(tid2).chosen)
        self.assertTrue(ThumbnailMetadata.get(tid1).enabled)
        self.assertFalse(ThumbnailMetadata.get(tid2).enabled)

    def test_create_or_modify(self):
        vid1 = InternalVideoID.generate('api1', 'vid1')
        tid1 = ThumbnailID.generate(self.image, vid1)
        self.assertIsNone(ThumbnailMetadata.get(tid1))

        ThumbnailMetadata.modify(tid1,
                                 lambda x: x.urls.append('http://image.jpg'),
                                 create_missing=True)

        val = ThumbnailMetadata.get(tid1)
        self.assertIsNotNone(val)
        self.assertEqual(val.urls, ['http://image.jpg'])

    @tornado.testing.gen_test
    def test_create_or_modify_async(self):
        vid1 = InternalVideoID.generate('api1', 'vid1')
        tid1 = ThumbnailID.generate(self.image, vid1)
        self.assertIsNone(ThumbnailMetadata.get(tid1))

        yield tornado.gen.Task(
            ThumbnailMetadata.modify,
            tid1,
            lambda x: x.urls.append('http://image.jpg'),
            create_missing=True)

        val = ThumbnailMetadata.get(tid1)
        self.assertIsNotNone(val)
        self.assertEqual(val.urls, ['http://image.jpg'])

    def test_create_or_modify_many(self):
        vid1 = InternalVideoID.generate('api1', 'vid1')
        tid1 = ThumbnailID.generate(self.image, vid1)
        tdata1 = ThumbnailMetadata(tid1, vid1, ['one.jpg', 'two.jpg'],
                                   None, self.image.size[1],
                                   self.image.size[0],
                                   'brightcove', 1.0, '1.2')
        tdata1.save()

        vid2 = InternalVideoID.generate('api1', 'vid2')
        tid2 = ThumbnailID.generate(self.image, vid2)
        self.assertIsNone(ThumbnailMetadata.get(tid2))

        def _add_thumb(d):
            for thumb in d.itervalues():
                thumb.urls.append('%s.jpg' % thumb.key)

        ThumbnailMetadata.modify_many(
            [tid1, tid2],
            _add_thumb,
            create_missing=True)

        self.assertEqual(ThumbnailMetadata.get(tid1).urls,
                         ['one.jpg', 'two.jpg', '%s.jpg' % tid1])
        self.assertEqual(ThumbnailMetadata.get(tid2).urls,
                         ['%s.jpg' % tid2])

    @tornado.testing.gen_test
    def test_create_or_modify_many_async(self):
        vid1 = InternalVideoID.generate('api1', 'vid1')
        tid1 = ThumbnailID.generate(self.image, vid1)
        tdata1 = ThumbnailMetadata(tid1, vid1, ['one.jpg', 'two.jpg'],
                                   None, self.image.size[1],
                                   self.image.size[0],
                                   'brightcove', 1.0, '1.2')
        tdata1.save()

        vid2 = InternalVideoID.generate('api1', 'vid2')
        tid2 = ThumbnailID.generate(self.image, vid2)
        self.assertIsNone(ThumbnailMetadata.get(tid2))

        def _add_thumb(d):
            for thumb in d.itervalues():
                thumb.urls.append('%s.jpg' % thumb.key)

        yield tornado.gen.Task(
            ThumbnailMetadata.modify_many,
            [tid1, tid2],
            _add_thumb,
            create_missing=True)

        self.assertEqual(ThumbnailMetadata.get(tid1).urls,
                         ['one.jpg', 'two.jpg', '%s.jpg' % tid1])
        self.assertEqual(ThumbnailMetadata.get(tid2).urls,
                         ['%s.jpg' % tid2])
        

    def test_read_thumbnail_old_format(self):
        # Make sure that we're backwards compatible
        thumb = ThumbnailMetadata._create('2630b61d2db8c85e9491efa7a1dd48d0_2876590502001_9e1d6017cab9aa970fca5321de268e15', json.loads("{\"video_id\": \"2630b61d2db8c85e9491efa7a1dd48d0_2876590502001\", \"thumbnail_metadata\": {\"chosen\": false, \"thumbnail_id\": \"2630b61d2db8c85e9491efa7a1dd48d0_2876590502001_9e1d6017cab9aa970fca5321de268e15\", \"model_score\": 4.1698684091322846, \"enabled\": true, \"rank\": 5, \"height\": 232, \"width\": 416, \"model_version\": \"20130924\", \"urls\": [\"https://host-thumbnails.s3.amazonaws.com/2630b61d2db8c85e9491efa7a1dd48d0/208720d8a4aef7ee5f565507833e2ccb/neon4.jpeg\"], \"created_time\": \"2013-12-02 09:55:19\", \"type\": \"neon\", \"refid\": null}, \"key\": \"2630b61d2db8c85e9491efa7a1dd48d0_2876590502001_9e1d6017cab9aa970fca5321de268e15\"}"))

        self.assertEqual(thumb.key, '2630b61d2db8c85e9491efa7a1dd48d0_2876590502001_9e1d6017cab9aa970fca5321de268e15')
        self.assertEqual(thumb.video_id, '2630b61d2db8c85e9491efa7a1dd48d0_2876590502001')
        self.assertEqual(thumb.chosen, False)
        self.assertAlmostEqual(thumb.model_score, 4.1698684091322846)
        self.assertEqual(thumb.enabled, True)
        self.assertEqual(thumb.rank, 5)
        self.assertEqual(thumb.height, 232)
        self.assertEqual(thumb.width, 416)
        self.assertEqual(thumb.model_version, '20130924')
        self.assertEqual(thumb.type, 'neon')
        self.assertEqual(thumb.created_time, '2013-12-02 09:55:19')
        self.assertIsNone(thumb.refid)
        self.assertEqual(thumb.urls, ["https://host-thumbnails.s3.amazonaws.com/2630b61d2db8c85e9491efa7a1dd48d0/208720d8a4aef7ee5f565507833e2ccb/neon4.jpeg"])
        
        with self.assertRaises(AttributeError):
            thumb.thumbnail_id

<<<<<<< HEAD
class TestAddingImageData(test_utils.neontest.AsyncTestCase):
    '''
    Test cases that add image data to thumbnails (and do uploads) 
    '''
    def setUp(self):
        self.redis = test_utils.redis.RedisServer()
        self.redis.start()

        # Mock out s3
        self.s3conn = boto_mock.MockConnection()
        self.s3_patcher = patch('api.cdnhosting.S3Connection')
        self.mock_conn = self.s3_patcher.start()
        self.mock_conn.return_value = self.s3conn
        self.s3conn.create_bucket('hosting-bucket')
        self.bucket = self.s3conn.get_bucket('hosting-bucket')

        # Mock out cloundinary
        self.cloundinary_patcher = patch('api.cdnhosting.CloudinaryHosting')
        self.cloundinary_mock = self.cloundinary_patcher.start()

        random.seed(1654984)

        self.image = PILImageUtils.create_random_image(360, 480)
        super(TestAddingImageData, self).setUp()

    def tearDown(self):
        self.s3_patcher.stop()
        self.cloundinary_patcher.stop()
        self.redis.stop()
        super(TestAddingImageData, self).tearDown()

    @tornado.testing.gen_test
    def test_lookup_cdn_info(self):
        # Create the necessary buckets so that we can write to them
        self.s3conn.create_bucket('n3.neon-images.com')
        self.s3conn.create_bucket('customer-bucket')
        self.s3conn.create_bucket('host-thumbnails')
        
        # Setup the CDN information in the database
        VideoMetadata(InternalVideoID.generate('acct1', 'vid1'),
                      i_id='i6').save()
        cdn_list = CDNHostingMetadataList(
            CDNHostingMetadataList.create_key('acct1', 'i6'), 
            [ NeonCDNHostingMetadata(do_salt=False),
              S3CDNHostingMetadata(bucket_name='customer-bucket',
                                   do_salt=False) ])
        cdn_list.save()

        thumb_info = ThumbnailMetadata(None, 'acct1_vid1',
                                       ttype=ThumbnailType.NEON, rank=3)
        yield thumb_info.add_image_data(self.image, async=True)

        # Check that the thumb_info was updated
        self.assertIsNotNone(thumb_info.key)
        self.assertEqual(thumb_info.width, 480)
        self.assertEqual(thumb_info.height, 360)
        self.assertIsNotNone(thumb_info.created_time)
        self.assertIsNotNone(thumb_info.phash)
        self.assertEqual(thumb_info.type, ThumbnailType.NEON)
        self.assertEqual(thumb_info.rank, 3)
        self.assertEqual(thumb_info.urls,
                         ['https://s3.amazonaws.com/host-thumbnails/%s.jpg' %
                          re.sub('_', '/', thumb_info.key)])

        # Make sure that the image was uploaded to s3 properly
        primary_hosting_key = re.sub('_', '/', thumb_info.key)+'.jpg'
        self.assertIsNotNone(self.s3conn.get_bucket('host-thumbnails').
                             get_key(primary_hosting_key))
        self.assertIsNotNone(self.s3conn.get_bucket('customer-bucket').
                             get_key('neontn%s_w480_h360.jpg'%thumb_info.key))
        # Make sure that some different size is found on the Neon CDN
        self.assertIsNotNone(self.s3conn.get_bucket('n3.neon-images.com').
                             get_key('neontn%s_w160_h120.jpg'%thumb_info.key))

        # Check the redirect object
        redirect = self.s3conn.get_bucket('host-thumbnails').get_key(
            'acct1/vid1/neon3.jpg')
        self.assertIsNotNone(redirect)
        self.assertEqual(redirect.redirect_destination,
                         '/' + primary_hosting_key)

        # Check cloundinary
        self.cloundinary_mock().upload.assert_called_with(thumb_info.urls[0],
                                                          thumb_info.key)

    @tornado.testing.gen_test
    def test_add_thumbnail_to_video_and_save(self):
        self.s3conn.create_bucket('customer-bucket')
        self.s3conn.create_bucket('host-thumbnails')

        cdn_metadata = S3CDNHostingMetadata(bucket_name='customer-bucket',
                                            do_salt=False) 

        video_info = VideoMetadata('acct1_vid1')
        thumb_info = ThumbnailMetadata(None,
                                       ttype=ThumbnailType.CUSTOMUPLOAD,
                                       rank=-1,
                                       frameno=35)

        yield video_info.add_thumbnail(thumb_info, self.image, [cdn_metadata],
                                       save_objects=True, async=True)

        self.assertEqual(thumb_info.video_id, video_info.key)
        self.assertIsNotNone(thumb_info.key)
        self.assertEqual(video_info.thumbnail_ids, [thumb_info.key])

        # Check that the images are in S3
        primary_hosting_key = re.sub('_', '/', thumb_info.key)+'.jpg'
        self.assertIsNotNone(self.s3conn.get_bucket('host-thumbnails').
                             get_key(primary_hosting_key))
        self.assertIsNotNone(self.s3conn.get_bucket('customer-bucket').
                             get_key('neontn%s_w480_h360.jpg'%thumb_info.key))
        redirect = self.s3conn.get_bucket('host-thumbnails').get_key(
            'acct1/vid1/customupload-1.jpg')
        self.assertIsNotNone(redirect)
        self.assertEqual(redirect.redirect_destination,
                         '/' + primary_hosting_key)

        # Check the database
        self.assertEqual(VideoMetadata.get('acct1_vid1').thumbnail_ids,
                         [thumb_info.key])
        self.assertEqual(ThumbnailMetadata.get(thumb_info.key).video_id,
                         'acct1_vid1')

    @tornado.testing.gen_test
    def test_add_thumbnail_to_video_and_save_new_video(self):
        self.s3conn.create_bucket('host-thumbnails')

        video_info = VideoMetadata('acct1_vid1', video_url='my.mp4')
        video_info.save()
        thumb_info = ThumbnailMetadata(None,
                                       ttype=ThumbnailType.CUSTOMUPLOAD,
                                       rank=-1,
                                       frameno=35)

        yield video_info.add_thumbnail(thumb_info, self.image, [],
                                       save_objects=True, async=True)

        self.assertEqual(thumb_info.video_id, video_info.key)
        self.assertIsNotNone(thumb_info.key)
        self.assertEqual(video_info.thumbnail_ids, [thumb_info.key])

        # Check the database
        self.assertEqual(VideoMetadata.get('acct1_vid1').thumbnail_ids,
                         [thumb_info.key])
        self.assertEqual(ThumbnailMetadata.get(thumb_info.key).video_id,
                         'acct1_vid1')

    @tornado.testing.gen_test
    def test_add_thumbnail_to_video_without_saving(self):
        self.s3conn.create_bucket('customer-bucket')
        self.s3conn.create_bucket('host-thumbnails')

        cdn_metadata = S3CDNHostingMetadata(bucket_name='customer-bucket',
                                            do_salt=False) 

        video_info = VideoMetadata('acct1_vid1')
        thumb_info = ThumbnailMetadata(None,
                                       ttype=ThumbnailType.CUSTOMUPLOAD,
                                       rank=-1,
                                       frameno=35)

        yield video_info.add_thumbnail(thumb_info, self.image, [cdn_metadata],
                                       save_objects=False, async=True)

        self.assertEqual(thumb_info.video_id, video_info.key)
        self.assertIsNotNone(thumb_info.key)
        self.assertEqual(video_info.thumbnail_ids, [thumb_info.key])

        # Check that the images are in S3
        primary_hosting_key = re.sub('_', '/', thumb_info.key)+'.jpg'
        self.assertIsNotNone(self.s3conn.get_bucket('host-thumbnails').
                             get_key(primary_hosting_key))
        self.assertIsNotNone(self.s3conn.get_bucket('customer-bucket').
                             get_key('neontn%s_w480_h360.jpg'%thumb_info.key))
        redirect = self.s3conn.get_bucket('host-thumbnails').get_key(
            'acct1/vid1/customupload-1.jpg')
        self.assertIsNotNone(redirect)
        self.assertEqual(redirect.redirect_destination,
                         '/' + primary_hosting_key)

        # Check the database is empty
        self.assertIsNone(VideoMetadata.get('acct1_vid1'))
        self.assertIsNone(ThumbnailMetadata.get(thumb_info.key))

    @tornado.testing.gen_test
    def test_download_and_add_thumbnail(self):
        self.s3conn.create_bucket('host-thumbnails')

        video_info = VideoMetadata('acct1_vid1')
        thumb_info = ThumbnailMetadata(None,
                                       ttype=ThumbnailType.CUSTOMUPLOAD,
                                       rank=-1,
                                       frameno=35)

        with patch('supportServices.neondata.utils.imageutils.PILImageUtils') \
          as pil_mock:
            image_future = Future()
            image_future.set_result(self.image)
            pil_mock.download_image.return_value = image_future

            yield video_info.download_and_add_thumbnail(
                thumb_info, "http://my_image.jpg", [], async=True,
                save_objects=True)

            # Check that the image was downloaded
            pil_mock.download_imageassert_called_with("http://my_image.jpg",
                                                      async=True)

        self.assertEqual(thumb_info.video_id, video_info.key)
        self.assertIsNotNone(thumb_info.key)
        self.assertEqual(video_info.thumbnail_ids, [thumb_info.key])
        
        # Check that the images are in S3
        primary_hosting_key = re.sub('_', '/', thumb_info.key)+'.jpg'
        self.assertIsNotNone(self.s3conn.get_bucket('host-thumbnails').
                             get_key(primary_hosting_key))

        # Check that the database was updated
        self.assertEqual(VideoMetadata.get('acct1_vid1').thumbnail_ids,
                         [thumb_info.key])
        self.assertEqual(ThumbnailMetadata.get(thumb_info.key).video_id,
                         'acct1_vid1')
    

    def test_defaulted_get(self):
        strategy = ExperimentStrategy('in_db',
                                      max_neon_thumbs=7,
                                      only_exp_if_chosen=True)
        strategy.save()

        with self.assertLogNotExists(logging.WARN, 'No ExperimentStrategy'):
            self.assertEquals(strategy, ExperimentStrategy.get('in_db'))

        with self.assertLogExists(logging.WARN, 'No ExperimentStrategy'):
            self.assertEquals(ExperimentStrategy('not_in_db'),
                              ExperimentStrategy.get('not_in_db'))

        with self.assertLogNotExists(logging.WARN, 'No ExperimentStrategy'):
            self.assertEquals(ExperimentStrategy('not_in_db'),
                              ExperimentStrategy.get('not_in_db',
                                                     log_missing=False))
    @tornado.testing.gen_test
    def test_add_account_default_thumb(self):
        


=======
>>>>>>> ac0fc45c
class TestDbConnectionHandling(test_utils.neontest.AsyncTestCase):
    def setUp(self):
        super(TestDbConnectionHandling, self).setUp()
        self.connection_patcher = patch('supportServices.neondata.blockingRedis.StrictRedis')

        # For the sake of this test, we will only mock the get() function
        mock_redis = self.connection_patcher.start()
        self.mock_responses = MagicMock()
        mock_redis().get.side_effect = self._mocked_get_func

        self.valid_obj = TrackerAccountIDMapper("tai1", "api_key")

        # Speed up the retry delays to make the test faster
        self.old_delay = options.get('supportServices.neondata.baseRedisRetryWait')
        options._set('supportServices.neondata.baseRedisRetryWait', 0.01)

    def tearDown(self):
        self.connection_patcher.stop()
        DBConnection.clear_singleton_instance()
        options._set('supportServices.neondata.baseRedisRetryWait',
                     self.old_delay)
        super(TestDbConnectionHandling, self).tearDown()

    def _mocked_get_func(self, key, callback=None):
        if callback:
            self.io_loop.add_callback(callback, self.mock_responses(key))
        else:
            return self.mock_responses(key)

    def test_async_good_connection(self):
        self.mock_responses.side_effect = [self.valid_obj.to_json()]
        
        TrackerAccountIDMapper.get("tai1", callback=self.stop)
        found_obj = self.wait()

        self.assertEqual(self.valid_obj.__dict__, found_obj.__dict__)

    def test_sync_good_connection(self):
        self.mock_responses.side_effect = [self.valid_obj.to_json()]
        
        found_obj = TrackerAccountIDMapper.get("tai1")

        self.assertEqual(self.valid_obj.__dict__, found_obj.__dict__)

    def test_async_some_errors(self):
        self.mock_responses.side_effect = [
            redis.ConnectionError("Connection Error"),
            redis.BusyLoadingError("Loading Error"),
            socket.timeout("Socket Timeout"),
            socket.error("Socket Error"),
            self.valid_obj.to_json()
            ]

        TrackerAccountIDMapper.get("tai1", callback=self.stop)

        with self.assertLogExists(logging.ERROR, 'Connection Error'):
            with self.assertLogExists(logging.ERROR, 'Loading Error'):
                with self.assertLogExists(logging.ERROR, 'Socket Timeout'):
                    with self.assertLogExists(logging.ERROR, 'Socket Error'):
                        found_obj = self.wait()

        self.assertEqual(self.valid_obj.__dict__, found_obj.__dict__)

    def test_sync_some_errors(self):
        self.mock_responses.side_effect = [
            redis.ConnectionError("Connection Error"),
            redis.BusyLoadingError("Loading Error"),
            socket.timeout("Socket Timeout"),
            socket.error("Socket Error"),
            self.valid_obj.to_json()
            ]

        with self.assertLogExists(logging.ERROR, 'Connection Error'):
            with self.assertLogExists(logging.ERROR, 'Loading Error'):
                with self.assertLogExists(logging.ERROR, 'Socket Timeout'):
                    with self.assertLogExists(logging.ERROR, 'Socket Error'):
                        found_obj =  TrackerAccountIDMapper.get("tai1")

        self.assertEqual(self.valid_obj.__dict__, found_obj.__dict__)

    def test_async_too_many_errors(self):
        self.mock_responses.side_effect = [
            redis.ConnectionError("Connection Error"),
            redis.ConnectionError("Connection Error"),
            redis.ConnectionError("Connection Error"),
            redis.ConnectionError("Connection Error"),
            redis.ConnectionError("Connection Error"),
            ]

        TrackerAccountIDMapper.get("tai1", callback=self.stop)
        
        with self.assertRaises(redis.ConnectionError):
            self.wait()

    def test_sync_too_many_errors(self):
        self.mock_responses.side_effect = [
            redis.ConnectionError("Connection Error"),
            redis.ConnectionError("Connection Error"),
            redis.ConnectionError("Connection Error"),
            redis.ConnectionError("Connection Error"),
            redis.ConnectionError("Connection Error"),
            ]
        
        with self.assertRaises(redis.ConnectionError):
            TrackerAccountIDMapper.get("tai1")

    # TODO(mdesnoyer): Add test for the modify if there is a failure
    # on one of the underlying commands.

class TestThumbnailHelperClass(test_utils.neontest.AsyncTestCase):
    '''
    Thumbnail ID Mapper and other thumbnail helper class tests 
    '''
    def setUp(self):
        super(TestThumbnailHelperClass, self).setUp()
        self.redis = test_utils.redis.RedisServer()
        self.redis.start()

        self.image = PILImageUtils.create_random_image(360, 480)

    def tearDown(self):
        self.redis.stop()
        super(TestThumbnailHelperClass, self).tearDown()

    def test_thumbnail_mapper(self):
        ''' Thumbnail mappings '''

        url = "http://thumbnail.jpg"
        vid = "v123"
        image = PILImageUtils.create_random_image(360, 480)
        tid = ThumbnailID.generate(image, vid)
    
        tdata = ThumbnailMetadata(tid, vid, [], 0, 480, 360,
                        "ttype", 0, 1, 0)
        tdata.save()
        tmap = ThumbnailURLMapper(url, tid)
        tmap.save()
        
        res_tid = ThumbnailURLMapper.get_id(url)
        self.assertEqual(tid, res_tid)

    def test_thumbnail_get_data(self):

        vid = InternalVideoID.generate('api1', 'vid1')
        tid = ThumbnailID.generate(self.image, vid)
        tdata = ThumbnailMetadata(tid, vid, ['one.jpg', 'two.jpg'],
                                  None, self.image.size[1], self.image.size[0],
                                  'brightcove', 1.0, '1.2')
        tdata.save()
        self.assertEqual(tdata.get_account_id(), 'api1')
        self.assertEqual(ThumbnailMetadata.get_video_id(tid), vid)
        self.assertEqual(tdata.rank, 0)
        self.assertEqual(tdata.urls, ['one.jpg', 'two.jpg'])

    def test_atomic_modify(self):
        vid = InternalVideoID.generate('api1', 'vid1')
        tid = ThumbnailID.generate(self.image, vid)
        tdata = ThumbnailMetadata(tid, vid, ['one.jpg', 'two.jpg'],
                                  None, self.image.size[1], self.image.size[0],
                                  'brightcove', 1.0, '1.2')
        tdata.save()

        thumb = ThumbnailMetadata.modify(tid,
                                         lambda x: x.urls.append('url3.jpg'))
        self.assertItemsEqual(thumb.urls, ['one.jpg', 'two.jpg', 'url3.jpg'])
        self.assertItemsEqual(ThumbnailMetadata.get(tid).urls,
                              ['one.jpg', 'two.jpg', 'url3.jpg'])

        # Now try asynchronously
        def setphash(thumb): thumb.phash = 'hash'
        def setrank(thumb): thumb.rank = 6

        counters = [1, 2]
        def wrapped_callback(param):
            counters.pop()
            self.stop()

        ThumbnailMetadata.modify(tid, setphash, callback=wrapped_callback)
        ThumbnailMetadata.modify(tid, setrank, callback=wrapped_callback)
        
        # if len(counters) is not 0, call self.wait() to service the other
        # callbacks  
        while len(counters) > 0:
            self.wait()

        thumb = ThumbnailMetadata.get(tid)
        self.assertEqual(thumb.phash, 'hash')
        self.assertEqual(thumb.rank, 6)
        self.assertItemsEqual(thumb.urls,
                              ['one.jpg', 'two.jpg', 'url3.jpg'])

    def test_atomic_modify_many(self):
        vid1 = InternalVideoID.generate('api1', 'vid1')
        tid1 = ThumbnailID.generate(self.image, vid1)
        tdata1 = ThumbnailMetadata(tid1, vid1, ['one.jpg', 'two.jpg'],
                                   None, self.image.size[1],
                                   self.image.size[0],
                                   'brightcove', 1.0, '1.2')
        vid2 = InternalVideoID.generate('api1', 'vid2')
        tid2 = ThumbnailID.generate(self.image, vid2)
        tdata2 = ThumbnailMetadata(tid2, vid2, ['1.jpg', '2.jpg'],
                                   None, self.image.size[1],
                                   self.image.size[0],
                                   'brightcove', 1.0, '1.2')
        self.assertFalse(tdata2.chosen)
        self.assertFalse(tdata1.chosen)
        self.assertTrue(tdata2.enabled)
        self.assertTrue(tdata1.enabled)

        ThumbnailMetadata.save_all([tdata1, tdata2])

        def _change_thumb_data(d):
            d[tid1].chosen = True
            d[tid2].enabled = False

        updated = ThumbnailMetadata.modify_many([tid1, tid2],
                                                _change_thumb_data)
        self.assertTrue(updated[tid1].chosen)
        self.assertFalse(updated[tid2].chosen)
        self.assertTrue(updated[tid1].enabled)
        self.assertFalse(updated[tid2].enabled)
        self.assertTrue(ThumbnailMetadata.get(tid1).chosen)
        self.assertFalse(ThumbnailMetadata.get(tid2).chosen)
        self.assertTrue(ThumbnailMetadata.get(tid1).enabled)
        self.assertFalse(ThumbnailMetadata.get(tid2).enabled)

    def test_create_or_modify(self):
        vid1 = InternalVideoID.generate('api1', 'vid1')
        tid1 = ThumbnailID.generate(self.image, vid1)
        self.assertIsNone(ThumbnailMetadata.get(tid1))

        ThumbnailMetadata.modify(tid1,
                                 lambda x: x.urls.append('http://image.jpg'),
                                 create_missing=True)

        val = ThumbnailMetadata.get(tid1)
        self.assertIsNotNone(val)
        self.assertEqual(val.urls, ['http://image.jpg'])

    @tornado.testing.gen_test
    def test_create_or_modify_async(self):
        vid1 = InternalVideoID.generate('api1', 'vid1')
        tid1 = ThumbnailID.generate(self.image, vid1)
        self.assertIsNone(ThumbnailMetadata.get(tid1))

        yield tornado.gen.Task(
            ThumbnailMetadata.modify,
            tid1,
            lambda x: x.urls.append('http://image.jpg'),
            create_missing=True)

        val = ThumbnailMetadata.get(tid1)
        self.assertIsNotNone(val)
        self.assertEqual(val.urls, ['http://image.jpg'])

    def test_create_or_modify_many(self):
        vid1 = InternalVideoID.generate('api1', 'vid1')
        tid1 = ThumbnailID.generate(self.image, vid1)
        tdata1 = ThumbnailMetadata(tid1, vid1, ['one.jpg', 'two.jpg'],
                                   None, self.image.size[1],
                                   self.image.size[0],
                                   'brightcove', 1.0, '1.2')
        tdata1.save()

        vid2 = InternalVideoID.generate('api1', 'vid2')
        tid2 = ThumbnailID.generate(self.image, vid2)
        self.assertIsNone(ThumbnailMetadata.get(tid2))

        def _add_thumb(d):
            for thumb in d.itervalues():
                thumb.urls.append('%s.jpg' % thumb.key)

        ThumbnailMetadata.modify_many(
            [tid1, tid2],
            _add_thumb,
            create_missing=True)

        self.assertEqual(ThumbnailMetadata.get(tid1).urls,
                         ['one.jpg', 'two.jpg', '%s.jpg' % tid1])
        self.assertEqual(ThumbnailMetadata.get(tid2).urls,
                         ['%s.jpg' % tid2])

    @tornado.testing.gen_test
    def test_create_or_modify_many_async(self):
        vid1 = InternalVideoID.generate('api1', 'vid1')
        tid1 = ThumbnailID.generate(self.image, vid1)
        tdata1 = ThumbnailMetadata(tid1, vid1, ['one.jpg', 'two.jpg'],
                                   None, self.image.size[1],
                                   self.image.size[0],
                                   'brightcove', 1.0, '1.2')
        tdata1.save()

        vid2 = InternalVideoID.generate('api1', 'vid2')
        tid2 = ThumbnailID.generate(self.image, vid2)
        self.assertIsNone(ThumbnailMetadata.get(tid2))

        def _add_thumb(d):
            for thumb in d.itervalues():
                thumb.urls.append('%s.jpg' % thumb.key)

        yield tornado.gen.Task(
            ThumbnailMetadata.modify_many,
            [tid1, tid2],
            _add_thumb,
            create_missing=True)

        self.assertEqual(ThumbnailMetadata.get(tid1).urls,
                         ['one.jpg', 'two.jpg', '%s.jpg' % tid1])
        self.assertEqual(ThumbnailMetadata.get(tid2).urls,
                         ['%s.jpg' % tid2])
        

    def test_read_thumbnail_old_format(self):
        # Make sure that we're backwards compatible
        thumb = ThumbnailMetadata._create('2630b61d2db8c85e9491efa7a1dd48d0_2876590502001_9e1d6017cab9aa970fca5321de268e15', json.loads("{\"video_id\": \"2630b61d2db8c85e9491efa7a1dd48d0_2876590502001\", \"thumbnail_metadata\": {\"chosen\": false, \"thumbnail_id\": \"2630b61d2db8c85e9491efa7a1dd48d0_2876590502001_9e1d6017cab9aa970fca5321de268e15\", \"model_score\": 4.1698684091322846, \"enabled\": true, \"rank\": 5, \"height\": 232, \"width\": 416, \"model_version\": \"20130924\", \"urls\": [\"https://host-thumbnails.s3.amazonaws.com/2630b61d2db8c85e9491efa7a1dd48d0/208720d8a4aef7ee5f565507833e2ccb/neon4.jpeg\"], \"created_time\": \"2013-12-02 09:55:19\", \"type\": \"neon\", \"refid\": null}, \"key\": \"2630b61d2db8c85e9491efa7a1dd48d0_2876590502001_9e1d6017cab9aa970fca5321de268e15\"}"))

        self.assertEqual(thumb.key, '2630b61d2db8c85e9491efa7a1dd48d0_2876590502001_9e1d6017cab9aa970fca5321de268e15')
        self.assertEqual(thumb.video_id, '2630b61d2db8c85e9491efa7a1dd48d0_2876590502001')
        self.assertEqual(thumb.chosen, False)
        self.assertAlmostEqual(thumb.model_score, 4.1698684091322846)
        self.assertEqual(thumb.enabled, True)
        self.assertEqual(thumb.rank, 5)
        self.assertEqual(thumb.height, 232)
        self.assertEqual(thumb.width, 416)
        self.assertEqual(thumb.model_version, '20130924')
        self.assertEqual(thumb.type, 'neon')
        self.assertEqual(thumb.created_time, '2013-12-02 09:55:19')
        self.assertIsNone(thumb.refid)
        self.assertEqual(thumb.urls, ["https://host-thumbnails.s3.amazonaws.com/2630b61d2db8c85e9491efa7a1dd48d0/208720d8a4aef7ee5f565507833e2ccb/neon4.jpeg"])
        
        with self.assertRaises(AttributeError):
            thumb.thumbnail_id

class TestAddingImageData(test_utils.neontest.AsyncTestCase):
    '''
    Test cases that add image data to thumbnails (and do uploads) 
    '''
    def setUp(self):
        self.redis = test_utils.redis.RedisServer()
        self.redis.start()

        # Mock out s3
        self.s3conn = boto_mock.MockConnection()
        self.s3_patcher = patch('api.cdnhosting.S3Connection')
        self.mock_conn = self.s3_patcher.start()
        self.mock_conn.return_value = self.s3conn
        self.s3conn.create_bucket('hosting-bucket')
        self.bucket = self.s3conn.get_bucket('hosting-bucket')

        # Mock out cloudinary
        self.cloudinary_patcher = patch('api.cdnhosting.CloudinaryHosting')
        self.cloudinary_mock = self.cloudinary_patcher.start()
        future = Future()
        future.set_result(None)
        self.cloudinary_mock().hoster_type = "cloudinary"
        self.cloudinary_mock().upload.side_effect = [future]

        random.seed(1654984)

        self.image = PILImageUtils.create_random_image(360, 480)
        super(TestAddingImageData, self).setUp()

    def tearDown(self):
        self.s3_patcher.stop()
        self.cloudinary_patcher.stop()
        self.redis.stop()
        super(TestAddingImageData, self).tearDown()

    @tornado.testing.gen_test
    def test_lookup_cdn_info(self):
        # Create the necessary buckets so that we can write to them
        self.s3conn.create_bucket('n3.neon-images.com')
        self.s3conn.create_bucket('customer-bucket')
        self.s3conn.create_bucket('host-thumbnails')
        
        # Setup the CDN information in the database
        VideoMetadata(InternalVideoID.generate('acct1', 'vid1'),
                      i_id='i6').save()
        cdn_list = CDNHostingMetadataList(
            CDNHostingMetadataList.create_key('acct1', 'i6'), 
            [ NeonCDNHostingMetadata(do_salt=False),
              S3CDNHostingMetadata(bucket_name='customer-bucket',
                                   do_salt=False) ])
        cdn_list.save()

        thumb_info = ThumbnailMetadata(None, 'acct1_vid1',
                                       ttype=ThumbnailType.NEON, rank=3)
        yield thumb_info.add_image_data(self.image, async=True)

        # Check that the thumb_info was updated
        self.assertIsNotNone(thumb_info.key)
        self.assertEqual(thumb_info.width, 480)
        self.assertEqual(thumb_info.height, 360)
        self.assertIsNotNone(thumb_info.created_time)
        self.assertIsNotNone(thumb_info.phash)
        self.assertEqual(thumb_info.type, ThumbnailType.NEON)
        self.assertEqual(thumb_info.rank, 3)
        self.assertEqual(thumb_info.urls,
                         ['http://s3.amazonaws.com/host-thumbnails/%s.jpg' %
                          re.sub('_', '/', thumb_info.key)])

        # Make sure that the image was uploaded to s3 properly
        primary_hosting_key = re.sub('_', '/', thumb_info.key)+'.jpg'
        self.assertIsNotNone(self.s3conn.get_bucket('host-thumbnails').
                             get_key(primary_hosting_key))
        self.assertIsNotNone(self.s3conn.get_bucket('customer-bucket').
                             get_key('neontn%s_w480_h360.jpg'%thumb_info.key))
        # Make sure that some different size is found on the Neon CDN
        self.assertIsNotNone(self.s3conn.get_bucket('n3.neon-images.com').
                             get_key('neontn%s_w160_h120.jpg'%thumb_info.key))

        #NOTE: Redirects have been disabled temporarily
        # Check the redirect object
        #redirect = self.s3conn.get_bucket('host-thumbnails').get_key(
        #    'acct1/vid1/neon3.jpg')
        #self.assertIsNotNone(redirect)
        #self.assertEqual(redirect.redirect_destination,
        #                 '/' + primary_hosting_key)

    @tornado.testing.gen_test
    def test_add_thumbnail_to_video_and_save(self):
        '''
        Testing adding a thumbnail to the video object after it has been
        hosted in 2 places - Primary Neon copy and then to a specified customer
        hosting bucket 
        '''
        self.s3conn.create_bucket('customer-bucket')
        self.s3conn.create_bucket('host-thumbnails')

        cdn_metadata = S3CDNHostingMetadata(bucket_name='customer-bucket',
                                            do_salt=False) 

        video_info = VideoMetadata('acct1_vid1')
        thumb_info = ThumbnailMetadata(None,
                                       ttype=ThumbnailType.CUSTOMUPLOAD,
                                       rank=-1,
                                       frameno=35)

        yield video_info.add_thumbnail(thumb_info, self.image, [cdn_metadata],
                                       save_objects=True, async=True)
        primary_hosting_key = re.sub('_', '/', thumb_info.key)+'.jpg'
        
        self.assertEqual(thumb_info.video_id, video_info.key)
        self.assertGreater(len(thumb_info.urls), 0) # verify url insertion
        self.assertEqual(thumb_info.urls[0],
                'http://s3.amazonaws.com/host-thumbnails/%s' %\
                primary_hosting_key)

        self.assertIsNotNone(thumb_info.key)
        self.assertEqual(video_info.thumbnail_ids, [thumb_info.key])

        # Check that the images are in S3
        self.assertIsNotNone(self.s3conn.get_bucket('host-thumbnails').
                             get_key(primary_hosting_key))
        self.assertIsNotNone(self.s3conn.get_bucket('customer-bucket').
                             get_key('neontn%s_w480_h360.jpg'%thumb_info.key))
        #NOTE: Redirects have been disabled temporarily
        #redirect = self.s3conn.get_bucket('host-thumbnails').get_key(
        #    'acct1/vid1/customupload-1.jpg')
        #self.assertIsNotNone(redirect)
        #self.assertEqual(redirect.redirect_destination,
        #                 '/' + primary_hosting_key)

        # Check the database
        self.assertEqual(VideoMetadata.get('acct1_vid1').thumbnail_ids,
                         [thumb_info.key])
        self.assertEqual(ThumbnailMetadata.get(thumb_info.key).video_id,
                         'acct1_vid1')
    
    @tornado.testing.gen_test
    def test_add_thumbnail_to_video_and_save_with_cloudinary_hosting(self):
        '''
        Testing adding a thumbnail to the video object after it has been
        hosted in 2 places - Primary Neon copy and then to cloudinary 
        '''
        
        self.s3conn.create_bucket('host-thumbnails')
        cdn_metadata = CloudinaryCDNHostingMetadata()

        video_info = VideoMetadata('acct1_vid1')
        thumb_info = ThumbnailMetadata(None,
                                       ttype=ThumbnailType.CUSTOMUPLOAD,
                                       rank=-1,
                                       frameno=35)

        yield video_info.add_thumbnail(thumb_info, self.image, [cdn_metadata],
                                       save_objects=True, async=True)

        self.assertEqual(thumb_info.video_id, video_info.key)
        self.assertIsNotNone(thumb_info.key)
        self.assertEqual(video_info.thumbnail_ids, [thumb_info.key])

        # Check that the images are in S3
        primary_hosting_key = re.sub('_', '/', thumb_info.key)+'.jpg'
        self.assertIsNotNone(self.s3conn.get_bucket('host-thumbnails').
                             get_key(primary_hosting_key))
        # Check cloudinary
        self.cloudinary_mock().upload.assert_called_with(thumb_info.urls[0],
                                                        thumb_info.key,
                                                        async=True)

    @tornado.testing.gen_test
    def test_add_thumbnail_to_video_and_save_new_video(self):
        self.s3conn.create_bucket('host-thumbnails')

        video_info = VideoMetadata('acct1_vid1', video_url='my.mp4')
        video_info.save()
        thumb_info = ThumbnailMetadata(None,
                                       ttype=ThumbnailType.CUSTOMUPLOAD,
                                       rank=-1,
                                       frameno=35)

        yield video_info.add_thumbnail(thumb_info, self.image, [],
                                       save_objects=True, async=True)

        self.assertEqual(thumb_info.video_id, video_info.key)
        self.assertIsNotNone(thumb_info.key)
        self.assertEqual(video_info.thumbnail_ids, [thumb_info.key])

        # Check the database
        self.assertEqual(VideoMetadata.get('acct1_vid1').thumbnail_ids,
                         [thumb_info.key])
        self.assertEqual(ThumbnailMetadata.get(thumb_info.key).video_id,
                         'acct1_vid1')

    @tornado.testing.gen_test
    def test_add_thumbnail_to_video_without_saving(self):
        self.s3conn.create_bucket('customer-bucket')
        self.s3conn.create_bucket('host-thumbnails')

        cdn_metadata = S3CDNHostingMetadata(bucket_name='customer-bucket',
                                            do_salt=False) 

        video_info = VideoMetadata('acct1_vid1')
        thumb_info = ThumbnailMetadata(None,
                                       ttype=ThumbnailType.CUSTOMUPLOAD,
                                       rank=-1,
                                       frameno=35)

        yield video_info.add_thumbnail(thumb_info, self.image, [cdn_metadata],
                                       save_objects=False, async=True)

        self.assertEqual(thumb_info.video_id, video_info.key)
        self.assertIsNotNone(thumb_info.key)
        self.assertEqual(video_info.thumbnail_ids, [thumb_info.key])

        # Check that the images are in S3
        primary_hosting_key = re.sub('_', '/', thumb_info.key)+'.jpg'
        self.assertIsNotNone(self.s3conn.get_bucket('host-thumbnails').
                             get_key(primary_hosting_key))
        self.assertIsNotNone(self.s3conn.get_bucket('customer-bucket').
                             get_key('neontn%s_w480_h360.jpg'%thumb_info.key))
        #NOTE: Redirects have been disabled temporarily
        #redirect = self.s3conn.get_bucket('host-thumbnails').get_key(
        #    'acct1/vid1/customupload-1.jpg')
        #self.assertIsNotNone(redirect)
        #self.assertEqual(redirect.redirect_destination,
        #                 '/' + primary_hosting_key)

        # Check the database is empty
        self.assertIsNone(VideoMetadata.get('acct1_vid1'))
        self.assertIsNone(ThumbnailMetadata.get(thumb_info.key))

    @tornado.testing.gen_test
    def test_download_and_add_thumbnail(self):
        self.s3conn.create_bucket('host-thumbnails')

        video_info = VideoMetadata('acct1_vid1')
        thumb_info = ThumbnailMetadata(None,
                                       ttype=ThumbnailType.CUSTOMUPLOAD,
                                       rank=-1,
                                       frameno=35)

        with patch('supportServices.neondata.utils.imageutils.PILImageUtils') \
          as pil_mock:
            image_future = Future()
            image_future.set_result(self.image)
            pil_mock.download_image.return_value = image_future

            yield video_info.download_and_add_thumbnail(
                thumb_info, "http://my_image.jpg", [], async=True,
                save_objects=True)

            # Check that the image was downloaded
            pil_mock.download_imageassert_called_with("http://my_image.jpg",
                                                      async=True)

        self.assertEqual(thumb_info.video_id, video_info.key)
        self.assertIsNotNone(thumb_info.key)
        self.assertEqual(video_info.thumbnail_ids, [thumb_info.key])
        
        # Check that the images are in S3
        primary_hosting_key = re.sub('_', '/', thumb_info.key)+'.jpg'
        self.assertIsNotNone(self.s3conn.get_bucket('host-thumbnails').
                             get_key(primary_hosting_key))

        # Check that the database was updated
        self.assertEqual(VideoMetadata.get('acct1_vid1').thumbnail_ids,
                         [thumb_info.key])
        self.assertEqual(ThumbnailMetadata.get(thumb_info.key).video_id,
                         'acct1_vid1')

    @tornado.testing.gen_test
    def test_add_account_default_thumb(self):
        self.s3conn.create_bucket('host-thumbnails')
        self.s3conn.create_bucket('n3.neon-images.com')
        account = NeonUserAccount('a1')

        yield account.add_default_thumbnail(self.image, async=True)

        # Make sure that the thumbnail id is put in
        self.assertIsNotNone(account.default_thumbnail_id)
        self.assertEquals(
            account.default_thumbnail_id,
            NeonUserAccount.get_account(account.neon_api_key).default_thumbnail_id)

        # Make sure that the thubmnail info is in the database
        tmeta = ThumbnailMetadata.get(account.default_thumbnail_id)
        self.assertIsNotNone(tmeta)
        self.assertEquals(tmeta.type, ThumbnailType.DEFAULT)
        self.assertEquals(tmeta.rank, 0)
        self.assertGreater(len(tmeta.urls), 0)
        self.assertEquals(tmeta.width, 480)
        self.assertEquals(tmeta.height, 360)
        self.assertIsNotNone(tmeta.phash)

        # Make sure the image is hosted in s3
        primary_hosting_key = re.sub('_', '/', tmeta.key)+'.jpg'
        self.assertIsNotNone(self.s3conn.get_bucket('host-thumbnails').
                             get_key(primary_hosting_key))

        # If we try to add another image as the default, we should
        # throw an error
        new_image = PILImageUtils.create_random_image(540, 640)
        with self.assertRaises(ValueError):
            yield account.add_default_thumbnail(new_image, async=True)

        # Now force the new image to be added
        yield account.add_default_thumbnail(new_image, replace=True,
                                            async=True)

        # Check that the new thumb is in the account
        self.assertIsNotNone(account.default_thumbnail_id)
        self.assertNotEquals(account.default_thumbnail_id, tmeta.key)
        self.assertEquals(
            account.default_thumbnail_id,
            NeonUserAccount.get_account(account.neon_api_key).default_thumbnail_id)

        # Check the data in the new thumb
        tmeta2 = ThumbnailMetadata.get(account.default_thumbnail_id)
        self.assertIsNotNone(tmeta2)
        self.assertEquals(tmeta2.type, ThumbnailType.DEFAULT)
        self.assertEquals(tmeta2.rank, -1)
        self.assertGreater(len(tmeta2.urls), 0)
        self.assertEquals(tmeta2.width, 640)
        self.assertEquals(tmeta2.height, 540)
        self.assertIsNotNone(tmeta2.phash)
    

if __name__ == '__main__':
    unittest.main()<|MERGE_RESOLUTION|>--- conflicted
+++ resolved
@@ -1146,256 +1146,9 @@
         with self.assertRaises(AttributeError):
             thumb.thumbnail_id
 
-<<<<<<< HEAD
-class TestAddingImageData(test_utils.neontest.AsyncTestCase):
-    '''
-    Test cases that add image data to thumbnails (and do uploads) 
-    '''
-    def setUp(self):
-        self.redis = test_utils.redis.RedisServer()
-        self.redis.start()
-
-        # Mock out s3
-        self.s3conn = boto_mock.MockConnection()
-        self.s3_patcher = patch('api.cdnhosting.S3Connection')
-        self.mock_conn = self.s3_patcher.start()
-        self.mock_conn.return_value = self.s3conn
-        self.s3conn.create_bucket('hosting-bucket')
-        self.bucket = self.s3conn.get_bucket('hosting-bucket')
-
-        # Mock out cloundinary
-        self.cloundinary_patcher = patch('api.cdnhosting.CloudinaryHosting')
-        self.cloundinary_mock = self.cloundinary_patcher.start()
-
-        random.seed(1654984)
-
-        self.image = PILImageUtils.create_random_image(360, 480)
-        super(TestAddingImageData, self).setUp()
-
-    def tearDown(self):
-        self.s3_patcher.stop()
-        self.cloundinary_patcher.stop()
-        self.redis.stop()
-        super(TestAddingImageData, self).tearDown()
-
-    @tornado.testing.gen_test
-    def test_lookup_cdn_info(self):
-        # Create the necessary buckets so that we can write to them
-        self.s3conn.create_bucket('n3.neon-images.com')
-        self.s3conn.create_bucket('customer-bucket')
-        self.s3conn.create_bucket('host-thumbnails')
-        
-        # Setup the CDN information in the database
-        VideoMetadata(InternalVideoID.generate('acct1', 'vid1'),
-                      i_id='i6').save()
-        cdn_list = CDNHostingMetadataList(
-            CDNHostingMetadataList.create_key('acct1', 'i6'), 
-            [ NeonCDNHostingMetadata(do_salt=False),
-              S3CDNHostingMetadata(bucket_name='customer-bucket',
-                                   do_salt=False) ])
-        cdn_list.save()
-
-        thumb_info = ThumbnailMetadata(None, 'acct1_vid1',
-                                       ttype=ThumbnailType.NEON, rank=3)
-        yield thumb_info.add_image_data(self.image, async=True)
-
-        # Check that the thumb_info was updated
-        self.assertIsNotNone(thumb_info.key)
-        self.assertEqual(thumb_info.width, 480)
-        self.assertEqual(thumb_info.height, 360)
-        self.assertIsNotNone(thumb_info.created_time)
-        self.assertIsNotNone(thumb_info.phash)
-        self.assertEqual(thumb_info.type, ThumbnailType.NEON)
-        self.assertEqual(thumb_info.rank, 3)
-        self.assertEqual(thumb_info.urls,
-                         ['https://s3.amazonaws.com/host-thumbnails/%s.jpg' %
-                          re.sub('_', '/', thumb_info.key)])
-
-        # Make sure that the image was uploaded to s3 properly
-        primary_hosting_key = re.sub('_', '/', thumb_info.key)+'.jpg'
-        self.assertIsNotNone(self.s3conn.get_bucket('host-thumbnails').
-                             get_key(primary_hosting_key))
-        self.assertIsNotNone(self.s3conn.get_bucket('customer-bucket').
-                             get_key('neontn%s_w480_h360.jpg'%thumb_info.key))
-        # Make sure that some different size is found on the Neon CDN
-        self.assertIsNotNone(self.s3conn.get_bucket('n3.neon-images.com').
-                             get_key('neontn%s_w160_h120.jpg'%thumb_info.key))
-
-        # Check the redirect object
-        redirect = self.s3conn.get_bucket('host-thumbnails').get_key(
-            'acct1/vid1/neon3.jpg')
-        self.assertIsNotNone(redirect)
-        self.assertEqual(redirect.redirect_destination,
-                         '/' + primary_hosting_key)
-
-        # Check cloundinary
-        self.cloundinary_mock().upload.assert_called_with(thumb_info.urls[0],
-                                                          thumb_info.key)
-
-    @tornado.testing.gen_test
-    def test_add_thumbnail_to_video_and_save(self):
-        self.s3conn.create_bucket('customer-bucket')
-        self.s3conn.create_bucket('host-thumbnails')
-
-        cdn_metadata = S3CDNHostingMetadata(bucket_name='customer-bucket',
-                                            do_salt=False) 
-
-        video_info = VideoMetadata('acct1_vid1')
-        thumb_info = ThumbnailMetadata(None,
-                                       ttype=ThumbnailType.CUSTOMUPLOAD,
-                                       rank=-1,
-                                       frameno=35)
-
-        yield video_info.add_thumbnail(thumb_info, self.image, [cdn_metadata],
-                                       save_objects=True, async=True)
-
-        self.assertEqual(thumb_info.video_id, video_info.key)
-        self.assertIsNotNone(thumb_info.key)
-        self.assertEqual(video_info.thumbnail_ids, [thumb_info.key])
-
-        # Check that the images are in S3
-        primary_hosting_key = re.sub('_', '/', thumb_info.key)+'.jpg'
-        self.assertIsNotNone(self.s3conn.get_bucket('host-thumbnails').
-                             get_key(primary_hosting_key))
-        self.assertIsNotNone(self.s3conn.get_bucket('customer-bucket').
-                             get_key('neontn%s_w480_h360.jpg'%thumb_info.key))
-        redirect = self.s3conn.get_bucket('host-thumbnails').get_key(
-            'acct1/vid1/customupload-1.jpg')
-        self.assertIsNotNone(redirect)
-        self.assertEqual(redirect.redirect_destination,
-                         '/' + primary_hosting_key)
-
-        # Check the database
-        self.assertEqual(VideoMetadata.get('acct1_vid1').thumbnail_ids,
-                         [thumb_info.key])
-        self.assertEqual(ThumbnailMetadata.get(thumb_info.key).video_id,
-                         'acct1_vid1')
-
-    @tornado.testing.gen_test
-    def test_add_thumbnail_to_video_and_save_new_video(self):
-        self.s3conn.create_bucket('host-thumbnails')
-
-        video_info = VideoMetadata('acct1_vid1', video_url='my.mp4')
-        video_info.save()
-        thumb_info = ThumbnailMetadata(None,
-                                       ttype=ThumbnailType.CUSTOMUPLOAD,
-                                       rank=-1,
-                                       frameno=35)
-
-        yield video_info.add_thumbnail(thumb_info, self.image, [],
-                                       save_objects=True, async=True)
-
-        self.assertEqual(thumb_info.video_id, video_info.key)
-        self.assertIsNotNone(thumb_info.key)
-        self.assertEqual(video_info.thumbnail_ids, [thumb_info.key])
-
-        # Check the database
-        self.assertEqual(VideoMetadata.get('acct1_vid1').thumbnail_ids,
-                         [thumb_info.key])
-        self.assertEqual(ThumbnailMetadata.get(thumb_info.key).video_id,
-                         'acct1_vid1')
-
-    @tornado.testing.gen_test
-    def test_add_thumbnail_to_video_without_saving(self):
-        self.s3conn.create_bucket('customer-bucket')
-        self.s3conn.create_bucket('host-thumbnails')
-
-        cdn_metadata = S3CDNHostingMetadata(bucket_name='customer-bucket',
-                                            do_salt=False) 
-
-        video_info = VideoMetadata('acct1_vid1')
-        thumb_info = ThumbnailMetadata(None,
-                                       ttype=ThumbnailType.CUSTOMUPLOAD,
-                                       rank=-1,
-                                       frameno=35)
-
-        yield video_info.add_thumbnail(thumb_info, self.image, [cdn_metadata],
-                                       save_objects=False, async=True)
-
-        self.assertEqual(thumb_info.video_id, video_info.key)
-        self.assertIsNotNone(thumb_info.key)
-        self.assertEqual(video_info.thumbnail_ids, [thumb_info.key])
-
-        # Check that the images are in S3
-        primary_hosting_key = re.sub('_', '/', thumb_info.key)+'.jpg'
-        self.assertIsNotNone(self.s3conn.get_bucket('host-thumbnails').
-                             get_key(primary_hosting_key))
-        self.assertIsNotNone(self.s3conn.get_bucket('customer-bucket').
-                             get_key('neontn%s_w480_h360.jpg'%thumb_info.key))
-        redirect = self.s3conn.get_bucket('host-thumbnails').get_key(
-            'acct1/vid1/customupload-1.jpg')
-        self.assertIsNotNone(redirect)
-        self.assertEqual(redirect.redirect_destination,
-                         '/' + primary_hosting_key)
-
-        # Check the database is empty
-        self.assertIsNone(VideoMetadata.get('acct1_vid1'))
-        self.assertIsNone(ThumbnailMetadata.get(thumb_info.key))
-
-    @tornado.testing.gen_test
-    def test_download_and_add_thumbnail(self):
-        self.s3conn.create_bucket('host-thumbnails')
-
-        video_info = VideoMetadata('acct1_vid1')
-        thumb_info = ThumbnailMetadata(None,
-                                       ttype=ThumbnailType.CUSTOMUPLOAD,
-                                       rank=-1,
-                                       frameno=35)
-
-        with patch('supportServices.neondata.utils.imageutils.PILImageUtils') \
-          as pil_mock:
-            image_future = Future()
-            image_future.set_result(self.image)
-            pil_mock.download_image.return_value = image_future
-
-            yield video_info.download_and_add_thumbnail(
-                thumb_info, "http://my_image.jpg", [], async=True,
-                save_objects=True)
-
-            # Check that the image was downloaded
-            pil_mock.download_imageassert_called_with("http://my_image.jpg",
-                                                      async=True)
-
-        self.assertEqual(thumb_info.video_id, video_info.key)
-        self.assertIsNotNone(thumb_info.key)
-        self.assertEqual(video_info.thumbnail_ids, [thumb_info.key])
-        
-        # Check that the images are in S3
-        primary_hosting_key = re.sub('_', '/', thumb_info.key)+'.jpg'
-        self.assertIsNotNone(self.s3conn.get_bucket('host-thumbnails').
-                             get_key(primary_hosting_key))
-
-        # Check that the database was updated
-        self.assertEqual(VideoMetadata.get('acct1_vid1').thumbnail_ids,
-                         [thumb_info.key])
-        self.assertEqual(ThumbnailMetadata.get(thumb_info.key).video_id,
-                         'acct1_vid1')
-    
-
-    def test_defaulted_get(self):
-        strategy = ExperimentStrategy('in_db',
-                                      max_neon_thumbs=7,
-                                      only_exp_if_chosen=True)
-        strategy.save()
-
-        with self.assertLogNotExists(logging.WARN, 'No ExperimentStrategy'):
-            self.assertEquals(strategy, ExperimentStrategy.get('in_db'))
-
-        with self.assertLogExists(logging.WARN, 'No ExperimentStrategy'):
-            self.assertEquals(ExperimentStrategy('not_in_db'),
-                              ExperimentStrategy.get('not_in_db'))
-
-        with self.assertLogNotExists(logging.WARN, 'No ExperimentStrategy'):
-            self.assertEquals(ExperimentStrategy('not_in_db'),
-                              ExperimentStrategy.get('not_in_db',
-                                                     log_missing=False))
     @tornado.testing.gen_test
     def test_add_account_default_thumb(self):
         
-
-
-=======
->>>>>>> ac0fc45c
 class TestDbConnectionHandling(test_utils.neontest.AsyncTestCase):
     def setUp(self):
         super(TestDbConnectionHandling, self).setUp()
