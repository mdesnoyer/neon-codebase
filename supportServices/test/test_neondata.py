#!/usr/bin/env python

import os.path
import sys
base_path = os.path.abspath(os.path.join(os.path.dirname(__file__), '..',
                                         '..'))
if sys.path[0] <> base_path:
        sys.path.insert(0,base_path)

import bcove_responses
import copy
from concurrent.futures import Future
import logging
_log = logging.getLogger(__name__)
import json
import multiprocessing
from mock import patch, MagicMock
import os
import re
import redis
import random
import socket
import string
import test_utils.neontest
import test_utils.redis
import time
import threading
from tornado.httpclient import HTTPResponse, HTTPRequest
import tornado.ioloop
from utils.options import options
from utils.imageutils import PILImageUtils
import unittest
import test_utils.mock_boto_s3 as boto_mock
import test_utils.redis 
from StringIO import StringIO
from supportServices import neondata
from supportServices.neondata import NeonPlatform, BrightcovePlatform, \
        YoutubePlatform, NeonUserAccount, DBConnection, NeonApiKey, \
        AbstractPlatform, VideoMetadata, ThumbnailID, ThumbnailURLMapper,\
        ThumbnailMetadata, InternalVideoID, OoyalaPlatform, \
        TrackerAccountIDMapper, ThumbnailServingURLs, ExperimentStrategy, \
        ExperimentState, NeonApiRequest, CDNHostingMetadata,\
        S3CDNHostingMetadata, CloudinaryCDNHostingMetadata, \
        NeonCDNHostingMetadata, CDNHostingMetadataList, ThumbnailType

class TestNeondata(test_utils.neontest.AsyncTestCase):
    '''
    Neondata class tester
    '''
    def setUp(self):
        super(TestNeondata, self).setUp()
        self.redis = test_utils.redis.RedisServer()
        self.redis.start()
        self.maxDiff = 5000

    def tearDown(self):
        self.redis.stop()
        super(TestNeondata, self).tearDown()

    def test_neon_api_key(self):
        ''' test api key generation '''
        #Test key is random on multiple generations
        a_id = "testaccount"
        api_key_1 = NeonApiKey.generate(a_id)
        api_key_2 = NeonApiKey.generate("12")
        self.assertNotEqual(api_key_1, api_key_2)

        #create neon account and verify its api key
        a_id = 'test_account1'
        na = NeonUserAccount(a_id)
        na.save()

        api_key_from_db = NeonApiKey.get_api_key(a_id)
        self.assertEqual(na.neon_api_key, api_key_from_db)

    def test_get_all_accounts(self):
        ''' test get all neonuser accounts '''

        a_id_prefix = 'test_account_'
        a_ids = []
        for i in range(10):
            a_id = a_id_prefix + str(i)
            a_ids.append(a_id)
            na = NeonUserAccount(a_id)
            na.save()

        nu_accounts = NeonUserAccount.get_all_accounts()
        nu_a_ids = [nu.account_id for nu in nu_accounts]
        #print len(nu_accounts), len(a_ids)
        self.assertItemsEqual(a_ids, nu_a_ids)

    def test_get_all_trackerids(self):
        ''' test get all the tracker ids '''
        expected = []
        for i in range(10):
            tai = 'tracker_%i' % i
            acct_id = 'account_%i' % i
            expected.append((tai, acct_id))
            TrackerAccountIDMapper(tai, acct_id,
                                   TrackerAccountIDMapper.PRODUCTION).save()

        found_maps = TrackerAccountIDMapper.get_all()
        self.assertItemsEqual(expected,
                              [(x.get_tai(), x.value) for x in found_maps])
        self.assertEqual(
                TrackerAccountIDMapper.get_neon_account_id('tracker_3'),
                ('account_3', TrackerAccountIDMapper.PRODUCTION))

    def test_default_bcplatform_settings(self):
        ''' brightcove defaults ''' 

        na = NeonUserAccount('acct1')
        na.save()
        bp = BrightcovePlatform('aid', 'iid', na.neon_api_key)

        self.assertFalse(bp.abtest)
        self.assertFalse(bp.auto_update)
        self.assertTrue(bp.serving_enabled)
        self.assertNotEqual(bp.neon_api_key, '')
        self.assertEqual(bp.key, 'brightcoveplatform_%s_iid' % bp.neon_api_key)

        # Make sure that save and regenerating creates the same object
        bp.save()

        bp2 = BrightcovePlatform.get(bp.neon_api_key, 'iid')
        self.assertEqual(bp.__dict__, bp2.__dict__)

    def test_neon_user_account(self):
        ''' nuser account '''

        na = NeonUserAccount('acct1')
        bp = BrightcovePlatform('acct1', 'bp1', na.neon_api_key)
        bp.save()
        np = NeonPlatform('acct1', '0', na.neon_api_key)
        np.save()
        na.add_platform(bp)
        na.add_platform(np)
        na.save()

        # Retrieve the account
        NeonUserAccount.get_account(na.neon_api_key,
                                    callback=self.stop)
        account = self.wait()
        self.assertIsNotNone(account)
        self.assertEqual(account.account_id, 'acct1')
        self.assertEqual(account.tracker_account_id, na.tracker_account_id)

        # Get the platforms
        account.get_platforms(callback=self.stop)
        platforms = self.wait()
        self.assertItemsEqual([x.__dict__ for x in platforms],
                              [x.__dict__ for x in [bp, np]])

        # Try retrieving the platforms synchronously
        platforms = account.get_platforms()
        self.assertItemsEqual([x.__dict__ for x in platforms],
                              [x.__dict__ for x in [bp, np]])
    
    def test_neon_user_account_save(self):
        na = NeonUserAccount('acct1')
        na.save()

        # fetch the api key and verify its the same as this account
        api_key = NeonApiKey.get_api_key('acct1')
        self.assertEqual(na.neon_api_key, api_key)

        # create account again
        na1 = NeonUserAccount('acct1')  

        # ensure that the old api key is still in tact
        api_key = NeonApiKey.get_api_key('acct1')
        self.assertEqual(na.neon_api_key, api_key)

    @unittest.skip('TODO(Sunil): add this test')
    def test_add_platform_with_bad_account_id(self):
        pass
    
    def test_dbconn_singleton(self):
        bp = BrightcovePlatform('2','3', 'test')
        self.bp_conn = DBConnection.get(bp)

        bp2 = BrightcovePlatform('12','13','test')
        self.bp_conn2 = DBConnection.get(bp2)


        vm = VideoMetadata('test1', None, None, None,
                None, None, None, None)
        self.vm_conn = DBConnection.get(vm)

        vm2 = VideoMetadata('test2', None, None, None, 
                None, None, None, None)
        self.vm_conn2 = DBConnection.get(vm2)
        
        self.assertEqual(self.bp_conn, self.bp_conn2)
        self.assertEqual(self.vm_conn, self.vm_conn2)

        self.assertNotEqual(self.bp_conn, self.vm_conn)

    @unittest.skip("DBconn check disabled")
    def test_db_connection_error(self):
        ''' #Verify that database connection is re-established 
        after config change '''
        ap = AbstractPlatform()
        db = DBConnection.get(ap)
        key = "fookey"
        val = "fooval"
        self.assertTrue(db.blocking_conn.set(key, val))
        self.redis.stop()
        
        #try fetching the key after db has been stopped
        try :
            db.blocking_conn.get(key)
        except Exception,e:
            print e
            #assert exception is ConnectionError 

        self.redis = test_utils.redis.RedisServer()
        self.redis.start()
        
        #Trigger a change in the options, so that the watchdog thread 
        #can update the connection
        options._set("supportServices.neondata.dbPort", self.redis.port)
        check_interval = options.get("supportServices.neondata.watchdogInterval")
        time.sleep(check_interval + 0.5)
        
        #try any db operation
        self.assertTrue(db.blocking_conn.set(key, val))

    #TODO: Test Async DB Connection
    
    def test_db_connection(self):
        ''' 
        DB Connection test
        '''
        ap = AbstractPlatform('')
        db = DBConnection.get(ap)
        key = "fookey"
        val = "fooval"
        self.assertTrue(db.blocking_conn.set(key, val))
        self.assertEqual(db.blocking_conn.get(key), val)
        self.assertTrue(db.blocking_conn.delete(key))

    def test_concurrent_requests(self):
        ''' Make concurrent requests to the db 
            verify that singleton instance doesnt cause race condition
        '''
        def db_operation(key):
            ''' db op '''
            resultQ.put(db.blocking_conn.get(key))

        ap = AbstractPlatform('')
        db = DBConnection.get(ap)
        key = "fookey"
        val = "fooval"*1000
        nkeys = 100
        for i in range(nkeys):
            db.blocking_conn.set(key+"%s"%i, val+"%s"%i)
       
        resultQ =  multiprocessing.Queue()
        threads = []
        for n in range(nkeys):
            thread = threading.Thread(target=db_operation, args=(key+"%s"%n,))
            threads.append(thread)
            thread.start()

        for thread in threads:
            thread.join()

        results = []
        for i in range(nkeys):
            results.append(resultQ.get())  

        #Make sure that each of the thread retrieved a key
        #and did not have an exception
        self.assertTrue(None not in results)

    def test_iterate_all_thumbnails(self):
        #NOTE: doesn't work on MAC

        # Build up a database structure
        na = NeonUserAccount('acct1')
        bp = BrightcovePlatform('acct1', 'bp1', na.neon_api_key)
        op = OoyalaPlatform('acct1', 'op1', na.neon_api_key, 'p_code', 'o_key',
                            'o_secret')
        na.add_platform(bp)
        na.add_platform(op)
        na.save()

        vids = [
            InternalVideoID.generate(na.neon_api_key, 'v0'),
            InternalVideoID.generate(na.neon_api_key, 'v1'),
            InternalVideoID.generate(na.neon_api_key, 'v2')
            ]
            
        thumbs = [
            ThumbnailMetadata('t1', vids[0], ['t1.jpg'], None, None, None,
                              None, None, None),
            ThumbnailMetadata('t2', vids[0], ['t2.jpg'], None, None, None,
                              None, None, None),
            ThumbnailMetadata('t3', vids[1], ['t3.jpg'], None, None, None,
                              None, None, None),
            ThumbnailMetadata('t4', vids[2], ['t4.jpg'], None, None, None,
                              None, None, None),
            ThumbnailMetadata('t5', vids[2], ['t5.jpg'], None, None, None,
                              None, None, None)]
        ThumbnailMetadata.save_all(thumbs)

        v0 = VideoMetadata(vids[0], [thumbs[0].key, thumbs[1].key],
                           'r0', 'v0.mp4', 0, 0, None, bp.integration_id)
        v0.save()
        v1 = VideoMetadata(vids[1], [thumbs[2].key],
                           'r1', 'v1.mp4', 0, 0, None, bp.integration_id)
        v1.save()
        v2 = VideoMetadata(vids[2], [thumbs[3].key, thumbs[4].key],
                           'r2', 'v2.mp4', 0, 0, None, op.integration_id)
        v2.save()


        bp.add_video('v0', 'r0')
        bp.add_video('v1', 'r1')
        bp.save()
        op.add_video('v2', 'r2')
        op.save()

        # Now make sure that the iteration goes through all the thumbnails
        found_thumb_ids = [x.key for x in  
                           ThumbnailMetadata.iterate_all_thumbnails()]
        self.assertItemsEqual(found_thumb_ids, [x.key for x in thumbs])

    def test_ThumbnailServingURLs(self):
        input1 = ThumbnailServingURLs('acct1_vid1_tid1')
        input1.add_serving_url('http://that_800_600.jpg', 800, 600) 
        
        input1.save()
        output1 = ThumbnailServingURLs.get('acct1_vid1_tid1')
        self.assertEqual(output1.get_thumbnail_id(), input1.get_thumbnail_id())
        self.assertEqual(output1.get_serving_url(800, 600),
                         'http://that_800_600.jpg')
        with self.assertRaises(KeyError):
            _log.info('Output1 %s' % output1)
            output1.get_serving_url(640, 480)

        input1.add_serving_url('http://that_640_480.jpg', 640, 480) 
        input2 = ThumbnailServingURLs('tid2', {(640, 480) : 'http://this.jpg'})
        ThumbnailServingURLs.save_all([input1, input2])
        output1, output2 = ThumbnailServingURLs.get_many(['acct1_vid1_tid1',
                                                          'tid2'])
        self.assertEqual(output1.get_thumbnail_id(),
                         input1.get_thumbnail_id())
        self.assertEqual(output2.get_thumbnail_id(),
                         input2.get_thumbnail_id())
        self.assertEqual(output1.get_serving_url(640, 480),
                         'http://that_640_480.jpg')
        self.assertEqual(output1.get_serving_url(800, 600),
                         'http://that_800_600.jpg')
        self.assertEqual(output2.get_serving_url(640, 480),
                         'http://this.jpg')

    def test_too_many_open_connections_sync(self):
        # When making calls on various objects, there should only be
        # one connection per object type to the redis server. We're
        # just going to make sure that that is the case

        get_func = lambda x: x.get('key')
        
        obj_types = [
            (VideoMetadata('key'), get_func),
            (ThumbnailMetadata('key'), get_func),
            (TrackerAccountIDMapper('key'), get_func),
            (ThumbnailServingURLs('key'), get_func),
            (ExperimentStrategy('key'), get_func),
            (NeonUserAccount('key', 'api'),
             lambda x: x.get_account('api')),
            (NeonPlatform('key', '0', 'api'),
             lambda x: x.get('api', '0')),
            (BrightcovePlatform('a', 'i', 'api'),
             lambda x: x.get('api', 'i')),
            (OoyalaPlatform('a', 'i', 'api', 'b', 'c', 'd', 'e'),
             lambda x: x.get('api', 'i'))]

        for obj, read_func in obj_types:
            # Start by saving the object
            obj.save()

            # Now find the number of open file descriptors
            start_fd_count = len(os.listdir("/proc/%s/fd" % os.getpid()))

            def nop(x): pass

            # Run the func a bunch of times
            for i in range(10):
                read_func(obj)

            # Check the file descriptors
            end_fd_count = len(os.listdir("/proc/%s/fd" % os.getpid()))
            self.assertEqual(start_fd_count, end_fd_count)
    
    def test_processed_internal_video_ids(self):
        na = NeonUserAccount('accttest')
        na.save()
        bp = BrightcovePlatform('aid', 'iid', na.neon_api_key)
        
        vids = bp.get_processed_internal_video_ids()
        self.assertEqual(len(vids), 0)

        for i in range(10):
            bp.add_video('vid%s' % i, 'job%s' % i)
            r = NeonApiRequest('job%s' % i, na.neon_api_key, 'vid%s' % i, 't', 't', 'r', 'h')
            r.state = "active"
            r.save()
        bp.save()

        vids = bp.get_processed_internal_video_ids()
        self.assertEqual(len(vids), 10)

    def test_hosting_metadata(self):
        '''
        Test saving and retrieving CDNHostingMetadataList object
        '''
        cloud = CloudinaryCDNHostingMetadata()
        self.assertFalse(cloud.resize)
        self.assertFalse(cloud.update_serving_urls)
        neon_cdn = NeonCDNHostingMetadata(None, 
                                          'my-bucket',
                                          ['mycdn.neon-lab.com'])
        self.assertTrue(neon_cdn.resize)
        self.assertTrue(neon_cdn.update_serving_urls)
        self.assertEqual(neon_cdn.folder_prefix, '')
        s3_cdn = S3CDNHostingMetadata(None,
                                      'access-key',
                                      'secret-key',
                                      'customer-bucket',
                                      ['cdn.cdn.com'],
                                      'folder/',
                                      True,
                                      True)
        cdns = CDNHostingMetadataList(
            CDNHostingMetadataList.create_key('api-key', 'integration0'),
            [cloud, neon_cdn, s3_cdn])
        cdns.save()

        new_cdns = CDNHostingMetadataList.get(
            CDNHostingMetadataList.create_key('api-key', 'integration0'))

        self.assertEqual(cdns, new_cdns)

    def test_hosting_metadata_bad_classname_in_json(self):
        neon_cdn = NeonCDNHostingMetadata(None,
                                          'my-bucket',
                                          ['mycdn.neon-lab.com'])
        cdns = CDNHostingMetadataList('api-key_integration0',
                                      [neon_cdn])
        good_json = cdns.to_json()
        bad_json = re.sub('NeonCDNHostingMetadata', 'UnknownHostingMetadata',
                          good_json)

        with self.assertLogExists(logging.ERROR,
                                  'Unknown class .* UnknownHostingMetadata'):
            cdn_list = CDNHostingMetadataList._create(
                'api-key_integration0',
                json.loads(bad_json))
            self.assertItemsEqual(cdn_list, [])

    def test_hosting_metadata_list_bad_key(self):
        with self.assertRaises(ValueError):
            CDNHostingMetadataList('integration0')

        with self.assertRaises(ValueError):
            CDNHostingMetadataList('acct_1_integration0')

    def test_internal_video_id(self):
        '''
        Generate bunch of random video ids, covert them to internal VID
        and try to get external VID out of them.
        '''
        random.seed(time.time())
        def id_generator(size=32, 
                chars=string.ascii_lowercase + string.digits + "_"):
            
            return ''.join(random.choice(chars) for x in range(size))
        
        external_vids = ['5ieGdqMjoiVJJjw7YIZk5fMBvIE86Z1c', 
                'xhdG5nMjoiKNbeAz0UrQo2_YVPcZRng8', '12451561361', 
                'R4YjBnMjrzRQRcDLf34bXbRH4qR6CEF1', 'vid_3' ]

        for i in range(100):
            external_vids.append(id_generator())

        i_vids = [InternalVideoID.generate("apikey", vid) for vid in external_vids]

        result = [InternalVideoID.to_external(i_vid) for i_vid in i_vids]

        self.assertEqual(result, external_vids)

    def test_get_winner_tid(self):
        '''
        Test the get_winner_tid logic for a given video id

        '''
        acc_id = 'acct1'
        na = NeonUserAccount(acc_id)
        na.save()
        vid = InternalVideoID.generate(na.neon_api_key, 'vid1')
        
        #Set experiment strategy
        es = ExperimentStrategy(na.neon_api_key)
        es.chosen_thumb_overrides = True
        es.override_when_done = True
        es.save()
        
        #Save thumbnails 
        thumbs = [
            ThumbnailMetadata('t1', vid, ['t1.jpg'], None, None, None,
                              None, None, None, serving_frac=0.8),
            ThumbnailMetadata('t2', vid, ['t2.jpg'], None, None, None,
                              None, None, None, serving_frac=0.15),
            ThumbnailMetadata('t3', vid, ['t3.jpg'], None, None, None,
                              None, None, None, serving_frac=0.01),
            ThumbnailMetadata('t4', vid, ['t4.jpg'], None, None, None,
                              None, None, None, serving_frac=0.04),
            ThumbnailMetadata('t5', vid, ['t5.jpg'], None, None, None,
                              None, None, None, serving_frac=0.0)
            ]
        ThumbnailMetadata.save_all(thumbs)
        
        #Save VideoMetadata
        tids = [thumb.key for thumb in thumbs]
        v0 = VideoMetadata(vid, tids, 'reqid0', 'v0.mp4', 0, 0, None, 0, None,
                            True, ExperimentState.COMPLETE)
        v0.save()
        
        #Set up Serving URLs (2 per tid)
        for thumb in thumbs:
            inp = ThumbnailServingURLs('%s_%s' % (vid, thumb.key))
            inp.add_serving_url('http://servingurl_800_600.jpg', 800, 600) 
            inp.add_serving_url('http://servingurl_120_90.jpg', 120, 90) 
            inp.save()

        winner_tid = v0.get_winner_tid()     
        self.assertEqual(winner_tid, 't1')

        # Case 2: chosen_thumb_overrides is False (holdback state)
        es.chosen_thumb_overrides = False
        es.override_when_done = False
        es.exp_frac = 0.2
        es.save()
        winner_tid = v0.get_winner_tid()     
        self.assertEqual(winner_tid, 't1')
    
        # Case 3: Experiement is in experimental state
        es.exp_frac = es.holdback_frac = 0.8
        es.save()
        winner_tid = v0.get_winner_tid()     
        self.assertEqual(winner_tid, 't1')

    def test_video_metadata_methods(self):
        '''
        Currently only Tests the video_requests methods 
        '''
        api_key = "TEST"
        job_ids = []
        i_vids = []
        for i in range(10):
            jid = 'job%s' % i
            vid = 'vid%s' % i 
            i_vid = "%s_%s" % (api_key, vid)
            nar = NeonApiRequest(jid, api_key, vid, 't', 't', 'r', 'h')
            vm = VideoMetadata(i_vid, [], jid, 'v0.mp4')
            nar.save()
            vm.save()
            i_vids.append(i_vid)

        reqs = VideoMetadata.get_video_requests(i_vids)
        for jid, req in zip(job_ids, reqs):
            self.assertEqual(jid, req.job_id)
       
        # Non existent video
        i_vids = ["dummy_vid"]
        reqs = VideoMetadata.get_video_requests(i_vids)
        self.assertEqual(reqs, [None])

    # TODO(Sunil): move the test to VideoMetadata specific tests 
    def test_neon_serving_url(self):
        '''
        Test Serving URL generation and management
        '''
        
        na = NeonUserAccount('acct1')
        na.save()
        np = NeonPlatform('acct1', '0', na.neon_api_key)
        np.save()
       
        vid = InternalVideoID.generate(na.neon_api_key, 'vid1')
        vm = VideoMetadata(vid, [], 'reqid0', 'v0.mp4', 0, 0, None, 0, None, True)
        vm.save()
        
        # check staging URL first, since it isn't saved in the DB
        staging_url = vm.get_serving_url(staging=True)
        serving_format = "neon-images.com/v1/client/%s/neonvid_%s.jpg"
        expected_url = serving_format % (na.staging_tracker_account_id, 'vid1')
        self.assertTrue(expected_url in staging_url)
        
        s_url = vm.get_serving_url()
        serving_format = "neon-images.com/v1/client/%s/neonvid_%s.jpg"
        expected_url = serving_format % (na.tracker_account_id, 'vid1')
        
        # ignore http://i{} and check if there is a substring match
        self.assertTrue(expected_url in s_url)

        # Check serving URL is in the VM object
        vm = VideoMetadata.get(vid) 
        self.assertTrue(expected_url in vm.serving_url)
        
        # check staging URL
        staging_url = vm.get_serving_url(staging=True)
        expected_url = serving_format % (na.staging_tracker_account_id, 'vid1')
        self.assertTrue(expected_url in staging_url)


    @patch('supportServices.neondata.VideoMetadata.get')
    def test_save_default_thumbnail(self, get_video_mock): 
        get_video_mock.side_effect = lambda x, callback: callback(None)

        # Start with no default thumbnail specified
        api_request = NeonApiRequest('job1', 'acct1', 'vid1', 'title',
                                     'video.mp4', 'neon', None,
                                     default_thumbnail=None)
        api_request.save_default_thumbnail()
        self.assertEquals(get_video_mock.call_count, 0)

        
        # Add an old url and there is no video data in the database yet
        api_request.previous_thumbnail = 'old_thumbnail'
        with self.assertLogExists(logging.ERROR, 
                                 'VideoMetadata for job .* is missing'):
            with self.assertRaises(neondata.DBStateError):
                api_request.save_default_thumbnail()

        # Add the video data to the database
        video = VideoMetadata('acct1_vid1')
        add_thumb_mock = MagicMock()
        video.download_and_add_thumbnail = add_thumb_mock
        add_future = Future()
        add_future.set_result(MagicMock())
        add_thumb_mock.return_value = add_future
        get_video_mock.side_effect = lambda x, callback: callback(video)
        
        api_request.save_default_thumbnail()
        self.assertEquals(add_thumb_mock.call_count, 1)
        thumbmeta, url_seen, cdn = add_thumb_mock.call_args[0]
        self.assertEquals(url_seen, 'old_thumbnail')
        self.assertEquals(thumbmeta.rank, 0)
        self.assertEquals(thumbmeta.type, ThumbnailType.DEFAULT)
        add_thumb_mock.reset_mock()

        # Use the default_thumbnail attribute
        api_request.default_thumbnail = 'new_thumbnail'
        api_request.save_default_thumbnail()
        thumbmeta, url_seen, cdn = add_thumb_mock.call_args[0]
        self.assertEquals(url_seen, 'new_thumbnail')
        add_thumb_mock.reset_mock()

        # Add a different default to the database, so rank should be lower
        thumb = ThumbnailMetadata('acct1_vid1_thumb1', 
                                  urls=['other_default.jpg'], 
                                  rank=0, ttype=ThumbnailType.DEFAULT)
        thumb.save()
        video.thumbnail_ids.append(thumb.key)
        api_request.save_default_thumbnail()
        self.assertEquals(add_thumb_mock.call_count, 1)
        thumbmeta, url_seen, cdn = add_thumb_mock.call_args[0]
        self.assertEquals(url_seen, 'new_thumbnail')
        self.assertEquals(thumbmeta.rank, -1)
        self.assertEquals(thumbmeta.type, ThumbnailType.DEFAULT)
        add_thumb_mock.reset_mock()

        # Try to add the same default again and it shouldn't be
        # added. Need to add it to the database manually because we
        # mocked out the call that does that.
        thumb = ThumbnailMetadata('acct1_vid1_thumb2', 
                                  urls=['new_thumbnail'], 
                                  rank=-1, ttype=ThumbnailType.DEFAULT)
        thumb.save()
        video.thumbnail_ids.append(thumb.key)
        api_request.save_default_thumbnail()
        self.assertEquals(add_thumb_mock.call_count, 0)

    def test_api_request(self):
        # Make sure that the Api Requests are saved and read from the
        # database consistently.
        bc_request = neondata.BrightcoveApiRequest(
            'bc_job', 'api_key', 'vid0', 'title',
            'url', 'rtoken', 'wtoken', 'pid',
            'callback_url', 'i_id',
            'default_thumbnail')
        bc_request.save()

        bc_found = NeonApiRequest.get('bc_job', 'api_key')
        self.assertEquals(bc_found.key, 'request_api_key_bc_job')
        self.assertEquals(bc_request, bc_found)
        self.assertIsInstance(bc_found, neondata.BrightcoveApiRequest)

        oo_request = neondata.OoyalaApiRequest(
            'oo_job', 'api_key', 'i_id', 'vid0', 'title',
            'url', 'oo_api_key', 'oo_secret_key',
            'callback_url', 'default_thumbnail')
        oo_request.save()

        self.assertEquals(oo_request, NeonApiRequest.get('oo_job', 'api_key'))

        yt_request = neondata.YoutubeApiRequest(
            'yt_job', 'api_key', 'vid0', 'title',
            'url', 'access_token', 'request_token', 'expiry',
            'callback_url', 'default_thumbnail')
        yt_request.save()

        self.assertEquals(yt_request, NeonApiRequest.get('yt_job', 'api_key'))

        n_request = NeonApiRequest(
            'n_job', 'api_key', 'vid0', 'title',
            'url', 'neon', 'callback_url', 'default_thumbnail')
        n_request.save()

        self.assertEquals(n_request, NeonApiRequest.get('n_job', 'api_key'))

        
    def test_neon_api_request_backwards_compatibility(self):
        json_str="{\"api_method\": \"topn\", \"video_url\": \"http://brightcove.vo.llnwd.net/pd16/media/136368194/201407/1283/136368194_3671520771001_linkasia2014071109-lg.mp4\", \"model_version\": \"20130924\", \"job_id\": \"e38ef7abba4c9102b26feb90bc5df3a8\", \"state\": \"serving\", \"api_param\": 1, \"api_key\": \"dhfaagb0z0h6n685ntysas00\", \"publisher_id\": \"136368194\", \"integration_type\": \"neon\", \"autosync\": false, \"request_type\": \"brightcove\", \"key\": \"request_dhfaagb0z0h6n685ntysas00_e38ef7abba4c9102b26feb90bc5df3a8\", \"submit_time\": \"1405130164.16\", \"response\": {\"job_id\": \"e38ef7abba4c9102b26feb90bc5df3a8\", \"timestamp\": \"1405130266.52\", \"video_id\": \"3671481626001\", \"error\": null, \"data\": [7139.97], \"thumbnails\": [\"https://host-thumbnails.s3.amazonaws.com/dhfaagb0z0h6n685ntysas00/e38ef7abba4c9102b26feb90bc5df3a8/neon0.jpeg\"]}, \"integration_id\": \"35\", \"read_token\": \"rgkAluxK9pAC26XCRusctnSfWwzrujq9cTRdmrNpWU4.\", \"video_id\": \"3671481626001\", \"previous_thumbnail\": \"https://host-thumbnails.s3.amazonaws.com/dhfaagb0z0h6n685ntysas00/e38ef7abba4c9102b26feb90bc5df3a8/brightcove.jpeg\", \"publish_date\": 1405128996278, \"callback_url\": \"http://localhost:8081/testcallback\", \"write_token\": \"v4OZjhHCkoFOqlNFJZLBA-KcbnNUhtQjseDXO9Y4dyA.\", \"video_title\": \"How Was China's Xi Jinping Welcomed in South Korea?\"}"

        obj = NeonApiRequest._create('request_dhfaagb0z0h6n685ntysas00_e38ef7abba4c9102b26feb90bc5df3a8', json.loads(json_str))

        self.assertIsInstance(obj, neondata.BrightcoveApiRequest)
        self.assertEquals(obj.read_token,
                          'rgkAluxK9pAC26XCRusctnSfWwzrujq9cTRdmrNpWU4.')
        self.assertEquals(
            obj.get_id(),
            'dhfaagb0z0h6n685ntysas00_e38ef7abba4c9102b26feb90bc5df3a8')

    def test_neonplatform_account_backwards_compatibility(self):
        json_str = "{\"integration_id\": \"0\", \"account_id\": \"161\", \"videos\": {}, \"abtest\": false, \"neon_api_key\": \"hzxts57y7ywcl9onl811b0p4\", \"key\": \"neonplatform_hzxts57y7ywcl9onl811b0p4_0\"}"
        obj = NeonPlatform._create('neonplatform_hzxts57y7ywcl9onl811b0p4_0', json.loads(json_str))
        self.assertEqual(obj.account_id, '161')
        self.assertEqual(obj.neon_api_key, 'hzxts57y7ywcl9onl811b0p4')
        
        # save the object and ensure that its "savable", then verify contents again
        obj.abtest = True
        obj.save() 
        
        obj = NeonPlatform.get(obj.neon_api_key, '0')
        self.assertEqual(obj.account_id, '161')
        self.assertEqual(obj.neon_api_key, 'hzxts57y7ywcl9onl811b0p4')
        self.assertTrue(obj.abtest)

    def test_brightcoveplatform_account_backwards_compatibility(self):
        json_str = "{\"integration_id\": \"39\", \"account_id\": \"145\", \"videos\": {\"3579581800001\": \"ebc8d852519d582d4819fc94c29d55df\", \"2007541443001\": \"791ab73928e9f4ea83d8de164f9c93f8\", \"3696935732001\": \"812ae49b93338b15665305b09b3964f1\", \"2007730256001\": \"37462869b0a3d1a735dfedd85556635d\", \"3582347795001\": \"38fa298d176a1466de4b06abc404d81a\", \"2007730265001\": \"7f6889e3703ab754dc37cf7348c7d29d\", \"2007541445001\": \"d75de4027945a48af3209c2d46691881\", \"3582347813001\": \"c5f004b162ac72b1d1f38e1a5e27b5fd\", \"3621471894001\": \"c86e6e9637681a61531b792341a7578b\", \"3621469853001\": \"095039d7ef3bbb1bad2ab8015a15d565\", \"3582347871001\": \"3c9ea0d2ea3b4119faa8788afe6f6c28\", \"3919711209001\": \"c57484a1c5082e59d1421dbf655dd13c\", \"2007610405001\": \"e50eff970fea8186d81131c9549f54c4\", \"2007610412001\": \"92b8e2bfb3fdf2e6be47fd4f35039426\", \"2007610408001\": \"bf979a72676ead55dd2332ef34467f9a\", \"3621469871001\": \"18fbd51ca4f4d45258bcee7924dc30d0\", \"2007730258001\": \"28878f0ad25408e2c5f2041d2efa81a8\", \"3903548524001\": \"bbc0c1b62a3c1828204ccdf9b926e857\"}, \"read_token\": \"tEBLhTQ18FsIacTpRnO7fjCyExLaVpcLWxhEsFkhIG6xxJfcJVicKQ..\", \"write_token\": \"1oupJkYVgMK1nOFZAIVo7uM3BB093eaBCwKFBB4qb3QNeAKbneikEw..\", \"abtest\": false, \"enabled\": true, \"video_still_width\": 480, \"last_process_date\": 1417544805, \"neon_api_key\": \"wsoruplnzkbilzj3apr05kvz\", \"rendition_frame_width\": null, \"linked_youtube_account\": false, \"key\": \"brightcoveplatform_wsoruplnzkbilzj3apr05kvz_39\", \"serving_enabled\": true, \"auto_update\": false, \"publisher_id\": \"1948681880001\", \"serving_controller\": \"imageplatform\", \"account_created\": 1398870554.476695}" 
        
        obj = BrightcovePlatform._create('brightcoveplatform_wsoruplnzkbilzj3apr05kvz_39', json.loads(json_str)) 
        self.assertEqual(obj.account_id, '145')
        self.assertEqual(obj.neon_api_key, 'wsoruplnzkbilzj3apr05kvz')
        obj.abtest = True
        obj.save() 
        
        obj = BrightcovePlatform.get('wsoruplnzkbilzj3apr05kvz', '39')
        self.assertEqual(obj.account_id, '145')
        self.assertEqual(obj.neon_api_key, 'wsoruplnzkbilzj3apr05kvz')
        self.assertTrue(obj.abtest)

    def test_ooyalaplatform_account_backwards_compatibility(self):
        json_str = "{\"integration_id\": \"1\", \"account_id\": \"136\", \"videos\": {}, \"auto_update\": false, \"api_secret\": \"uwTrMevYq54eani8ViRn6Ar5-rwmmmvKwq1HDtCn\", \"ooyala_api_key\": \"s0Y3YxOp0XTCL2hFlfFS1S2MRmaY.nxNs0\", \"abtest\": false, \"partner_code\": \"s0Y3YxOp0XTCL2hFlfFS1S2MRmaY\", \"neon_api_key\": \"qo4vtvhu2cqgdi30k63bahzh\", \"key\": \"ooyalaplatform_qo4vtvhu2cqgdi30k63bahzh_1\"}"

        obj = OoyalaPlatform._create('ooyalaplatform_qo4vtvhu2cqgdi30k63bahzh_1', json.loads(json_str)) 
        self.assertEqual(obj.account_id, '136')
        self.assertEqual(obj.neon_api_key, 'qo4vtvhu2cqgdi30k63bahzh')
        self.assertEqual(obj.partner_code, 's0Y3YxOp0XTCL2hFlfFS1S2MRmaY')
        obj.abtest = True
        obj.save() 
        
        obj = OoyalaPlatform.get('qo4vtvhu2cqgdi30k63bahzh', '1')
        self.assertEqual(obj.account_id, '136')
        self.assertEqual(obj.neon_api_key, 'qo4vtvhu2cqgdi30k63bahzh')
        self.assertEqual(obj.partner_code, 's0Y3YxOp0XTCL2hFlfFS1S2MRmaY')
        self.assertTrue(obj.abtest)

    def test_neonplatform_get_many(self):
        '''
        Test get many function for neonplatform
        '''
        nps = []
        for i in range(10):
            np = NeonPlatform('acct_%s' % i, '0', "APIKEY%s" % i)
            np.save()
            nps.append(np)

        keys = ['neonplatform_APIKEY%s_0' % i for i in range(10)]
        r_nps = NeonPlatform.get_many(keys)
        self.assertListEqual(nps, r_nps)

    def test_defaulted_get_experiment_strategy(self):
        strategy = ExperimentStrategy('in_db',
                                      max_neon_thumbs=7,
                                      only_exp_if_chosen=True)
        strategy.save()

        with self.assertLogNotExists(logging.WARN, 'No ExperimentStrategy'):
            self.assertEquals(strategy, ExperimentStrategy.get('in_db'))

        with self.assertLogExists(logging.WARN, 'No ExperimentStrategy'):
            self.assertEquals(ExperimentStrategy('not_in_db'),
                              ExperimentStrategy.get('not_in_db'))

        with self.assertLogNotExists(logging.WARN, 'No ExperimentStrategy'):
            self.assertEquals(ExperimentStrategy('not_in_db'),
                              ExperimentStrategy.get('not_in_db',
                                                     log_missing=False))

class TestDbConnectionHandling(test_utils.neontest.AsyncTestCase):
    def setUp(self):
        super(TestDbConnectionHandling, self).setUp()
        self.connection_patcher = patch('supportServices.neondata.blockingRedis.StrictRedis')

        # For the sake of this test, we will only mock the get() function
        mock_redis = self.connection_patcher.start()
        self.mock_responses = MagicMock()
        mock_redis().get.side_effect = self._mocked_get_func

        self.valid_obj = TrackerAccountIDMapper("tai1", "api_key")

        # Speed up the retry delays to make the test faster
        self.old_delay = options.get('supportServices.neondata.baseRedisRetryWait')
        options._set('supportServices.neondata.baseRedisRetryWait', 0.01)

    def tearDown(self):
        self.connection_patcher.stop()
        DBConnection.clear_singleton_instance()
        options._set('supportServices.neondata.baseRedisRetryWait',
                     self.old_delay)
        super(TestDbConnectionHandling, self).tearDown()

    def _mocked_get_func(self, key, callback=None):
        if callback:
            self.io_loop.add_callback(callback, self.mock_responses(key))
        else:
            return self.mock_responses(key)

    def test_async_good_connection(self):
        self.mock_responses.side_effect = [self.valid_obj.to_json()]
        
        TrackerAccountIDMapper.get("tai1", callback=self.stop)
        found_obj = self.wait()

        self.assertEqual(self.valid_obj.__dict__, found_obj.__dict__)

    def test_sync_good_connection(self):
        self.mock_responses.side_effect = [self.valid_obj.to_json()]
        
        found_obj = TrackerAccountIDMapper.get("tai1")

        self.assertEqual(self.valid_obj.__dict__, found_obj.__dict__)

    def test_async_some_errors(self):
        self.mock_responses.side_effect = [
            redis.ConnectionError("Connection Error"),
            redis.BusyLoadingError("Loading Error"),
            socket.timeout("Socket Timeout"),
            socket.error("Socket Error"),
            self.valid_obj.to_json()
            ]

        TrackerAccountIDMapper.get("tai1", callback=self.stop)

        with self.assertLogExists(logging.ERROR, 'Connection Error'):
            with self.assertLogExists(logging.ERROR, 'Loading Error'):
                with self.assertLogExists(logging.ERROR, 'Socket Timeout'):
                    with self.assertLogExists(logging.ERROR, 'Socket Error'):
                        found_obj = self.wait()

        self.assertEqual(self.valid_obj.__dict__, found_obj.__dict__)

    def test_sync_some_errors(self):
        self.mock_responses.side_effect = [
            redis.ConnectionError("Connection Error"),
            redis.BusyLoadingError("Loading Error"),
            socket.timeout("Socket Timeout"),
            socket.error("Socket Error"),
            self.valid_obj.to_json()
            ]

        with self.assertLogExists(logging.ERROR, 'Connection Error'):
            with self.assertLogExists(logging.ERROR, 'Loading Error'):
                with self.assertLogExists(logging.ERROR, 'Socket Timeout'):
                    with self.assertLogExists(logging.ERROR, 'Socket Error'):
                        found_obj =  TrackerAccountIDMapper.get("tai1")

        self.assertEqual(self.valid_obj.__dict__, found_obj.__dict__)

    def test_async_too_many_errors(self):
        self.mock_responses.side_effect = [
            redis.ConnectionError("Connection Error"),
            redis.ConnectionError("Connection Error"),
            redis.ConnectionError("Connection Error"),
            redis.ConnectionError("Connection Error"),
            redis.ConnectionError("Connection Error"),
            ]

        TrackerAccountIDMapper.get("tai1", callback=self.stop)
        
        with self.assertRaises(redis.ConnectionError):
            self.wait()

    def test_sync_too_many_errors(self):
        self.mock_responses.side_effect = [
            redis.ConnectionError("Connection Error"),
            redis.ConnectionError("Connection Error"),
            redis.ConnectionError("Connection Error"),
            redis.ConnectionError("Connection Error"),
            redis.ConnectionError("Connection Error"),
            ]
        
        with self.assertRaises(redis.ConnectionError):
            TrackerAccountIDMapper.get("tai1")

    # TODO(mdesnoyer): Add test for the modify if there is a failure
    # on one of the underlying commands.

class TestThumbnailHelperClass(test_utils.neontest.AsyncTestCase):
    '''
    Thumbnail ID Mapper and other thumbnail helper class tests 
    '''
    def setUp(self):
        super(TestThumbnailHelperClass, self).setUp()
        self.redis = test_utils.redis.RedisServer()
        self.redis.start()

        self.image = PILImageUtils.create_random_image(360, 480)

    def tearDown(self):
        self.redis.stop()
        super(TestThumbnailHelperClass, self).tearDown()

    def test_thumbnail_mapper(self):
        ''' Thumbnail mappings '''

        url = "http://thumbnail.jpg"
        vid = "v123"
        image = PILImageUtils.create_random_image(360, 480)
        tid = ThumbnailID.generate(image, vid)
    
        tdata = ThumbnailMetadata(tid, vid, [], 0, 480, 360,
                        "ttype", 0, 1, 0)
        tdata.save()
        tmap = ThumbnailURLMapper(url, tid)
        tmap.save()
        
        res_tid = ThumbnailURLMapper.get_id(url)
        self.assertEqual(tid, res_tid)

    def test_thumbnail_get_data(self):

        vid = InternalVideoID.generate('api1', 'vid1')
        tid = ThumbnailID.generate(self.image, vid)
        tdata = ThumbnailMetadata(tid, vid, ['one.jpg', 'two.jpg'],
                                  None, self.image.size[1], self.image.size[0],
                                  'brightcove', 1.0, '1.2')
        tdata.save()
        self.assertEqual(tdata.get_account_id(), 'api1')
        self.assertEqual(ThumbnailMetadata.get_video_id(tid), vid)
        self.assertEqual(tdata.rank, 0)
        self.assertEqual(tdata.urls, ['one.jpg', 'two.jpg'])

    def test_atomic_modify(self):
        vid = InternalVideoID.generate('api1', 'vid1')
        tid = ThumbnailID.generate(self.image, vid)
        tdata = ThumbnailMetadata(tid, vid, ['one.jpg', 'two.jpg'],
                                  None, self.image.size[1], self.image.size[0],
                                  'brightcove', 1.0, '1.2')
        tdata.save()

        thumb = ThumbnailMetadata.modify(tid,
                                         lambda x: x.urls.append('url3.jpg'))
        self.assertItemsEqual(thumb.urls, ['one.jpg', 'two.jpg', 'url3.jpg'])
        self.assertItemsEqual(ThumbnailMetadata.get(tid).urls,
                              ['one.jpg', 'two.jpg', 'url3.jpg'])

        # Now try asynchronously
        def setphash(thumb): thumb.phash = 'hash'
        def setrank(thumb): thumb.rank = 6

        counters = [1, 2]
        def wrapped_callback(param):
            counters.pop()
            self.stop()

        ThumbnailMetadata.modify(tid, setphash, callback=wrapped_callback)
        ThumbnailMetadata.modify(tid, setrank, callback=wrapped_callback)
        
        # if len(counters) is not 0, call self.wait() to service the other
        # callbacks  
        while len(counters) > 0:
            self.wait()

        thumb = ThumbnailMetadata.get(tid)
        self.assertEqual(thumb.phash, 'hash')
        self.assertEqual(thumb.rank, 6)
        self.assertItemsEqual(thumb.urls,
                              ['one.jpg', 'two.jpg', 'url3.jpg'])

    def test_atomic_modify_many(self):
        vid1 = InternalVideoID.generate('api1', 'vid1')
        tid1 = ThumbnailID.generate(self.image, vid1)
        tdata1 = ThumbnailMetadata(tid1, vid1, ['one.jpg', 'two.jpg'],
                                   None, self.image.size[1],
                                   self.image.size[0],
                                   'brightcove', 1.0, '1.2')
        vid2 = InternalVideoID.generate('api1', 'vid2')
        tid2 = ThumbnailID.generate(self.image, vid2)
        tdata2 = ThumbnailMetadata(tid2, vid2, ['1.jpg', '2.jpg'],
                                   None, self.image.size[1],
                                   self.image.size[0],
                                   'brightcove', 1.0, '1.2')
        self.assertFalse(tdata2.chosen)
        self.assertFalse(tdata1.chosen)
        self.assertTrue(tdata2.enabled)
        self.assertTrue(tdata1.enabled)

        ThumbnailMetadata.save_all([tdata1, tdata2])

        def _change_thumb_data(d):
            d[tid1].chosen = True
            d[tid2].enabled = False

        updated = ThumbnailMetadata.modify_many([tid1, tid2],
                                                _change_thumb_data)
        self.assertTrue(updated[tid1].chosen)
        self.assertFalse(updated[tid2].chosen)
        self.assertTrue(updated[tid1].enabled)
        self.assertFalse(updated[tid2].enabled)
        self.assertTrue(ThumbnailMetadata.get(tid1).chosen)
        self.assertFalse(ThumbnailMetadata.get(tid2).chosen)
        self.assertTrue(ThumbnailMetadata.get(tid1).enabled)
        self.assertFalse(ThumbnailMetadata.get(tid2).enabled)

    def test_create_or_modify(self):
        vid1 = InternalVideoID.generate('api1', 'vid1')
        tid1 = ThumbnailID.generate(self.image, vid1)
        self.assertIsNone(ThumbnailMetadata.get(tid1))

        ThumbnailMetadata.modify(tid1,
                                 lambda x: x.urls.append('http://image.jpg'),
                                 create_missing=True)

        val = ThumbnailMetadata.get(tid1)
        self.assertIsNotNone(val)
        self.assertEqual(val.urls, ['http://image.jpg'])

    @tornado.testing.gen_test
    def test_create_or_modify_async(self):
        vid1 = InternalVideoID.generate('api1', 'vid1')
        tid1 = ThumbnailID.generate(self.image, vid1)
        self.assertIsNone(ThumbnailMetadata.get(tid1))

        yield tornado.gen.Task(
            ThumbnailMetadata.modify,
            tid1,
            lambda x: x.urls.append('http://image.jpg'),
            create_missing=True)

        val = ThumbnailMetadata.get(tid1)
        self.assertIsNotNone(val)
        self.assertEqual(val.urls, ['http://image.jpg'])

    def test_create_or_modify_many(self):
        vid1 = InternalVideoID.generate('api1', 'vid1')
        tid1 = ThumbnailID.generate(self.image, vid1)
        tdata1 = ThumbnailMetadata(tid1, vid1, ['one.jpg', 'two.jpg'],
                                   None, self.image.size[1],
                                   self.image.size[0],
                                   'brightcove', 1.0, '1.2')
        tdata1.save()

        vid2 = InternalVideoID.generate('api1', 'vid2')
        tid2 = ThumbnailID.generate(self.image, vid2)
        self.assertIsNone(ThumbnailMetadata.get(tid2))

        def _add_thumb(d):
            for thumb in d.itervalues():
                thumb.urls.append('%s.jpg' % thumb.key)

        ThumbnailMetadata.modify_many(
            [tid1, tid2],
            _add_thumb,
            create_missing=True)

        self.assertEqual(ThumbnailMetadata.get(tid1).urls,
                         ['one.jpg', 'two.jpg', '%s.jpg' % tid1])
        self.assertEqual(ThumbnailMetadata.get(tid2).urls,
                         ['%s.jpg' % tid2])

    @tornado.testing.gen_test
    def test_create_or_modify_many_async(self):
        vid1 = InternalVideoID.generate('api1', 'vid1')
        tid1 = ThumbnailID.generate(self.image, vid1)
        tdata1 = ThumbnailMetadata(tid1, vid1, ['one.jpg', 'two.jpg'],
                                   None, self.image.size[1],
                                   self.image.size[0],
                                   'brightcove', 1.0, '1.2')
        tdata1.save()

        vid2 = InternalVideoID.generate('api1', 'vid2')
        tid2 = ThumbnailID.generate(self.image, vid2)
        self.assertIsNone(ThumbnailMetadata.get(tid2))

        def _add_thumb(d):
            for thumb in d.itervalues():
                thumb.urls.append('%s.jpg' % thumb.key)

        yield tornado.gen.Task(
            ThumbnailMetadata.modify_many,
            [tid1, tid2],
            _add_thumb,
            create_missing=True)

        self.assertEqual(ThumbnailMetadata.get(tid1).urls,
                         ['one.jpg', 'two.jpg', '%s.jpg' % tid1])
        self.assertEqual(ThumbnailMetadata.get(tid2).urls,
                         ['%s.jpg' % tid2])
        

    def test_read_thumbnail_old_format(self):
        # Make sure that we're backwards compatible
        thumb = ThumbnailMetadata._create('2630b61d2db8c85e9491efa7a1dd48d0_2876590502001_9e1d6017cab9aa970fca5321de268e15', json.loads("{\"video_id\": \"2630b61d2db8c85e9491efa7a1dd48d0_2876590502001\", \"thumbnail_metadata\": {\"chosen\": false, \"thumbnail_id\": \"2630b61d2db8c85e9491efa7a1dd48d0_2876590502001_9e1d6017cab9aa970fca5321de268e15\", \"model_score\": 4.1698684091322846, \"enabled\": true, \"rank\": 5, \"height\": 232, \"width\": 416, \"model_version\": \"20130924\", \"urls\": [\"https://host-thumbnails.s3.amazonaws.com/2630b61d2db8c85e9491efa7a1dd48d0/208720d8a4aef7ee5f565507833e2ccb/neon4.jpeg\"], \"created_time\": \"2013-12-02 09:55:19\", \"type\": \"neon\", \"refid\": null}, \"key\": \"2630b61d2db8c85e9491efa7a1dd48d0_2876590502001_9e1d6017cab9aa970fca5321de268e15\"}"))

        self.assertEqual(thumb.key, '2630b61d2db8c85e9491efa7a1dd48d0_2876590502001_9e1d6017cab9aa970fca5321de268e15')
        self.assertEqual(thumb.video_id, '2630b61d2db8c85e9491efa7a1dd48d0_2876590502001')
        self.assertEqual(thumb.chosen, False)
        self.assertAlmostEqual(thumb.model_score, 4.1698684091322846)
        self.assertEqual(thumb.enabled, True)
        self.assertEqual(thumb.rank, 5)
        self.assertEqual(thumb.height, 232)
        self.assertEqual(thumb.width, 416)
        self.assertEqual(thumb.model_version, '20130924')
        self.assertEqual(thumb.type, 'neon')
        self.assertEqual(thumb.created_time, '2013-12-02 09:55:19')
        self.assertIsNone(thumb.refid)
        self.assertEqual(thumb.urls, ["https://host-thumbnails.s3.amazonaws.com/2630b61d2db8c85e9491efa7a1dd48d0/208720d8a4aef7ee5f565507833e2ccb/neon4.jpeg"])
        
        with self.assertRaises(AttributeError):
            thumb.thumbnail_id

<<<<<<< HEAD

=======
>>>>>>> f8458387
class TestDbConnectionHandling(test_utils.neontest.AsyncTestCase):
    def setUp(self):
        super(TestDbConnectionHandling, self).setUp()
        self.connection_patcher = patch('supportServices.neondata.blockingRedis.StrictRedis')

        # For the sake of this test, we will only mock the get() function
        mock_redis = self.connection_patcher.start()
        self.mock_responses = MagicMock()
        mock_redis().get.side_effect = self._mocked_get_func

        self.valid_obj = TrackerAccountIDMapper("tai1", "api_key")

        # Speed up the retry delays to make the test faster
        self.old_delay = options.get('supportServices.neondata.baseRedisRetryWait')
        options._set('supportServices.neondata.baseRedisRetryWait', 0.01)

    def tearDown(self):
        self.connection_patcher.stop()
        DBConnection.clear_singleton_instance()
        options._set('supportServices.neondata.baseRedisRetryWait',
                     self.old_delay)
        super(TestDbConnectionHandling, self).tearDown()

    def _mocked_get_func(self, key, callback=None):
        if callback:
            self.io_loop.add_callback(callback, self.mock_responses(key))
        else:
            return self.mock_responses(key)

    def test_async_good_connection(self):
        self.mock_responses.side_effect = [self.valid_obj.to_json()]
        
        TrackerAccountIDMapper.get("tai1", callback=self.stop)
        found_obj = self.wait()

        self.assertEqual(self.valid_obj.__dict__, found_obj.__dict__)

    def test_sync_good_connection(self):
        self.mock_responses.side_effect = [self.valid_obj.to_json()]
        
        found_obj = TrackerAccountIDMapper.get("tai1")

        self.assertEqual(self.valid_obj.__dict__, found_obj.__dict__)

    def test_async_some_errors(self):
        self.mock_responses.side_effect = [
            redis.ConnectionError("Connection Error"),
            redis.BusyLoadingError("Loading Error"),
            socket.timeout("Socket Timeout"),
            socket.error("Socket Error"),
            self.valid_obj.to_json()
            ]

        TrackerAccountIDMapper.get("tai1", callback=self.stop)

        with self.assertLogExists(logging.ERROR, 'Connection Error'):
            with self.assertLogExists(logging.ERROR, 'Loading Error'):
                with self.assertLogExists(logging.ERROR, 'Socket Timeout'):
                    with self.assertLogExists(logging.ERROR, 'Socket Error'):
                        found_obj = self.wait()

        self.assertEqual(self.valid_obj.__dict__, found_obj.__dict__)

    def test_sync_some_errors(self):
        self.mock_responses.side_effect = [
            redis.ConnectionError("Connection Error"),
            redis.BusyLoadingError("Loading Error"),
            socket.timeout("Socket Timeout"),
            socket.error("Socket Error"),
            self.valid_obj.to_json()
            ]

        with self.assertLogExists(logging.ERROR, 'Connection Error'):
            with self.assertLogExists(logging.ERROR, 'Loading Error'):
                with self.assertLogExists(logging.ERROR, 'Socket Timeout'):
                    with self.assertLogExists(logging.ERROR, 'Socket Error'):
                        found_obj =  TrackerAccountIDMapper.get("tai1")

        self.assertEqual(self.valid_obj.__dict__, found_obj.__dict__)

    def test_async_too_many_errors(self):
        self.mock_responses.side_effect = [
            redis.ConnectionError("Connection Error"),
            redis.ConnectionError("Connection Error"),
            redis.ConnectionError("Connection Error"),
            redis.ConnectionError("Connection Error"),
            redis.ConnectionError("Connection Error"),
            ]

        TrackerAccountIDMapper.get("tai1", callback=self.stop)
        
        with self.assertRaises(redis.ConnectionError):
            self.wait()

    def test_sync_too_many_errors(self):
        self.mock_responses.side_effect = [
            redis.ConnectionError("Connection Error"),
            redis.ConnectionError("Connection Error"),
            redis.ConnectionError("Connection Error"),
            redis.ConnectionError("Connection Error"),
            redis.ConnectionError("Connection Error"),
            ]
        
        with self.assertRaises(redis.ConnectionError):
            TrackerAccountIDMapper.get("tai1")

    # TODO(mdesnoyer): Add test for the modify if there is a failure
    # on one of the underlying commands.

class TestThumbnailHelperClass(test_utils.neontest.AsyncTestCase):
    '''
    Thumbnail ID Mapper and other thumbnail helper class tests 
    '''
    def setUp(self):
        super(TestThumbnailHelperClass, self).setUp()
        self.redis = test_utils.redis.RedisServer()
        self.redis.start()

        self.image = PILImageUtils.create_random_image(360, 480)

    def tearDown(self):
        self.redis.stop()
        super(TestThumbnailHelperClass, self).tearDown()

    def test_thumbnail_mapper(self):
        ''' Thumbnail mappings '''

        url = "http://thumbnail.jpg"
        vid = "v123"
        image = PILImageUtils.create_random_image(360, 480)
        tid = ThumbnailID.generate(image, vid)
    
        tdata = ThumbnailMetadata(tid, vid, [], 0, 480, 360,
                        "ttype", 0, 1, 0)
        tdata.save()
        tmap = ThumbnailURLMapper(url, tid)
        tmap.save()
        
        res_tid = ThumbnailURLMapper.get_id(url)
        self.assertEqual(tid, res_tid)

    def test_thumbnail_get_data(self):

        vid = InternalVideoID.generate('api1', 'vid1')
        tid = ThumbnailID.generate(self.image, vid)
        tdata = ThumbnailMetadata(tid, vid, ['one.jpg', 'two.jpg'],
                                  None, self.image.size[1], self.image.size[0],
                                  'brightcove', 1.0, '1.2')
        tdata.save()
        self.assertEqual(tdata.get_account_id(), 'api1')
        self.assertEqual(ThumbnailMetadata.get_video_id(tid), vid)
        self.assertEqual(tdata.rank, 0)
        self.assertEqual(tdata.urls, ['one.jpg', 'two.jpg'])

    def test_atomic_modify(self):
        vid = InternalVideoID.generate('api1', 'vid1')
        tid = ThumbnailID.generate(self.image, vid)
        tdata = ThumbnailMetadata(tid, vid, ['one.jpg', 'two.jpg'],
                                  None, self.image.size[1], self.image.size[0],
                                  'brightcove', 1.0, '1.2')
        tdata.save()

        thumb = ThumbnailMetadata.modify(tid,
                                         lambda x: x.urls.append('url3.jpg'))
        self.assertItemsEqual(thumb.urls, ['one.jpg', 'two.jpg', 'url3.jpg'])
        self.assertItemsEqual(ThumbnailMetadata.get(tid).urls,
                              ['one.jpg', 'two.jpg', 'url3.jpg'])

        # Now try asynchronously
        def setphash(thumb): thumb.phash = 'hash'
        def setrank(thumb): thumb.rank = 6

        counters = [1, 2]
        def wrapped_callback(param):
            counters.pop()
            self.stop()

        ThumbnailMetadata.modify(tid, setphash, callback=wrapped_callback)
        ThumbnailMetadata.modify(tid, setrank, callback=wrapped_callback)
        
        # if len(counters) is not 0, call self.wait() to service the other
        # callbacks  
        while len(counters) > 0:
            self.wait()

        thumb = ThumbnailMetadata.get(tid)
        self.assertEqual(thumb.phash, 'hash')
        self.assertEqual(thumb.rank, 6)
        self.assertItemsEqual(thumb.urls,
                              ['one.jpg', 'two.jpg', 'url3.jpg'])

    def test_atomic_modify_many(self):
        vid1 = InternalVideoID.generate('api1', 'vid1')
        tid1 = ThumbnailID.generate(self.image, vid1)
        tdata1 = ThumbnailMetadata(tid1, vid1, ['one.jpg', 'two.jpg'],
                                   None, self.image.size[1],
                                   self.image.size[0],
                                   'brightcove', 1.0, '1.2')
        vid2 = InternalVideoID.generate('api1', 'vid2')
        tid2 = ThumbnailID.generate(self.image, vid2)
        tdata2 = ThumbnailMetadata(tid2, vid2, ['1.jpg', '2.jpg'],
                                   None, self.image.size[1],
                                   self.image.size[0],
                                   'brightcove', 1.0, '1.2')
        self.assertFalse(tdata2.chosen)
        self.assertFalse(tdata1.chosen)
        self.assertTrue(tdata2.enabled)
        self.assertTrue(tdata1.enabled)

        ThumbnailMetadata.save_all([tdata1, tdata2])

        def _change_thumb_data(d):
            d[tid1].chosen = True
            d[tid2].enabled = False

        updated = ThumbnailMetadata.modify_many([tid1, tid2],
                                                _change_thumb_data)
        self.assertTrue(updated[tid1].chosen)
        self.assertFalse(updated[tid2].chosen)
        self.assertTrue(updated[tid1].enabled)
        self.assertFalse(updated[tid2].enabled)
        self.assertTrue(ThumbnailMetadata.get(tid1).chosen)
        self.assertFalse(ThumbnailMetadata.get(tid2).chosen)
        self.assertTrue(ThumbnailMetadata.get(tid1).enabled)
        self.assertFalse(ThumbnailMetadata.get(tid2).enabled)

    def test_create_or_modify(self):
        vid1 = InternalVideoID.generate('api1', 'vid1')
        tid1 = ThumbnailID.generate(self.image, vid1)
        self.assertIsNone(ThumbnailMetadata.get(tid1))

        ThumbnailMetadata.modify(tid1,
                                 lambda x: x.urls.append('http://image.jpg'),
                                 create_missing=True)

        val = ThumbnailMetadata.get(tid1)
        self.assertIsNotNone(val)
        self.assertEqual(val.urls, ['http://image.jpg'])

    @tornado.testing.gen_test
    def test_create_or_modify_async(self):
        vid1 = InternalVideoID.generate('api1', 'vid1')
        tid1 = ThumbnailID.generate(self.image, vid1)
        self.assertIsNone(ThumbnailMetadata.get(tid1))

        yield tornado.gen.Task(
            ThumbnailMetadata.modify,
            tid1,
            lambda x: x.urls.append('http://image.jpg'),
            create_missing=True)

        val = ThumbnailMetadata.get(tid1)
        self.assertIsNotNone(val)
        self.assertEqual(val.urls, ['http://image.jpg'])

    def test_create_or_modify_many(self):
        vid1 = InternalVideoID.generate('api1', 'vid1')
        tid1 = ThumbnailID.generate(self.image, vid1)
        tdata1 = ThumbnailMetadata(tid1, vid1, ['one.jpg', 'two.jpg'],
                                   None, self.image.size[1],
                                   self.image.size[0],
                                   'brightcove', 1.0, '1.2')
        tdata1.save()

        vid2 = InternalVideoID.generate('api1', 'vid2')
        tid2 = ThumbnailID.generate(self.image, vid2)
        self.assertIsNone(ThumbnailMetadata.get(tid2))

        def _add_thumb(d):
            for thumb in d.itervalues():
                thumb.urls.append('%s.jpg' % thumb.key)

        ThumbnailMetadata.modify_many(
            [tid1, tid2],
            _add_thumb,
            create_missing=True)

        self.assertEqual(ThumbnailMetadata.get(tid1).urls,
                         ['one.jpg', 'two.jpg', '%s.jpg' % tid1])
        self.assertEqual(ThumbnailMetadata.get(tid2).urls,
                         ['%s.jpg' % tid2])

    @tornado.testing.gen_test
    def test_create_or_modify_many_async(self):
        vid1 = InternalVideoID.generate('api1', 'vid1')
        tid1 = ThumbnailID.generate(self.image, vid1)
        tdata1 = ThumbnailMetadata(tid1, vid1, ['one.jpg', 'two.jpg'],
                                   None, self.image.size[1],
                                   self.image.size[0],
                                   'brightcove', 1.0, '1.2')
        tdata1.save()

        vid2 = InternalVideoID.generate('api1', 'vid2')
        tid2 = ThumbnailID.generate(self.image, vid2)
        self.assertIsNone(ThumbnailMetadata.get(tid2))

        def _add_thumb(d):
            for thumb in d.itervalues():
                thumb.urls.append('%s.jpg' % thumb.key)

        yield tornado.gen.Task(
            ThumbnailMetadata.modify_many,
            [tid1, tid2],
            _add_thumb,
            create_missing=True)

        self.assertEqual(ThumbnailMetadata.get(tid1).urls,
                         ['one.jpg', 'two.jpg', '%s.jpg' % tid1])
        self.assertEqual(ThumbnailMetadata.get(tid2).urls,
                         ['%s.jpg' % tid2])
        

    def test_read_thumbnail_old_format(self):
        # Make sure that we're backwards compatible
        thumb = ThumbnailMetadata._create('2630b61d2db8c85e9491efa7a1dd48d0_2876590502001_9e1d6017cab9aa970fca5321de268e15', json.loads("{\"video_id\": \"2630b61d2db8c85e9491efa7a1dd48d0_2876590502001\", \"thumbnail_metadata\": {\"chosen\": false, \"thumbnail_id\": \"2630b61d2db8c85e9491efa7a1dd48d0_2876590502001_9e1d6017cab9aa970fca5321de268e15\", \"model_score\": 4.1698684091322846, \"enabled\": true, \"rank\": 5, \"height\": 232, \"width\": 416, \"model_version\": \"20130924\", \"urls\": [\"https://host-thumbnails.s3.amazonaws.com/2630b61d2db8c85e9491efa7a1dd48d0/208720d8a4aef7ee5f565507833e2ccb/neon4.jpeg\"], \"created_time\": \"2013-12-02 09:55:19\", \"type\": \"neon\", \"refid\": null}, \"key\": \"2630b61d2db8c85e9491efa7a1dd48d0_2876590502001_9e1d6017cab9aa970fca5321de268e15\"}"))

        self.assertEqual(thumb.key, '2630b61d2db8c85e9491efa7a1dd48d0_2876590502001_9e1d6017cab9aa970fca5321de268e15')
        self.assertEqual(thumb.video_id, '2630b61d2db8c85e9491efa7a1dd48d0_2876590502001')
        self.assertEqual(thumb.chosen, False)
        self.assertAlmostEqual(thumb.model_score, 4.1698684091322846)
        self.assertEqual(thumb.enabled, True)
        self.assertEqual(thumb.rank, 5)
        self.assertEqual(thumb.height, 232)
        self.assertEqual(thumb.width, 416)
        self.assertEqual(thumb.model_version, '20130924')
        self.assertEqual(thumb.type, 'neon')
        self.assertEqual(thumb.created_time, '2013-12-02 09:55:19')
        self.assertIsNone(thumb.refid)
        self.assertEqual(thumb.urls, ["https://host-thumbnails.s3.amazonaws.com/2630b61d2db8c85e9491efa7a1dd48d0/208720d8a4aef7ee5f565507833e2ccb/neon4.jpeg"])
        
        with self.assertRaises(AttributeError):
            thumb.thumbnail_id

class TestAddingImageData(test_utils.neontest.AsyncTestCase):
    '''
    Test cases that add image data to thumbnails (and do uploads) 
    '''
    def setUp(self):
        self.redis = test_utils.redis.RedisServer()
        self.redis.start()

        # Mock out s3
        self.s3conn = boto_mock.MockConnection()
        self.s3_patcher = patch('api.cdnhosting.S3Connection')
        self.mock_conn = self.s3_patcher.start()
        self.mock_conn.return_value = self.s3conn
        self.s3conn.create_bucket('hosting-bucket')
        self.bucket = self.s3conn.get_bucket('hosting-bucket')

        # Mock out cloudinary
        self.cloudinary_patcher = patch('api.cdnhosting.CloudinaryHosting')
        self.cloudinary_mock = self.cloudinary_patcher.start()
        future = Future()
        future.set_result(None)
        self.cloudinary_mock().hoster_type = "cloudinary"
        self.cloudinary_mock().upload.side_effect = [future]

        random.seed(1654984)

        self.image = PILImageUtils.create_random_image(360, 480)
        super(TestAddingImageData, self).setUp()

    def tearDown(self):
        self.s3_patcher.stop()
        self.cloudinary_patcher.stop()
        self.redis.stop()
        super(TestAddingImageData, self).tearDown()

    @tornado.testing.gen_test
    def test_lookup_cdn_info(self):
        # Create the necessary buckets so that we can write to them
        self.s3conn.create_bucket('n3.neon-images.com')
        self.s3conn.create_bucket('customer-bucket')
        self.s3conn.create_bucket('host-thumbnails')
        
        # Setup the CDN information in the database
        VideoMetadata(InternalVideoID.generate('acct1', 'vid1'),
                      i_id='i6').save()
        cdn_list = CDNHostingMetadataList(
            CDNHostingMetadataList.create_key('acct1', 'i6'), 
            [ NeonCDNHostingMetadata(do_salt=False),
              S3CDNHostingMetadata(bucket_name='customer-bucket',
                                   do_salt=False) ])
        cdn_list.save()

        thumb_info = ThumbnailMetadata(None, 'acct1_vid1',
                                       ttype=ThumbnailType.NEON, rank=3)
        yield thumb_info.add_image_data(self.image, async=True)

        # Check that the thumb_info was updated
        self.assertIsNotNone(thumb_info.key)
        self.assertEqual(thumb_info.width, 480)
        self.assertEqual(thumb_info.height, 360)
        self.assertIsNotNone(thumb_info.created_time)
        self.assertIsNotNone(thumb_info.phash)
        self.assertEqual(thumb_info.type, ThumbnailType.NEON)
        self.assertEqual(thumb_info.rank, 3)
        self.assertEqual(thumb_info.urls,
                         ['http://s3.amazonaws.com/host-thumbnails/%s.jpg' %
                          re.sub('_', '/', thumb_info.key)])

        # Make sure that the image was uploaded to s3 properly
        primary_hosting_key = re.sub('_', '/', thumb_info.key)+'.jpg'
        self.assertIsNotNone(self.s3conn.get_bucket('host-thumbnails').
                             get_key(primary_hosting_key))
        self.assertIsNotNone(self.s3conn.get_bucket('customer-bucket').
                             get_key('neontn%s_w480_h360.jpg'%thumb_info.key))
        # Make sure that some different size is found on the Neon CDN
        self.assertIsNotNone(self.s3conn.get_bucket('n3.neon-images.com').
                             get_key('neontn%s_w160_h120.jpg'%thumb_info.key))

        #NOTE: Redirects have been disabled temporarily
        # Check the redirect object
        #redirect = self.s3conn.get_bucket('host-thumbnails').get_key(
        #    'acct1/vid1/neon3.jpg')
        #self.assertIsNotNone(redirect)
        #self.assertEqual(redirect.redirect_destination,
        #                 '/' + primary_hosting_key)

    @tornado.testing.gen_test
    def test_add_thumbnail_to_video_and_save(self):
        '''
        Testing adding a thumbnail to the video object after it has been
        hosted in 2 places - Primary Neon copy and then to a specified customer
        hosting bucket 
        '''
        self.s3conn.create_bucket('customer-bucket')
        self.s3conn.create_bucket('host-thumbnails')

        cdn_metadata = S3CDNHostingMetadata(bucket_name='customer-bucket',
                                            do_salt=False) 

        video_info = VideoMetadata('acct1_vid1')
        thumb_info = ThumbnailMetadata(None,
                                       ttype=ThumbnailType.CUSTOMUPLOAD,
                                       rank=-1,
                                       frameno=35)

        yield video_info.add_thumbnail(thumb_info, self.image, [cdn_metadata],
                                       save_objects=True, async=True)
        primary_hosting_key = re.sub('_', '/', thumb_info.key)+'.jpg'
        
        self.assertEqual(thumb_info.video_id, video_info.key)
        self.assertGreater(len(thumb_info.urls), 0) # verify url insertion
        self.assertEqual(thumb_info.urls[0],
                'http://s3.amazonaws.com/host-thumbnails/%s' %\
                primary_hosting_key)

        self.assertIsNotNone(thumb_info.key)
        self.assertEqual(video_info.thumbnail_ids, [thumb_info.key])

        # Check that the images are in S3
        self.assertIsNotNone(self.s3conn.get_bucket('host-thumbnails').
                             get_key(primary_hosting_key))
        self.assertIsNotNone(self.s3conn.get_bucket('customer-bucket').
                             get_key('neontn%s_w480_h360.jpg'%thumb_info.key))
        #NOTE: Redirects have been disabled temporarily
        #redirect = self.s3conn.get_bucket('host-thumbnails').get_key(
        #    'acct1/vid1/customupload-1.jpg')
        #self.assertIsNotNone(redirect)
        #self.assertEqual(redirect.redirect_destination,
        #                 '/' + primary_hosting_key)

        # Check the database
        self.assertEqual(VideoMetadata.get('acct1_vid1').thumbnail_ids,
                         [thumb_info.key])
        self.assertEqual(ThumbnailMetadata.get(thumb_info.key).video_id,
                         'acct1_vid1')
    
    @tornado.testing.gen_test
    def test_add_thumbnail_to_video_and_save_with_cloudinary_hosting(self):
        '''
        Testing adding a thumbnail to the video object after it has been
        hosted in 2 places - Primary Neon copy and then to cloudinary 
        '''
        
        self.s3conn.create_bucket('host-thumbnails')
        cdn_metadata = CloudinaryCDNHostingMetadata()

        video_info = VideoMetadata('acct1_vid1')
        thumb_info = ThumbnailMetadata(None,
                                       ttype=ThumbnailType.CUSTOMUPLOAD,
                                       rank=-1,
                                       frameno=35)

        yield video_info.add_thumbnail(thumb_info, self.image, [cdn_metadata],
                                       save_objects=True, async=True)

        self.assertEqual(thumb_info.video_id, video_info.key)
        self.assertIsNotNone(thumb_info.key)
        self.assertEqual(video_info.thumbnail_ids, [thumb_info.key])

        # Check that the images are in S3
        primary_hosting_key = re.sub('_', '/', thumb_info.key)+'.jpg'
        self.assertIsNotNone(self.s3conn.get_bucket('host-thumbnails').
                             get_key(primary_hosting_key))
        # Check cloudinary
        self.cloudinary_mock().upload.assert_called_with(thumb_info.urls[0],
                                                        thumb_info.key,
                                                        async=True)

    @tornado.testing.gen_test
    def test_add_thumbnail_to_video_and_save_new_video(self):
        self.s3conn.create_bucket('host-thumbnails')

        video_info = VideoMetadata('acct1_vid1', video_url='my.mp4')
        video_info.save()
        thumb_info = ThumbnailMetadata(None,
                                       ttype=ThumbnailType.CUSTOMUPLOAD,
                                       rank=-1,
                                       frameno=35)

        yield video_info.add_thumbnail(thumb_info, self.image, [],
                                       save_objects=True, async=True)

        self.assertEqual(thumb_info.video_id, video_info.key)
        self.assertIsNotNone(thumb_info.key)
        self.assertEqual(video_info.thumbnail_ids, [thumb_info.key])

        # Check the database
        self.assertEqual(VideoMetadata.get('acct1_vid1').thumbnail_ids,
                         [thumb_info.key])
        self.assertEqual(ThumbnailMetadata.get(thumb_info.key).video_id,
                         'acct1_vid1')

    @tornado.testing.gen_test
    def test_add_thumbnail_to_video_without_saving(self):
        self.s3conn.create_bucket('customer-bucket')
        self.s3conn.create_bucket('host-thumbnails')

        cdn_metadata = S3CDNHostingMetadata(bucket_name='customer-bucket',
                                            do_salt=False) 

        video_info = VideoMetadata('acct1_vid1')
        thumb_info = ThumbnailMetadata(None,
                                       ttype=ThumbnailType.CUSTOMUPLOAD,
                                       rank=-1,
                                       frameno=35)

        yield video_info.add_thumbnail(thumb_info, self.image, [cdn_metadata],
                                       save_objects=False, async=True)

        self.assertEqual(thumb_info.video_id, video_info.key)
        self.assertIsNotNone(thumb_info.key)
        self.assertEqual(video_info.thumbnail_ids, [thumb_info.key])

        # Check that the images are in S3
        primary_hosting_key = re.sub('_', '/', thumb_info.key)+'.jpg'
        self.assertIsNotNone(self.s3conn.get_bucket('host-thumbnails').
                             get_key(primary_hosting_key))
        self.assertIsNotNone(self.s3conn.get_bucket('customer-bucket').
                             get_key('neontn%s_w480_h360.jpg'%thumb_info.key))
        #NOTE: Redirects have been disabled temporarily
        #redirect = self.s3conn.get_bucket('host-thumbnails').get_key(
        #    'acct1/vid1/customupload-1.jpg')
        #self.assertIsNotNone(redirect)
        #self.assertEqual(redirect.redirect_destination,
        #                 '/' + primary_hosting_key)

        # Check the database is empty
        self.assertIsNone(VideoMetadata.get('acct1_vid1'))
        self.assertIsNone(ThumbnailMetadata.get(thumb_info.key))

    @tornado.testing.gen_test
    def test_download_and_add_thumbnail(self):
        self.s3conn.create_bucket('host-thumbnails')

        video_info = VideoMetadata('acct1_vid1')
        thumb_info = ThumbnailMetadata(None,
                                       ttype=ThumbnailType.CUSTOMUPLOAD,
                                       rank=-1,
                                       frameno=35)

        with patch('supportServices.neondata.utils.imageutils.PILImageUtils') \
          as pil_mock:
            image_future = Future()
            image_future.set_result(self.image)
            pil_mock.download_image.return_value = image_future

            yield video_info.download_and_add_thumbnail(
                thumb_info, "http://my_image.jpg", [], async=True,
                save_objects=True)

            # Check that the image was downloaded
            pil_mock.download_imageassert_called_with("http://my_image.jpg",
                                                      async=True)

        self.assertEqual(thumb_info.video_id, video_info.key)
        self.assertIsNotNone(thumb_info.key)
        self.assertEqual(video_info.thumbnail_ids, [thumb_info.key])
        
        # Check that the images are in S3
        primary_hosting_key = re.sub('_', '/', thumb_info.key)+'.jpg'
        self.assertIsNotNone(self.s3conn.get_bucket('host-thumbnails').
                             get_key(primary_hosting_key))

        # Check that the database was updated
        self.assertEqual(VideoMetadata.get('acct1_vid1').thumbnail_ids,
                         [thumb_info.key])
        self.assertEqual(ThumbnailMetadata.get(thumb_info.key).video_id,
                         'acct1_vid1')

    @tornado.testing.gen_test
    def test_add_account_default_thumb(self):
        self.s3conn.create_bucket('host-thumbnails')
        self.s3conn.create_bucket('n3.neon-images.com')
        account = NeonUserAccount('a1')

        yield account.add_default_thumbnail(self.image, async=True)

        # Make sure that the thumbnail id is put in
        self.assertIsNotNone(account.default_thumbnail_id)
        self.assertEquals(
            account.default_thumbnail_id,
            NeonUserAccount.get_account(account.neon_api_key).default_thumbnail_id)

        # Make sure that the thubmnail info is in the database
        tmeta = ThumbnailMetadata.get(account.default_thumbnail_id)
        self.assertIsNotNone(tmeta)
        self.assertEquals(tmeta.type, ThumbnailType.DEFAULT)
        self.assertEquals(tmeta.rank, 0)
        self.assertGreater(len(tmeta.urls), 0)
        self.assertEquals(tmeta.width, 480)
        self.assertEquals(tmeta.height, 360)
        self.assertIsNotNone(tmeta.phash)

        # Make sure the image is hosted in s3
        primary_hosting_key = re.sub('_', '/', tmeta.key)+'.jpg'
        self.assertIsNotNone(self.s3conn.get_bucket('host-thumbnails').
                             get_key(primary_hosting_key))

        # If we try to add another image as the default, we should
        # throw an error
        new_image = PILImageUtils.create_random_image(540, 640)
        with self.assertRaises(ValueError):
            yield account.add_default_thumbnail(new_image, async=True)

        # Now force the new image to be added
        yield account.add_default_thumbnail(new_image, replace=True,
                                            async=True)

        # Check that the new thumb is in the account
        self.assertIsNotNone(account.default_thumbnail_id)
        self.assertNotEquals(account.default_thumbnail_id, tmeta.key)
        self.assertEquals(
            account.default_thumbnail_id,
            NeonUserAccount.get_account(account.neon_api_key).default_thumbnail_id)

        # Check the data in the new thumb
        tmeta2 = ThumbnailMetadata.get(account.default_thumbnail_id)
        self.assertIsNotNone(tmeta2)
        self.assertEquals(tmeta2.type, ThumbnailType.DEFAULT)
        self.assertEquals(tmeta2.rank, -1)
        self.assertGreater(len(tmeta2.urls), 0)
        self.assertEquals(tmeta2.width, 640)
        self.assertEquals(tmeta2.height, 540)
        self.assertIsNotNone(tmeta2.phash)
    

if __name__ == '__main__':
    unittest.main()<|MERGE_RESOLUTION|>--- conflicted
+++ resolved
@@ -1146,10 +1146,6 @@
         with self.assertRaises(AttributeError):
             thumb.thumbnail_id
 
-<<<<<<< HEAD
-
-=======
->>>>>>> f8458387
 class TestDbConnectionHandling(test_utils.neontest.AsyncTestCase):
     def setUp(self):
         super(TestDbConnectionHandling, self).setUp()
