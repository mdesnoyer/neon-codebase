#!/usr/bin/env python

import os.path
import sys
base_path = os.path.abspath(os.path.join(os.path.dirname(__file__), '..',
                                         '..'))
if sys.path[0] <> base_path:
        sys.path.insert(0,base_path)

import bcove_responses
import copy
from concurrent.futures import Future
import logging
_log = logging.getLogger(__name__)
import json
import multiprocessing
from mock import patch, MagicMock
import os
import re
import redis
import random
import socket
import string
import test_utils.neontest
import test_utils.redis
import time
import threading
from tornado.httpclient import HTTPResponse, HTTPRequest
import tornado.ioloop
from utils.options import options
from utils.imageutils import PILImageUtils
import unittest
import test_utils.mock_boto_s3 as boto_mock
import test_utils.redis 
from StringIO import StringIO
from supportServices import neondata
from supportServices.neondata import NeonPlatform, BrightcovePlatform, \
        YoutubePlatform, NeonUserAccount, DBConnection, NeonApiKey, \
        AbstractPlatform, VideoMetadata, ThumbnailID, ThumbnailURLMapper,\
        ThumbnailMetadata, InternalVideoID, OoyalaPlatform, \
        TrackerAccountIDMapper, ThumbnailServingURLs, ExperimentStrategy, \
        ExperimentState, NeonApiRequest, CDNHostingMetadata,\
        S3CDNHostingMetadata, CloudinaryCDNHostingMetadata, \
        NeonCDNHostingMetadata, CDNHostingMetadataList, ThumbnailType

class TestNeondata(test_utils.neontest.AsyncTestCase):
    '''
    Neondata class tester
    '''
    def setUp(self):
        super(TestNeondata, self).setUp()
        self.redis = test_utils.redis.RedisServer()
        self.redis.start()
        self.maxDiff = 5000

    def tearDown(self):
        self.redis.stop()
        super(TestNeondata, self).tearDown()

    def test_neon_api_key(self):
        ''' test api key generation '''
        #Test key is random on multiple generations
        a_id = "testaccount"
        api_key_1 = NeonApiKey.generate(a_id)
        api_key_2 = NeonApiKey.generate("12")
        self.assertNotEqual(api_key_1, api_key_2)

        #create neon account and verify its api key
        a_id = 'test_account1'
        na = NeonUserAccount(a_id)
        na.save()

        api_key_from_db = NeonApiKey.get_api_key(a_id)
        self.assertEqual(na.neon_api_key, api_key_from_db)

    def test_get_all_accounts(self):
        ''' test get all neonuser accounts '''

        a_id_prefix = 'test_account_'
        a_ids = []
        for i in range(10):
            a_id = a_id_prefix + str(i)
            a_ids.append(a_id)
            na = NeonUserAccount(a_id)
            na.save()

        nu_accounts = NeonUserAccount.get_all_accounts()
        nu_a_ids = [nu.account_id for nu in nu_accounts]
        #print len(nu_accounts), len(a_ids)
        self.assertItemsEqual(a_ids, nu_a_ids)

    def test_get_all_trackerids(self):
        ''' test get all the tracker ids '''
        expected = []
        for i in range(10):
            tai = 'tracker_%i' % i
            acct_id = 'account_%i' % i
            expected.append((tai, acct_id))
            TrackerAccountIDMapper(tai, acct_id,
                                   TrackerAccountIDMapper.PRODUCTION).save()

        found_maps = TrackerAccountIDMapper.get_all()
        self.assertItemsEqual(expected,
                              [(x.get_tai(), x.value) for x in found_maps])
        self.assertEqual(
                TrackerAccountIDMapper.get_neon_account_id('tracker_3'),
                ('account_3', TrackerAccountIDMapper.PRODUCTION))

    def test_default_bcplatform_settings(self):
        ''' brightcove defaults ''' 

        na = NeonUserAccount('acct1')
        na.save()
        bp = BrightcovePlatform('aid', 'iid', na.neon_api_key)

        self.assertFalse(bp.abtest)
        self.assertFalse(bp.auto_update)
        self.assertTrue(bp.serving_enabled)
        self.assertNotEqual(bp.neon_api_key, '')
        self.assertEqual(bp.key, 'brightcoveplatform_%s_iid' % bp.neon_api_key)

        # Make sure that save and regenerating creates the same object
        bp.save()

        bp2 = BrightcovePlatform.get(bp.neon_api_key, 'iid')
        self.assertEqual(bp.__dict__, bp2.__dict__)

    def test_neon_user_account(self):
        ''' nuser account '''

        na = NeonUserAccount('acct1')
        bp = BrightcovePlatform('acct1', 'bp1', na.neon_api_key)
        bp.save()
        np = NeonPlatform('acct1', '0', na.neon_api_key)
        np.save()
        na.add_platform(bp)
        na.add_platform(np)
        na.save()

        # Retrieve the account
        NeonUserAccount.get_account(na.neon_api_key,
                                    callback=self.stop)
        account = self.wait()
        self.assertIsNotNone(account)
        self.assertEqual(account.account_id, 'acct1')
        self.assertEqual(account.tracker_account_id, na.tracker_account_id)

        # Get the platforms
        account.get_platforms(callback=self.stop)
        platforms = self.wait()
        self.assertItemsEqual([x.__dict__ for x in platforms],
                              [x.__dict__ for x in [bp, np]])

        # Try retrieving the platforms synchronously
        platforms = account.get_platforms()
        self.assertItemsEqual([x.__dict__ for x in platforms],
<<<<<<< HEAD
                              [x.__dict__ for x in [bp, np]])
=======
                              [x.__dict__ for x in [bp, np, yp]])
    
    def test_neon_user_account_save(self):
        na = NeonUserAccount('acct1')
        na.save()

        # fetch the api key and verify its the same as this account
        api_key = NeonApiKey.get_api_key('acct1')
        self.assertEqual(na.neon_api_key, api_key)

        # create account again
        na1 = NeonUserAccount('acct1')  

        # ensure that the old api key is still in tact
        api_key = NeonApiKey.get_api_key('acct1')
        self.assertEqual(na.neon_api_key, api_key)
>>>>>>> 2a3d6fd7

    @unittest.skip('TODO(Sunil): add this test')
    def test_add_platform_with_bad_account_id(self):
        pass
    
    def test_dbconn_singleton(self):
        bp = BrightcovePlatform('2','3', 'test')
        self.bp_conn = DBConnection.get(bp)

        bp2 = BrightcovePlatform('12','13','test')
        self.bp_conn2 = DBConnection.get(bp2)


        vm = VideoMetadata('test1', None, None, None,
                None, None, None, None)
        self.vm_conn = DBConnection.get(vm)

        vm2 = VideoMetadata('test2', None, None, None, 
                None, None, None, None)
        self.vm_conn2 = DBConnection.get(vm2)
        
        self.assertEqual(self.bp_conn, self.bp_conn2)
        self.assertEqual(self.vm_conn, self.vm_conn2)

        self.assertNotEqual(self.bp_conn, self.vm_conn)

    @unittest.skip("DBconn check disabled")
    def test_db_connection_error(self):
        ''' #Verify that database connection is re-established 
        after config change '''
        ap = AbstractPlatform()
        db = DBConnection.get(ap)
        key = "fookey"
        val = "fooval"
        self.assertTrue(db.blocking_conn.set(key, val))
        self.redis.stop()
        
        #try fetching the key after db has been stopped
        try :
            db.blocking_conn.get(key)
        except Exception,e:
            print e
            #assert exception is ConnectionError 

        self.redis = test_utils.redis.RedisServer()
        self.redis.start()
        
        #Trigger a change in the options, so that the watchdog thread 
        #can update the connection
        options._set("supportServices.neondata.dbPort", self.redis.port)
        check_interval = options.get("supportServices.neondata.watchdogInterval")
        time.sleep(check_interval + 0.5)
        
        #try any db operation
        self.assertTrue(db.blocking_conn.set(key, val))

    #TODO: Test Async DB Connection
    
    def test_db_connection(self):
        ''' 
        DB Connection test
        '''
        ap = AbstractPlatform('')
        db = DBConnection.get(ap)
        key = "fookey"
        val = "fooval"
        self.assertTrue(db.blocking_conn.set(key, val))
        self.assertEqual(db.blocking_conn.get(key), val)
        self.assertTrue(db.blocking_conn.delete(key))

    def test_concurrent_requests(self):
        ''' Make concurrent requests to the db 
            verify that singleton instance doesnt cause race condition
        '''
        def db_operation(key):
            ''' db op '''
            resultQ.put(db.blocking_conn.get(key))

        ap = AbstractPlatform('')
        db = DBConnection.get(ap)
        key = "fookey"
        val = "fooval"*1000
        nkeys = 100
        for i in range(nkeys):
            db.blocking_conn.set(key+"%s"%i, val+"%s"%i)
       
        resultQ =  multiprocessing.Queue()
        threads = []
        for n in range(nkeys):
            thread = threading.Thread(target=db_operation, args=(key+"%s"%n,))
            threads.append(thread)
            thread.start()

        for thread in threads:
            thread.join()

        results = []
        for i in range(nkeys):
            results.append(resultQ.get())  

        #Make sure that each of the thread retrieved a key
        #and did not have an exception
        self.assertTrue(None not in results)

    def test_iterate_all_thumbnails(self):
        #NOTE: doesn't work on MAC

        # Build up a database structure
        na = NeonUserAccount('acct1')
        bp = BrightcovePlatform('acct1', 'bp1', na.neon_api_key)
        op = OoyalaPlatform('acct1', 'op1', na.neon_api_key, 'p_code', 'o_key',
                            'o_secret')
        na.add_platform(bp)
        na.add_platform(op)
        na.save()

        vids = [
            InternalVideoID.generate(na.neon_api_key, 'v0'),
            InternalVideoID.generate(na.neon_api_key, 'v1'),
            InternalVideoID.generate(na.neon_api_key, 'v2')
            ]
            
        thumbs = [
            ThumbnailMetadata('t1', vids[0], ['t1.jpg'], None, None, None,
                              None, None, None),
            ThumbnailMetadata('t2', vids[0], ['t2.jpg'], None, None, None,
                              None, None, None),
            ThumbnailMetadata('t3', vids[1], ['t3.jpg'], None, None, None,
                              None, None, None),
            ThumbnailMetadata('t4', vids[2], ['t4.jpg'], None, None, None,
                              None, None, None),
            ThumbnailMetadata('t5', vids[2], ['t5.jpg'], None, None, None,
                              None, None, None)]
        ThumbnailMetadata.save_all(thumbs)

        v0 = VideoMetadata(vids[0], [thumbs[0].key, thumbs[1].key],
                           'r0', 'v0.mp4', 0, 0, None, bp.integration_id)
        v0.save()
        v1 = VideoMetadata(vids[1], [thumbs[2].key],
                           'r1', 'v1.mp4', 0, 0, None, bp.integration_id)
        v1.save()
        v2 = VideoMetadata(vids[2], [thumbs[3].key, thumbs[4].key],
                           'r2', 'v2.mp4', 0, 0, None, op.integration_id)
        v2.save()


        bp.add_video('v0', 'r0')
        bp.add_video('v1', 'r1')
        bp.save()
        op.add_video('v2', 'r2')
        op.save()

        # Now make sure that the iteration goes through all the thumbnails
        found_thumb_ids = [x.key for x in  
                           ThumbnailMetadata.iterate_all_thumbnails()]
        self.assertItemsEqual(found_thumb_ids, [x.key for x in thumbs])

    def test_ThumbnailServingURLs(self):
        input1 = ThumbnailServingURLs('acct1_vid1_tid1')
        input1.add_serving_url('http://that_800_600.jpg', 800, 600) 
        
        input1.save()
        output1 = ThumbnailServingURLs.get('acct1_vid1_tid1')
        self.assertEqual(output1.get_thumbnail_id(), input1.get_thumbnail_id())
        self.assertEqual(output1.get_serving_url(800, 600),
                         'http://that_800_600.jpg')
        with self.assertRaises(KeyError):
            _log.info('Output1 %s' % output1)
            output1.get_serving_url(640, 480)

        input1.add_serving_url('http://that_640_480.jpg', 640, 480) 
        input2 = ThumbnailServingURLs('tid2', {(640, 480) : 'http://this.jpg'})
        ThumbnailServingURLs.save_all([input1, input2])
        output1, output2 = ThumbnailServingURLs.get_many(['acct1_vid1_tid1',
                                                          'tid2'])
        self.assertEqual(output1.get_thumbnail_id(),
                         input1.get_thumbnail_id())
        self.assertEqual(output2.get_thumbnail_id(),
                         input2.get_thumbnail_id())
        self.assertEqual(output1.get_serving_url(640, 480),
                         'http://that_640_480.jpg')
        self.assertEqual(output1.get_serving_url(800, 600),
                         'http://that_800_600.jpg')
        self.assertEqual(output2.get_serving_url(640, 480),
                         'http://this.jpg')

    def test_too_many_open_connections_sync(self):
        # When making calls on various objects, there should only be
        # one connection per object type to the redis server. We're
        # just going to make sure that that is the case

        get_func = lambda x: x.get('key')
        
        obj_types = [
            (VideoMetadata('key'), get_func),
            (ThumbnailMetadata('key'), get_func),
            (TrackerAccountIDMapper('key'), get_func),
            (ThumbnailServingURLs('key'), get_func),
            (ExperimentStrategy('key'), get_func),
            (NeonUserAccount('key', 'api'),
             lambda x: x.get_account('api')),
            (NeonPlatform('key', '0', 'api'),
             lambda x: x.get('api', '0')),
            (BrightcovePlatform('a', 'i', 'api'),
             lambda x: x.get('api', 'i')),
            (OoyalaPlatform('a', 'i', 'api', 'b', 'c', 'd', 'e'),
             lambda x: x.get('api', 'i'))]

        for obj, read_func in obj_types:
            # Start by saving the object
            obj.save()

            # Now find the number of open file descriptors
            start_fd_count = len(os.listdir("/proc/%s/fd" % os.getpid()))

            def nop(x): pass

            # Run the func a bunch of times
            for i in range(10):
                read_func(obj)

            # Check the file descriptors
            end_fd_count = len(os.listdir("/proc/%s/fd" % os.getpid()))
            self.assertEqual(start_fd_count, end_fd_count)
    
    def test_processed_internal_video_ids(self):
        na = NeonUserAccount('accttest')
        na.save()
        bp = BrightcovePlatform('aid', 'iid', na.neon_api_key)
        
        vids = bp.get_processed_internal_video_ids()
        self.assertEqual(len(vids), 0)

        for i in range(10):
            bp.add_video('vid%s' % i, 'job%s' % i)
            r = NeonApiRequest('job%s' % i, na.neon_api_key, 'vid%s' % i, 't', 't', 'r', 'h')
            r.state = "active"
            r.save()
        bp.save()

        vids = bp.get_processed_internal_video_ids()
        self.assertEqual(len(vids), 10)

    def test_hosting_metadata(self):
        '''
        Test saving and retrieving CDNHostingMetadataList object
        '''
        cloud = CloudinaryCDNHostingMetadata()
        self.assertFalse(cloud.resize)
        self.assertFalse(cloud.update_serving_urls)
        neon_cdn = NeonCDNHostingMetadata(None, 
                                          'my-bucket',
                                          ['mycdn.neon-lab.com'])
        self.assertTrue(neon_cdn.resize)
        self.assertTrue(neon_cdn.update_serving_urls)
        self.assertEqual(neon_cdn.folder_prefix, '')
        s3_cdn = S3CDNHostingMetadata(None,
                                      'access-key',
                                      'secret-key',
                                      'customer-bucket',
                                      ['cdn.cdn.com'],
                                      'folder/',
                                      True,
                                      True)
        cdns = CDNHostingMetadataList(
            CDNHostingMetadataList.create_key('api-key', 'integration0'),
            [cloud, neon_cdn, s3_cdn])
        cdns.save()

        new_cdns = CDNHostingMetadataList.get(
            CDNHostingMetadataList.create_key('api-key', 'integration0'))

        self.assertEqual(cdns, new_cdns)

    def test_hosting_metadata_bad_classname_in_json(self):
        neon_cdn = NeonCDNHostingMetadata(None,
                                          'my-bucket',
                                          ['mycdn.neon-lab.com'])
        cdns = CDNHostingMetadataList('api-key_integration0',
                                      [neon_cdn])
        good_json = cdns.to_json()
        bad_json = re.sub('NeonCDNHostingMetadata', 'UnknownHostingMetadata',
                          good_json)

        with self.assertLogExists(logging.ERROR,
                                  'Unknown class .* UnknownHostingMetadata'):
            cdn_list = CDNHostingMetadataList._create(
                'api-key_integration0',
                json.loads(bad_json))
            self.assertItemsEqual(cdn_list, [])

    def test_hosting_metadata_list_bad_key(self):
        with self.assertRaises(ValueError):
            CDNHostingMetadataList('integration0')

        with self.assertRaises(ValueError):
            CDNHostingMetadataList('acct_1_integration0')

    def test_internal_video_id(self):
        '''
        Generate bunch of random video ids, covert them to internal VID
        and try to get external VID out of them.
        '''
        random.seed(time.time())
        def id_generator(size=32, 
                chars=string.ascii_lowercase + string.digits + "_"):
            
            return ''.join(random.choice(chars) for x in range(size))
        
        external_vids = ['5ieGdqMjoiVJJjw7YIZk5fMBvIE86Z1c', 
                'xhdG5nMjoiKNbeAz0UrQo2_YVPcZRng8', '12451561361', 
                'R4YjBnMjrzRQRcDLf34bXbRH4qR6CEF1', 'vid_3' ]

        for i in range(100):
            external_vids.append(id_generator())

        i_vids = [InternalVideoID.generate("apikey", vid) for vid in external_vids]

        result = [InternalVideoID.to_external(i_vid) for i_vid in i_vids]

        self.assertEqual(result, external_vids)

    def test_get_winner_tid(self):
        '''
        Test the get_winner_tid logic for a given video id

        '''
        acc_id = 'acct1'
        na = NeonUserAccount(acc_id)
        na.save()
        vid = InternalVideoID.generate(na.neon_api_key, 'vid1')
        
        #Set experiment strategy
        es = ExperimentStrategy(na.neon_api_key)
        es.chosen_thumb_overrides = True
        es.override_when_done = True
        es.save()
        
        #Save thumbnails 
        thumbs = [
            ThumbnailMetadata('t1', vid, ['t1.jpg'], None, None, None,
                              None, None, None, serving_frac=0.8),
            ThumbnailMetadata('t2', vid, ['t2.jpg'], None, None, None,
                              None, None, None, serving_frac=0.15),
            ThumbnailMetadata('t3', vid, ['t3.jpg'], None, None, None,
                              None, None, None, serving_frac=0.01),
            ThumbnailMetadata('t4', vid, ['t4.jpg'], None, None, None,
                              None, None, None, serving_frac=0.04),
            ThumbnailMetadata('t5', vid, ['t5.jpg'], None, None, None,
                              None, None, None, serving_frac=0.0)
            ]
        ThumbnailMetadata.save_all(thumbs)
        
        #Save VideoMetadata
        tids = [thumb.key for thumb in thumbs]
        v0 = VideoMetadata(vid, tids, 'reqid0', 'v0.mp4', 0, 0, None, 0, None,
                            True, ExperimentState.COMPLETE)
        v0.save()
        
        #Set up Serving URLs (2 per tid)
        for thumb in thumbs:
            inp = ThumbnailServingURLs('%s_%s' % (vid, thumb.key))
            inp.add_serving_url('http://servingurl_800_600.jpg', 800, 600) 
            inp.add_serving_url('http://servingurl_120_90.jpg', 120, 90) 
            inp.save()

        winner_tid = v0.get_winner_tid()     
        self.assertEqual(winner_tid, 't1')

        # Case 2: chosen_thumb_overrides is False (holdback state)
        es.chosen_thumb_overrides = False
        es.override_when_done = False
        es.exp_frac = 0.2
        es.save()
        winner_tid = v0.get_winner_tid()     
        self.assertEqual(winner_tid, 't1')
    
        # Case 3: Experiement is in experimental state
        es.exp_frac = es.holdback_frac = 0.8
        es.save()
        winner_tid = v0.get_winner_tid()     
        self.assertEqual(winner_tid, 't1')

    def test_video_metadata_methods(self):
        '''
        Currently only Tests the video_requests methods 
        '''
        api_key = "TEST"
        job_ids = []
        i_vids = []
        for i in range(10):
            jid = 'job%s' % i
            vid = 'vid%s' % i 
            i_vid = "%s_%s" % (api_key, vid)
            nar = NeonApiRequest(jid, api_key, vid, 't', 't', 'r', 'h')
            vm = VideoMetadata(i_vid, [], jid, 'v0.mp4')
            nar.save()
            vm.save()
            i_vids.append(i_vid)

        reqs = VideoMetadata.get_video_requests(i_vids)
        for jid, req in zip(job_ids, reqs):
            self.assertEqual(jid, req.job_id)
       
        # Non existent video
        i_vids = ["dummy_vid"]
        reqs = VideoMetadata.get_video_requests(i_vids)
        self.assertEqual(reqs, [None])

    # TODO(Sunil): move the test to VideoMetadata specific tests 
    def test_neon_serving_url(self):
        '''
        Test Serving URL generation and management
        '''
        
        na = NeonUserAccount('acct1')
        na.save()
        np = NeonPlatform('acct1', '0', na.neon_api_key)
        np.save()
       
        vid = InternalVideoID.generate(na.neon_api_key, 'vid1')
        vm = VideoMetadata(vid, [], 'reqid0', 'v0.mp4', 0, 0, None, 0, None, True)
        vm.save()
        
        # check staging URL first, since it isn't saved in the DB
        staging_url = vm.get_serving_url(staging=True)
        serving_format = "neon-images.com/v1/client/%s/neonvid_%s.jpg"
        expected_url = serving_format % (na.staging_tracker_account_id, 'vid1')
        self.assertTrue(expected_url in staging_url)
        
        s_url = vm.get_serving_url()
        serving_format = "neon-images.com/v1/client/%s/neonvid_%s.jpg"
        expected_url = serving_format % (na.tracker_account_id, 'vid1')
        
        # ignore http://i{} and check if there is a substring match
        self.assertTrue(expected_url in s_url)

        # Check serving URL is in the VM object
        vm = VideoMetadata.get(vid) 
        self.assertTrue(expected_url in vm.serving_url)
        
        # check staging URL
        staging_url = vm.get_serving_url(staging=True)
        expected_url = serving_format % (na.staging_tracker_account_id, 'vid1')
        self.assertTrue(expected_url in staging_url)


    @patch('supportServices.neondata.VideoMetadata.get')
    def test_save_default_thumbnail(self, get_video_mock): 
        get_video_mock.side_effect = lambda x, callback: callback(None)

        # Start with no default thumbnail specified
        api_request = NeonApiRequest('job1', 'acct1', 'vid1', 'title',
                                     'video.mp4', 'neon', None,
                                     default_thumbnail=None)
        api_request.save_default_thumbnail()
        self.assertEquals(get_video_mock.call_count, 0)

        
        # Add an old url and there is no video data in the database yet
        api_request.previous_thumbnail = 'old_thumbnail'
        with self.assertLogExists(logging.ERROR, 
                                 'VideoMetadata for job .* is missing'):
            with self.assertRaises(neondata.DBStateError):
                api_request.save_default_thumbnail()

        # Add the video data to the database
        video = VideoMetadata('acct1_vid1')
        add_thumb_mock = MagicMock()
        video.download_and_add_thumbnail = add_thumb_mock
        add_future = Future()
        add_future.set_result(MagicMock())
        add_thumb_mock.return_value = add_future
        get_video_mock.side_effect = lambda x, callback: callback(video)
        
        api_request.save_default_thumbnail()
        self.assertEquals(add_thumb_mock.call_count, 1)
        thumbmeta, url_seen, cdn = add_thumb_mock.call_args[0]
        self.assertEquals(url_seen, 'old_thumbnail')
        self.assertEquals(thumbmeta.rank, 0)
        self.assertEquals(thumbmeta.type, ThumbnailType.DEFAULT)
        add_thumb_mock.reset_mock()

        # Use the default_thumbnail attribute
        api_request.default_thumbnail = 'new_thumbnail'
        api_request.save_default_thumbnail()
        thumbmeta, url_seen, cdn = add_thumb_mock.call_args[0]
        self.assertEquals(url_seen, 'new_thumbnail')
        add_thumb_mock.reset_mock()

        # Add a different default to the database, so rank should be lower
        thumb = ThumbnailMetadata('acct1_vid1_thumb1', 
                                  urls=['other_default.jpg'], 
                                  rank=0, ttype=ThumbnailType.DEFAULT)
        thumb.save()
        video.thumbnail_ids.append(thumb.key)
        api_request.save_default_thumbnail()
        self.assertEquals(add_thumb_mock.call_count, 1)
        thumbmeta, url_seen, cdn = add_thumb_mock.call_args[0]
        self.assertEquals(url_seen, 'new_thumbnail')
        self.assertEquals(thumbmeta.rank, -1)
        self.assertEquals(thumbmeta.type, ThumbnailType.DEFAULT)
        add_thumb_mock.reset_mock()

        # Try to add the same default again and it shouldn't be
        # added. Need to add it to the database manually because we
        # mocked out the call that does that.
        thumb = ThumbnailMetadata('acct1_vid1_thumb2', 
                                  urls=['new_thumbnail'], 
                                  rank=-1, ttype=ThumbnailType.DEFAULT)
        thumb.save()
        video.thumbnail_ids.append(thumb.key)
        api_request.save_default_thumbnail()
        self.assertEquals(add_thumb_mock.call_count, 0)

    def test_api_request(self):
        # Make sure that the Api Requests are saved and read from the
        # database consistently.
        bc_request = neondata.BrightcoveApiRequest(
            'bc_job', 'api_key', 'vid0', 'title',
            'url', 'rtoken', 'wtoken', 'pid',
            'callback_url', 'i_id',
            'default_thumbnail')
        bc_request.save()

        bc_found = NeonApiRequest.get('bc_job', 'api_key')
        self.assertEquals(bc_found.key, 'request_api_key_bc_job')
        self.assertEquals(bc_request, bc_found)
        self.assertIsInstance(bc_found, neondata.BrightcoveApiRequest)

        oo_request = neondata.OoyalaApiRequest(
            'oo_job', 'api_key', 'i_id', 'vid0', 'title',
            'url', 'oo_api_key', 'oo_secret_key',
            'callback_url', 'default_thumbnail')
        oo_request.save()

        self.assertEquals(oo_request, NeonApiRequest.get('oo_job', 'api_key'))

        yt_request = neondata.YoutubeApiRequest(
            'yt_job', 'api_key', 'vid0', 'title',
            'url', 'access_token', 'request_token', 'expiry',
            'callback_url', 'default_thumbnail')
        yt_request.save()

        self.assertEquals(yt_request, NeonApiRequest.get('yt_job', 'api_key'))

        n_request = NeonApiRequest(
            'n_job', 'api_key', 'vid0', 'title',
            'url', 'neon', 'callback_url', 'default_thumbnail')
        n_request.save()

        self.assertEquals(n_request, NeonApiRequest.get('n_job', 'api_key'))

        
    def test_neon_api_request_backwards_compatibility(self):
        json_str="{\"api_method\": \"topn\", \"video_url\": \"http://brightcove.vo.llnwd.net/pd16/media/136368194/201407/1283/136368194_3671520771001_linkasia2014071109-lg.mp4\", \"model_version\": \"20130924\", \"job_id\": \"e38ef7abba4c9102b26feb90bc5df3a8\", \"state\": \"serving\", \"api_param\": 1, \"api_key\": \"dhfaagb0z0h6n685ntysas00\", \"publisher_id\": \"136368194\", \"integration_type\": \"neon\", \"autosync\": false, \"request_type\": \"brightcove\", \"key\": \"request_dhfaagb0z0h6n685ntysas00_e38ef7abba4c9102b26feb90bc5df3a8\", \"submit_time\": \"1405130164.16\", \"response\": {\"job_id\": \"e38ef7abba4c9102b26feb90bc5df3a8\", \"timestamp\": \"1405130266.52\", \"video_id\": \"3671481626001\", \"error\": null, \"data\": [7139.97], \"thumbnails\": [\"https://host-thumbnails.s3.amazonaws.com/dhfaagb0z0h6n685ntysas00/e38ef7abba4c9102b26feb90bc5df3a8/neon0.jpeg\"]}, \"integration_id\": \"35\", \"read_token\": \"rgkAluxK9pAC26XCRusctnSfWwzrujq9cTRdmrNpWU4.\", \"video_id\": \"3671481626001\", \"previous_thumbnail\": \"https://host-thumbnails.s3.amazonaws.com/dhfaagb0z0h6n685ntysas00/e38ef7abba4c9102b26feb90bc5df3a8/brightcove.jpeg\", \"publish_date\": 1405128996278, \"callback_url\": \"http://localhost:8081/testcallback\", \"write_token\": \"v4OZjhHCkoFOqlNFJZLBA-KcbnNUhtQjseDXO9Y4dyA.\", \"video_title\": \"How Was China's Xi Jinping Welcomed in South Korea?\"}"

        obj = NeonApiRequest._create('request_dhfaagb0z0h6n685ntysas00_e38ef7abba4c9102b26feb90bc5df3a8', json.loads(json_str))

        self.assertIsInstance(obj, neondata.BrightcoveApiRequest)
        self.assertEquals(obj.read_token,
                          'rgkAluxK9pAC26XCRusctnSfWwzrujq9cTRdmrNpWU4.')
        self.assertEquals(
            obj.get_id(),
            'dhfaagb0z0h6n685ntysas00_e38ef7abba4c9102b26feb90bc5df3a8')

<<<<<<< HEAD
    def test_neonplatform_account_backwards_compatibility(self):
        json_str = "{\"integration_id\": \"0\", \"account_id\": \"161\", \"videos\": {}, \"abtest\": false, \"neon_api_key\": \"hzxts57y7ywcl9onl811b0p4\", \"key\": \"neonplatform_hzxts57y7ywcl9onl811b0p4_0\"}"
        obj = NeonPlatform._create('neonplatform_hzxts57y7ywcl9onl811b0p4_0', json.loads(json_str))
        self.assertEqual(obj.account_id, '161')
        self.assertEqual(obj.neon_api_key, 'hzxts57y7ywcl9onl811b0p4')
        
        # save the object and ensure that its "savable", then verify contents again
        obj.abtest = True
        obj.save() 
        
        obj = NeonPlatform.get(obj.neon_api_key, '0')
        self.assertEqual(obj.account_id, '161')
        self.assertEqual(obj.neon_api_key, 'hzxts57y7ywcl9onl811b0p4')
        self.assertTrue(obj.abtest)

    def test_brightcoveplatform_account_backwards_compatibility(self):
        json_str = "{\"integration_id\": \"39\", \"account_id\": \"145\", \"videos\": {\"3579581800001\": \"ebc8d852519d582d4819fc94c29d55df\", \"2007541443001\": \"791ab73928e9f4ea83d8de164f9c93f8\", \"3696935732001\": \"812ae49b93338b15665305b09b3964f1\", \"2007730256001\": \"37462869b0a3d1a735dfedd85556635d\", \"3582347795001\": \"38fa298d176a1466de4b06abc404d81a\", \"2007730265001\": \"7f6889e3703ab754dc37cf7348c7d29d\", \"2007541445001\": \"d75de4027945a48af3209c2d46691881\", \"3582347813001\": \"c5f004b162ac72b1d1f38e1a5e27b5fd\", \"3621471894001\": \"c86e6e9637681a61531b792341a7578b\", \"3621469853001\": \"095039d7ef3bbb1bad2ab8015a15d565\", \"3582347871001\": \"3c9ea0d2ea3b4119faa8788afe6f6c28\", \"3919711209001\": \"c57484a1c5082e59d1421dbf655dd13c\", \"2007610405001\": \"e50eff970fea8186d81131c9549f54c4\", \"2007610412001\": \"92b8e2bfb3fdf2e6be47fd4f35039426\", \"2007610408001\": \"bf979a72676ead55dd2332ef34467f9a\", \"3621469871001\": \"18fbd51ca4f4d45258bcee7924dc30d0\", \"2007730258001\": \"28878f0ad25408e2c5f2041d2efa81a8\", \"3903548524001\": \"bbc0c1b62a3c1828204ccdf9b926e857\"}, \"read_token\": \"tEBLhTQ18FsIacTpRnO7fjCyExLaVpcLWxhEsFkhIG6xxJfcJVicKQ..\", \"write_token\": \"1oupJkYVgMK1nOFZAIVo7uM3BB093eaBCwKFBB4qb3QNeAKbneikEw..\", \"abtest\": false, \"enabled\": true, \"video_still_width\": 480, \"last_process_date\": 1417544805, \"neon_api_key\": \"wsoruplnzkbilzj3apr05kvz\", \"rendition_frame_width\": null, \"linked_youtube_account\": false, \"key\": \"brightcoveplatform_wsoruplnzkbilzj3apr05kvz_39\", \"serving_enabled\": true, \"auto_update\": false, \"publisher_id\": \"1948681880001\", \"serving_controller\": \"imageplatform\", \"account_created\": 1398870554.476695}" 
        
        obj = BrightcovePlatform._create('brightcoveplatform_wsoruplnzkbilzj3apr05kvz_39', json.loads(json_str)) 
        self.assertEqual(obj.account_id, '145')
        self.assertEqual(obj.neon_api_key, 'wsoruplnzkbilzj3apr05kvz')
        obj.abtest = True
        obj.save() 
        
        obj = BrightcovePlatform.get('wsoruplnzkbilzj3apr05kvz', '39')
        self.assertEqual(obj.account_id, '145')
        self.assertEqual(obj.neon_api_key, 'wsoruplnzkbilzj3apr05kvz')
        self.assertTrue(obj.abtest)

    def test_ooyalaplatform_account_backwards_compatibility(self):
        json_str = "{\"integration_id\": \"1\", \"account_id\": \"136\", \"videos\": {}, \"auto_update\": false, \"api_secret\": \"uwTrMevYq54eani8ViRn6Ar5-rwmmmvKwq1HDtCn\", \"ooyala_api_key\": \"s0Y3YxOp0XTCL2hFlfFS1S2MRmaY.nxNs0\", \"abtest\": false, \"partner_code\": \"s0Y3YxOp0XTCL2hFlfFS1S2MRmaY\", \"neon_api_key\": \"qo4vtvhu2cqgdi30k63bahzh\", \"key\": \"ooyalaplatform_qo4vtvhu2cqgdi30k63bahzh_1\"}"

        obj = OoyalaPlatform._create('ooyalaplatform_qo4vtvhu2cqgdi30k63bahzh_1', json.loads(json_str)) 
        self.assertEqual(obj.account_id, '136')
        self.assertEqual(obj.neon_api_key, 'qo4vtvhu2cqgdi30k63bahzh')
        self.assertEqual(obj.partner_code, 's0Y3YxOp0XTCL2hFlfFS1S2MRmaY')
        obj.abtest = True
        obj.save() 
        
        obj = OoyalaPlatform.get('qo4vtvhu2cqgdi30k63bahzh', '1')
        self.assertEqual(obj.account_id, '136')
        self.assertEqual(obj.neon_api_key, 'qo4vtvhu2cqgdi30k63bahzh')
        self.assertEqual(obj.partner_code, 's0Y3YxOp0XTCL2hFlfFS1S2MRmaY')
        self.assertTrue(obj.abtest)

    def test_neonplatform_get_many(self):
        '''
        Test get many function for neonplatform
        '''
        nps = []
        for i in range(10):
            np = NeonPlatform('acct_%s' % i, '0', "APIKEY%s" % i)
            np.save()
            nps.append(np)

        keys = ['neonplatform_APIKEY%s_0' % i for i in range(10)]
        r_nps = NeonPlatform.get_many(keys)
        self.assertListEqual(nps, r_nps)

class TestDbConnectionHandling(test_utils.neontest.AsyncTestCase):
    def setUp(self):
        super(TestDbConnectionHandling, self).setUp()
        self.connection_patcher = patch('supportServices.neondata.blockingRedis.StrictRedis')

        # For the sake of this test, we will only mock the get() function
        mock_redis = self.connection_patcher.start()
        self.mock_responses = MagicMock()
        mock_redis().get.side_effect = self._mocked_get_func

        self.valid_obj = TrackerAccountIDMapper("tai1", "api_key")

        # Speed up the retry delays to make the test faster
        self.old_delay = options.get('supportServices.neondata.baseRedisRetryWait')
        options._set('supportServices.neondata.baseRedisRetryWait', 0.01)

    def tearDown(self):
        self.connection_patcher.stop()
        DBConnection.clear_singleton_instance()
        options._set('supportServices.neondata.baseRedisRetryWait',
                     self.old_delay)
        super(TestDbConnectionHandling, self).tearDown()

    def _mocked_get_func(self, key, callback=None):
        if callback:
            self.io_loop.add_callback(callback, self.mock_responses(key))
        else:
            return self.mock_responses(key)

    def test_async_good_connection(self):
        self.mock_responses.side_effect = [self.valid_obj.to_json()]
        
        TrackerAccountIDMapper.get("tai1", callback=self.stop)
        found_obj = self.wait()

        self.assertEqual(self.valid_obj.__dict__, found_obj.__dict__)

    def test_sync_good_connection(self):
        self.mock_responses.side_effect = [self.valid_obj.to_json()]
        
        found_obj = TrackerAccountIDMapper.get("tai1")

        self.assertEqual(self.valid_obj.__dict__, found_obj.__dict__)

    def test_async_some_errors(self):
        self.mock_responses.side_effect = [
            redis.ConnectionError("Connection Error"),
            redis.BusyLoadingError("Loading Error"),
            socket.timeout("Socket Timeout"),
            socket.error("Socket Error"),
            self.valid_obj.to_json()
            ]

        TrackerAccountIDMapper.get("tai1", callback=self.stop)

        with self.assertLogExists(logging.ERROR, 'Connection Error'):
            with self.assertLogExists(logging.ERROR, 'Loading Error'):
                with self.assertLogExists(logging.ERROR, 'Socket Timeout'):
                    with self.assertLogExists(logging.ERROR, 'Socket Error'):
                        found_obj = self.wait()

        self.assertEqual(self.valid_obj.__dict__, found_obj.__dict__)

    def test_sync_some_errors(self):
        self.mock_responses.side_effect = [
            redis.ConnectionError("Connection Error"),
            redis.BusyLoadingError("Loading Error"),
            socket.timeout("Socket Timeout"),
            socket.error("Socket Error"),
            self.valid_obj.to_json()
            ]

        with self.assertLogExists(logging.ERROR, 'Connection Error'):
            with self.assertLogExists(logging.ERROR, 'Loading Error'):
                with self.assertLogExists(logging.ERROR, 'Socket Timeout'):
                    with self.assertLogExists(logging.ERROR, 'Socket Error'):
                        found_obj =  TrackerAccountIDMapper.get("tai1")

        self.assertEqual(self.valid_obj.__dict__, found_obj.__dict__)

    def test_async_too_many_errors(self):
        self.mock_responses.side_effect = [
            redis.ConnectionError("Connection Error"),
            redis.ConnectionError("Connection Error"),
            redis.ConnectionError("Connection Error"),
            redis.ConnectionError("Connection Error"),
            redis.ConnectionError("Connection Error"),
            ]

        TrackerAccountIDMapper.get("tai1", callback=self.stop)
        
        with self.assertRaises(redis.ConnectionError):
            self.wait()

    def test_sync_too_many_errors(self):
        self.mock_responses.side_effect = [
            redis.ConnectionError("Connection Error"),
            redis.ConnectionError("Connection Error"),
            redis.ConnectionError("Connection Error"),
            redis.ConnectionError("Connection Error"),
            redis.ConnectionError("Connection Error"),
            ]
        
        with self.assertRaises(redis.ConnectionError):
            TrackerAccountIDMapper.get("tai1")

    # TODO(mdesnoyer): Add test for the modify if there is a failure
    # on one of the underlying commands.

class TestThumbnailHelperClass(test_utils.neontest.AsyncTestCase):
    '''
    Thumbnail ID Mapper and other thumbnail helper class tests 
    '''
    def setUp(self):
        super(TestThumbnailHelperClass, self).setUp()
        self.redis = test_utils.redis.RedisServer()
        self.redis.start()

        self.image = PILImageUtils.create_random_image(360, 480)

    def tearDown(self):
        self.redis.stop()
        super(TestThumbnailHelperClass, self).tearDown()

    def test_thumbnail_mapper(self):
        ''' Thumbnail mappings '''

        url = "http://thumbnail.jpg"
        vid = "v123"
        image = PILImageUtils.create_random_image(360, 480)
        tid = ThumbnailID.generate(image, vid)
    
        tdata = ThumbnailMetadata(tid, vid, [], 0, 480, 360,
                        "ttype", 0, 1, 0)
        tdata.save()
        tmap = ThumbnailURLMapper(url, tid)
        tmap.save()
        
        res_tid = ThumbnailURLMapper.get_id(url)
        self.assertEqual(tid, res_tid)

    def test_thumbnail_get_data(self):

        vid = InternalVideoID.generate('api1', 'vid1')
        tid = ThumbnailID.generate(self.image, vid)
        tdata = ThumbnailMetadata(tid, vid, ['one.jpg', 'two.jpg'],
                                  None, self.image.size[1], self.image.size[0],
                                  'brightcove', 1.0, '1.2')
        tdata.save()
        self.assertEqual(tdata.get_account_id(), 'api1')
        self.assertEqual(ThumbnailMetadata.get_video_id(tid), vid)
        self.assertEqual(tdata.rank, 0)
        self.assertEqual(tdata.urls, ['one.jpg', 'two.jpg'])

    def test_atomic_modify(self):
        vid = InternalVideoID.generate('api1', 'vid1')
        tid = ThumbnailID.generate(self.image, vid)
        tdata = ThumbnailMetadata(tid, vid, ['one.jpg', 'two.jpg'],
                                  None, self.image.size[1], self.image.size[0],
                                  'brightcove', 1.0, '1.2')
        tdata.save()

        thumb = ThumbnailMetadata.modify(tid,
                                         lambda x: x.urls.append('url3.jpg'))
        self.assertItemsEqual(thumb.urls, ['one.jpg', 'two.jpg', 'url3.jpg'])
        self.assertItemsEqual(ThumbnailMetadata.get(tid).urls,
                              ['one.jpg', 'two.jpg', 'url3.jpg'])

        # Now try asynchronously
        def setphash(thumb): thumb.phash = 'hash'
        def setrank(thumb): thumb.rank = 6

        counters = [1, 2]
        def wrapped_callback(param):
            counters.pop()
            self.stop()

        ThumbnailMetadata.modify(tid, setphash, callback=wrapped_callback)
        ThumbnailMetadata.modify(tid, setrank, callback=wrapped_callback)
        
        # if len(counters) is not 0, call self.wait() to service the other
        # callbacks  
        while len(counters) > 0:
            self.wait()

        thumb = ThumbnailMetadata.get(tid)
        self.assertEqual(thumb.phash, 'hash')
        self.assertEqual(thumb.rank, 6)
        self.assertItemsEqual(thumb.urls,
                              ['one.jpg', 'two.jpg', 'url3.jpg'])

    def test_atomic_modify_many(self):
        vid1 = InternalVideoID.generate('api1', 'vid1')
        tid1 = ThumbnailID.generate(self.image, vid1)
        tdata1 = ThumbnailMetadata(tid1, vid1, ['one.jpg', 'two.jpg'],
                                   None, self.image.size[1],
                                   self.image.size[0],
                                   'brightcove', 1.0, '1.2')
        vid2 = InternalVideoID.generate('api1', 'vid2')
        tid2 = ThumbnailID.generate(self.image, vid2)
        tdata2 = ThumbnailMetadata(tid2, vid2, ['1.jpg', '2.jpg'],
                                   None, self.image.size[1],
                                   self.image.size[0],
                                   'brightcove', 1.0, '1.2')
        self.assertFalse(tdata2.chosen)
        self.assertFalse(tdata1.chosen)
        self.assertTrue(tdata2.enabled)
        self.assertTrue(tdata1.enabled)

        ThumbnailMetadata.save_all([tdata1, tdata2])

        def _change_thumb_data(d):
            d[tid1].chosen = True
            d[tid2].enabled = False

        updated = ThumbnailMetadata.modify_many([tid1, tid2],
                                                _change_thumb_data)
        self.assertTrue(updated[tid1].chosen)
        self.assertFalse(updated[tid2].chosen)
        self.assertTrue(updated[tid1].enabled)
        self.assertFalse(updated[tid2].enabled)
        self.assertTrue(ThumbnailMetadata.get(tid1).chosen)
        self.assertFalse(ThumbnailMetadata.get(tid2).chosen)
        self.assertTrue(ThumbnailMetadata.get(tid1).enabled)
        self.assertFalse(ThumbnailMetadata.get(tid2).enabled)

    def test_create_or_modify(self):
        vid1 = InternalVideoID.generate('api1', 'vid1')
        tid1 = ThumbnailID.generate(self.image, vid1)
        self.assertIsNone(ThumbnailMetadata.get(tid1))

        ThumbnailMetadata.modify(tid1,
                                 lambda x: x.urls.append('http://image.jpg'),
                                 create_missing=True)

        val = ThumbnailMetadata.get(tid1)
        self.assertIsNotNone(val)
        self.assertEqual(val.urls, ['http://image.jpg'])

    @tornado.testing.gen_test
    def test_create_or_modify_async(self):
        vid1 = InternalVideoID.generate('api1', 'vid1')
        tid1 = ThumbnailID.generate(self.image, vid1)
        self.assertIsNone(ThumbnailMetadata.get(tid1))

        yield tornado.gen.Task(
            ThumbnailMetadata.modify,
            tid1,
            lambda x: x.urls.append('http://image.jpg'),
            create_missing=True)

        val = ThumbnailMetadata.get(tid1)
        self.assertIsNotNone(val)
        self.assertEqual(val.urls, ['http://image.jpg'])

    def test_create_or_modify_many(self):
        vid1 = InternalVideoID.generate('api1', 'vid1')
        tid1 = ThumbnailID.generate(self.image, vid1)
        tdata1 = ThumbnailMetadata(tid1, vid1, ['one.jpg', 'two.jpg'],
                                   None, self.image.size[1],
                                   self.image.size[0],
                                   'brightcove', 1.0, '1.2')
        tdata1.save()

        vid2 = InternalVideoID.generate('api1', 'vid2')
        tid2 = ThumbnailID.generate(self.image, vid2)
        self.assertIsNone(ThumbnailMetadata.get(tid2))

        def _add_thumb(d):
            for thumb in d.itervalues():
                thumb.urls.append('%s.jpg' % thumb.key)

        ThumbnailMetadata.modify_many(
            [tid1, tid2],
            _add_thumb,
            create_missing=True)

        self.assertEqual(ThumbnailMetadata.get(tid1).urls,
                         ['one.jpg', 'two.jpg', '%s.jpg' % tid1])
        self.assertEqual(ThumbnailMetadata.get(tid2).urls,
                         ['%s.jpg' % tid2])

    @tornado.testing.gen_test
    def test_create_or_modify_many_async(self):
        vid1 = InternalVideoID.generate('api1', 'vid1')
        tid1 = ThumbnailID.generate(self.image, vid1)
        tdata1 = ThumbnailMetadata(tid1, vid1, ['one.jpg', 'two.jpg'],
                                   None, self.image.size[1],
                                   self.image.size[0],
                                   'brightcove', 1.0, '1.2')
        tdata1.save()

        vid2 = InternalVideoID.generate('api1', 'vid2')
        tid2 = ThumbnailID.generate(self.image, vid2)
        self.assertIsNone(ThumbnailMetadata.get(tid2))

        def _add_thumb(d):
            for thumb in d.itervalues():
                thumb.urls.append('%s.jpg' % thumb.key)

        yield tornado.gen.Task(
            ThumbnailMetadata.modify_many,
            [tid1, tid2],
            _add_thumb,
            create_missing=True)

        self.assertEqual(ThumbnailMetadata.get(tid1).urls,
                         ['one.jpg', 'two.jpg', '%s.jpg' % tid1])
        self.assertEqual(ThumbnailMetadata.get(tid2).urls,
                         ['%s.jpg' % tid2])
        

    def test_read_thumbnail_old_format(self):
        # Make sure that we're backwards compatible
        thumb = ThumbnailMetadata._create('2630b61d2db8c85e9491efa7a1dd48d0_2876590502001_9e1d6017cab9aa970fca5321de268e15', json.loads("{\"video_id\": \"2630b61d2db8c85e9491efa7a1dd48d0_2876590502001\", \"thumbnail_metadata\": {\"chosen\": false, \"thumbnail_id\": \"2630b61d2db8c85e9491efa7a1dd48d0_2876590502001_9e1d6017cab9aa970fca5321de268e15\", \"model_score\": 4.1698684091322846, \"enabled\": true, \"rank\": 5, \"height\": 232, \"width\": 416, \"model_version\": \"20130924\", \"urls\": [\"https://host-thumbnails.s3.amazonaws.com/2630b61d2db8c85e9491efa7a1dd48d0/208720d8a4aef7ee5f565507833e2ccb/neon4.jpeg\"], \"created_time\": \"2013-12-02 09:55:19\", \"type\": \"neon\", \"refid\": null}, \"key\": \"2630b61d2db8c85e9491efa7a1dd48d0_2876590502001_9e1d6017cab9aa970fca5321de268e15\"}"))

        self.assertEqual(thumb.key, '2630b61d2db8c85e9491efa7a1dd48d0_2876590502001_9e1d6017cab9aa970fca5321de268e15')
        self.assertEqual(thumb.video_id, '2630b61d2db8c85e9491efa7a1dd48d0_2876590502001')
        self.assertEqual(thumb.chosen, False)
        self.assertAlmostEqual(thumb.model_score, 4.1698684091322846)
        self.assertEqual(thumb.enabled, True)
        self.assertEqual(thumb.rank, 5)
        self.assertEqual(thumb.height, 232)
        self.assertEqual(thumb.width, 416)
        self.assertEqual(thumb.model_version, '20130924')
        self.assertEqual(thumb.type, 'neon')
        self.assertEqual(thumb.created_time, '2013-12-02 09:55:19')
        self.assertIsNone(thumb.refid)
        self.assertEqual(thumb.urls, ["https://host-thumbnails.s3.amazonaws.com/2630b61d2db8c85e9491efa7a1dd48d0/208720d8a4aef7ee5f565507833e2ccb/neon4.jpeg"])
        
        with self.assertRaises(AttributeError):
            thumb.thumbnail_id

class TestAddingImageData(test_utils.neontest.AsyncTestCase):
    '''
    Test cases that add image data to thumbnails (and do uploads) 
    '''
    def setUp(self):
        self.redis = test_utils.redis.RedisServer()
        self.redis.start()

        # Mock out s3
        self.s3conn = boto_mock.MockConnection()
        self.s3_patcher = patch('api.cdnhosting.S3Connection')
        self.mock_conn = self.s3_patcher.start()
        self.mock_conn.return_value = self.s3conn
        self.s3conn.create_bucket('hosting-bucket')
        self.bucket = self.s3conn.get_bucket('hosting-bucket')

        # Mock out cloundinary
        self.cloundinary_patcher = patch('api.cdnhosting.CloudinaryHosting')
        self.cloundinary_mock = self.cloundinary_patcher.start()

        random.seed(1654984)

        self.image = PILImageUtils.create_random_image(360, 480)
        super(TestAddingImageData, self).setUp()

    def tearDown(self):
        self.s3_patcher.stop()
        self.cloundinary_patcher.stop()
        self.redis.stop()
        super(TestAddingImageData, self).tearDown()

    @tornado.testing.gen_test
    def test_lookup_cdn_info(self):
        # Create the necessary buckets so that we can write to them
        self.s3conn.create_bucket('n3.neon-images.com')
        self.s3conn.create_bucket('customer-bucket')
        self.s3conn.create_bucket('host-thumbnails')
        
        # Setup the CDN information in the database
        VideoMetadata(InternalVideoID.generate('acct1', 'vid1'),
                      i_id='i6').save()
        cdn_list = CDNHostingMetadataList(
            CDNHostingMetadataList.create_key('acct1', 'i6'), 
            [ NeonCDNHostingMetadata(do_salt=False),
              S3CDNHostingMetadata(bucket_name='customer-bucket',
                                   do_salt=False) ])
        cdn_list.save()

        thumb_info = ThumbnailMetadata(None, 'acct1_vid1',
                                       ttype=ThumbnailType.NEON, rank=3)
        yield thumb_info.add_image_data(self.image, async=True)

        # Check that the thumb_info was updated
        self.assertIsNotNone(thumb_info.key)
        self.assertEqual(thumb_info.width, 480)
        self.assertEqual(thumb_info.height, 360)
        self.assertIsNotNone(thumb_info.created_time)
        self.assertIsNotNone(thumb_info.phash)
        self.assertEqual(thumb_info.type, ThumbnailType.NEON)
        self.assertEqual(thumb_info.rank, 3)
        self.assertEqual(thumb_info.urls,
                         ['https://s3.amazonaws.com/host-thumbnails/%s.jpg' %
                          re.sub('_', '/', thumb_info.key)])

        # Make sure that the image was uploaded to s3 properly
        primary_hosting_key = re.sub('_', '/', thumb_info.key)+'.jpg'
        self.assertIsNotNone(self.s3conn.get_bucket('host-thumbnails').
                             get_key(primary_hosting_key))
        self.assertIsNotNone(self.s3conn.get_bucket('customer-bucket').
                             get_key('neontn%s_w480_h360.jpg'%thumb_info.key))
        # Make sure that some different size is found on the Neon CDN
        self.assertIsNotNone(self.s3conn.get_bucket('n3.neon-images.com').
                             get_key('neontn%s_w160_h120.jpg'%thumb_info.key))

        # Check the redirect object
        redirect = self.s3conn.get_bucket('host-thumbnails').get_key(
            'acct1/vid1/neon3.jpg')
        self.assertIsNotNone(redirect)
        self.assertEqual(redirect.redirect_destination,
                         '/' + primary_hosting_key)

        # Check cloundinary
        self.cloundinary_mock().upload.assert_called_with(thumb_info.urls[0],
                                                          thumb_info.key)

    @tornado.testing.gen_test
    def test_add_thumbnail_to_video_and_save(self):
        self.s3conn.create_bucket('customer-bucket')
        self.s3conn.create_bucket('host-thumbnails')

        cdn_metadata = S3CDNHostingMetadata(bucket_name='customer-bucket',
                                            do_salt=False) 

        video_info = VideoMetadata('acct1_vid1')
        thumb_info = ThumbnailMetadata(None,
                                       ttype=ThumbnailType.CUSTOMUPLOAD,
                                       rank=-1,
                                       frameno=35)

        yield video_info.add_thumbnail(thumb_info, self.image, [cdn_metadata],
                                       save_objects=True, async=True)

        self.assertEqual(thumb_info.video_id, video_info.key)
        self.assertIsNotNone(thumb_info.key)
        self.assertEqual(video_info.thumbnail_ids, [thumb_info.key])

        # Check that the images are in S3
        primary_hosting_key = re.sub('_', '/', thumb_info.key)+'.jpg'
        self.assertIsNotNone(self.s3conn.get_bucket('host-thumbnails').
                             get_key(primary_hosting_key))
        self.assertIsNotNone(self.s3conn.get_bucket('customer-bucket').
                             get_key('neontn%s_w480_h360.jpg'%thumb_info.key))
        redirect = self.s3conn.get_bucket('host-thumbnails').get_key(
            'acct1/vid1/customupload-1.jpg')
        self.assertIsNotNone(redirect)
        self.assertEqual(redirect.redirect_destination,
                         '/' + primary_hosting_key)

        # Check the database
        self.assertEqual(VideoMetadata.get('acct1_vid1').thumbnail_ids,
                         [thumb_info.key])
        self.assertEqual(ThumbnailMetadata.get(thumb_info.key).video_id,
                         'acct1_vid1')

    @tornado.testing.gen_test
    def test_add_thumbnail_to_video_and_save_new_video(self):
        self.s3conn.create_bucket('host-thumbnails')

        video_info = VideoMetadata('acct1_vid1', video_url='my.mp4')
        video_info.save()
        thumb_info = ThumbnailMetadata(None,
                                       ttype=ThumbnailType.CUSTOMUPLOAD,
                                       rank=-1,
                                       frameno=35)

        yield video_info.add_thumbnail(thumb_info, self.image, [],
                                       save_objects=True, async=True)

        self.assertEqual(thumb_info.video_id, video_info.key)
        self.assertIsNotNone(thumb_info.key)
        self.assertEqual(video_info.thumbnail_ids, [thumb_info.key])

        # Check the database
        self.assertEqual(VideoMetadata.get('acct1_vid1').thumbnail_ids,
                         [thumb_info.key])
        self.assertEqual(ThumbnailMetadata.get(thumb_info.key).video_id,
                         'acct1_vid1')

    @tornado.testing.gen_test
    def test_add_thumbnail_to_video_without_saving(self):
        self.s3conn.create_bucket('customer-bucket')
        self.s3conn.create_bucket('host-thumbnails')

        cdn_metadata = S3CDNHostingMetadata(bucket_name='customer-bucket',
                                            do_salt=False) 

        video_info = VideoMetadata('acct1_vid1')
        thumb_info = ThumbnailMetadata(None,
                                       ttype=ThumbnailType.CUSTOMUPLOAD,
                                       rank=-1,
                                       frameno=35)

        yield video_info.add_thumbnail(thumb_info, self.image, [cdn_metadata],
                                       save_objects=False, async=True)

        self.assertEqual(thumb_info.video_id, video_info.key)
        self.assertIsNotNone(thumb_info.key)
        self.assertEqual(video_info.thumbnail_ids, [thumb_info.key])

        # Check that the images are in S3
        primary_hosting_key = re.sub('_', '/', thumb_info.key)+'.jpg'
        self.assertIsNotNone(self.s3conn.get_bucket('host-thumbnails').
                             get_key(primary_hosting_key))
        self.assertIsNotNone(self.s3conn.get_bucket('customer-bucket').
                             get_key('neontn%s_w480_h360.jpg'%thumb_info.key))
        redirect = self.s3conn.get_bucket('host-thumbnails').get_key(
            'acct1/vid1/customupload-1.jpg')
        self.assertIsNotNone(redirect)
        self.assertEqual(redirect.redirect_destination,
                         '/' + primary_hosting_key)

        # Check the database is empty
        self.assertIsNone(VideoMetadata.get('acct1_vid1'))
        self.assertIsNone(ThumbnailMetadata.get(thumb_info.key))

    @tornado.testing.gen_test
    def test_download_and_add_thumbnail(self):
        self.s3conn.create_bucket('host-thumbnails')

        video_info = VideoMetadata('acct1_vid1')
        thumb_info = ThumbnailMetadata(None,
                                       ttype=ThumbnailType.CUSTOMUPLOAD,
                                       rank=-1,
                                       frameno=35)

        with patch('supportServices.neondata.utils.imageutils.PILImageUtils') \
          as pil_mock:
            image_future = Future()
            image_future.set_result(self.image)
            pil_mock.download_image.return_value = image_future

            yield video_info.download_and_add_thumbnail(
                thumb_info, "http://my_image.jpg", [], async=True,
                save_objects=True)

            # Check that the image was downloaded
            pil_mock.download_imageassert_called_with("http://my_image.jpg",
                                                      async=True)

        self.assertEqual(thumb_info.video_id, video_info.key)
        self.assertIsNotNone(thumb_info.key)
        self.assertEqual(video_info.thumbnail_ids, [thumb_info.key])
        
        # Check that the images are in S3
        primary_hosting_key = re.sub('_', '/', thumb_info.key)+'.jpg'
        self.assertIsNotNone(self.s3conn.get_bucket('host-thumbnails').
                             get_key(primary_hosting_key))

        # Check that the database was updated
        self.assertEqual(VideoMetadata.get('acct1_vid1').thumbnail_ids,
                         [thumb_info.key])
        self.assertEqual(ThumbnailMetadata.get(thumb_info.key).video_id,
                         'acct1_vid1')
    

if __name__ == '__main__':
    unittest.main()
=======
    def test_defaulted_get(self):
        strategy = ExperimentStrategy('in_db',
                                      max_neon_thumbs=7,
                                      only_exp_if_chosen=True)
        strategy.save()

        with self.assertLogNotExists(logging.WARN, 'No ExperimentStrategy'):
            self.assertEquals(strategy, ExperimentStrategy.get('in_db'))

        with self.assertLogExists(logging.WARN, 'No ExperimentStrategy'):
            self.assertEquals(ExperimentStrategy('not_in_db'),
                              ExperimentStrategy.get('not_in_db'))

        with self.assertLogNotExists(logging.WARN, 'No ExperimentStrategy'):
            self.assertEquals(ExperimentStrategy('not_in_db'),
                              ExperimentStrategy.get('not_in_db',
                                                     log_missing=False))

>>>>>>> 2a3d6fd7


class TestDbConnectionHandling(test_utils.neontest.AsyncTestCase):
    def setUp(self):
        super(TestDbConnectionHandling, self).setUp()
        self.connection_patcher = patch('supportServices.neondata.blockingRedis.StrictRedis')

        # For the sake of this test, we will only mock the get() function
        mock_redis = self.connection_patcher.start()
        self.mock_responses = MagicMock()
        mock_redis().get.side_effect = self._mocked_get_func

        self.valid_obj = TrackerAccountIDMapper("tai1", "api_key")

        # Speed up the retry delays to make the test faster
        self.old_delay = options.get('supportServices.neondata.baseRedisRetryWait')
        options._set('supportServices.neondata.baseRedisRetryWait', 0.01)

    def tearDown(self):
        self.connection_patcher.stop()
        DBConnection.clear_singleton_instance()
        options._set('supportServices.neondata.baseRedisRetryWait',
                     self.old_delay)
        super(TestDbConnectionHandling, self).tearDown()

    def _mocked_get_func(self, key, callback=None):
        if callback:
            self.io_loop.add_callback(callback, self.mock_responses(key))
        else:
            return self.mock_responses(key)

    def test_async_good_connection(self):
        self.mock_responses.side_effect = [self.valid_obj.to_json()]
        
        TrackerAccountIDMapper.get("tai1", callback=self.stop)
        found_obj = self.wait()

        self.assertEqual(self.valid_obj.__dict__, found_obj.__dict__)

    def test_sync_good_connection(self):
        self.mock_responses.side_effect = [self.valid_obj.to_json()]
        
        found_obj = TrackerAccountIDMapper.get("tai1")

        self.assertEqual(self.valid_obj.__dict__, found_obj.__dict__)

    def test_async_some_errors(self):
        self.mock_responses.side_effect = [
            redis.ConnectionError("Connection Error"),
            redis.BusyLoadingError("Loading Error"),
            socket.timeout("Socket Timeout"),
            socket.error("Socket Error"),
            self.valid_obj.to_json()
            ]

        TrackerAccountIDMapper.get("tai1", callback=self.stop)

        with self.assertLogExists(logging.ERROR, 'Connection Error'):
            with self.assertLogExists(logging.ERROR, 'Loading Error'):
                with self.assertLogExists(logging.ERROR, 'Socket Timeout'):
                    with self.assertLogExists(logging.ERROR, 'Socket Error'):
                        found_obj = self.wait()

        self.assertEqual(self.valid_obj.__dict__, found_obj.__dict__)

    def test_sync_some_errors(self):
        self.mock_responses.side_effect = [
            redis.ConnectionError("Connection Error"),
            redis.BusyLoadingError("Loading Error"),
            socket.timeout("Socket Timeout"),
            socket.error("Socket Error"),
            self.valid_obj.to_json()
            ]

        with self.assertLogExists(logging.ERROR, 'Connection Error'):
            with self.assertLogExists(logging.ERROR, 'Loading Error'):
                with self.assertLogExists(logging.ERROR, 'Socket Timeout'):
                    with self.assertLogExists(logging.ERROR, 'Socket Error'):
                        found_obj =  TrackerAccountIDMapper.get("tai1")

        self.assertEqual(self.valid_obj.__dict__, found_obj.__dict__)

    def test_async_too_many_errors(self):
        self.mock_responses.side_effect = [
            redis.ConnectionError("Connection Error"),
            redis.ConnectionError("Connection Error"),
            redis.ConnectionError("Connection Error"),
            redis.ConnectionError("Connection Error"),
            redis.ConnectionError("Connection Error"),
            ]

        TrackerAccountIDMapper.get("tai1", callback=self.stop)
        
        with self.assertRaises(redis.ConnectionError):
            self.wait()

    def test_sync_too_many_errors(self):
        self.mock_responses.side_effect = [
            redis.ConnectionError("Connection Error"),
            redis.ConnectionError("Connection Error"),
            redis.ConnectionError("Connection Error"),
            redis.ConnectionError("Connection Error"),
            redis.ConnectionError("Connection Error"),
            ]
        
        with self.assertRaises(redis.ConnectionError):
            TrackerAccountIDMapper.get("tai1")

    # TODO(mdesnoyer): Add test for the modify if there is a failure
    # on one of the underlying commands.

class TestThumbnailHelperClass(test_utils.neontest.AsyncTestCase):
    '''
    Thumbnail ID Mapper and other thumbnail helper class tests 
    '''
    def setUp(self):
        super(TestThumbnailHelperClass, self).setUp()
        self.redis = test_utils.redis.RedisServer()
        self.redis.start()

        self.image = PILImageUtils.create_random_image(360, 480)

    def tearDown(self):
        self.redis.stop()
        super(TestThumbnailHelperClass, self).tearDown()

    def test_thumbnail_mapper(self):
        ''' Thumbnail mappings '''

        url = "http://thumbnail.jpg"
        vid = "v123"
        image = PILImageUtils.create_random_image(360, 480)
        tid = ThumbnailID.generate(image, vid)
    
        tdata = ThumbnailMetadata(tid, vid, [], 0, 480, 360,
                        "ttype", 0, 1, 0)
        tdata.save()
        tmap = ThumbnailURLMapper(url, tid)
        tmap.save()
        
        res_tid = ThumbnailURLMapper.get_id(url)
        self.assertEqual(tid, res_tid)

    def test_thumbnail_get_data(self):

        vid = InternalVideoID.generate('api1', 'vid1')
        tid = ThumbnailID.generate(self.image, vid)
        tdata = ThumbnailMetadata(tid, vid, ['one.jpg', 'two.jpg'],
                                  None, self.image.size[1], self.image.size[0],
                                  'brightcove', 1.0, '1.2')
        tdata.save()
        self.assertEqual(tdata.get_account_id(), 'api1')
        self.assertEqual(ThumbnailMetadata.get_video_id(tid), vid)
        self.assertEqual(tdata.rank, 0)
        self.assertEqual(tdata.urls, ['one.jpg', 'two.jpg'])

    def test_atomic_modify(self):
        vid = InternalVideoID.generate('api1', 'vid1')
        tid = ThumbnailID.generate(self.image, vid)
        tdata = ThumbnailMetadata(tid, vid, ['one.jpg', 'two.jpg'],
                                  None, self.image.size[1], self.image.size[0],
                                  'brightcove', 1.0, '1.2')
        tdata.save()

        thumb = ThumbnailMetadata.modify(tid,
                                         lambda x: x.urls.append('url3.jpg'))
        self.assertItemsEqual(thumb.urls, ['one.jpg', 'two.jpg', 'url3.jpg'])
        self.assertItemsEqual(ThumbnailMetadata.get(tid).urls,
                              ['one.jpg', 'two.jpg', 'url3.jpg'])

        # Now try asynchronously
        def setphash(thumb): thumb.phash = 'hash'
        def setrank(thumb): thumb.rank = 6

        counters = [1, 2]
        def wrapped_callback(param):
            counters.pop()
            self.stop()

        ThumbnailMetadata.modify(tid, setphash, callback=wrapped_callback)
        ThumbnailMetadata.modify(tid, setrank, callback=wrapped_callback)
        
        # if len(counters) is not 0, call self.wait() to service the other
        # callbacks  
        while len(counters) > 0:
            self.wait()

        thumb = ThumbnailMetadata.get(tid)
        self.assertEqual(thumb.phash, 'hash')
        self.assertEqual(thumb.rank, 6)
        self.assertItemsEqual(thumb.urls,
                              ['one.jpg', 'two.jpg', 'url3.jpg'])

    def test_atomic_modify_many(self):
        vid1 = InternalVideoID.generate('api1', 'vid1')
        tid1 = ThumbnailID.generate(self.image, vid1)
        tdata1 = ThumbnailMetadata(tid1, vid1, ['one.jpg', 'two.jpg'],
                                   None, self.image.size[1],
                                   self.image.size[0],
                                   'brightcove', 1.0, '1.2')
        vid2 = InternalVideoID.generate('api1', 'vid2')
        tid2 = ThumbnailID.generate(self.image, vid2)
        tdata2 = ThumbnailMetadata(tid2, vid2, ['1.jpg', '2.jpg'],
                                   None, self.image.size[1],
                                   self.image.size[0],
                                   'brightcove', 1.0, '1.2')
        self.assertFalse(tdata2.chosen)
        self.assertFalse(tdata1.chosen)
        self.assertTrue(tdata2.enabled)
        self.assertTrue(tdata1.enabled)

        ThumbnailMetadata.save_all([tdata1, tdata2])

        def _change_thumb_data(d):
            d[tid1].chosen = True
            d[tid2].enabled = False

        updated = ThumbnailMetadata.modify_many([tid1, tid2],
                                                _change_thumb_data)
        self.assertTrue(updated[tid1].chosen)
        self.assertFalse(updated[tid2].chosen)
        self.assertTrue(updated[tid1].enabled)
        self.assertFalse(updated[tid2].enabled)
        self.assertTrue(ThumbnailMetadata.get(tid1).chosen)
        self.assertFalse(ThumbnailMetadata.get(tid2).chosen)
        self.assertTrue(ThumbnailMetadata.get(tid1).enabled)
        self.assertFalse(ThumbnailMetadata.get(tid2).enabled)

    def test_create_or_modify(self):
        vid1 = InternalVideoID.generate('api1', 'vid1')
        tid1 = ThumbnailID.generate(self.image, vid1)
        self.assertIsNone(ThumbnailMetadata.get(tid1))

        ThumbnailMetadata.modify(tid1,
                                 lambda x: x.urls.append('http://image.jpg'),
                                 create_missing=True)

        val = ThumbnailMetadata.get(tid1)
        self.assertIsNotNone(val)
        self.assertEqual(val.urls, ['http://image.jpg'])

    @tornado.testing.gen_test
    def test_create_or_modify_async(self):
        vid1 = InternalVideoID.generate('api1', 'vid1')
        tid1 = ThumbnailID.generate(self.image, vid1)
        self.assertIsNone(ThumbnailMetadata.get(tid1))

        yield tornado.gen.Task(
            ThumbnailMetadata.modify,
            tid1,
            lambda x: x.urls.append('http://image.jpg'),
            create_missing=True)

        val = ThumbnailMetadata.get(tid1)
        self.assertIsNotNone(val)
        self.assertEqual(val.urls, ['http://image.jpg'])

    def test_create_or_modify_many(self):
        vid1 = InternalVideoID.generate('api1', 'vid1')
        tid1 = ThumbnailID.generate(self.image, vid1)
        tdata1 = ThumbnailMetadata(tid1, vid1, ['one.jpg', 'two.jpg'],
                                   None, self.image.size[1],
                                   self.image.size[0],
                                   'brightcove', 1.0, '1.2')
        tdata1.save()

        vid2 = InternalVideoID.generate('api1', 'vid2')
        tid2 = ThumbnailID.generate(self.image, vid2)
        self.assertIsNone(ThumbnailMetadata.get(tid2))

        def _add_thumb(d):
            for thumb in d.itervalues():
                thumb.urls.append('%s.jpg' % thumb.key)

        ThumbnailMetadata.modify_many(
            [tid1, tid2],
            _add_thumb,
            create_missing=True)

        self.assertEqual(ThumbnailMetadata.get(tid1).urls,
                         ['one.jpg', 'two.jpg', '%s.jpg' % tid1])
        self.assertEqual(ThumbnailMetadata.get(tid2).urls,
                         ['%s.jpg' % tid2])

    @tornado.testing.gen_test
    def test_create_or_modify_many_async(self):
        vid1 = InternalVideoID.generate('api1', 'vid1')
        tid1 = ThumbnailID.generate(self.image, vid1)
        tdata1 = ThumbnailMetadata(tid1, vid1, ['one.jpg', 'two.jpg'],
                                   None, self.image.size[1],
                                   self.image.size[0],
                                   'brightcove', 1.0, '1.2')
        tdata1.save()

        vid2 = InternalVideoID.generate('api1', 'vid2')
        tid2 = ThumbnailID.generate(self.image, vid2)
        self.assertIsNone(ThumbnailMetadata.get(tid2))

        def _add_thumb(d):
            for thumb in d.itervalues():
                thumb.urls.append('%s.jpg' % thumb.key)

        yield tornado.gen.Task(
            ThumbnailMetadata.modify_many,
            [tid1, tid2],
            _add_thumb,
            create_missing=True)

        self.assertEqual(ThumbnailMetadata.get(tid1).urls,
                         ['one.jpg', 'two.jpg', '%s.jpg' % tid1])
        self.assertEqual(ThumbnailMetadata.get(tid2).urls,
                         ['%s.jpg' % tid2])
        

    def test_read_thumbnail_old_format(self):
        # Make sure that we're backwards compatible
        thumb = ThumbnailMetadata._create('2630b61d2db8c85e9491efa7a1dd48d0_2876590502001_9e1d6017cab9aa970fca5321de268e15', json.loads("{\"video_id\": \"2630b61d2db8c85e9491efa7a1dd48d0_2876590502001\", \"thumbnail_metadata\": {\"chosen\": false, \"thumbnail_id\": \"2630b61d2db8c85e9491efa7a1dd48d0_2876590502001_9e1d6017cab9aa970fca5321de268e15\", \"model_score\": 4.1698684091322846, \"enabled\": true, \"rank\": 5, \"height\": 232, \"width\": 416, \"model_version\": \"20130924\", \"urls\": [\"https://host-thumbnails.s3.amazonaws.com/2630b61d2db8c85e9491efa7a1dd48d0/208720d8a4aef7ee5f565507833e2ccb/neon4.jpeg\"], \"created_time\": \"2013-12-02 09:55:19\", \"type\": \"neon\", \"refid\": null}, \"key\": \"2630b61d2db8c85e9491efa7a1dd48d0_2876590502001_9e1d6017cab9aa970fca5321de268e15\"}"))

        self.assertEqual(thumb.key, '2630b61d2db8c85e9491efa7a1dd48d0_2876590502001_9e1d6017cab9aa970fca5321de268e15')
        self.assertEqual(thumb.video_id, '2630b61d2db8c85e9491efa7a1dd48d0_2876590502001')
        self.assertEqual(thumb.chosen, False)
        self.assertAlmostEqual(thumb.model_score, 4.1698684091322846)
        self.assertEqual(thumb.enabled, True)
        self.assertEqual(thumb.rank, 5)
        self.assertEqual(thumb.height, 232)
        self.assertEqual(thumb.width, 416)
        self.assertEqual(thumb.model_version, '20130924')
        self.assertEqual(thumb.type, 'neon')
        self.assertEqual(thumb.created_time, '2013-12-02 09:55:19')
        self.assertIsNone(thumb.refid)
        self.assertEqual(thumb.urls, ["https://host-thumbnails.s3.amazonaws.com/2630b61d2db8c85e9491efa7a1dd48d0/208720d8a4aef7ee5f565507833e2ccb/neon4.jpeg"])
        
        with self.assertRaises(AttributeError):
            thumb.thumbnail_id

class TestAddingImageData(test_utils.neontest.AsyncTestCase):
    '''
    Test cases that add image data to thumbnails (and do uploads) 
    '''
    def setUp(self):
        self.redis = test_utils.redis.RedisServer()
        self.redis.start()

        # Mock out s3
        self.s3conn = boto_mock.MockConnection()
        self.s3_patcher = patch('api.cdnhosting.S3Connection')
        self.mock_conn = self.s3_patcher.start()
        self.mock_conn.return_value = self.s3conn
        self.s3conn.create_bucket('hosting-bucket')
        self.bucket = self.s3conn.get_bucket('hosting-bucket')

        # Mock out cloudinary
        self.cloudinary_patcher = patch('api.cdnhosting.CloudinaryHosting')
        self.cloudinary_mock = self.cloudinary_patcher.start()
        future = Future()
        future.set_result(None)
        self.cloudinary_mock().upload.side_effect = [future]

        random.seed(1654984)

        self.image = PILImageUtils.create_random_image(360, 480)
        super(TestAddingImageData, self).setUp()

    def tearDown(self):
        self.s3_patcher.stop()
        self.cloudinary_patcher.stop()
        self.redis.stop()
        super(TestAddingImageData, self).tearDown()

    @tornado.testing.gen_test
    def test_lookup_cdn_info(self):
        # Create the necessary buckets so that we can write to them
        self.s3conn.create_bucket('n3.neon-images.com')
        self.s3conn.create_bucket('customer-bucket')
        self.s3conn.create_bucket('host-thumbnails')
        
        # Setup the CDN information in the database
        VideoMetadata(InternalVideoID.generate('acct1', 'vid1'),
                      i_id='i6').save()
        cdn_list = CDNHostingMetadataList(
            CDNHostingMetadataList.create_key('acct1', 'i6'), 
            [ NeonCDNHostingMetadata(do_salt=False),
              S3CDNHostingMetadata(bucket_name='customer-bucket',
                                   do_salt=False) ])
        cdn_list.save()

        thumb_info = ThumbnailMetadata(None, 'acct1_vid1',
                                       ttype=ThumbnailType.NEON, rank=3)
        yield thumb_info.add_image_data(self.image, async=True)

        # Check that the thumb_info was updated
        self.assertIsNotNone(thumb_info.key)
        self.assertEqual(thumb_info.width, 480)
        self.assertEqual(thumb_info.height, 360)
        self.assertIsNotNone(thumb_info.created_time)
        self.assertIsNotNone(thumb_info.phash)
        self.assertEqual(thumb_info.type, ThumbnailType.NEON)
        self.assertEqual(thumb_info.rank, 3)
        self.assertEqual(thumb_info.urls,
                         ['https://s3.amazonaws.com/host-thumbnails/%s.jpg' %
                          re.sub('_', '/', thumb_info.key)])

        # Make sure that the image was uploaded to s3 properly
        primary_hosting_key = re.sub('_', '/', thumb_info.key)+'.jpg'
        self.assertIsNotNone(self.s3conn.get_bucket('host-thumbnails').
                             get_key(primary_hosting_key))
        self.assertIsNotNone(self.s3conn.get_bucket('customer-bucket').
                             get_key('neontn%s_w480_h360.jpg'%thumb_info.key))
        # Make sure that some different size is found on the Neon CDN
        self.assertIsNotNone(self.s3conn.get_bucket('n3.neon-images.com').
                             get_key('neontn%s_w160_h120.jpg'%thumb_info.key))

        # Check the redirect object
        redirect = self.s3conn.get_bucket('host-thumbnails').get_key(
            'acct1/vid1/neon3.jpg')
        self.assertIsNotNone(redirect)
        self.assertEqual(redirect.redirect_destination,
                         '/' + primary_hosting_key)

        # Check cloudinary
        self.cloudinary_mock().upload.assert_called_with(thumb_info.urls[0],
                                                         thumb_info.key,
                                                         async=True)

    @tornado.testing.gen_test
    def test_add_thumbnail_to_video_and_save(self):
        self.s3conn.create_bucket('customer-bucket')
        self.s3conn.create_bucket('host-thumbnails')

        cdn_metadata = S3CDNHostingMetadata(bucket_name='customer-bucket',
                                            do_salt=False) 

        video_info = VideoMetadata('acct1_vid1')
        thumb_info = ThumbnailMetadata(None,
                                       ttype=ThumbnailType.CUSTOMUPLOAD,
                                       rank=-1,
                                       frameno=35)

        yield video_info.add_thumbnail(thumb_info, self.image, [cdn_metadata],
                                       save_objects=True, async=True)

        self.assertEqual(thumb_info.video_id, video_info.key)
        self.assertIsNotNone(thumb_info.key)
        self.assertEqual(video_info.thumbnail_ids, [thumb_info.key])

        # Check that the images are in S3
        primary_hosting_key = re.sub('_', '/', thumb_info.key)+'.jpg'
        self.assertIsNotNone(self.s3conn.get_bucket('host-thumbnails').
                             get_key(primary_hosting_key))
        self.assertIsNotNone(self.s3conn.get_bucket('customer-bucket').
                             get_key('neontn%s_w480_h360.jpg'%thumb_info.key))
        redirect = self.s3conn.get_bucket('host-thumbnails').get_key(
            'acct1/vid1/customupload-1.jpg')
        self.assertIsNotNone(redirect)
        self.assertEqual(redirect.redirect_destination,
                         '/' + primary_hosting_key)

        # Check the database
        self.assertEqual(VideoMetadata.get('acct1_vid1').thumbnail_ids,
                         [thumb_info.key])
        self.assertEqual(ThumbnailMetadata.get(thumb_info.key).video_id,
                         'acct1_vid1')

    @tornado.testing.gen_test
    def test_add_thumbnail_to_video_and_save_new_video(self):
        self.s3conn.create_bucket('host-thumbnails')

        video_info = VideoMetadata('acct1_vid1', video_url='my.mp4')
        video_info.save()
        thumb_info = ThumbnailMetadata(None,
                                       ttype=ThumbnailType.CUSTOMUPLOAD,
                                       rank=-1,
                                       frameno=35)

        yield video_info.add_thumbnail(thumb_info, self.image, [],
                                       save_objects=True, async=True)

        self.assertEqual(thumb_info.video_id, video_info.key)
        self.assertIsNotNone(thumb_info.key)
        self.assertEqual(video_info.thumbnail_ids, [thumb_info.key])

        # Check the database
        self.assertEqual(VideoMetadata.get('acct1_vid1').thumbnail_ids,
                         [thumb_info.key])
        self.assertEqual(ThumbnailMetadata.get(thumb_info.key).video_id,
                         'acct1_vid1')

    @tornado.testing.gen_test
    def test_add_thumbnail_to_video_without_saving(self):
        self.s3conn.create_bucket('customer-bucket')
        self.s3conn.create_bucket('host-thumbnails')

        cdn_metadata = S3CDNHostingMetadata(bucket_name='customer-bucket',
                                            do_salt=False) 

        video_info = VideoMetadata('acct1_vid1')
        thumb_info = ThumbnailMetadata(None,
                                       ttype=ThumbnailType.CUSTOMUPLOAD,
                                       rank=-1,
                                       frameno=35)

        yield video_info.add_thumbnail(thumb_info, self.image, [cdn_metadata],
                                       save_objects=False, async=True)

        self.assertEqual(thumb_info.video_id, video_info.key)
        self.assertIsNotNone(thumb_info.key)
        self.assertEqual(video_info.thumbnail_ids, [thumb_info.key])

        # Check that the images are in S3
        primary_hosting_key = re.sub('_', '/', thumb_info.key)+'.jpg'
        self.assertIsNotNone(self.s3conn.get_bucket('host-thumbnails').
                             get_key(primary_hosting_key))
        self.assertIsNotNone(self.s3conn.get_bucket('customer-bucket').
                             get_key('neontn%s_w480_h360.jpg'%thumb_info.key))
        redirect = self.s3conn.get_bucket('host-thumbnails').get_key(
            'acct1/vid1/customupload-1.jpg')
        self.assertIsNotNone(redirect)
        self.assertEqual(redirect.redirect_destination,
                         '/' + primary_hosting_key)

        # Check the database is empty
        self.assertIsNone(VideoMetadata.get('acct1_vid1'))
        self.assertIsNone(ThumbnailMetadata.get(thumb_info.key))

    @tornado.testing.gen_test
    def test_download_and_add_thumbnail(self):
        self.s3conn.create_bucket('host-thumbnails')

        video_info = VideoMetadata('acct1_vid1')
        thumb_info = ThumbnailMetadata(None,
                                       ttype=ThumbnailType.CUSTOMUPLOAD,
                                       rank=-1,
                                       frameno=35)

        with patch('supportServices.neondata.utils.imageutils.PILImageUtils') \
          as pil_mock:
            image_future = Future()
            image_future.set_result(self.image)
            pil_mock.download_image.return_value = image_future

            yield video_info.download_and_add_thumbnail(
                thumb_info, "http://my_image.jpg", [], async=True,
                save_objects=True)

            # Check that the image was downloaded
            pil_mock.download_imageassert_called_with("http://my_image.jpg",
                                                      async=True)

        self.assertEqual(thumb_info.video_id, video_info.key)
        self.assertIsNotNone(thumb_info.key)
        self.assertEqual(video_info.thumbnail_ids, [thumb_info.key])
        
        # Check that the images are in S3
        primary_hosting_key = re.sub('_', '/', thumb_info.key)+'.jpg'
        self.assertIsNotNone(self.s3conn.get_bucket('host-thumbnails').
                             get_key(primary_hosting_key))

        # Check that the database was updated
        self.assertEqual(VideoMetadata.get('acct1_vid1').thumbnail_ids,
                         [thumb_info.key])
        self.assertEqual(ThumbnailMetadata.get(thumb_info.key).video_id,
                         'acct1_vid1')
    

if __name__ == '__main__':
    unittest.main()<|MERGE_RESOLUTION|>--- conflicted
+++ resolved
@@ -154,10 +154,7 @@
         # Try retrieving the platforms synchronously
         platforms = account.get_platforms()
         self.assertItemsEqual([x.__dict__ for x in platforms],
-<<<<<<< HEAD
                               [x.__dict__ for x in [bp, np]])
-=======
-                              [x.__dict__ for x in [bp, np, yp]])
     
     def test_neon_user_account_save(self):
         na = NeonUserAccount('acct1')
@@ -173,7 +170,6 @@
         # ensure that the old api key is still in tact
         api_key = NeonApiKey.get_api_key('acct1')
         self.assertEqual(na.neon_api_key, api_key)
->>>>>>> 2a3d6fd7
 
     @unittest.skip('TODO(Sunil): add this test')
     def test_add_platform_with_bad_account_id(self):
@@ -740,7 +736,6 @@
             obj.get_id(),
             'dhfaagb0z0h6n685ntysas00_e38ef7abba4c9102b26feb90bc5df3a8')
 
-<<<<<<< HEAD
     def test_neonplatform_account_backwards_compatibility(self):
         json_str = "{\"integration_id\": \"0\", \"account_id\": \"161\", \"videos\": {}, \"abtest\": false, \"neon_api_key\": \"hzxts57y7ywcl9onl811b0p4\", \"key\": \"neonplatform_hzxts57y7ywcl9onl811b0p4_0\"}"
         obj = NeonPlatform._create('neonplatform_hzxts57y7ywcl9onl811b0p4_0', json.loads(json_str))
@@ -1358,9 +1353,6 @@
                          'acct1_vid1')
     
 
-if __name__ == '__main__':
-    unittest.main()
-=======
     def test_defaulted_get(self):
         strategy = ExperimentStrategy('in_db',
                                       max_neon_thumbs=7,
@@ -1378,8 +1370,6 @@
             self.assertEquals(ExperimentStrategy('not_in_db'),
                               ExperimentStrategy.get('not_in_db',
                                                      log_missing=False))
-
->>>>>>> 2a3d6fd7
 
 
 class TestDbConnectionHandling(test_utils.neontest.AsyncTestCase):
