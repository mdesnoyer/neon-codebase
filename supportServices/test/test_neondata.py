#!/usr/bin/env python

import os.path
import sys
base_path = os.path.abspath(os.path.join(os.path.dirname(__file__), '..',
                                         '..'))
if sys.path[0] <> base_path:
        sys.path.insert(0,base_path)

import bcove_responses
import copy
from concurrent.futures import Future
import logging
_log = logging.getLogger(__name__)
import json
import multiprocessing
from mock import patch, MagicMock
import os
import re
import redis
import random
import socket
import string
import test_utils.neontest
import test_utils.redis
import time
import threading
from tornado.httpclient import HTTPResponse, HTTPRequest
import tornado.ioloop
from utils.options import options
from utils.imageutils import PILImageUtils
import unittest
import test_utils.mock_boto_s3 as boto_mock
import test_utils.redis 
from StringIO import StringIO
from supportServices import neondata
from supportServices.neondata import NeonPlatform, BrightcovePlatform, \
        YoutubePlatform, NeonUserAccount, DBConnection, NeonApiKey, \
        AbstractPlatform, VideoMetadata, ThumbnailID, ThumbnailURLMapper,\
        ThumbnailMetadata, InternalVideoID, OoyalaPlatform, \
        TrackerAccountIDMapper, ThumbnailServingURLs, ExperimentStrategy, \
        ExperimentState, NeonApiRequest, CDNHostingMetadata,\
        S3CDNHostingMetadata, CloudinaryCDNHostingMetadata, \
        NeonCDNHostingMetadata, CDNHostingMetadataList, ThumbnailType

class TestNeondata(test_utils.neontest.AsyncTestCase):
    '''
    Neondata class tester
    '''
    def setUp(self):
        super(TestNeondata, self).setUp()
        self.redis = test_utils.redis.RedisServer()
        self.redis.start()
        self.maxDiff = 5000

    def tearDown(self):
        self.redis.stop()
        super(TestNeondata, self).tearDown()

    def test_neon_api_key(self):
        ''' test api key generation '''
        #Test key is random on multiple generations
        a_id = "testaccount"
        api_key_1 = NeonApiKey.generate(a_id)
        api_key_2 = NeonApiKey.generate(a_id)
        self.assertNotEqual(api_key_1, api_key_2)

        #create neon account and verify its api key
        a_id = 'test_account1'
        na = NeonUserAccount(a_id)
        na.save()

        api_key_from_db = NeonApiKey.get_api_key(a_id)
        self.assertEqual(na.neon_api_key, api_key_from_db)

    def test_get_all_accounts(self):
        ''' test get all neonuser accounts '''

        a_id_prefix = 'test_account_'
        a_ids = []
        for i in range(10):
            a_id = a_id_prefix + str(i)
            a_ids.append(a_id)
            na = NeonUserAccount(a_id)
            na.save()

        nu_accounts = NeonUserAccount.get_all_accounts()
        nu_a_ids = [nu.account_id for nu in nu_accounts]
        #print len(nu_accounts), len(a_ids)
        self.assertItemsEqual(a_ids, nu_a_ids)

    def test_get_all_trackerids(self):
        ''' test get all the tracker ids '''
        expected = []
        for i in range(10):
            tai = 'tracker_%i' % i
            acct_id = 'account_%i' % i
            expected.append((tai, acct_id))
            TrackerAccountIDMapper(tai, acct_id,
                                   TrackerAccountIDMapper.PRODUCTION).save()

        found_maps = TrackerAccountIDMapper.get_all()
        self.assertItemsEqual(expected,
                              [(x.get_tai(), x.value) for x in found_maps])
        self.assertEqual(
                TrackerAccountIDMapper.get_neon_account_id('tracker_3'),
                ('account_3', TrackerAccountIDMapper.PRODUCTION))

    def test_default_bcplatform_settings(self):
        ''' brightcove defaults ''' 

        na = NeonUserAccount('acct1')
        na.save()
        bp = BrightcovePlatform('aid', 'iid', na.neon_api_key)

        self.assertFalse(bp.abtest)
        self.assertFalse(bp.auto_update)
        self.assertTrue(bp.serving_enabled)
        self.assertNotEqual(bp.neon_api_key, '')
        self.assertEqual(bp.key, 'brightcoveplatform_%s_iid' % bp.neon_api_key)

        # Make sure that save and regenerating creates the same object
        bp.save()

        bp2 = BrightcovePlatform.get_account(bp.neon_api_key, 'iid')
        self.assertEqual(bp.__dict__, bp2.__dict__)

    def test_neon_user_account(self):
        ''' nuser account '''

        na = NeonUserAccount('acct1')
        bp = BrightcovePlatform('acct1', 'bp1', na.neon_api_key)
        bp.save()
        np = NeonPlatform('acct1', na.neon_api_key)
        np.save()
        yp = YoutubePlatform('acct1', 'yp1', na.neon_api_key)
        yp.save()
        na.add_platform(bp)
        na.add_platform(np)
        na.add_platform(yp)
        na.save()

        # Retrieve the account
        NeonUserAccount.get_account(na.neon_api_key,
                                    callback=self.stop)
        account = self.wait()
        self.assertIsNotNone(account)
        self.assertEqual(account.account_id, 'acct1')
        self.assertEqual(account.tracker_account_id, na.tracker_account_id)

        # Get the platforms
        account.get_platforms(callback=self.stop)
        platforms = self.wait()
        self.assertItemsEqual([x.__dict__ for x in platforms],
                              [x.__dict__ for x in [bp, np, yp]])

        # Try retrieving the platforms synchronously
        platforms = account.get_platforms()
        self.assertItemsEqual([x.__dict__ for x in platforms],
                              [x.__dict__ for x in [bp, np, yp]])

    @unittest.skip('TODO(Sunil): add this test')
    def test_add_platform_with_bad_account_id(self):
        pass
    
    def test_dbconn_singleton(self):
        bp = BrightcovePlatform('2','3', 'test')
        self.bp_conn = DBConnection.get(bp)

        bp2 = BrightcovePlatform('12','13','test')
        self.bp_conn2 = DBConnection.get(bp2)


        vm = VideoMetadata('test1', None, None, None,
                None, None, None, None)
        self.vm_conn = DBConnection.get(vm)

        vm2 = VideoMetadata('test2', None, None, None, 
                None, None, None, None)
        self.vm_conn2 = DBConnection.get(vm2)
        
        self.assertEqual(self.bp_conn, self.bp_conn2)
        self.assertEqual(self.vm_conn, self.vm_conn2)

        self.assertNotEqual(self.bp_conn, self.vm_conn)

    @unittest.skip("DBconn check disabled")
    def test_db_connection_error(self):
        ''' #Verify that database connection is re-established 
        after config change '''
        ap = AbstractPlatform()
        db = DBConnection.get(ap)
        key = "fookey"
        val = "fooval"
        self.assertTrue(db.blocking_conn.set(key, val))
        self.redis.stop()
        
        #try fetching the key after db has been stopped
        try :
            db.blocking_conn.get(key)
        except Exception,e:
            print e
            #assert exception is ConnectionError 

        self.redis = test_utils.redis.RedisServer()
        self.redis.start()
        
        #Trigger a change in the options, so that the watchdog thread 
        #can update the connection
        options._set("supportServices.neondata.dbPort", self.redis.port)
        check_interval = options.get("supportServices.neondata.watchdogInterval")
        time.sleep(check_interval + 0.5)
        
        #try any db operation
        self.assertTrue(db.blocking_conn.set(key, val))

    #TODO: Test Async DB Connection
    
    def test_db_connection(self):
        ''' 
        DB Connection test
        '''
        ap = AbstractPlatform()
        db = DBConnection.get(ap)
        key = "fookey"
        val = "fooval"
        self.assertTrue(db.blocking_conn.set(key, val))
        self.assertEqual(db.blocking_conn.get(key), val)
        self.assertTrue(db.blocking_conn.delete(key))

    def test_concurrent_requests(self):
        ''' Make concurrent requests to the db 
            verify that singleton instance doesnt cause race condition
        '''
        def db_operation(key):
            ''' db op '''
            resultQ.put(db.blocking_conn.get(key))

        ap = AbstractPlatform()
        db = DBConnection.get(ap)
        key = "fookey"
        val = "fooval"*1000
        nkeys = 100
        for i in range(nkeys):
            db.blocking_conn.set(key+"%s"%i, val+"%s"%i)
       
        resultQ =  multiprocessing.Queue()
        threads = []
        for n in range(nkeys):
            thread = threading.Thread(target=db_operation, args=(key+"%s"%n,))
            threads.append(thread)
            thread.start()

        for thread in threads:
            thread.join()

        results = []
        for i in range(nkeys):
            results.append(resultQ.get())  

        #Make sure that each of the thread retrieved a key
        #and did not have an exception
        self.assertTrue(None not in results)

    def test_iterate_all_thumbnails(self):
        #NOTE: doesn't work on MAC

        # Build up a database structure
        na = NeonUserAccount('acct1')
        bp = BrightcovePlatform('acct1', 'bp1', na.neon_api_key)
        op = OoyalaPlatform('acct1', 'op1', na.neon_api_key, 'p_code', 'o_key',
                            'o_secret')
        na.add_platform(bp)
        na.add_platform(op)
        na.save()

        vids = [
            InternalVideoID.generate(na.neon_api_key, 'v0'),
            InternalVideoID.generate(na.neon_api_key, 'v1'),
            InternalVideoID.generate(na.neon_api_key, 'v2')
            ]
            
        thumbs = [
            ThumbnailMetadata('t1', vids[0], ['t1.jpg'], None, None, None,
                              None, None, None),
            ThumbnailMetadata('t2', vids[0], ['t2.jpg'], None, None, None,
                              None, None, None),
            ThumbnailMetadata('t3', vids[1], ['t3.jpg'], None, None, None,
                              None, None, None),
            ThumbnailMetadata('t4', vids[2], ['t4.jpg'], None, None, None,
                              None, None, None),
            ThumbnailMetadata('t5', vids[2], ['t5.jpg'], None, None, None,
                              None, None, None)]
        ThumbnailMetadata.save_all(thumbs)

        v0 = VideoMetadata(vids[0], [thumbs[0].key, thumbs[1].key],
                           'r0', 'v0.mp4', 0, 0, None, bp.integration_id)
        v0.save()
        v1 = VideoMetadata(vids[1], [thumbs[2].key],
                           'r1', 'v1.mp4', 0, 0, None, bp.integration_id)
        v1.save()
        v2 = VideoMetadata(vids[2], [thumbs[3].key, thumbs[4].key],
                           'r2', 'v2.mp4', 0, 0, None, op.integration_id)
        v2.save()


        bp.add_video('v0', 'r0')
        bp.add_video('v1', 'r1')
        bp.save()
        op.add_video('v2', 'r2')
        op.save()

        # Now make sure that the iteration goes through all the thumbnails
        found_thumb_ids = [x.key for x in  
                           ThumbnailMetadata.iterate_all_thumbnails()]
        print found_thumb_ids
        self.assertItemsEqual(found_thumb_ids, [x.key for x in thumbs])

    def test_ThumbnailServingURLs(self):
        input1 = ThumbnailServingURLs('acct1_vid1_tid1')
        input1.add_serving_url('http://that_800_600.jpg', 800, 600) 
        
        input1.save()
        output1 = ThumbnailServingURLs.get('acct1_vid1_tid1')
        self.assertEqual(output1.get_thumbnail_id(), input1.get_thumbnail_id())
        self.assertEqual(output1.get_serving_url(800, 600),
                         'http://that_800_600.jpg')
        with self.assertRaises(KeyError):
            _log.info('Output1 %s' % output1)
            output1.get_serving_url(640, 480)

        input1.add_serving_url('http://that_640_480.jpg', 640, 480) 
        input2 = ThumbnailServingURLs('tid2', {(640, 480) : 'http://this.jpg'})
        ThumbnailServingURLs.save_all([input1, input2])
        output1, output2 = ThumbnailServingURLs.get_many(['acct1_vid1_tid1',
                                                          'tid2'])
        self.assertEqual(output1.get_thumbnail_id(),
                         input1.get_thumbnail_id())
        self.assertEqual(output2.get_thumbnail_id(),
                         input2.get_thumbnail_id())
        self.assertEqual(output1.get_serving_url(640, 480),
                         'http://that_640_480.jpg')
        self.assertEqual(output1.get_serving_url(800, 600),
                         'http://that_800_600.jpg')
        self.assertEqual(output2.get_serving_url(640, 480),
                         'http://this.jpg')

    def test_too_many_open_connections_sync(self):
        # When making calls on various objects, there should only be
        # one connection per object type to the redis server. We're
        # just going to make sure that that is the case

        get_func = lambda x: x.get('key')
        
        obj_types = [
            (VideoMetadata('key'), get_func),
            (ThumbnailMetadata('key'), get_func),
            (TrackerAccountIDMapper('key'), get_func),
            (ThumbnailServingURLs('key'), get_func),
            (ExperimentStrategy('key'), get_func),
            (NeonUserAccount('key', 'api'),
             lambda x: x.get_account('api')),
            (NeonPlatform('key', 'api'),
             lambda x: x.get_account('api')),
            (BrightcovePlatform('a', 'i', 'api'),
             lambda x: x.get_account('api', 'i')),
            (OoyalaPlatform('a', 'i', 'api', 'b', 'c', 'd', 'e'),
             lambda x: x.get_account('api', 'i')),
            (YoutubePlatform('a', 'i', 'api'),
             lambda x: x.get_account('api', 'i')),]

        for obj, read_func in obj_types:
            # Start by saving the object
            obj.save()

            # Now find the number of open file descriptors
            start_fd_count = len(os.listdir("/proc/%s/fd" % os.getpid()))

            def nop(x): pass

            # Run the func a bunch of times
            for i in range(10):
                read_func(obj)

            # Check the file descriptors
            end_fd_count = len(os.listdir("/proc/%s/fd" % os.getpid()))
            self.assertEqual(start_fd_count, end_fd_count)
    
    def test_processed_internal_video_ids(self):
        na = NeonUserAccount('accttest')
        na.save()
        bp = BrightcovePlatform('aid', 'iid', na.neon_api_key)
        
        vids = bp.get_processed_internal_video_ids()
        self.assertEqual(len(vids), 0)

        for i in range(10):
            bp.add_video('vid%s' % i, 'job%s' % i)
            r = NeonApiRequest('job%s' % i, na.neon_api_key, 'vid%s' % i, 't', 't', 'r', 'h')
            r.state = "active"
            r.save()
        bp.save()

        vids = bp.get_processed_internal_video_ids()
        self.assertEqual(len(vids), 10)

    def test_hosting_metadata(self):
        '''
        Test saving and retrieving CDNHostingMetadataList object
        '''
        cloud = CloudinaryCDNHostingMetadata()
        self.assertFalse(cloud.resize)
        self.assertFalse(cloud.update_serving_urls)
        neon_cdn = NeonCDNHostingMetadata('my-bucket',
                                          ['mycdn.neon-lab.com'])
        self.assertTrue(neon_cdn.resize)
        self.assertTrue(neon_cdn.update_serving_urls)
        self.assertEqual(neon_cdn.folder_prefix, '')
        s3_cdn = S3CDNHostingMetadata('access-key',
                                      'secret-key',
                                      'customer-bucket',
                                      ['cdn.cdn.com'],
                                      'folder/',
                                      True,
                                      True)
        cdns = CDNHostingMetadataList('integration0',
                                      [cloud, neon_cdn, s3_cdn])
        cdns.save()

        new_cdns = CDNHostingMetadataList.get('integration0')

        self.assertEqual(cdns, new_cdns)

    def test_hosting_metadata_bad_classname_in_json(self):
        neon_cdn = NeonCDNHostingMetadata('my-bucket',
                                          ['mycdn.neon-lab.com'])
        cdns = CDNHostingMetadataList('integration0',
                                      [neon_cdn])
        good_json = cdns.to_json()
        bad_json = re.sub('NeonCDNHostingMetadata', 'UnknownHostingMetadata',
                          good_json)

        with self.assertLogExists(logging.ERROR, 'Unknown hosting metadata'):
            with self.assertRaises(KeyError):
                CDNHostingMetadataList._create('integration0',
                                               bad_json)

    def test_internal_video_id(self):
        '''
        Generate bunch of random video ids, covert them to internal VID
        and try to get external VID out of them.
        '''
        random.seed(time.time())
        def id_generator(size=32, 
                chars=string.ascii_lowercase + string.digits + "_"):
            
            return ''.join(random.choice(chars) for x in range(size))
        
        external_vids = ['5ieGdqMjoiVJJjw7YIZk5fMBvIE86Z1c', 
                'xhdG5nMjoiKNbeAz0UrQo2_YVPcZRng8', '12451561361', 
                'R4YjBnMjrzRQRcDLf34bXbRH4qR6CEF1', 'vid_3' ]

        for i in range(100):
            external_vids.append(id_generator())

        i_vids = [InternalVideoID.generate("apikey", vid) for vid in external_vids]

        result = [InternalVideoID.to_external(i_vid) for i_vid in i_vids]

        self.assertEqual(result, external_vids)

    def test_get_winner_tid(self):
        '''
        Test the get_winner_tid logic for a given video id

        '''
        acc_id = 'acct1'
        na = NeonUserAccount(acc_id)
        na.save()
        vid = InternalVideoID.generate(na.neon_api_key, 'vid1')
        
        #Set experiment strategy
        es = ExperimentStrategy(na.neon_api_key)
        es.chosen_thumb_overrides = True
        es.override_when_done = True
        es.save()
        
        #Save thumbnails 
        thumbs = [
            ThumbnailMetadata('t1', vid, ['t1.jpg'], None, None, None,
                              None, None, None, serving_frac=0.8),
            ThumbnailMetadata('t2', vid, ['t2.jpg'], None, None, None,
                              None, None, None, serving_frac=0.15),
            ThumbnailMetadata('t3', vid, ['t3.jpg'], None, None, None,
                              None, None, None, serving_frac=0.01),
            ThumbnailMetadata('t4', vid, ['t4.jpg'], None, None, None,
                              None, None, None, serving_frac=0.04),
            ThumbnailMetadata('t5', vid, ['t5.jpg'], None, None, None,
                              None, None, None, serving_frac=0.0)
            ]
        ThumbnailMetadata.save_all(thumbs)
        
        #Save VideoMetadata
        tids = [thumb.key for thumb in thumbs]
        v0 = VideoMetadata(vid, tids, 'reqid0', 'v0.mp4', 0, 0, None, 0, None,
                            True, ExperimentState.COMPLETE)
        v0.save()
        
        #Set up Serving URLs (2 per tid)
        for thumb in thumbs:
            inp = ThumbnailServingURLs('%s_%s' % (vid, thumb.key))
            inp.add_serving_url('http://servingurl_800_600.jpg', 800, 600) 
            inp.add_serving_url('http://servingurl_120_90.jpg', 120, 90) 
            inp.save()

        winner_tid = v0.get_winner_tid()     
        self.assertEqual(winner_tid, 't1')

        # Case 2: chosen_thumb_overrides is False (holdback state)
        es.chosen_thumb_overrides = False
        es.override_when_done = False
        es.exp_frac = 0.2
        es.save()
        winner_tid = v0.get_winner_tid()     
        self.assertEqual(winner_tid, 't1')
    
        # Case 3: Experiement is in experimental state
        es.exp_frac = es.holdback_frac = 0.8
        es.save()
        winner_tid = v0.get_winner_tid()     
        self.assertEqual(winner_tid, 't1')

    def test_video_metadata_methods(self):
        '''
        Currently only Tests the video_requests methods 
        '''
        api_key = "TEST"
        job_ids = []
        i_vids = []
        for i in range(10):
            jid = 'job%s' % i
            vid = 'vid%s' % i 
            i_vid = "%s_%s" % (api_key, vid)
            nar = NeonApiRequest(jid, api_key, vid, 't', 't', 'r', 'h')
            vm = VideoMetadata(i_vid, [], jid, 'v0.mp4')
            nar.save()
            vm.save()
            i_vids.append(i_vid)

        reqs = VideoMetadata.get_video_requests(i_vids)
        for jid, req in zip(job_ids, reqs):
            self.assertEqual(jid, req.job_id)
       
        # Non existent video
        i_vids = ["dummy_vid"]
        reqs = VideoMetadata.get_video_requests(i_vids)
        self.assertEqual(reqs, [None])

    # TODO(Sunil): move the test to VideoMetadata specific tests 
    def test_neon_serving_url(self):
        '''
        Test Serving URL generation and management
        '''
        
        na = NeonUserAccount('acct1')
        na.save()
        np = NeonPlatform('acct1', na.neon_api_key)
        np.save()
       
        vid = InternalVideoID.generate(na.neon_api_key, 'vid1')
        vm = VideoMetadata(vid, [], 'reqid0', 'v0.mp4', 0, 0, None, 0, None, True)
        vm.save()
        
        # check staging URL first, since it isn't saved in the DB
        staging_url = vm.get_serving_url(staging=True)
        serving_format = "neon-images.com/v1/client/%s/neonvid_%s.jpg"
        expected_url = serving_format % (na.staging_tracker_account_id, 'vid1')
        self.assertTrue(expected_url in staging_url)
        
        s_url = vm.get_serving_url()
        serving_format = "neon-images.com/v1/client/%s/neonvid_%s.jpg"
        expected_url = serving_format % (na.tracker_account_id, 'vid1')
        
        # ignore http://i{} and check if there is a substring match
        self.assertTrue(expected_url in s_url)

        # Check serving URL is in the VM object
        vm = VideoMetadata.get(vid) 
        self.assertTrue(expected_url in vm.serving_url)
        
        # check staging URL
        staging_url = vm.get_serving_url(staging=True)
        expected_url = serving_format % (na.staging_tracker_account_id, 'vid1')
        self.assertTrue(expected_url in staging_url)

<<<<<<< HEAD

    @patch('supportServices.neondata.VideoMetadata.get')
    def test_save_default_thumbnail(self, get_video_mock): 
        get_video_mock.side_effect = lambda x, callback: callback(None)

        # Start with no default thumbnail specified
        api_request = NeonApiRequest('job1', 'acct1', 'vid1', 'title',
                                     'video.mp4', 'neon', None,
                                     default_thumbnail=None)
        api_request.save_default_thumbnail()
        self.assertEquals(get_video_mock.call_count, 0)

        
        # Add an old url and there is no video data in the database yet
        api_request.previous_thumbnail = 'old_thumbnail'
        with self.assertLogExists(logging.ERROR, 
                                 'VideoMetadata for job .* is missing'):
            with self.assertRaises(neondata.DBStateError):
                api_request.save_default_thumbnail()

        # Add the video data to the database
        video = VideoMetadata('acct1_vid1')
        add_thumb_mock = MagicMock()
        video.download_and_add_thumbnail = add_thumb_mock
        add_future = Future()
        add_future.set_result(MagicMock())
        add_thumb_mock.return_value = add_future
        get_video_mock.side_effect = lambda x, callback: callback(video)
        
        api_request.save_default_thumbnail()
        self.assertEquals(add_thumb_mock.call_count, 1)
        thumbmeta, url_seen, cdn = add_thumb_mock.call_args[0]
        self.assertEquals(url_seen, 'old_thumbnail')
        self.assertEquals(thumbmeta.rank, 0)
        self.assertEquals(thumbmeta.type, ThumbnailType.DEFAULT)
        add_thumb_mock.reset_mock()

        # Use the default_thumbnail attribute
        api_request.default_thumbnail = 'new_thumbnail'
        api_request.save_default_thumbnail()
        thumbmeta, url_seen, cdn = add_thumb_mock.call_args[0]
        self.assertEquals(url_seen, 'new_thumbnail')
        add_thumb_mock.reset_mock()

        # Add a different default to the database, so rank should be lower
        thumb = ThumbnailMetadata('acct1_vid1_thumb1', 
                                  urls=['other_default.jpg'], 
                                  rank=0, ttype=ThumbnailType.DEFAULT)
        thumb.save()
        video.thumbnail_ids.append(thumb.key)
        api_request.save_default_thumbnail()
        self.assertEquals(add_thumb_mock.call_count, 1)
        thumbmeta, url_seen, cdn = add_thumb_mock.call_args[0]
        self.assertEquals(url_seen, 'new_thumbnail')
        self.assertEquals(thumbmeta.rank, -1)
        self.assertEquals(thumbmeta.type, ThumbnailType.DEFAULT)
        add_thumb_mock.reset_mock()

        # Try to add the same default again and it shouldn't be
        # added. Need to add it to the database manually because we
        # mocked out the call that does that.
        thumb = ThumbnailMetadata('acct1_vid1_thumb2', 
                                  urls=['new_thumbnail'], 
                                  rank=-1, ttype=ThumbnailType.DEFAULT)
        thumb.save()
        video.thumbnail_ids.append(thumb.key)
        api_request.save_default_thumbnail()
        self.assertEquals(add_thumb_mock.call_count, 0)

=======
>>>>>>> 184219e4
    def test_api_request(self):
        # Make sure that the Api Requests are saved and read from the
        # database consistently.
        bc_request = neondata.BrightcoveApiRequest(
            'bc_job', 'api_key', 'vid0', 'title',
            'url', 'rtoken', 'wtoken', 'pid',
<<<<<<< HEAD
            'callback_url', 'i_id',
            'default_thumbnail')
        bc_request.save()

        bc_found = NeonApiRequest.get('api_key', 'bc_job')
=======
            'callback_url', 'i_id')
        bc_request.save()

        bc_found = NeonApiRequest.get('bc_job', 'api_key')
>>>>>>> 184219e4
        self.assertEquals(bc_request, bc_found)
        self.assertIsInstance(bc_found, neondata.BrightcoveApiRequest)

        oo_request = neondata.OoyalaApiRequest(
            'oo_job', 'api_key', 'i_id', 'vid0', 'title',
            'url', 'oo_api_key', 'oo_secret_key', 'p_thumb',
<<<<<<< HEAD
            'callback_url', 'default_thumbnail')
        oo_request.save()

        self.assertEquals(oo_request, NeonApiRequest.get('api_key', 'oo_job'))
=======
            'callback_url')
        oo_request.save()

        self.assertEquals(oo_request, NeonApiRequest.get('oo_job', 'api_key'))
>>>>>>> 184219e4

        yt_request = neondata.OoyalaApiRequest(
            'yt_job', 'api_key', 'vid0', 'title',
            'url', 'access_token', 'request_token', 'expiry',
<<<<<<< HEAD
            'callback_url', 'default_thumbnail')
        yt_request.save()

        self.assertEquals(oo_request, NeonApiRequest.get('api_key', 'yt_job'))

        n_request = NeonApiRequest(
            'n_job', 'api_key', 'vid0', 'title',
            'url', 'neon', 'callback_url', 'default_thumbnail')
        n_request.save()

        self.assertEquals(oo_request, NeonApiRequest.get('api_key', 'n_job'))

        
        
=======
            'callback_url')
        yt_request.save()

        self.assertEquals(yt_request, NeonApiRequest.get('yt_job', 'api_key'))

        n_request = NeonApiRequest(
            'n_job', 'api_key', 'vid0', 'title',
            'url', 'neon', 'callback_url')
        n_request.save()

        self.assertEquals(n_request, NeonApiRequest.get('n_job', 'api_key'))

    def test_multiple_object_saves(self):
        obj1 = ExperimentStrategy('acct1')
        obj1.save()

        obj2 = ExperimentStrategy.get('acct1')
        self.assertEquals(obj2, obj1)

        obj2.baseline_type = neondata.ThumbnailType.BRIGHTCOVE
        obj2.save()

        obj3 = ExperimentStrategy.get('acct1')
        self.assertEquals(obj2, obj3)
        self.assertEquals(obj3.baseline_type,
                          neondata.ThumbnailType.BRIGHTCOVE)

    def test_thumbnail_serving_url_backwards_compatibility(self):
        json_str = "{\"size_map\": [[[480, 360], \"http://imagecdn.neon-lab.com/neontnqvcpu0u51t7bb60s6ct206us_3876542124001_7cfc23e4b142ee98be78010eb751d79c_w480_h360.jpg\"], [[160, 90], \"http://imagecdn.neon-lab.com/neontnqvcpu0u51t7bb60s6ct206us_3876542124001_7cfc23e4b142ee98be78010eb751d79c_w160_h90.jpg\"], [[320, 180], \"http://imagecdn.neon-lab.com/neontnqvcpu0u51t7bb60s6ct206us_3876542124001_7cfc23e4b142ee98be78010eb751d79c_w320_h180.jpg\"], [[480, 270], \"http://imagecdn.neon-lab.com/neontnqvcpu0u51t7bb60s6ct206us_3876542124001_7cfc23e4b142ee98be78010eb751d79c_w480_h270.jpg\"], [[160, 120], \"http://imagecdn.neon-lab.com/neontnqvcpu0u51t7bb60s6ct206us_3876542124001_7cfc23e4b142ee98be78010eb751d79c_w160_h120.jpg\"], [[120, 90], \"http://imagecdn.neon-lab.com/neontnqvcpu0u51t7bb60s6ct206us_3876542124001_7cfc23e4b142ee98be78010eb751d79c_w120_h90.jpg\"], [[120, 67], \"http://imagecdn.neon-lab.com/neontnqvcpu0u51t7bb60s6ct206us_3876542124001_7cfc23e4b142ee98be78010eb751d79c_w120_h67.jpg\"], [[320, 240], \"http://imagecdn.neon-lab.com/neontnqvcpu0u51t7bb60s6ct206us_3876542124001_7cfc23e4b142ee98be78010eb751d79c_w320_h240.jpg\"], [[640, 480], \"http://imagecdn.neon-lab.com/neontnqvcpu0u51t7bb60s6ct206us_3876542124001_7cfc23e4b142ee98be78010eb751d79c_w640_h480.jpg\"], [[640, 360], \"http://imagecdn.neon-lab.com/neontnqvcpu0u51t7bb60s6ct206us_3876542124001_7cfc23e4b142ee98be78010eb751d79c_w640_h360.jpg\"], [[1280, 720], \"http://imagecdn.neon-lab.com/neontnqvcpu0u51t7bb60s6ct206us_3876542124001_7cfc23e4b142ee98be78010eb751d79c_w1280_h720.jpg\"]], \"key\": \"thumbnailservingurls_qvcpu0u51t7bb60s6ct206us_3876542124001_7cfc23e4b142ee98be78010eb751d79c\"}"

        obj = ThumbnailServingURLs._create('thumbnailservingurls_qvcpu0u51t7bb60s6ct206us_3876542124001_7cfc23e4b142ee98be78010eb751d79c', json.loads(json_str))

        self.assertEquals(obj.size_map[(480, 360)], 'http://imagecdn.neon-lab.com/neontnqvcpu0u51t7bb60s6ct206us_3876542124001_7cfc23e4b142ee98be78010eb751d79c_w480_h360.jpg')

    def test_neon_api_request_backwards_compatibility(self):
        json_str="{\"api_method\": \"topn\", \"video_url\": \"http://brightcove.vo.llnwd.net/pd16/media/136368194/201407/1283/136368194_3671520771001_linkasia2014071109-lg.mp4\", \"model_version\": \"20130924\", \"job_id\": \"e38ef7abba4c9102b26feb90bc5df3a8\", \"state\": \"serving\", \"api_param\": 1, \"api_key\": \"dhfaagb0z0h6n685ntysas00\", \"publisher_id\": \"136368194\", \"integration_type\": \"neon\", \"autosync\": false, \"request_type\": \"brightcove\", \"key\": \"request_dhfaagb0z0h6n685ntysas00_e38ef7abba4c9102b26feb90bc5df3a8\", \"submit_time\": \"1405130164.16\", \"response\": {\"job_id\": \"e38ef7abba4c9102b26feb90bc5df3a8\", \"timestamp\": \"1405130266.52\", \"video_id\": \"3671481626001\", \"error\": null, \"data\": [7139.97], \"thumbnails\": [\"https://host-thumbnails.s3.amazonaws.com/dhfaagb0z0h6n685ntysas00/e38ef7abba4c9102b26feb90bc5df3a8/neon0.jpeg\"]}, \"integration_id\": \"35\", \"read_token\": \"rgkAluxK9pAC26XCRusctnSfWwzrujq9cTRdmrNpWU4.\", \"video_id\": \"3671481626001\", \"previous_thumbnail\": \"https://host-thumbnails.s3.amazonaws.com/dhfaagb0z0h6n685ntysas00/e38ef7abba4c9102b26feb90bc5df3a8/brightcove.jpeg\", \"publish_date\": 1405128996278, \"callback_url\": \"http://localhost:8081/testcallback\", \"write_token\": \"v4OZjhHCkoFOqlNFJZLBA-KcbnNUhtQjseDXO9Y4dyA.\", \"video_title\": \"How Was China's Xi Jinping Welcomed in South Korea?\"}"

        obj = NeonApiRequest._create('request_dhfaagb0z0h6n685ntysas00_e38ef7abba4c9102b26feb90bc5df3a8', json.loads(json_str))

        self.assertIsInstance(obj, neondata.BrightcoveApiRequest)
        self.assertEquals(obj.read_token,
                          'rgkAluxK9pAC26XCRusctnSfWwzrujq9cTRdmrNpWU4.')
>>>>>>> 184219e4

class TestDbConnectionHandling(test_utils.neontest.AsyncTestCase):
    def setUp(self):
        super(TestDbConnectionHandling, self).setUp()
        self.connection_patcher = patch('supportServices.neondata.blockingRedis.StrictRedis')

        # For the sake of this test, we will only mock the get() function
        mock_redis = self.connection_patcher.start()
        self.mock_responses = MagicMock()
        mock_redis().get.side_effect = self._mocked_get_func

        self.valid_obj = TrackerAccountIDMapper("tai1", "api_key")

        # Speed up the retry delays to make the test faster
        self.old_delay = options.get('supportServices.neondata.baseRedisRetryWait')
        options._set('supportServices.neondata.baseRedisRetryWait', 0.01)

    def tearDown(self):
        self.connection_patcher.stop()
        DBConnection.clear_singleton_instance()
        options._set('supportServices.neondata.baseRedisRetryWait',
                     self.old_delay)
        super(TestDbConnectionHandling, self).tearDown()

    def _mocked_get_func(self, key, callback=None):
        if callback:
            self.io_loop.add_callback(callback, self.mock_responses(key))
        else:
            return self.mock_responses(key)

    def test_async_good_connection(self):
        self.mock_responses.side_effect = [self.valid_obj.to_json()]
        
        TrackerAccountIDMapper.get("tai1", callback=self.stop)
        found_obj = self.wait()

        self.assertEqual(self.valid_obj.__dict__, found_obj.__dict__)

    def test_sync_good_connection(self):
        self.mock_responses.side_effect = [self.valid_obj.to_json()]
        
        found_obj = TrackerAccountIDMapper.get("tai1")

        self.assertEqual(self.valid_obj.__dict__, found_obj.__dict__)

    def test_async_some_errors(self):
        self.mock_responses.side_effect = [
            redis.ConnectionError("Connection Error"),
            redis.BusyLoadingError("Loading Error"),
            socket.timeout("Socket Timeout"),
            socket.error("Socket Error"),
            self.valid_obj.to_json()
            ]

        TrackerAccountIDMapper.get("tai1", callback=self.stop)

        with self.assertLogExists(logging.ERROR, 'Connection Error'):
            with self.assertLogExists(logging.ERROR, 'Loading Error'):
                with self.assertLogExists(logging.ERROR, 'Socket Timeout'):
                    with self.assertLogExists(logging.ERROR, 'Socket Error'):
                        found_obj = self.wait()

        self.assertEqual(self.valid_obj.__dict__, found_obj.__dict__)

    def test_sync_some_errors(self):
        self.mock_responses.side_effect = [
            redis.ConnectionError("Connection Error"),
            redis.BusyLoadingError("Loading Error"),
            socket.timeout("Socket Timeout"),
            socket.error("Socket Error"),
            self.valid_obj.to_json()
            ]

        with self.assertLogExists(logging.ERROR, 'Connection Error'):
            with self.assertLogExists(logging.ERROR, 'Loading Error'):
                with self.assertLogExists(logging.ERROR, 'Socket Timeout'):
                    with self.assertLogExists(logging.ERROR, 'Socket Error'):
                        found_obj =  TrackerAccountIDMapper.get("tai1")

        self.assertEqual(self.valid_obj.__dict__, found_obj.__dict__)

    def test_async_too_many_errors(self):
        self.mock_responses.side_effect = [
            redis.ConnectionError("Connection Error"),
            redis.ConnectionError("Connection Error"),
            redis.ConnectionError("Connection Error"),
            redis.ConnectionError("Connection Error"),
            redis.ConnectionError("Connection Error"),
            ]

        TrackerAccountIDMapper.get("tai1", callback=self.stop)
        
        with self.assertRaises(redis.ConnectionError):
            self.wait()

    def test_sync_too_many_errors(self):
        self.mock_responses.side_effect = [
            redis.ConnectionError("Connection Error"),
            redis.ConnectionError("Connection Error"),
            redis.ConnectionError("Connection Error"),
            redis.ConnectionError("Connection Error"),
            redis.ConnectionError("Connection Error"),
            ]
        
        with self.assertRaises(redis.ConnectionError):
            TrackerAccountIDMapper.get("tai1")

    # TODO(mdesnoyer): Add test for the modify if there is a failure
    # on one of the underlying commands.

class TestThumbnailHelperClass(test_utils.neontest.AsyncTestCase):
    '''
    Thumbnail ID Mapper and other thumbnail helper class tests 
    '''
    def setUp(self):
        super(TestThumbnailHelperClass, self).setUp()
        self.redis = test_utils.redis.RedisServer()
        self.redis.start()

        self.image = PILImageUtils.create_random_image(360, 480)

    def tearDown(self):
        self.redis.stop()
        super(TestThumbnailHelperClass, self).tearDown()

    def test_thumbnail_mapper(self):
        ''' Thumbnail mappings '''

        url = "http://thumbnail.jpg"
        vid = "v123"
        image = PILImageUtils.create_random_image(360, 480)
        tid = ThumbnailID.generate(image, vid)
    
        tdata = ThumbnailMetadata(tid, vid, [], 0, 480, 360,
                        "ttype", 0, 1, 0)
        tdata.save()
        tmap = ThumbnailURLMapper(url, tid)
        tmap.save()
        
        res_tid = ThumbnailURLMapper.get_id(url)
        self.assertEqual(tid, res_tid)

    def test_thumbnail_get_data(self):

        vid = InternalVideoID.generate('api1', 'vid1')
        tid = ThumbnailID.generate(self.image, vid)
        tdata = ThumbnailMetadata(tid, vid, ['one.jpg', 'two.jpg'],
                                  None, self.image.size[1], self.image.size[0],
                                  'brightcove', 1.0, '1.2')
        tdata.save()
        self.assertEqual(tdata.get_account_id(), 'api1')
        self.assertEqual(ThumbnailMetadata.get_video_id(tid), vid)
        self.assertEqual(tdata.rank, 0)
        self.assertEqual(tdata.urls, ['one.jpg', 'two.jpg'])

    def test_atomic_modify(self):
        vid = InternalVideoID.generate('api1', 'vid1')
        tid = ThumbnailID.generate(self.image, vid)
        tdata = ThumbnailMetadata(tid, vid, ['one.jpg', 'two.jpg'],
                                  None, self.image.size[1], self.image.size[0],
                                  'brightcove', 1.0, '1.2')
        tdata.save()

        thumb = ThumbnailMetadata.modify(tid,
                                         lambda x: x.urls.append('url3.jpg'))
        self.assertItemsEqual(thumb.urls, ['one.jpg', 'two.jpg', 'url3.jpg'])
        self.assertItemsEqual(ThumbnailMetadata.get(tid).urls,
                              ['one.jpg', 'two.jpg', 'url3.jpg'])

        # Now try asynchronously
        def setphash(thumb): thumb.phash = 'hash'
        def setrank(thumb): thumb.rank = 6

        counters = [1, 2]
        def wrapped_callback(param):
            counters.pop()
            self.stop()

        ThumbnailMetadata.modify(tid, setphash, callback=wrapped_callback)
        ThumbnailMetadata.modify(tid, setrank, callback=wrapped_callback)
        
        # if len(counters) is not 0, call self.wait() to service the other
        # callbacks  
        while len(counters) > 0:
            self.wait()

        thumb = ThumbnailMetadata.get(tid)
        self.assertEqual(thumb.phash, 'hash')
        self.assertEqual(thumb.rank, 6)
        self.assertItemsEqual(thumb.urls,
                              ['one.jpg', 'two.jpg', 'url3.jpg'])

    def test_atomic_modify_many(self):
        vid1 = InternalVideoID.generate('api1', 'vid1')
        tid1 = ThumbnailID.generate(self.image, vid1)
        tdata1 = ThumbnailMetadata(tid1, vid1, ['one.jpg', 'two.jpg'],
                                   None, self.image.size[1],
                                   self.image.size[0],
                                   'brightcove', 1.0, '1.2')
        vid2 = InternalVideoID.generate('api1', 'vid2')
        tid2 = ThumbnailID.generate(self.image, vid2)
        tdata2 = ThumbnailMetadata(tid2, vid2, ['1.jpg', '2.jpg'],
                                   None, self.image.size[1],
                                   self.image.size[0],
                                   'brightcove', 1.0, '1.2')
        self.assertFalse(tdata2.chosen)
        self.assertFalse(tdata1.chosen)
        self.assertTrue(tdata2.enabled)
        self.assertTrue(tdata1.enabled)

        ThumbnailMetadata.save_all([tdata1, tdata2])

        def _change_thumb_data(d):
            d[tid1].chosen = True
            d[tid2].enabled = False

        updated = ThumbnailMetadata.modify_many([tid1, tid2],
                                                _change_thumb_data)
        self.assertTrue(updated[tid1].chosen)
        self.assertFalse(updated[tid2].chosen)
        self.assertTrue(updated[tid1].enabled)
        self.assertFalse(updated[tid2].enabled)
        self.assertTrue(ThumbnailMetadata.get(tid1).chosen)
        self.assertFalse(ThumbnailMetadata.get(tid2).chosen)
        self.assertTrue(ThumbnailMetadata.get(tid1).enabled)
        self.assertFalse(ThumbnailMetadata.get(tid2).enabled)

    def test_create_or_modify(self):
        vid1 = InternalVideoID.generate('api1', 'vid1')
        tid1 = ThumbnailID.generate(self.image, vid1)
        self.assertIsNone(ThumbnailMetadata.get(tid1))

        ThumbnailMetadata.modify(tid1,
                                 lambda x: x.urls.append('http://image.jpg'),
                                 create_missing=True)

        val = ThumbnailMetadata.get(tid1)
        self.assertIsNotNone(val)
        self.assertEqual(val.urls, ['http://image.jpg'])

    @tornado.testing.gen_test
    def test_create_or_modify_async(self):
        vid1 = InternalVideoID.generate('api1', 'vid1')
        tid1 = ThumbnailID.generate(self.image, vid1)
        self.assertIsNone(ThumbnailMetadata.get(tid1))

        yield tornado.gen.Task(
            ThumbnailMetadata.modify,
            tid1,
            lambda x: x.urls.append('http://image.jpg'),
            create_missing=True)

        val = ThumbnailMetadata.get(tid1)
        self.assertIsNotNone(val)
        self.assertEqual(val.urls, ['http://image.jpg'])

    def test_create_or_modify_many(self):
        vid1 = InternalVideoID.generate('api1', 'vid1')
        tid1 = ThumbnailID.generate(self.image, vid1)
        tdata1 = ThumbnailMetadata(tid1, vid1, ['one.jpg', 'two.jpg'],
                                   None, self.image.size[1],
                                   self.image.size[0],
                                   'brightcove', 1.0, '1.2')
        tdata1.save()

        vid2 = InternalVideoID.generate('api1', 'vid2')
        tid2 = ThumbnailID.generate(self.image, vid2)
        self.assertIsNone(ThumbnailMetadata.get(tid2))

        def _add_thumb(d):
            for thumb in d.itervalues():
                thumb.urls.append('%s.jpg' % thumb.key)

        ThumbnailMetadata.modify_many(
            [tid1, tid2],
            _add_thumb,
            create_missing=True)

        self.assertEqual(ThumbnailMetadata.get(tid1).urls,
                         ['one.jpg', 'two.jpg', '%s.jpg' % tid1])
        self.assertEqual(ThumbnailMetadata.get(tid2).urls,
                         ['%s.jpg' % tid2])

    @tornado.testing.gen_test
    def test_create_or_modify_many_async(self):
        vid1 = InternalVideoID.generate('api1', 'vid1')
        tid1 = ThumbnailID.generate(self.image, vid1)
        tdata1 = ThumbnailMetadata(tid1, vid1, ['one.jpg', 'two.jpg'],
                                   None, self.image.size[1],
                                   self.image.size[0],
                                   'brightcove', 1.0, '1.2')
        tdata1.save()

        vid2 = InternalVideoID.generate('api1', 'vid2')
        tid2 = ThumbnailID.generate(self.image, vid2)
        self.assertIsNone(ThumbnailMetadata.get(tid2))

        def _add_thumb(d):
            for thumb in d.itervalues():
                thumb.urls.append('%s.jpg' % thumb.key)

        yield tornado.gen.Task(
            ThumbnailMetadata.modify_many,
            [tid1, tid2],
            _add_thumb,
            create_missing=True)

        self.assertEqual(ThumbnailMetadata.get(tid1).urls,
                         ['one.jpg', 'two.jpg', '%s.jpg' % tid1])
        self.assertEqual(ThumbnailMetadata.get(tid2).urls,
                         ['%s.jpg' % tid2])
        

    def test_read_thumbnail_old_format(self):
        # Make sure that we're backwards compatible
        thumb = ThumbnailMetadata._create('2630b61d2db8c85e9491efa7a1dd48d0_2876590502001_9e1d6017cab9aa970fca5321de268e15', json.loads("{\"video_id\": \"2630b61d2db8c85e9491efa7a1dd48d0_2876590502001\", \"thumbnail_metadata\": {\"chosen\": false, \"thumbnail_id\": \"2630b61d2db8c85e9491efa7a1dd48d0_2876590502001_9e1d6017cab9aa970fca5321de268e15\", \"model_score\": 4.1698684091322846, \"enabled\": true, \"rank\": 5, \"height\": 232, \"width\": 416, \"model_version\": \"20130924\", \"urls\": [\"https://host-thumbnails.s3.amazonaws.com/2630b61d2db8c85e9491efa7a1dd48d0/208720d8a4aef7ee5f565507833e2ccb/neon4.jpeg\"], \"created_time\": \"2013-12-02 09:55:19\", \"type\": \"neon\", \"refid\": null}, \"key\": \"2630b61d2db8c85e9491efa7a1dd48d0_2876590502001_9e1d6017cab9aa970fca5321de268e15\"}"))

        self.assertEqual(thumb.key, '2630b61d2db8c85e9491efa7a1dd48d0_2876590502001_9e1d6017cab9aa970fca5321de268e15')
        self.assertEqual(thumb.video_id, '2630b61d2db8c85e9491efa7a1dd48d0_2876590502001')
        self.assertEqual(thumb.chosen, False)
        self.assertAlmostEqual(thumb.model_score, 4.1698684091322846)
        self.assertEqual(thumb.enabled, True)
        self.assertEqual(thumb.rank, 5)
        self.assertEqual(thumb.height, 232)
        self.assertEqual(thumb.width, 416)
        self.assertEqual(thumb.model_version, '20130924')
        self.assertEqual(thumb.type, 'neon')
        self.assertEqual(thumb.created_time, '2013-12-02 09:55:19')
        self.assertIsNone(thumb.refid)
        self.assertEqual(thumb.urls, ["https://host-thumbnails.s3.amazonaws.com/2630b61d2db8c85e9491efa7a1dd48d0/208720d8a4aef7ee5f565507833e2ccb/neon4.jpeg"])
        
        with self.assertRaises(AttributeError):
            thumb.thumbnail_id

class TestAddingImageData(test_utils.neontest.AsyncTestCase):
    '''
    Test cases that add image data to thumbnails (and do uploads) 
    '''
    def setUp(self):
        self.redis = test_utils.redis.RedisServer()
        self.redis.start()

        # Mock out s3
        self.s3conn = boto_mock.MockConnection()
        self.s3_patcher = patch('api.cdnhosting.S3Connection')
        self.mock_conn = self.s3_patcher.start()
        self.mock_conn.return_value = self.s3conn
        self.s3conn.create_bucket('hosting-bucket')
        self.bucket = self.s3conn.get_bucket('hosting-bucket')

        # Mock out cloundinary
        self.cloundinary_patcher = patch('api.cdnhosting.CloudinaryHosting')
        self.cloundinary_mock = self.cloundinary_patcher.start()

        random.seed(1654984)

        self.image = PILImageUtils.create_random_image(360, 480)
        super(TestAddingImageData, self).setUp()

    def tearDown(self):
        self.s3_patcher.stop()
        self.cloundinary_patcher.stop()
        self.redis.stop()
        super(TestAddingImageData, self).tearDown()

    @tornado.testing.gen_test
    def test_lookup_cdn_info(self):
        # Create the necessary buckets so that we can write to them
        self.s3conn.create_bucket('neon-image-cdn')
        self.s3conn.create_bucket('customer-bucket')
        self.s3conn.create_bucket('host-thumbnails')
        
        # Setup the CDN information in the database
        VideoMetadata(InternalVideoID.generate('acct1', 'vid1'),
                      i_id='i6').save()
        cdn_list = CDNHostingMetadataList(
            'i6', [ NeonCDNHostingMetadata(do_salt=False),
                    S3CDNHostingMetadata(bucket_name='customer-bucket',
                                         do_salt=False) ])
        cdn_list.save()

        thumb_info = ThumbnailMetadata(None, 'acct1_vid1',
                                       ttype=ThumbnailType.NEON, rank=3)
        yield thumb_info.add_image_data(self.image, async=True)

        # Check that the thumb_info was updated
        self.assertIsNotNone(thumb_info.key)
        self.assertEqual(thumb_info.width, 480)
        self.assertEqual(thumb_info.height, 360)
        self.assertIsNotNone(thumb_info.created_time)
        self.assertIsNotNone(thumb_info.phash)
        self.assertEqual(thumb_info.type, ThumbnailType.NEON)
        self.assertEqual(thumb_info.rank, 3)
        self.assertEqual(thumb_info.urls,
                         ['https://host-thumbnails.s3.amazonaws.com/%s.jpg' %
                          re.sub('_', '/', thumb_info.key)])

        # Make sure that the image was uploaded to s3 properly
        primary_hosting_key = re.sub('_', '/', thumb_info.key)+'.jpg'
        self.assertIsNotNone(self.s3conn.get_bucket('host-thumbnails').
                             get_key(primary_hosting_key))
        self.assertIsNotNone(self.s3conn.get_bucket('customer-bucket').
                             get_key('neontn%s_w480_h360.jpg'%thumb_info.key))
        # Make sure that some different size is found on the Neon CDN
        self.assertIsNotNone(self.s3conn.get_bucket('neon-image-cdn').
                             get_key('neontn%s_w160_h120.jpg'%thumb_info.key))

        # Check the redirect object
        redirect = self.s3conn.get_bucket('host-thumbnails').get_key(
            'acct1/vid1/neon3.jpg')
        self.assertIsNotNone(redirect)
        self.assertEqual(redirect.redirect_destination, primary_hosting_key)

        # Check cloundinary
        self.cloundinary_mock().upload.assert_called_with(thumb_info.urls[0],
                                                          thumb_info.key)

    @tornado.testing.gen_test
    def test_add_thumbnail_to_video_and_save(self):
        self.s3conn.create_bucket('customer-bucket')
        self.s3conn.create_bucket('host-thumbnails')

        cdn_metadata = S3CDNHostingMetadata(bucket_name='customer-bucket',
                                            do_salt=False) 

        video_info = VideoMetadata('acct1_vid1')
        thumb_info = ThumbnailMetadata(None,
                                       ttype=ThumbnailType.CUSTOMUPLOAD,
                                       rank=-1,
                                       frameno=35)

        yield video_info.add_thumbnail(thumb_info, self.image, [cdn_metadata],
                                       save_objects=True, async=True)

        self.assertEqual(thumb_info.video_id, video_info.key)
        self.assertIsNotNone(thumb_info.key)
        self.assertEqual(video_info.thumbnail_ids, [thumb_info.key])

        # Check that the images are in S3
        primary_hosting_key = re.sub('_', '/', thumb_info.key)+'.jpg'
        self.assertIsNotNone(self.s3conn.get_bucket('host-thumbnails').
                             get_key(primary_hosting_key))
        self.assertIsNotNone(self.s3conn.get_bucket('customer-bucket').
                             get_key('neontn%s_w480_h360.jpg'%thumb_info.key))
        redirect = self.s3conn.get_bucket('host-thumbnails').get_key(
            'acct1/vid1/customupload-1.jpg')
        self.assertIsNotNone(redirect)
        self.assertEqual(redirect.redirect_destination, primary_hosting_key)

        # Check the database
        self.assertEqual(VideoMetadata.get('acct1_vid1').thumbnail_ids,
                         [thumb_info.key])
        self.assertEqual(ThumbnailMetadata.get(thumb_info.key).video_id,
                         'acct1_vid1')

    @tornado.testing.gen_test
    def test_add_thumbnail_to_video_and_save_new_video(self):
        self.s3conn.create_bucket('host-thumbnails')

        video_info = VideoMetadata('acct1_vid1', video_url='my.mp4')
        video_info.save()
        thumb_info = ThumbnailMetadata(None,
                                       ttype=ThumbnailType.CUSTOMUPLOAD,
                                       rank=-1,
                                       frameno=35)

        yield video_info.add_thumbnail(thumb_info, self.image, [],
                                       save_objects=True, async=True)

        self.assertEqual(thumb_info.video_id, video_info.key)
        self.assertIsNotNone(thumb_info.key)
        self.assertEqual(video_info.thumbnail_ids, [thumb_info.key])

        # Check the database
        self.assertEqual(VideoMetadata.get('acct1_vid1').thumbnail_ids,
                         [thumb_info.key])
        self.assertEqual(ThumbnailMetadata.get(thumb_info.key).video_id,
                         'acct1_vid1')

    @tornado.testing.gen_test
    def test_add_thumbnail_to_video_without_saving(self):
        self.s3conn.create_bucket('customer-bucket')
        self.s3conn.create_bucket('host-thumbnails')

        cdn_metadata = S3CDNHostingMetadata(bucket_name='customer-bucket',
                                            do_salt=False) 

        video_info = VideoMetadata('acct1_vid1')
        thumb_info = ThumbnailMetadata(None,
                                       ttype=ThumbnailType.CUSTOMUPLOAD,
                                       rank=-1,
                                       frameno=35)

        yield video_info.add_thumbnail(thumb_info, self.image, [cdn_metadata],
                                       save_objects=False, async=True)

        self.assertEqual(thumb_info.video_id, video_info.key)
        self.assertIsNotNone(thumb_info.key)
        self.assertEqual(video_info.thumbnail_ids, [thumb_info.key])

        # Check that the images are in S3
        primary_hosting_key = re.sub('_', '/', thumb_info.key)+'.jpg'
        self.assertIsNotNone(self.s3conn.get_bucket('host-thumbnails').
                             get_key(primary_hosting_key))
        self.assertIsNotNone(self.s3conn.get_bucket('customer-bucket').
                             get_key('neontn%s_w480_h360.jpg'%thumb_info.key))
        redirect = self.s3conn.get_bucket('host-thumbnails').get_key(
            'acct1/vid1/customupload-1.jpg')
        self.assertIsNotNone(redirect)
        self.assertEqual(redirect.redirect_destination, primary_hosting_key)

        # Check the database is empty
        self.assertIsNone(VideoMetadata.get('acct1_vid1'))
        self.assertIsNone(ThumbnailMetadata.get(thumb_info.key))

    @tornado.testing.gen_test
    def test_download_and_add_thumbnail(self):
        self.s3conn.create_bucket('host-thumbnails')

        video_info = VideoMetadata('acct1_vid1')
        thumb_info = ThumbnailMetadata(None,
                                       ttype=ThumbnailType.CUSTOMUPLOAD,
                                       rank=-1,
                                       frameno=35)

        with patch('supportServices.neondata.utils.imageutils.PILImageUtils') \
          as pil_mock:
            image_future = Future()
            image_future.set_result(self.image)
            pil_mock.download_image.return_value = image_future

            yield video_info.download_and_add_thumbnail(
                thumb_info, "http://my_image.jpg", [], async=True,
                save_objects=True)

            # Check that the image was downloaded
            pil_mock.download_imageassert_called_with("http://my_image.jpg",
                                                      async=True)

        self.assertEqual(thumb_info.video_id, video_info.key)
        self.assertIsNotNone(thumb_info.key)
        self.assertEqual(video_info.thumbnail_ids, [thumb_info.key])
        
        # Check that the images are in S3
        primary_hosting_key = re.sub('_', '/', thumb_info.key)+'.jpg'
        self.assertIsNotNone(self.s3conn.get_bucket('host-thumbnails').
                             get_key(primary_hosting_key))

        # Check that the database was updated
        self.assertEqual(VideoMetadata.get('acct1_vid1').thumbnail_ids,
                         [thumb_info.key])
        self.assertEqual(ThumbnailMetadata.get(thumb_info.key).video_id,
                         'acct1_vid1')
    

if __name__ == '__main__':
    unittest.main()<|MERGE_RESOLUTION|>--- conflicted
+++ resolved
@@ -593,7 +593,6 @@
         expected_url = serving_format % (na.staging_tracker_account_id, 'vid1')
         self.assertTrue(expected_url in staging_url)
 
-<<<<<<< HEAD
 
     @patch('supportServices.neondata.VideoMetadata.get')
     def test_save_default_thumbnail(self, get_video_mock): 
@@ -663,48 +662,31 @@
         api_request.save_default_thumbnail()
         self.assertEquals(add_thumb_mock.call_count, 0)
 
-=======
->>>>>>> 184219e4
     def test_api_request(self):
         # Make sure that the Api Requests are saved and read from the
         # database consistently.
         bc_request = neondata.BrightcoveApiRequest(
             'bc_job', 'api_key', 'vid0', 'title',
             'url', 'rtoken', 'wtoken', 'pid',
-<<<<<<< HEAD
             'callback_url', 'i_id',
             'default_thumbnail')
         bc_request.save()
 
         bc_found = NeonApiRequest.get('api_key', 'bc_job')
-=======
-            'callback_url', 'i_id')
-        bc_request.save()
-
-        bc_found = NeonApiRequest.get('bc_job', 'api_key')
->>>>>>> 184219e4
         self.assertEquals(bc_request, bc_found)
         self.assertIsInstance(bc_found, neondata.BrightcoveApiRequest)
 
         oo_request = neondata.OoyalaApiRequest(
             'oo_job', 'api_key', 'i_id', 'vid0', 'title',
             'url', 'oo_api_key', 'oo_secret_key', 'p_thumb',
-<<<<<<< HEAD
             'callback_url', 'default_thumbnail')
         oo_request.save()
 
         self.assertEquals(oo_request, NeonApiRequest.get('api_key', 'oo_job'))
-=======
-            'callback_url')
-        oo_request.save()
-
-        self.assertEquals(oo_request, NeonApiRequest.get('oo_job', 'api_key'))
->>>>>>> 184219e4
 
         yt_request = neondata.OoyalaApiRequest(
             'yt_job', 'api_key', 'vid0', 'title',
             'url', 'access_token', 'request_token', 'expiry',
-<<<<<<< HEAD
             'callback_url', 'default_thumbnail')
         yt_request.save()
 
@@ -718,42 +700,6 @@
         self.assertEquals(oo_request, NeonApiRequest.get('api_key', 'n_job'))
 
         
-        
-=======
-            'callback_url')
-        yt_request.save()
-
-        self.assertEquals(yt_request, NeonApiRequest.get('yt_job', 'api_key'))
-
-        n_request = NeonApiRequest(
-            'n_job', 'api_key', 'vid0', 'title',
-            'url', 'neon', 'callback_url')
-        n_request.save()
-
-        self.assertEquals(n_request, NeonApiRequest.get('n_job', 'api_key'))
-
-    def test_multiple_object_saves(self):
-        obj1 = ExperimentStrategy('acct1')
-        obj1.save()
-
-        obj2 = ExperimentStrategy.get('acct1')
-        self.assertEquals(obj2, obj1)
-
-        obj2.baseline_type = neondata.ThumbnailType.BRIGHTCOVE
-        obj2.save()
-
-        obj3 = ExperimentStrategy.get('acct1')
-        self.assertEquals(obj2, obj3)
-        self.assertEquals(obj3.baseline_type,
-                          neondata.ThumbnailType.BRIGHTCOVE)
-
-    def test_thumbnail_serving_url_backwards_compatibility(self):
-        json_str = "{\"size_map\": [[[480, 360], \"http://imagecdn.neon-lab.com/neontnqvcpu0u51t7bb60s6ct206us_3876542124001_7cfc23e4b142ee98be78010eb751d79c_w480_h360.jpg\"], [[160, 90], \"http://imagecdn.neon-lab.com/neontnqvcpu0u51t7bb60s6ct206us_3876542124001_7cfc23e4b142ee98be78010eb751d79c_w160_h90.jpg\"], [[320, 180], \"http://imagecdn.neon-lab.com/neontnqvcpu0u51t7bb60s6ct206us_3876542124001_7cfc23e4b142ee98be78010eb751d79c_w320_h180.jpg\"], [[480, 270], \"http://imagecdn.neon-lab.com/neontnqvcpu0u51t7bb60s6ct206us_3876542124001_7cfc23e4b142ee98be78010eb751d79c_w480_h270.jpg\"], [[160, 120], \"http://imagecdn.neon-lab.com/neontnqvcpu0u51t7bb60s6ct206us_3876542124001_7cfc23e4b142ee98be78010eb751d79c_w160_h120.jpg\"], [[120, 90], \"http://imagecdn.neon-lab.com/neontnqvcpu0u51t7bb60s6ct206us_3876542124001_7cfc23e4b142ee98be78010eb751d79c_w120_h90.jpg\"], [[120, 67], \"http://imagecdn.neon-lab.com/neontnqvcpu0u51t7bb60s6ct206us_3876542124001_7cfc23e4b142ee98be78010eb751d79c_w120_h67.jpg\"], [[320, 240], \"http://imagecdn.neon-lab.com/neontnqvcpu0u51t7bb60s6ct206us_3876542124001_7cfc23e4b142ee98be78010eb751d79c_w320_h240.jpg\"], [[640, 480], \"http://imagecdn.neon-lab.com/neontnqvcpu0u51t7bb60s6ct206us_3876542124001_7cfc23e4b142ee98be78010eb751d79c_w640_h480.jpg\"], [[640, 360], \"http://imagecdn.neon-lab.com/neontnqvcpu0u51t7bb60s6ct206us_3876542124001_7cfc23e4b142ee98be78010eb751d79c_w640_h360.jpg\"], [[1280, 720], \"http://imagecdn.neon-lab.com/neontnqvcpu0u51t7bb60s6ct206us_3876542124001_7cfc23e4b142ee98be78010eb751d79c_w1280_h720.jpg\"]], \"key\": \"thumbnailservingurls_qvcpu0u51t7bb60s6ct206us_3876542124001_7cfc23e4b142ee98be78010eb751d79c\"}"
-
-        obj = ThumbnailServingURLs._create('thumbnailservingurls_qvcpu0u51t7bb60s6ct206us_3876542124001_7cfc23e4b142ee98be78010eb751d79c', json.loads(json_str))
-
-        self.assertEquals(obj.size_map[(480, 360)], 'http://imagecdn.neon-lab.com/neontnqvcpu0u51t7bb60s6ct206us_3876542124001_7cfc23e4b142ee98be78010eb751d79c_w480_h360.jpg')
-
     def test_neon_api_request_backwards_compatibility(self):
         json_str="{\"api_method\": \"topn\", \"video_url\": \"http://brightcove.vo.llnwd.net/pd16/media/136368194/201407/1283/136368194_3671520771001_linkasia2014071109-lg.mp4\", \"model_version\": \"20130924\", \"job_id\": \"e38ef7abba4c9102b26feb90bc5df3a8\", \"state\": \"serving\", \"api_param\": 1, \"api_key\": \"dhfaagb0z0h6n685ntysas00\", \"publisher_id\": \"136368194\", \"integration_type\": \"neon\", \"autosync\": false, \"request_type\": \"brightcove\", \"key\": \"request_dhfaagb0z0h6n685ntysas00_e38ef7abba4c9102b26feb90bc5df3a8\", \"submit_time\": \"1405130164.16\", \"response\": {\"job_id\": \"e38ef7abba4c9102b26feb90bc5df3a8\", \"timestamp\": \"1405130266.52\", \"video_id\": \"3671481626001\", \"error\": null, \"data\": [7139.97], \"thumbnails\": [\"https://host-thumbnails.s3.amazonaws.com/dhfaagb0z0h6n685ntysas00/e38ef7abba4c9102b26feb90bc5df3a8/neon0.jpeg\"]}, \"integration_id\": \"35\", \"read_token\": \"rgkAluxK9pAC26XCRusctnSfWwzrujq9cTRdmrNpWU4.\", \"video_id\": \"3671481626001\", \"previous_thumbnail\": \"https://host-thumbnails.s3.amazonaws.com/dhfaagb0z0h6n685ntysas00/e38ef7abba4c9102b26feb90bc5df3a8/brightcove.jpeg\", \"publish_date\": 1405128996278, \"callback_url\": \"http://localhost:8081/testcallback\", \"write_token\": \"v4OZjhHCkoFOqlNFJZLBA-KcbnNUhtQjseDXO9Y4dyA.\", \"video_title\": \"How Was China's Xi Jinping Welcomed in South Korea?\"}"
 
@@ -762,7 +708,8 @@
         self.assertIsInstance(obj, neondata.BrightcoveApiRequest)
         self.assertEquals(obj.read_token,
                           'rgkAluxK9pAC26XCRusctnSfWwzrujq9cTRdmrNpWU4.')
->>>>>>> 184219e4
+
+
 
 class TestDbConnectionHandling(test_utils.neontest.AsyncTestCase):
     def setUp(self):
