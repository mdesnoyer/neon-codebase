--- conflicted
+++ resolved
@@ -316,14 +316,9 @@
 
         url = "http://thumbnail.jpg"
         vid = "v123"
-<<<<<<< HEAD
         image = PILImageUtils.create_random_image(360, 480)
         tid = ThumbnailID.generate(image, vid)
         im_md5 = ImageMD5Mapper(vid, image, tid) 
-=======
-        tid = ThumbnailID.generate(self.image, vid)
-        im_md5 = ImageMD5Mapper(vid, self.image, tid) 
->>>>>>> 87b624f8
         im_md5.save()
 
         res_tid = ImageMD5Mapper.get_tid(vid, im_md5)
