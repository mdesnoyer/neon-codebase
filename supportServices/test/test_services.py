--- conflicted
+++ resolved
@@ -234,14 +234,10 @@
         tids = vmdata.thumbnail_ids
         return tids
 
-<<<<<<< HEAD
-=======
     def _process_neon_api_requests(self, api_requests):
         self.images, self.thumbnail_url_to_image = process_neon_api_requests(
             api_requests,self.api_key, self.b_id, 'brightcove')
 
-
->>>>>>> 87b624f8
     def _create_neon_api_requests(self):
         ''' create neon api requests '''
 
@@ -270,65 +266,6 @@
 
         return api_requests
 
-<<<<<<< HEAD
-    def _process_neon_api_requests(self, api_requests):
-        #Create thumbnail metadata
-        N_THUMBS = 5
-        for api_request in api_requests:
-            video_id = api_request.video_id
-            job_id = api_request.job_id
-            thumbnails = []
-            for t in range(N_THUMBS):
-                image = PILImageUtils.create_random_image(360, 480) 
-                filestream = StringIO()
-                image.save(filestream, "JPEG", quality=100) 
-                filestream.seek(0)
-                imgdata = filestream.read()
-                tid = neondata.ThumbnailID.generate(imgdata,
-                                neondata.InternalVideoID.generate(self.api_key,
-                                video_id))
-                self.images[tid] = image
-                urls = [] ; url = self.mock_image_url_prefix + "/thumb-%s"%t
-                urls.append(url)
-                self.thumbnail_url_to_image[url] = imgdata
-                created = datetime.datetime.now().strftime("%Y-%m-%d %H:%M:%S")
-                if t == N_THUMBS -1:
-                    tdata = neondata.ThumbnailMetaData(tid, urls, created, 480, 360,
-                        "brightcove", 2, "test", enabled=True, rank=0)
-                else:
-                    tdata = neondata.ThumbnailMetaData(tid, urls, created, 480, 360,
-                        "neon", 2, "test", enabled=True, rank=t+1)
-                thumbnails.append(tdata)
-        
-            i_vid = neondata.InternalVideoID.generate(self.api_key, video_id)
-            thumbnail_mapper_list = []
-            thumbnail_url_mapper_list = []
-            for thumb in thumbnails:
-                tid = thumb.thumbnail_id
-                for t_url in thumb.urls:
-                    uitem = neondata.ThumbnailURLMapper(t_url, tid)
-                    thumbnail_url_mapper_list.append(uitem)
-                    item = neondata.ThumbnailIDMapper(tid, i_vid, thumb)
-                    thumbnail_mapper_list.append(item)
-            retid = neondata.ThumbnailIDMapper.save_all(thumbnail_mapper_list)
-            returl = neondata.ThumbnailURLMapper.save_all(thumbnail_url_mapper_list)
-            self.assertTrue(retid)
-            self.assertTrue(returl)
-
-            #Update request state to FINISHED
-            api_request.state = neondata.RequestState.FINISHED 
-            api_request.save()
-            tids = []
-            for thumb in thumbnails:
-                tids.append(thumb.thumbnail_id)
-        
-            vmdata = neondata.VideoMetadata(i_vid, tids, job_id, url,
-                        10, 5, "test", self.b_id)
-            self.assertTrue(vmdata.save())
-
-=======
->>>>>>> 87b624f8
-
     def _get_video_status_brightcove(self):
         ''' get video status for all videos in brightcove '''
 
@@ -550,22 +487,6 @@
         
         reqs = self._create_neon_api_requests()
         self._process_neon_api_requests(reqs)
-<<<<<<< HEAD
-   
-    def _create_random_image_response(self):
-        '''http image response''' 
-        
-        request = HTTPRequest("http://someimageurl/image.jpg")
-        im = PILImageUtils.create_random_image(360, 480)
-        imgstream = StringIO()
-        im.save(imgstream, "jpeg", quality=100)
-        imgstream.seek(0)
-
-        response = HTTPResponse(request, 200,
-                    buffer=imgstream)
-        return response
-=======
->>>>>>> 87b624f8
 
     ################################################################
     # Unit Tests
@@ -1162,69 +1083,8 @@
 
         nplatform.save()
         random.seed(1123)
-<<<<<<< HEAD
-        #Create thumbnail metadata
-        N_THUMBS = 5
-        for api_request in api_requests[:-1]:
-            video_id = api_request.video_id
-            job_id = api_request.job_id
-            thumbnails = []
-            for t in range(N_THUMBS):
-                image = PILImageUtils.create_random_image(360, 480) 
-                filestream = StringIO()
-                image.save(filestream, "JPEG", quality=100) 
-                filestream.seek(0)
-                imgdata = filestream.read()
-                tid = neondata.ThumbnailID.generate(imgdata,
-                                neondata.InternalVideoID.generate(api_key,
-                                video_id))
-                self.images[tid] = image
-                urls = [] ; url = self.mock_image_url_prefix + "/thumb-%s"%t
-                urls.append(url)
-                self.thumbnail_url_to_image[url] = imgdata
-                created = datetime.datetime.now().strftime("%Y-%m-%d %H:%M:%S")
-                score = random.random()
-                if t == N_THUMBS -1:
-                    tdata = neondata.ThumbnailMetaData(tid, urls, created,
-                            480, 360, neondata.ThumbnailType.CENTERFRAME,
-                            score, "test", enabled=True, rank=0)
-                else:
-                    tdata = neondata.ThumbnailMetaData(tid, urls,
-                            created, 480, 360,
-                            neondata.ThumbnailType.NEON, score,
-                            "test", enabled=True, rank=t+1)
-                thumbnails.append(tdata)
-        
-            i_vid = neondata.InternalVideoID.generate(api_key, video_id)
-            thumbnail_mapper_list = []
-            thumbnail_url_mapper_list = []
-            for thumb in thumbnails:
-                tid = thumb.thumbnail_id
-                for t_url in thumb.urls:
-                    uitem = neondata.ThumbnailURLMapper(t_url, tid)
-                    thumbnail_url_mapper_list.append(uitem)
-                    item = neondata.ThumbnailIDMapper(tid, i_vid, thumb)
-                    thumbnail_mapper_list.append(item)
-            retid = neondata.ThumbnailIDMapper.save_all(thumbnail_mapper_list)
-            returl = neondata.ThumbnailURLMapper.save_all(
-                    thumbnail_url_mapper_list)
-            self.assertTrue(retid)
-            self.assertTrue(returl)
-
-            #Update request state to FINISHED
-            api_request.state = neondata.RequestState.FINISHED 
-            api_request.save()
-            tids = []
-            for thumb in thumbnails:
-                tids.append(thumb.thumbnail_id)
-        
-            vmdata = neondata.VideoMetadata(i_vid, tids, job_id, url,
-                        10, 5, "test", self.b_id)
-            self.assertTrue(vmdata.save())
-=======
 
         self._process_neon_api_requests(api_requests[:-1])
->>>>>>> 87b624f8
 
         page_no = 0
         page_size = 2
