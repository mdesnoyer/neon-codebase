--- conflicted
+++ resolved
@@ -21,6 +21,7 @@
 import test_utils.redis
 import tornado.gen
 import tornado.ioloop
+import utils.imageutils
 import utils.neon
 import time
 import datetime
@@ -44,75 +45,67 @@
 TIME_OUT = 100
 mock_image_url_prefix = "http://servicesunittest.mock.com/"
 
-def create_random_image():
-    ''' create random image data for http response'''
-    h = 360
-    w = 480
-    pixels = [(0, 0, 0) for _w in range(h*w)] 
-    r = random.randrange(0, 255)
-    g = random.randrange(0, 255)
-    b = random.randrange(0, 255)
-    pixels[0] = (r, g, b)
-    im = Image.new("RGB", (h, w))
-    im.putdata(pixels)
-    return im
-
 def create_random_image_response():
-        '''http image response''' 
-        
-        request = HTTPRequest("http://someimageurl/image.jpg")
-        im = create_random_image()
-        imgstream = StringIO()
-        im.save(imgstream, "jpeg", quality=100)
-        imgstream.seek(0)
-
-        response = HTTPResponse(request, 200,
-                    buffer=imgstream)
-        return response
-    
-def process_neon_api_requests(api_requests, api_key, i_id, t_type):
+    '''http image response''' 
+        
+    request = HTTPRequest("http://someimageurl/image.jpg")
+    im = utils.imageutils.ImageUtils.create_random_image(360, 480)
+    imgstream = StringIO()
+    im.save(imgstream, "jpeg", quality=100)
+    imgstream.seek(0)
+
+    response = HTTPResponse(request, 200,
+                            buffer=imgstream)
+    return response
+
+###############################################
+# Test Services
+###############################################
+
+def process_neon_api_requests(api_requests,
+                              api_key=None,
+                              i_id=None,
+                              t_type='brightcove'):
     #Create thumbnail metadata
+    images = {}
+    thumbnail_url_to_image = {}
     N_THUMBS = 5
-    images = {} 
-    thumbnail_url_to_image = {}
     for api_request in api_requests:
         video_id = api_request.video_id
+        internal_video_id = neondata.InternalVideoID.generate(api_key,
+                                                              video_id)
         job_id = api_request.job_id
         thumbnails = []
         for t in range(N_THUMBS):
-            image = create_random_image() 
+            image =  utils.imageutils.ImageUtils.create_random_image(360, 480)
             filestream = StringIO()
             image.save(filestream, "JPEG", quality=100) 
             filestream.seek(0)
             imgdata = filestream.read()
-            tid = neondata.ThumbnailID.generate(imgdata,
-                            neondata.InternalVideoID.generate(api_key,
-                            video_id))
+            tid = neondata.ThumbnailID.generate(imgdata, internal_video_id)
             images[tid] = image
-            urls = []
-            url = mock_image_url_prefix + "/thumb-%s"%t
+            urls = [] ; url = mock_image_url_prefix + "/thumb-%i" % t
             urls.append(url)
             thumbnail_url_to_image[url] = imgdata
             created = datetime.datetime.now().strftime("%Y-%m-%d %H:%M:%S")
             if t == N_THUMBS -1:
-                tdata = neondata.ThumbnailMetaData(tid, urls, created, 480, 360,
-                    t_type, 2, "test", enabled=True, rank=0)
+                tdata = neondata.ThumbnailMetadata(
+                    tid, internal_video_id,
+                    urls, created, 480, 360, t_type, 2,
+                    "test", enabled=True, rank=0)
             else:
-                tdata = neondata.ThumbnailMetaData(tid, urls, created, 480, 360,
+                tdata = neondata.ThumbnailMetadata(
+                    tid, internal_video_id, urls, created, 480, 360,
                     "neon", 2, "test", enabled=True, rank=t+1)
             thumbnails.append(tdata)
-    
-        i_vid = neondata.InternalVideoID.generate(api_key, video_id)
-        thumbnail_mapper_list = []
+
         thumbnail_url_mapper_list = []
         for thumb in thumbnails:
-            tid = thumb.thumbnail_id
+            tid = thumb.key
             for t_url in thumb.urls:
                 uitem = neondata.ThumbnailURLMapper(t_url, tid)
                 thumbnail_url_mapper_list.append(uitem)
-                item = neondata.ThumbnailIDMapper(tid, i_vid, thumb)
-                thumbnail_mapper_list.append(item)
-        retid = neondata.ThumbnailIDMapper.save_all(thumbnail_mapper_list)
+        retid = neondata.ThumbnailMetadata.save_all(thumbnails)
         returl = neondata.ThumbnailURLMapper.save_all(thumbnail_url_mapper_list)
 
         #Update request state to FINISHED
@@ -120,15 +113,13 @@
         api_request.save()
         tids = []
         for thumb in thumbnails:
-            tids.append(thumb.thumbnail_id)
-    
-        vmdata = neondata.VideoMetadata(i_vid, tids, job_id, url,
-                    10, 5, "test", i_id)
+            tids.append(thumb.key)
+
+        vmdata = neondata.VideoMetadata(internal_video_id, tids, job_id,
+                                        url, 10, 5, "test", i_id)
         vmdata.save()
 
-###############################################
-# Test Services
-###############################################
+        return thumbnail_url_to_image
 
 
 class TestServices(AsyncHTTPTestCase):
@@ -164,7 +155,6 @@
         self.wtoken = "wtoken"
         self.b_id = "i12345" #i_id bcove
         self.pub_id = "p124"
-        self.mock_image_url_prefix = "http://servicesunittest.mock.com/"
         self.thumbnail_url_to_image = {} # mock url => raw image buffer data
         self.job_ids = [] #ordered list
         self.video_ids = []
@@ -245,6 +235,10 @@
         vmdata= neondata.VideoMetadata.get(i_vid)
         tids = vmdata.thumbnail_ids
         return tids
+
+    def _process_neon_api_requests(self, api_requests):
+        self.thumbnail_url_to_image = process_neon_api_requests(
+            api_requests,self.api_key, self.b_id, 'brightcove')
 
 
     def _create_neon_api_requests(self):
@@ -275,60 +269,6 @@
 
         return api_requests
 
-    def _process_neon_api_requests(self, api_requests):
-        #Create thumbnail metadata
-        N_THUMBS = 5
-        for api_request in api_requests:
-            video_id = api_request.video_id
-            internal_video_id = neondata.InternalVideoID.generate(self.api_key,
-                                                                  video_id)
-            job_id = api_request.job_id
-            thumbnails = []
-            for t in range(N_THUMBS):
-                image = create_random_image() 
-                filestream = StringIO()
-                image.save(filestream, "JPEG", quality=100) 
-                filestream.seek(0)
-                imgdata = filestream.read()
-                tid = neondata.ThumbnailID.generate(imgdata, internal_video_id)
-                self.images[tid] = image
-                urls = [] ; url = self.mock_image_url_prefix + "/thumb-%s"%t
-                urls.append(url)
-                self.thumbnail_url_to_image[url] = imgdata
-                created = datetime.datetime.now().strftime("%Y-%m-%d %H:%M:%S")
-                if t == N_THUMBS -1:
-                    tdata = neondata.ThumbnailMetadata(
-                        tid, internal_video_id,
-                        urls, created, 480, 360, "brightcove", 2,
-                        "test", enabled=True, rank=0)
-                else:
-                    tdata = neondata.ThumbnailMetadata(
-                        tid, internal_video_id, urls, created, 480, 360,
-                        "neon", 2, "test", enabled=True, rank=t+1)
-                thumbnails.append(tdata)
-        
-            thumbnail_url_mapper_list = []
-            for thumb in thumbnails:
-                tid = thumb.key
-                for t_url in thumb.urls:
-                    uitem = neondata.ThumbnailURLMapper(t_url, tid)
-                    thumbnail_url_mapper_list.append(uitem)
-            retid = neondata.ThumbnailMetadata.save_all(thumbnails)
-            returl = neondata.ThumbnailURLMapper.save_all(thumbnail_url_mapper_list)
-            self.assertTrue(retid)
-            self.assertTrue(returl)
-
-            #Update request state to FINISHED
-            api_request.state = neondata.RequestState.FINISHED 
-            api_request.save()
-            tids = []
-            for thumb in thumbnails:
-                tids.append(thumb.key)
-        
-            vmdata = neondata.VideoMetadata(internal_video_id, tids, job_id,
-                                            url, 10, 5, "test", self.b_id)
-            self.assertTrue(vmdata.save())
-
 
     def _get_video_status_brightcove(self):
         ''' get video status for all videos in brightcove '''
@@ -482,10 +422,10 @@
 
         #Download image from brightcove CDN
         elif "http://brightcove.vo.llnwd.net" in http_request.url:
-            return self._create_random_image_response()
+            return create_random_image_response()
             
         #Download image from mock unit test url ; This is done async in the code
-        elif self.mock_image_url_prefix in http_request.url:
+        elif mock_image_url_prefix in http_request.url:
             request = HTTPRequest(http_request.url)
             response = HTTPResponse(request, 200,
                     buffer=StringIO(self.thumbnail_url_to_image[http_request.url]))
@@ -506,7 +446,7 @@
 
         elif "jpg" in http_request.url or "jpeg" in http_request.url:
             #downloading any image (create a random image response)
-            response = self._create_random_image_response()
+            response = create_random_image_response()
             if callback:
                 return self.io_loop.add_callback(callback, response)
             else:
@@ -551,19 +491,6 @@
         
         reqs = self._create_neon_api_requests()
         self._process_neon_api_requests(reqs)
-   
-    def _create_random_image_response(self):
-        '''http image response''' 
-        
-        request = HTTPRequest("http://someimageurl/image.jpg")
-        im = self.images.values()[0]#self._create_random_image()
-        imgstream = StringIO()
-        im.save(imgstream, "jpeg", quality=100)
-        imgstream.seek(0)
-
-        response = HTTPResponse(request, 200,
-                    buffer=imgstream)
-        return response
 
     ################################################################
     # Unit Tests
@@ -769,7 +696,7 @@
     def _test_update_thumbnail_fails(self):
         def _failure_http_side_effect(*args, **kwargs):
             http_request = args[0]
-            if self.mock_image_url_prefix in http_request.url:
+            if mock_image_url_prefix in http_request.url:
                 request = HTTPRequest(http_request.url)
                 response = HTTPResponse(request, 500,
                     buffer=StringIO("Server error"))
@@ -855,15 +782,9 @@
         vals = {'thumbnail_id' : tid2}
         resp = self.post_request(url, vals, self.api_key)
         self.assertEqual(resp.code, 200)
-<<<<<<< HEAD
-        tids = neondata.ThumbnailIDMapper.get_thumb_mappings([tid, tid2])
-        self.assertTrue(tids[0].thumbnail_metadata["chosen"])
-        self.assertFalse(tids[1].thumbnail_metadata["chosen"])
-=======
         tids = neondata.ThumbnailMetadata.get_many([tid,tid2])
         self.assertTrue(tids[0].chosen)
         self.assertFalse(tids[1].chosen)
->>>>>>> e73f157c
 
     def test_bh_check_thumbnail(self):
         ''' Brightcove support handler tests (check thumb/update thumb) '''
@@ -1166,56 +1087,6 @@
 
         nplatform.save()
         random.seed(1123)
-<<<<<<< HEAD
-        #Create thumbnail metadata
-        N_THUMBS = 5
-        for api_request in api_requests[:-1]:
-            video_id = api_request.video_id
-            job_id = api_request.job_id
-            thumbnails = []
-            for t in range(N_THUMBS):
-                image = create_random_image() 
-                filestream = StringIO()
-                image.save(filestream, "JPEG", quality=100) 
-                filestream.seek(0)
-                imgdata = filestream.read()
-                tid = neondata.ThumbnailID.generate(imgdata,
-                                neondata.InternalVideoID.generate(api_key,
-                                video_id))
-                self.images[tid] = image
-                urls = [] ; url = self.mock_image_url_prefix + "/thumb-%s"%t
-                urls.append(url)
-                self.thumbnail_url_to_image[url] = imgdata
-                created = datetime.datetime.now().strftime("%Y-%m-%d %H:%M:%S")
-                score = random.random()
-                if t == N_THUMBS -1:
-                    tdata = neondata.ThumbnailMetaData(tid, urls, created,
-                            480, 360, neondata.ThumbnailType.CENTERFRAME,
-                            score, "test", enabled=True, rank=0)
-                else:
-                    tdata = neondata.ThumbnailMetaData(tid, urls,
-                            created, 480, 360,
-                            neondata.ThumbnailType.NEON, score,
-                            "test", enabled=True, rank=t+1)
-                thumbnails.append(tdata)
-        
-            i_vid = neondata.InternalVideoID.generate(api_key, video_id)
-            thumbnail_mapper_list = []
-            thumbnail_url_mapper_list = []
-            for thumb in thumbnails:
-                tid = thumb.thumbnail_id
-                for t_url in thumb.urls:
-                    uitem = neondata.ThumbnailURLMapper(t_url, tid)
-                    thumbnail_url_mapper_list.append(uitem)
-                    item = neondata.ThumbnailIDMapper(tid, i_vid, thumb)
-                    thumbnail_mapper_list.append(item)
-            retid = neondata.ThumbnailIDMapper.save_all(thumbnail_mapper_list)
-            returl = neondata.ThumbnailURLMapper.save_all(
-                    thumbnail_url_mapper_list)
-            self.assertTrue(retid)
-            self.assertTrue(returl)
-=======
->>>>>>> e73f157c
 
         self._process_neon_api_requests(api_requests[:-1])
 
@@ -1474,7 +1345,7 @@
         #create feed request
         oo_account.check_feed_and_create_requests()
   
-    def _process_neon_api_requests(self):
+    def _process_ooyala_neon_api_requests(self):
         '''
         Mock process the neon api requests
         '''
@@ -1494,7 +1365,8 @@
             self.assertTrue(api_request.save())
         
         api_requests = neondata.NeonApiRequest.get_requests(api_request_keys)
-        process_neon_api_requests(api_requests, self.api_key, self.i_id, "ooyala")
+        self._process_neon_api_requests(api_requests, self.api_key,
+                                        self.i_id, "ooyala")
 
     def test_create_ooyala_requests(self):
 
@@ -1519,7 +1391,7 @@
         ''' test pagination of ooyala integration '''
 
         self._create_request_from_feed()
-        self._process_neon_api_requests()
+        self._process_ooyala_neon_api_requests()
 
         #get videos in pages
         page_no = 0
@@ -1547,7 +1419,7 @@
         '''
 
         self._create_request_from_feed()
-        self._process_neon_api_requests()
+        self._process_ooyala_neon_api_requests()
         
         oo_account = neondata.OoyalaPlatform.get_account(self.api_key, self.i_id)
         
