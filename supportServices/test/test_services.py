#!/usr/bin/env python
'''
Unit Test for Support services api calls

Note: get_new_ioloop() is overridden so that the test code and
tornado server share the same io_loop
'''

import os.path
import sys
base_path = os.path.abspath(os.path.join(os.path.dirname(__file__), '..',
                                         '..'))
if sys.path[0] <> base_path:
        sys.path.insert(0, base_path)

import Image
import json
import random
import unittest
import urllib
import test_utils.redis
import tornado.gen
import tornado.ioloop
import utils.imageutils
import utils.neon
import time
import datetime
from StringIO import StringIO
from mock import patch 
from supportServices import services, neondata
from api import brightcove_api
import tornado.testing
import tornado.httpclient
from utils.imageutils import PILImageUtils
from utils.options import define, options
import logging
_log = logging.getLogger(__name__)

import api.properties
import bcove_responses
import ooyala_responses


### Global helper methods
TIME_OUT = 10
mock_image_url_prefix = "http://servicesunittest.mock.com/"

def create_random_image_response():
    '''http image response''' 
<<<<<<< HEAD
        
    request = tornado.httpclient.HTTPRequest("http://someimageurl/image.jpg")
=======

    request = HTTPRequest("http://someimageurl/image.jpg")
>>>>>>> fdab2c0d
    im = utils.imageutils.PILImageUtils.create_random_image(360, 480)
    imgstream = StringIO()
    im.save(imgstream, "jpeg", quality=100)
    imgstream.seek(0)

    response = tornado.httpclient.HTTPResponse(request, 200,
                            buffer=imgstream)
    return response

###############################################
# Test Services
###############################################

def process_neon_api_requests(api_requests, api_key, i_id, t_type):
    #Create thumbnail metadata
    images = {}
    thumbnail_url_to_image = {}
    N_THUMBS = 5
    for api_request in api_requests:
        video_id = api_request.video_id
        internal_video_id = neondata.InternalVideoID.generate(api_key,
                                                              video_id)
        job_id = api_request.job_id
        thumbnails = []
        for t in range(N_THUMBS):
            image =  utils.imageutils.PILImageUtils.create_random_image(360,
                                                                        480)
            filestream = StringIO()
            image.save(filestream, "JPEG", quality=100) 
            filestream.seek(0)
            imgdata = filestream.read()
            tid = neondata.ThumbnailID.generate(imgdata, internal_video_id)
            images[tid] = image
            urls = [] ; url = mock_image_url_prefix + "/thumb-%i" % t
            urls.append(url)
            thumbnail_url_to_image[url] = imgdata
            created = datetime.datetime.now().strftime("%Y-%m-%d %H:%M:%S")
            if t == N_THUMBS -1:
                tdata = neondata.ThumbnailMetadata(
                    tid, internal_video_id,
                    urls, created, 480, 360, t_type, 2,
                    "test", enabled=True, rank=0)
            else:
                tdata = neondata.ThumbnailMetadata(
                    tid, internal_video_id, urls, created, 480, 360,
                    "neon", 2, "test", enabled=True, rank=t+1)
            thumbnails.append(tdata)

        thumbnail_url_mapper_list = []
        for thumb in thumbnails:
            tid = thumb.key
            for t_url in thumb.urls:
                uitem = neondata.ThumbnailURLMapper(t_url, tid)
                thumbnail_url_mapper_list.append(uitem)
        retid = neondata.ThumbnailMetadata.save_all(thumbnails)
        returl = neondata.ThumbnailURLMapper.save_all(thumbnail_url_mapper_list)

        #Update request state to FINISHED
        api_request.state = neondata.RequestState.FINISHED 
        api_request.save()
        tids = []
        for thumb in thumbnails:
            tids.append(thumb.key)

        vmdata = neondata.VideoMetadata(internal_video_id, tids, job_id,
                                        url, 10, 5, "test", i_id)
        vmdata.save()

    return images, thumbnail_url_to_image

class TestServices(tornado.testing.AsyncHTTPTestCase):
    ''' Services Test '''
        
    @classmethod
    def setUpClass(cls):
        super(TestServices, cls).setUpClass()

    def setUp(self):
        super(TestServices, self).setUp()
        #NOTE: Make sure that you don't repatch objects

        #Http Connection pool Mock
        self.cp_sync_patcher = \
          patch('utils.http.tornado.httpclient.HTTPClient')
        self.cp_async_patcher = \
          patch('utils.http.tornado.httpclient.AsyncHTTPClient')
        self.cp_mock_client = self.cp_sync_patcher.start()
        self.cp_mock_async_client = self.cp_async_patcher.start()

        self.a_id = "unittester-0"
        self.rtoken = "rtoken"
        self.wtoken = "wtoken"
        self.b_id = "i12345" #i_id bcove
        self.pub_id = "p124"
        self.thumbnail_url_to_image = {} # mock url => raw image buffer data
        self.job_ids = [] #ordered list
        self.video_ids = []
        self.images = {} 

        self.redis = test_utils.redis.RedisServer()
        self.redis.start()
        
        random.seed(19449)
        
    def tearDown(self):
        #self.bapi_sync_patcher.stop()
        #self.bapi_async_patcher.stop()
        self.cp_sync_patcher.stop()
        self.cp_async_patcher.stop()
        self.redis.stop()
        super(TestServices, self).tearDown()
    
    def get_app(self):
        ''' return services app '''
        return services.application

    # TODO: It should be possible to run this with an IOLoop for each
    # test, but it's not running. Need to figure out why.
    #def get_new_ioloop(self):
    #    return tornado.ioloop.IOLoop.instance()

    def post_request(self, url, vals, apikey):
        ''' post request to the app '''

        headers = {'X-Neon-API-Key' : apikey, 
                'Content-Type':'application/x-www-form-urlencoded'}
        body = urllib.urlencode(vals)
        self.http_client.fetch(url,
                               callback=self.stop,
                               method="POST",
                               body=body,
                               headers=headers)
        response = self.wait()
        return response

    def put_request(self, url, vals, apikey):
        ''' put request to the app '''

        headers = {'X-Neon-API-Key' : apikey, 
                'Content-Type':'application/x-www-form-urlencoded' }
        body = urllib.urlencode(vals)
        self.http_client.fetch(url, self.stop,method="PUT", body=body,
                               headers=headers)
        response = self.wait(timeout=10)
        return response

    def get_request(self, url, apikey):
        ''' get request to the app '''

        headers = {'X-Neon-API-Key' :apikey} 
        self.http_client.fetch(url, self.stop, headers=headers)
        resp = self.wait()
        return resp

    ### Helper methods

    ##Brightcove response parser methods
    def _get_videos(self):
        ''' get all videos from brightcove response'''

        vitems = json.loads(bcove_responses.find_all_videos_response)
        videos = []
        for item in vitems['items']:
            vid = str(item['id'])
            videos.append(vid)
        return videos
    
    def _get_thumbnails(self, vid):
        ''' get all thumbnails for a video'''

        i_vid = neondata.InternalVideoID.generate(self.api_key, vid)
        vmdata= neondata.VideoMetadata.get(i_vid)
        tids = vmdata.thumbnail_ids
        return tids

    def _process_neon_api_requests(self, api_requests):
        self.images, self.thumbnail_url_to_image = process_neon_api_requests(
            api_requests,self.api_key, self.b_id, 'brightcove')

    def _create_neon_api_requests(self):
        ''' create neon api requests '''

        api_requests = []
        vitems = json.loads(bcove_responses.find_all_videos_response)
        items = vitems['items']
        i = 0
        for item in items:
            vid = str(item['id'])                              
            title = item['name']
            video_download_url = item['FLVURL']
            job_id = str(self.job_ids[i]) #str(random.random())
            p_thumb = item['videoStillURL']
            api_request = neondata.BrightcoveApiRequest(
                job_id, self.api_key, vid,
                title, video_download_url, self.rtoken,
                self.wtoken, self.pub_id, "http://callback", self.b_id)
            api_request.previous_thumbnail = p_thumb 
            api_request.autosync = False
            api_request.set_api_method("topn", 5)
            api_request.submit_time = str(time.time())
            api_request.state = neondata.RequestState.SUBMIT
            self.assertTrue(api_request.save())
            api_requests.append(api_request)
            i += 1

        return api_requests

    def _get_video_status_brightcove(self):
        ''' get video status for all videos in brightcove '''

        url = self.get_url("/api/v1/accounts/%s/brightcove_integrations"
                            "/%s/videos" %(self.a_id, self.b_id))
        headers = {'X-Neon-API-Key' : self.api_key} 
        self.http_client.fetch(url, self.stop, headers=headers)
        resp = self.wait()
        items = json.loads(resp.body)
        return items

    def _check_video_status_brightcove(self, vstatus):
        ''' assert video status for brightcove videos'''
        
        items = self._get_video_status_brightcove()
        for item in items['items']:
            vr = neondata.VideoResponse(None, None, None, None, None, 
                                    None, None, None, None)
            vr.__dict__ = item
            status = vr.status
            self.assertEqual(status, vstatus)

    def _check_neon_default_chosen(self, videos): 
        ''' validate neon rank 1 is chosen on default publish '''

        for vid in videos:
            i_vid = neondata.InternalVideoID.generate(self.api_key, vid) 
            vmdata = neondata.VideoMetadata.get(i_vid)
            thumbnails = neondata.ThumbnailMetadata.get_many(
                vmdata.thumbnail_ids)
            for thumb in thumbnails:
                if thumb.chosen == True and thumb.type == 'neon':
                    self.assertEqual(thumb.rank, 1)

    def create_neon_account(self):
        ''' create neon user account '''

        vals = { 'account_id' : self.a_id }
        uri = self.get_url('/api/v1/accounts') 
        response = self.post_request(uri, vals, "")
        api_key = json.loads(response.body)["neon_api_key"]
        tai = json.loads(response.body)["tracker_account_id"]
        return api_key

    def create_brightcove_account(self):
        ''' create brightcove platform account '''

        #create a neon account first
        self.api_key = self.create_neon_account()
        self.assertEqual(self.api_key, 
                neondata.NeonApiKey.get_api_key(self.a_id))

        url = self.get_url('/api/v1/accounts/' + self.a_id + \
                            '/brightcove_integrations')
        vals = {'integration_id' : self.b_id, 'publisher_id' : 'testpubid123',
                'read_token' : self.rtoken, 'write_token': self.wtoken, 
                'auto_update': False}
        resp = self.post_request(url, vals, self.api_key)
        return resp.body

    def update_brightcove_account(self, rtoken=None, wtoken=None, autoupdate=None):
        ''' update brightcove account '''

        if rtoken is None: rtoken = self.rtoken
        if wtoken is None: wtoken = self.wtoken
        if autoupdate == None: autoupdate = False

        url = self.get_url('/api/v1/accounts/%s/brightcove_integrations/%s' \
                            %(self.a_id, self.b_id))
        vals = {'read_token' : rtoken, 'write_token': wtoken, 
                'auto_update': autoupdate}
        return self.put_request(url, vals, self.api_key)

    def update_brightcove_thumbnail(self, vid, tid):
        ''' update thumbnail for a brightcove video given thumbnail id'''

        url = self.get_url("/api/v1/accounts/%s/brightcove_integrations"
                    "/%s/videos/%s" %(self.a_id, self.b_id, vid))
        vals = {'thumbnail_id' : tid }
        return self.put_request(url, vals, self.api_key)
   
    def _success_http_side_effect(self, *args, **kwargs):
        ''' generic sucess http side effects for all patched http calls 
            for this test ''' 

        def _neon_submit_job_response():
            ''' video server response on job submit '''
            job_id = str(random.random())
            self.job_ids.append(job_id)
            request = tornado.httpclient.HTTPRequest('http://thumbnails.neon-lab.com')
            response = tornado.httpclient.HTTPResponse(request, 200,
                buffer=StringIO('{"job_id":"%s"}'%job_id))
            return response

        def _add_image_response(req): 
            ''' image response '''
            itype = "THUMBNAIL"
            if "VIDEO_STILL" in req.body:
                itype = "VIDEO_STILL"

            request = tornado.httpclient.HTTPRequest("http://api.brightcove.com/services/post")
            response = tornado.httpclient.HTTPResponse(request, 200,
                buffer=StringIO
                    ('{"result": {"displayName":"test","id":123,'
                    '"referenceId":"test_ref_id","remoteUrl":null,"type":"%s"},'
                    '"error": null, "id": null}'%itype))
            return response
        
        #################### HTTP request/responses #################
        #mock brightcove api call
        bcove_request = tornado.httpclient.HTTPRequest('http://api.brightcove.com/services/library?'
            'get_item_count=true&command=find_all_videos&page_size=5&sort_by='
            'publish_date&token=rtoken&page_number=0&output=json&media_delivery=http') #build the string
        bcove_response = tornado.httpclient.HTTPResponse(bcove_request, 200,
                buffer=StringIO(bcove_responses.find_all_videos_response))
        
        #mock neon api call
        request = tornado.httpclient.HTTPRequest('http://google.com')
        response = tornado.httpclient.HTTPResponse(request, 200,
                buffer=StringIO('{"job_id":"neon error"}'))
        
        #################### HTTP request/responses #################
        http_request = args[0]
        if kwargs.has_key("callback"):
            callback = kwargs["callback"]
        else:
            callback = args[1] if len(args) >=2 else None

        if "/services/library?command=find_video_by_id" in http_request.url:
            request = tornado.httpclient.HTTPRequest(http_request.url)
            response = tornado.httpclient.HTTPResponse(request, 200,
                    buffer=StringIO(bcove_responses.find_video_by_id_response))
            if kwargs.has_key("callback"):
                callback = kwargs["callback"]
                return tornado.ioloop.IOLoop.current().add_callback(callback,
                                                                     response)
            else:
                if len(args) > 1:
                    callback = args[1]
                    return tornado.ioloop.IOLoop.current().add_callback(
                        callback, response)
                else:
                    return response

        elif "http://api.brightcove.com/services/library" in http_request.url:
            return bcove_response
           
        #add_image api call 
        elif "http://api.brightcove.com/services/post" in http_request.url:
            return _add_image_response(http_request) 

        #Download image from brightcove CDN
        elif "http://brightcove.vo.llnwd.net" in http_request.url:
            return create_random_image_response()
            
        #Download image from mock unit test url ; This is done async in the code
        elif mock_image_url_prefix in http_request.url:
            request = tornado.httpclient.HTTPRequest(http_request.url)
            response = tornado.httpclient.HTTPResponse(request, 200,
                    buffer=StringIO(self.thumbnail_url_to_image[http_request.url]))
            #on async fetch, callback is returned
            #check if callable -- hasattr(obj, '__call__')
            if kwargs.has_key("callback"):
                callback  = kwargs["callback"]
            else:
                callback = args[1] 
            return tornado.ioloop.IOLoop.current().add_callback(callback,
                                                               response)

        #neon api request
        elif "api/v1/submitvideo" in http_request.url:
            response = _neon_submit_job_response()
            if callback:    
                return tornado.ioloop.IOLoop.current().add_callback(callback,
                                                                     response)
            return response

        elif "jpg" in http_request.url or "jpeg" in http_request.url:
            #downloading any image (create a random image response)
            response = create_random_image_response()
            if callback:
                return tornado.ioloop.IOLoop.current().add_callback(callback,
                                                                     response)
            else:
                return response

        elif ".mp4" in http_request.url:
            headers = {"Content-Type": "video/mp4"}
            response = tornado.httpclient.HTTPResponse(request, 200,
                                                       headers=headers,
                                                       buffer=StringIO('videodata'))
            if callback:
                return tornado.ioloop.IOLoop.current().add_callback(callback,
                                                                     response)
        else:
            headers = {"Content-Type": "text/plain"}
            response = tornado.httpclient.HTTPResponse(request, 200, headers=headers,
                buffer=StringIO('someplaindata'))
            if callback:
                return tornado.ioloop.IOLoop.current().add_callback(callback,
                                                                     response)
            return response

    def _setup_initial_brightcove_state(self):
        '''
        Setup the state of a brightcove account with 5 processed videos 
        '''
        #Setup Side effect for the http clients
        #self.bapi_mock_client().fetch.side_effect = \
        #  self._success_http_side_effect
        self.cp_mock_client().fetch.side_effect = \
          self._success_http_side_effect 
        #self.bapi_mock_async_client().fetch.side_effect = \
        #self._success_http_side_effect
        self.cp_mock_async_client().fetch.side_effect = \
          self._success_http_side_effect
    
        #set up account and video state for testing
        self.api_key = self.create_neon_account()
        json_video_response = self.create_brightcove_account()
        self.assertNotEqual(json_video_response, '{}') # !empty json response
        
        #verify account id added to Neon user account
        nuser = neondata.NeonUserAccount.get_account(self.api_key)
        self.assertTrue(self.b_id in nuser.integrations.keys()) 
        
        reqs = self._create_neon_api_requests()
        self._process_neon_api_requests(reqs)


    ################################################################
    # Unit Tests
    ################################################################

    def test_invalid_get_rest_uri(self):
        ''' test uri parsing, invalid requests '''
        api_key = self.create_neon_account()

        url = self.get_url('/api/v1/accounts/')
        resp = self.get_request(url, api_key)
        self.assertEqual(resp.code, 400)
        
        url = self.get_url('/api/v1/accounts/123/invalid_aid')
        resp = self.get_request(url, api_key)
        self.assertEqual(resp.code, 400)
        
        url = self.get_url('/api/v1/accounts/%s/dummy_integration' %self.a_id)
        resp = self.get_request(url, api_key)
        self.assertEqual(resp.code, 400)
        
        url = self.get_url('/api/v1/accounts/invalid_api_key/'\
                            'neon_integrations/0/videos')
        resp = self.get_request(url, api_key)
        self.assertEqual(resp.code, 400)
        
        url = self.get_url('/api/v1/accounts/%s/neon_integrations'\
                            '/0/bad_method' %self.a_id)
        resp = self.get_request(url, api_key)
        self.assertEqual(resp.code, 400)

    def test_invalid_put_rest_uri(self):
        ''' put requests'''
        
        api_key = self.create_neon_account()

        url = self.get_url('/api/v1/accounts/%s/neon_integrations'\
                            '/0/videos' %self.a_id)
        resp = self.put_request(url, {}, api_key)
        self.assertEqual(resp.code, 400)
        
        url = self.get_url('/api/v1/accounts/%s/neon_integrations'\
                            '/0/invalid_method' %self.a_id)
        resp = self.put_request(url, {}, api_key)
        self.assertEqual(resp.code, 400)


    def test_create_update_brightcove_account(self):
        ''' updation of brightcove account '''

        #create neon account
        self.api_key = self.create_neon_account()
        self.assertEqual(self.api_key, 
                neondata.NeonApiKey.get_api_key(self.a_id))

        #Setup Side effect for the http clients
        #self.bapi_mock_client().fetch.side_effect = \
        #  self._success_http_side_effect
        self.cp_mock_client().fetch.side_effect = \
          self._success_http_side_effect 
        #self.bapi_mock_async_client().fetch.side_effect = \
        #  self._success_http_side_effect
        self.cp_mock_async_client().fetch.side_effect = \
          self._success_http_side_effect

        #create brightcove account
        json_video_response = self.create_brightcove_account()
        video_response = json.loads(json_video_response)['items']
        self.assertEqual(len(video_response), 5)

        # Verify actual contents
        platform = neondata.BrightcovePlatform.get_account(self.api_key,
                                                           self.b_id)
        self.assertFalse(platform.abtest) # Should default to False
        self.assertEqual(platform.neon_api_key, self.api_key)
        self.assertEqual(platform.integration_id, self.b_id)
        self.assertEqual(platform.account_id, self.a_id)
        self.assertEqual(platform.publisher_id, 'testpubid123')
        self.assertEqual(platform.read_token, self.rtoken)
        self.assertEqual(platform.write_token, self.wtoken)
        self.assertFalse(platform.auto_update)
        

        #update brightcove account
        new_rtoken = ("newrtoken")
        update_response = self.update_brightcove_account(new_rtoken)
        self.assertEqual(update_response.code, 200)
        platform = neondata.BrightcovePlatform.get_account(self.api_key,
                                                           self.b_id)
        self.assertEqual(platform.read_token, "newrtoken")
        self.assertFalse(platform.auto_update)
        self.assertEqual(platform.write_token, self.wtoken)

    def _test_autopublish_brightcove_account(self):
        with options._set_bounded('supportServices.neondata.dbPort',
                                  self.redis.port):

            #Setup Side effect for the http clients
            self.cp_mock_client().fetch.side_effect = \
              self._success_http_side_effect 
            self.cp_mock_async_client().fetch.side_effect = \
              self._success_http_side_effect

            #create neon account first & create brightcove account
            json_video_response = self.create_brightcove_account()
            video_response = json.loads(json_video_response)['items']
            self.assertEqual(len(video_response), 5)

            #update brightcove account
            new_rtoken = ("newrtoken")
            update_response = self.update_brightcove_account(new_rtoken)
            self.assertEqual(update_response.code, 200)
        
            #auto publish test
            reqs = self._create_neon_api_requests()
            self._process_neon_api_requests(reqs)
            self._check_video_status_brightcove(
                vstatus=neondata.RequestState.FINISHED)
        
            update_response = self.update_brightcove_account(autoupdate=True)
            self.assertEqual(update_response.code, 200)

            #Check Neon rank 1 thumbnail is the new thumbnail for the videos
            vitems = json.loads(bcove_responses.find_all_videos_response)
            videos = []
            for item in vitems['items']:
                videos.append(str(item['id']))                              
            self._check_neon_default_chosen(videos)

    def test_brightcove_web_account_flow(self):
        #Create Neon Account --> Bcove Integration --> update Integration --> 
        #query videos --> autopublish --> verify autopublish
        with options._set_bounded('supportServices.neondata.dbPort',
                                  self.redis.port):
        
            #create neon account
            api_key = self.create_neon_account()
            self.assertEqual(api_key, neondata.NeonApiKey.get_api_key(self.a_id))

            #Setup Side effect for the http clients
            #self.bapi_mock_client().fetch.side_effect = \
            #                    self._success_http_side_effect
            self.cp_mock_client().fetch.side_effect = \
                                self._success_http_side_effect 
            #self.bapi_mock_async_client().fetch.side_effect = \
                                #self._success_http_side_effect
            self.cp_mock_async_client().fetch.side_effect = \
                                self._success_http_side_effect

            #create brightcove account
            json_video_response = self.create_brightcove_account()
            video_response = json.loads(json_video_response)['items']
            self.assertEqual(len(video_response), 5) 
        
            #process requests
            reqs = self._create_neon_api_requests()
            self._process_neon_api_requests(reqs)
            
            videos = []
            vitems = json.loads(bcove_responses.find_all_videos_response)
            for item in vitems['items']:
                videos.append(str(item['id']))                             

            #update a thumbnail
            new_tids = [] 
            for vid, job_id in zip(videos, self.job_ids):
                i_vid = neondata.InternalVideoID.generate(self.api_key, vid)
                vmdata= neondata.VideoMetadata.get(i_vid)
                tids = vmdata.thumbnail_ids
                new_tids.append(tids[1])
                #set neon rank 2 
                resp = self.update_brightcove_thumbnail(vid, tids[1])
                self.assertEqual(resp.code, 200)
                
                #assert request state
                req_data = neondata.NeonApiRequest.get_request(self.api_key,job_id)
                vid_request = neondata.NeonApiRequest.create(req_data)
                self.assertEqual(vid_request.state,neondata.RequestState.ACTIVE)

            thumbs = []
            items = self._get_video_status_brightcove()
            for item, tid in zip(items['items'], new_tids):
                vr = neondata.VideoResponse(None, None, None, None,
                                        None, None, None, None, None)
                vr.__dict__ = item
                thumbs.append(vr.current_thumbnail)
            self.assertItemsEqual(thumbs, new_tids)

    #Failure test cases
    #Database failure on account creation, updation
    #Brightcove API failures

    def test_update_thumbnail_fails(self):
        with options._set_bounded('supportServices.neondata.dbPort',
                                  self.redis.port):
            self._setup_initial_brightcove_state()
            self._test_update_thumbnail_fails()
    
    def _test_update_thumbnail_fails(self):
        def _failure_http_side_effect(*args, **kwargs):
            http_request = args[0]
            if mock_image_url_prefix in http_request.url:
                request = tornado.httpclient.HTTPRequest(http_request.url)
                response = tornado.httpclient.HTTPResponse(request, 500,
                    buffer=StringIO("Server error"))
                if kwargs.has_key("callback"):
                    callback = kwargs["callback"]
                else:
                    callback = args[1]
                return tornado.ioloop.IOLoop.current().add_callback(callback,
                                                                     response)

            if "http://api.brightcove.com/services/post" in http_request.url:
                itype = "THUMBNAIL"
                if "VIDEO_STILL" in http_request.body:
                    itype = "VIDEO_STILL"

                request = tornado.httpclient.HTTPRequest("http://api.brightcove.com/services/post")
                response = tornado.httpclient.HTTPResponse(request, 500,
                    buffer=StringIO
                        ('{"result": {"displayName":"test","id":123,'
                        '"referenceId":"test_ref_id","remoteUrl":null,"type":"%s"},'
                        '"error": "mock error", "id": null}'%itype))
                return response

        vids = self._get_videos()
        vid  = vids[0]
        tids = self._get_thumbnails(vid)
        
        #Failed to download Image; Expect internal error 500
        self.cp_mock_async_client().fetch.side_effect = \
                _failure_http_side_effect
        resp = self.update_brightcove_thumbnail(vid, tids[1]) 
        self.assertEqual(resp.code, 500) 

        #Brightcove api error, gateway error 502
        self.cp_mock_async_client().fetch.side_effect = \
                self._success_http_side_effect
        self.cp_mock_client().fetch.side_effect =\
                _failure_http_side_effect 
        resp = self.update_brightcove_thumbnail(vid, tids[1]) 
        self.assertEqual(resp.code, 502) 

        #Successful update of thumbnail
        self.cp_mock_client().fetch.side_effect =\
                self._success_http_side_effect
        resp = self.update_brightcove_thumbnail(vid, tids[1]) 
        self.assertEqual(resp.code, 200) 

        #Induce Failure again, bcove api error
        self.cp_mock_client().fetch.side_effect =\
                _failure_http_side_effect 
        resp = self.update_brightcove_thumbnail(vid, tids[1]) 
        self.assertEqual(resp.code, 502) 

    #TODO: Test creation of individual request

    ######### BCOVE HANDLER Test cases ##########################

    def test_bh_update_thumbnail(self):
        ''' Brightcove support handler tests (check thumb/update thumb) '''
        
        self._setup_initial_brightcove_state()
        vids = self._get_videos()
        vid  = vids[0]
        job_id = self.job_ids[0]
        tids = self._get_thumbnails(vid)
        i_vid = neondata.InternalVideoID.generate(self.api_key, vid)
        tid  = tids[0]
        self.cp_mock_client().fetch.side_effect =\
            self._success_http_side_effect
        url = self.get_url('/api/v1/brightcovecontroller/%s/updatethumbnail/%s' 
                        %(self.api_key, i_vid))
        vals = {'thumbnail_id' : tid }
        resp = self.post_request(url, vals, self.api_key)
        self.assertEqual(resp.code, 200)

        #assert request state is not updated to active
        req_data = neondata.NeonApiRequest.get_request(self.api_key, job_id)
        vid_request = neondata.NeonApiRequest.create(req_data)
        self.assertEqual(vid_request.state, neondata.RequestState.FINISHED)
        
        #assert the previous thumbnail is still the thumb in DB
        self.update_brightcove_thumbnail(vid, tid)
        tid2 = tids[1]
        vals = {'thumbnail_id' : tid2}
        resp = self.post_request(url, vals, self.api_key)
        self.assertEqual(resp.code, 200)
        tids = neondata.ThumbnailMetadata.get_many([tid,tid2])
        self.assertTrue(tids[0].chosen)
        self.assertFalse(tids[1].chosen)
        

    def test_pagination_videos_brighcove(self):
        ''' test pagination of brightcove integration '''

        self._setup_initial_brightcove_state()

        ordered_videos = sorted(self._get_videos(), reverse=True)
        
        #get videos in pages
        page_no = 0
        page_size = 2
        url = self.get_url('/api/v1/accounts/%s/brightcove_integrations/'
                '%s/videos?page_no=%s&page_size=%s'
                %(self.a_id, self.b_id, page_no, page_size))
        resp = self.get_request(url, self.api_key)
        items = json.loads(resp.body)['items']
        self.assertEqual(len(items), page_size)
        result_vids = [x['video_id'] for x in items]
        
        self.assertEqual(ordered_videos[:page_size],
                result_vids)

        #test page no (initial # of vids populated =5)
        page_no = 1
        url = self.get_url('/api/v1/accounts/%s/brightcove_integrations/'
                '%s/videos?page_no=%s&page_size=%s'
                %(self.a_id,self.b_id,page_no,page_size))
        resp = self.get_request(url,self.api_key)
        items = json.loads(resp.body)['items']
        self.assertEqual(len(items), page_size, "page number did not match")
        result_vids = [x['video_id'] for x in items]
        self.assertItemsEqual(
                ordered_videos[page_no*page_size:(page_no+1)*page_size],
                result_vids)

        #request page_size such that it more than #of vids in account 
        page_no = 0
        page_size = 1000
        url = self.get_url('/api/v1/accounts/%s/brightcove_integrations/'
                '%s/videos?page_no=%s&page_size=%s'
                %(self.a_id, self.b_id, page_no, page_size))
        resp = self.get_request(url, self.api_key)
        response = json.loads(resp.body)
        items = response['items']
        result_vids = [x['video_id'] for x in items]
        
        #Check videos are sorted by publish date or video ids ? 
        self.assertEqual(len(ordered_videos),len(result_vids),
                "number of videos returned dont match")
    
        #re-create response
        self.assertEqual(response['published_count'], 0)
        self.assertEqual(response['processing_count'], 0)
        self.assertEqual(response['recommended_count'], len(ordered_videos))

        #request last page with page_size > #of videos available in the page
        page_no = 1 
        page_size = 3 
        url = self.get_url('/api/v1/accounts/%s/brightcove_integrations/'
                '%s/videos?page_no=%s&page_size=%s'
                %(self.a_id, self.b_id, page_no, page_size))
        resp = self.get_request(url, self.api_key)
        items = json.loads(resp.body)['items']
        result_vids = [x['video_id'] for x in items]
        self.assertEqual(len(ordered_videos) - (page_no*page_size),
                        len(result_vids))

    def test_request_by_video_ids_brightcove(self):
        ''' test video ids of brightcove integration '''

        self._setup_initial_brightcove_state()

        ordered_videos = sorted(self._get_videos(), reverse=True)
        test_video_ids = ordered_videos[:2]
        video_ids = ",".join(test_video_ids)

        url = self.get_url('/api/v1/accounts/%s/brightcove_integrations/'
                '%s/videos?video_ids=%s'
                %(self.a_id, self.b_id, video_ids))
        resp = self.get_request(url, self.api_key)
        items = json.loads(resp.body)['items']
        result_vids = [x['video_id'] for x in items]
        self.assertItemsEqual(result_vids, test_video_ids)
    
    def test_invalid_model_scores(self):
        ''' test filtering of invalid model scores like -inf, nan '''

        self._setup_initial_brightcove_state()
        vid = self._get_videos()[0]
        tids = self._get_thumbnails(vid)
        
        #update in database the thumbnail to have -inf score
        td = neondata.ThumbnailMetadata.get_many(tids)
        td[0].model_score = float('-inf')
        td[1].model_score = float('nan')
        td[2].model_score = None 
        neondata.ThumbnailMetadata.save_all(td)
        url = self.get_url('/api/v1/accounts/%s/brightcove_integrations/'
                '%s/videos?page_no=%s&page_size=%s'
                %(self.a_id,self.b_id,0,100))
        resp = self.get_request(url,self.api_key)
        response = json.loads(resp.body)
       
        model_scores = []
        for r in response['items']:
            for t in r['thumbnails']:
                model_scores.append(t['model_score'])

        self.assertFalse(float('-inf') in model_scores)    
        self.assertFalse(float('nan') in model_scores)    
        self.assertFalse(None in model_scores)    
   
    def test_get_brightcove_video_requests_by_state(self):
        '''
        Test you can query brightcove videos by their video state
        including requesting them in pages
        '''
        self._setup_initial_brightcove_state()

        ordered_videos = sorted(self._get_videos(), reverse=True)
        
        #recommended videos
        page_no = 0
        page_size = 2
        url = self.get_url('/api/v1/accounts/%s/brightcove_integrations/'
                '%s/videos/recommended?page_no=%s&page_size=%s'
                %(self.a_id, self.b_id, page_no, page_size))
        resp = self.get_request(url,self.api_key)
        items = json.loads(resp.body)['items']
        result_vids = [x['video_id'] for x in items]
        self.assertEqual(ordered_videos[:page_size],
                         result_vids)

        #publish a couple of videos
        vids = self._get_videos()[:page_size]
        for vid in vids:
            tid = self._get_thumbnails(vid)[0] 
            update_response = self.update_brightcove_thumbnail(vid, tid)
            self.assertEqual(update_response.code, 200)

        url = self.get_url('/api/v1/accounts/%s/brightcove_integrations/'
                '%s/videos/published?page_no=%s&page_size=%s'
                %(self.a_id, self.b_id, page_no, page_size))
        resp = self.get_request(url, self.api_key)
        items = json.loads(resp.body)['items']
        result_vids = [x['video_id'] for x in items]
        self.assertItemsEqual(vids,
                result_vids)

    def test_tracker_account_id_mapper(self):
        '''
        Test mapping between tracker account id => neon account id
        '''
        #account creation
        vals = { 'account_id' : self.a_id }
        uri = self.get_url('/api/v1/accounts') 
        response = self.post_request(uri, vals, '')
        api_key = json.loads(response.body)["neon_api_key"]
        tai = json.loads(response.body)["tracker_account_id"]
        s_tai = json.loads(response.body)["staging_tracker_account_id"]
        a_id, itype = neondata.TrackerAccountIDMapper.get_neon_account_id(tai)   
        self.assertEqual(api_key, a_id)
        self.assertEqual(itype,neondata.TrackerAccountIDMapper.PRODUCTION)
        a_id,itype = neondata.TrackerAccountIDMapper.get_neon_account_id(s_tai)   
        self.assertEqual(api_key, a_id)
        self.assertEqual(itype, neondata.TrackerAccountIDMapper.STAGING)

        #query tai
        url = self.get_url('/api/v1/accounts/%s/brightcove_integrations/'
                '%s/tracker_account_id'%(self.a_id, self.b_id))
        response = self.get_request(url, api_key)
        tai = json.loads(response.body)["tracker_account_id"]
        s_tai = json.loads(response.body)["staging_tracker_account_id"]
        a_id, itype = neondata.TrackerAccountIDMapper.get_neon_account_id(tai)   
        self.assertEqual(api_key, a_id)
        self.assertEqual(itype,neondata.TrackerAccountIDMapper.PRODUCTION)
        
        a_id, itype = neondata.TrackerAccountIDMapper.get_neon_account_id(s_tai)   
        self.assertEqual(api_key, a_id)
        self.assertEqual(itype, neondata.TrackerAccountIDMapper.STAGING)

        r_a_id,r_itype = neondata.TrackerAccountIDMapper.get_neon_account_id(tai)
        self.assertEqual(r_a_id, a_id)
        self.assertEqual(r_itype,neondata.TrackerAccountIDMapper.PRODUCTION)
        
        r_a_id,r_itype = neondata.TrackerAccountIDMapper.get_neon_account_id(s_tai)
        self.assertEqual(r_a_id, a_id)
        self.assertEqual(r_itype, neondata.TrackerAccountIDMapper.STAGING)

    def _test_gzip_response(self):
        pass
        #response = self.fetch("/chunk", use_gzip=False,
        #        headers={"Accept-Encoding": "gzip"})
        #self.assertEqual(response.headers["Content-Encoding"], "gzip")
    
    def test_create_neon_integration(self):
        api_key = self.create_neon_account()
        nuser = neondata.NeonUserAccount.get_account(api_key)
        neon_integration_id = "0"
        self.assertTrue(neon_integration_id in nuser.integrations.keys()) 

    def test_create_neon_video_request(self):
        ''' verify that video request creation via services  ''' 
        
        api_key = self.create_neon_account()
        vals = { 'video_url' : "http://test.mp4", "title": "test_title" }
        uri = self.get_url('/api/v1/accounts/%s/neon_integrations/'
                '%s/create_video_request'%(self.a_id, "0"))

        self.cp_mock_async_client().fetch.side_effect = \
          self._success_http_side_effect

        response = self.post_request(uri, vals, api_key)
        self.assertTrue(response.code, 200)
        response = json.loads(response.body)
        self.assertIsNotNone(response["video_id"])  
        self.assertEqual(response["status"], neondata.RequestState.PROCESSING)

    def test_create_neon_video_request_invalid_url(self):
        ''' invalid url test '''
        api_key = self.create_neon_account()
        vals = { 'video_url' : "http://not_a_video_link", "title": "test_title" }
        uri = self.get_url('/api/v1/accounts/%s/neon_integrations/'
                '%s/create_video_request'%(self.a_id, "0"))

        self.cp_mock_async_client().fetch.side_effect = \
          self._success_http_side_effect
        response = self.post_request(uri, vals, api_key)
        self.assertTrue(response.code, 200)
        response = json.loads(response.body)
        self.assertEqual(response['error'], 
                'link given is invalid or not a video file')

    def test_empty_get_video_status_neonplatform(self):
        ''' empty videos '''
        api_key = self.create_neon_account()
        page_no = 0
        page_size = 2
        url = self.get_url('/api/v1/accounts/%s/neon_integrations/'
                '%s/videos?page_no=%s&page_size=%s'
                %(self.a_id, "0", page_no, page_size))
        resp = self.get_request(url, api_key)
        items = json.loads(resp.body)['items']
        self.assertEqual(items,[])

    def test_get_video_status_neonplatform(self):
        '''
        Test retreiving video responses for neonplatform
        '''

        self.api_key = self.create_neon_account()
        nplatform = neondata.NeonPlatform.get_account(self.api_key)
        nvids = 10 
        api_requests = [] 
        for i in range(nvids):
            vid = "neonvideo%s"%i 
            title = "title%s"%i 
            video_download_url = "http://video%s.mp4" %i 
            job_id = "job_id%s"%i 
            api_request = neondata.NeonApiRequest(job_id, self.api_key, vid,
                    title, video_download_url, "neon", "http://callback")
            api_request.set_api_method("topn",5)
            api_request.publish_time = str(time.time() *1000)
            api_request.submit_time = str(time.time())
            api_request.state = neondata.RequestState.SUBMIT
            self.assertTrue(api_request.save())
            api_requests.append(api_request)
            nplatform.add_video(vid, job_id)

        nplatform.save()
        random.seed(1123)

        self._process_neon_api_requests(api_requests[:-1])

        page_no = 0
        page_size = 2
        url = self.get_url('/api/v1/accounts/%s/neon_integrations/'
                '%s/videos?page_no=%s&page_size=%s'
                %(self.a_id, "0", page_no, page_size))
        resp = self.get_request(url, self.api_key)
        items = json.loads(resp.body)['items']
        self.assertEqual(len(items), page_size)
        result_vids = [x['video_id'] for x in items]
        
        #recommended
        page_size = 5
        url = self.get_url('/api/v1/accounts/%s/neon_integrations/'
                '%s/videos/recommended?page_no=%s&page_size=%s'
                %(self.a_id, "0", page_no, page_size))
        resp = self.get_request(url, self.api_key)
        items = json.loads(resp.body)['items']
        self.assertEqual(len(items), page_size)
        result_vids = [ x['video_id'] for x in items]

        #processing
        url = self.get_url('/api/v1/accounts/%s/neon_integrations/'
                '%s/videos/processing?page_no=%s&page_size=%s'
                %(self.a_id, "0", page_no, page_size))
        resp = self.get_request(url, self.api_key)
        items = json.loads(resp.body)['items']
        self.assertEqual(len(items), 1) #1 video in processing
        
        #invalid state
        url = self.get_url('/api/v1/accounts/%s/neon_integrations/'
                '%s/videos/invalid?page_no=%s&page_size=%s'
                %(self.a_id, "0", page_no, page_size))
        resp = self.get_request(url, self.api_key)
        self.assertEqual(resp.code, 400)
    


    ##### OOYALA PLATFORM TEST ######

class TestOoyalaServices(tornado.testing.AsyncHTTPTestCase):
    ''' Ooyala services Test '''
        
    @classmethod
    def setUpClass(cls):
        super(TestOoyalaServices, cls).setUpClass()

    def setUp(self):
        super(TestOoyalaServices, self).setUp()

        self.redis = test_utils.redis.RedisServer()
        self.redis.start()
        
        random.seed(1949)

        #Ooyala api http mock
        #Http Connection pool Mock
        self.cp_sync_patcher = \
          patch('utils.http.tornado.httpclient.HTTPClient')
        self.cp_async_patcher = \
          patch('utils.http.tornado.httpclient.AsyncHTTPClient')
        self.cp_mock_client = self.cp_sync_patcher.start()
        self.cp_mock_async_client = self.cp_async_patcher.start()
        
        self.cp_mock_client().fetch.side_effect = \
          self._success_http_side_effect 
        self.cp_mock_async_client().fetch.side_effect = \
          self._success_http_side_effect

        self.oo_api_key = 'oo_api_key_now'
        self.oo_api_secret = 'oo_secret'
       
        self.a_id = "oo_test"
        self.i_id = "oo_iid_1"
        self.job_ids = [] 
        
    def tearDown(self):
        self.cp_sync_patcher.stop()
        self.cp_async_patcher.stop()
        self.redis.stop()
    
    def get_app(self):
        ''' return services app '''
        return services.application

    #def get_new_ioloop(self):
    #    return tornado.ioloop.IOLoop.instance()

    def get_request(self, url, apikey):
        ''' get request to the app '''

        headers = {'X-Neon-API-Key' :apikey} 
        self.http_client.fetch(url, self.stop, headers=headers)
        resp = self.wait()
        return resp
    
    def post_request(self, url, vals, apikey):
        ''' post request to the app '''

        headers = {'X-Neon-API-Key' : apikey, 
                'Content-Type':'application/x-www-form-urlencoded'}
        body = urllib.urlencode(vals)
        self.http_client.fetch(url,
                               callback=self.stop,
                               method="POST",
                               body=body,
                               headers=headers)
        response = self.wait()
        return response
    
    def put_request(self, url, vals, apikey):
        ''' put request to the app '''

        headers = {'X-Neon-API-Key' : apikey, 
                'Content-Type':'application/x-www-form-urlencoded' }
        body = urllib.urlencode(vals)
        self.http_client.fetch(url, self.stop, method="PUT", body=body,
                               headers=headers)
        response = self.wait()
        return response

    def create_neon_account(self):
        ''' create neon user account '''

        vals = { 'account_id' : self.a_id }
        uri = self.get_url('/api/v1/accounts') 
        response = self.post_request(uri, vals, "")
        api_key = json.loads(response.body)["neon_api_key"]
        tai = json.loads(response.body)["tracker_account_id"]
        return api_key

    def create_ooyala_account(self):
        ''' create ooyala platform account '''

        #create a neon account first
        self.api_key = self.create_neon_account()
        self.assertEqual(self.api_key, 
                neondata.NeonApiKey.get_api_key(self.a_id))

        url = self.get_url('/api/v1/accounts/' + self.a_id + \
                            '/ooyala_integrations')

        vals = {'integration_id' : self.i_id, 'partner_code' : 'partner123',
                'oo_api_key' : self.oo_api_key, 'oo_secret_key': self.oo_api_secret, 
                'auto_update': False}
        resp = self.post_request(url, vals, self.api_key)
        return resp.body

    def _success_http_side_effect(self, *args, **kwargs):
        ''' generic sucess http side effects for all patched http calls 
            for this test ''' 
        
        def _neon_submit_job_response():
            ''' video server response on job submit '''
            job_id = str(random.random())
            self.job_ids.append(job_id)
            request = tornado.httpclient.HTTPRequest('http://thumbnails.neon-lab.com')
            response = tornado.httpclient.HTTPResponse(request, 200,
                buffer=StringIO('{"job_id":"%s"}'%job_id))
            return response
        
        #################### HTTP request/responses #################
        #mock ooyala api call
        ooyala_request = tornado.httpclient.HTTPRequest('http://api.ooyala.com')
        ooyala_response = tornado.httpclient.HTTPResponse(ooyala_request, 200,
                buffer=StringIO(ooyala_responses.assets))
        
        #mock neon api call
        request = tornado.httpclient.HTTPRequest('http://neon-lab.com')
        response = tornado.httpclient.HTTPResponse(request, 200,
                buffer=StringIO('{"job_id":"j123"}'))
        
        #################### HTTP request/responses #################
        http_request = args[0]
        if kwargs.has_key("callback"):
            callback = kwargs["callback"]
        else:
            callback = args[1] if len(args) >=2 else None
       
        #print "----> ",http_request.url, callback

        #video stream call
        if "/streams" in http_request.url:
            request = tornado.httpclient.HTTPRequest(http_request.url)
            response = tornado.httpclient.HTTPResponse(request, 200,
                    buffer=StringIO(ooyala_responses.streams))
            if callback:
                return tornado.ioloop.IOLoop.current().add_callback(callback,
                                                                     response)
            else:
                return response

        #PUT call to set primary image or POST call to upload image
        elif "primary_preview_image" in http_request.url or "/preview_image_files" in http_request.url:
            request = tornado.httpclient.HTTPRequest('http://ooyala.com')
            response = tornado.httpclient.HTTPResponse(request, 200,
                    buffer=StringIO(''))
        
            if callback:
                return tornado.ioloop.IOLoop.current().add_callback(callback,
                                                                     response)
            else:
                return response
       
        #generic asset call
        elif "/v2/assets" in http_request.url:
            if callback:
                return tornado.ioloop.IOLoop.current().add_callback(
                    callback,
                    ooyala_response)
            else:
                return ooyala_response
        
        elif "jpg" in http_request.url or "jpeg" in http_request.url or \
                    "http://servicesunittest.mock.com" in http_request.url:
            #downloading any image (create a random image response)
            response = create_random_image_response()
            if callback:
                return tornado.ioloop.IOLoop.current().add_callback(callback,
                                                                     response)
            else:
                return response

        #Download image from Ooyala CDN
        #elif "http://ak.c.ooyala" in http_request.url:
        #    return create_random_image_response()
            
        #neon api request
        elif "api/v1/submitvideo" in http_request.url:
            response = _neon_submit_job_response()
            if callback:    
                return tornado.ioloop.IOLoop.current().add_callback(callback,
                                                                     response)
            return response

        else:
            headers = {"Content-Type": "text/plain"}
            response = tornado.httpclient.HTTPResponse(request, 200, headers=headers,
                buffer=StringIO('someplaindata'))
            if callback:
                return tornado.ioloop.IOLoop.current().add_callback(callback,
                                                                     response)
            return response

    def _create_request_from_feed(self):
        '''
        Create requests from ooyala feed 
        '''
        self.create_ooyala_account()

        #Get ooyala account 
        oo_account = neondata.OoyalaPlatform.get_account(self.api_key,
                                                         self.i_id)
        
        #create feed request
        oo_account.check_feed_and_create_requests()
  
    def _process_neon_api_requests(self):
        '''
        Mock process the neon api requests
        '''
        oo_account = neondata.OoyalaPlatform.get_account(self.api_key,
                                                         self.i_id)
        api_request_keys = []
        for vid, job_id in oo_account.videos.iteritems():
            key = neondata.generate_request_key(self.api_key, job_id)
            api_request_keys.append(key)
            api_request = neondata.OoyalaApiRequest(job_id, self.api_key, 
                                            self.i_id, vid, 'title', 'url',
                                            'oo_api_key', 'oo_secret_key', 
                                            'p_thumb', 'http_callback')
            api_request.autosync = False
            api_request.set_api_method("topn", 5)
            api_request.submit_time = str(time.time())
            api_request.state = neondata.RequestState.SUBMIT
            self.assertTrue(api_request.save())
        
        api_requests = neondata.NeonApiRequest.get_requests(api_request_keys)
        process_neon_api_requests(api_requests, self.api_key,
                                  self.i_id, "ooyala")

    def _test_create_ooyala_requests(self):

        self._create_request_from_feed()

        #Assert the job ids in the ooyala account
        oo_account = neondata.OoyalaPlatform.get_account(self.api_key, self.i_id)
        self.assertTrue(len(oo_account.videos) >0)

    def _test_ooyala_signup_flow(self):
        '''
        Test account creations and creation of requests for first n videos
        '''
         
        signup_response = self.create_ooyala_account()
        vresponse = json.loads(signup_response)
        self.assertTrue(vresponse["total_count"] > 0)
        #verify that all items are in processing state, integration_type etc


    def _test_pagination_videos_ooyala(self):
        ''' test pagination of ooyala integration '''

        self._create_request_from_feed()
        self._process_neon_api_requests()

        #get videos in pages
        page_no = 0
        page_size = 2
        url = self.get_url('/api/v1/accounts/%s/ooyala_integrations/'
                '%s/videos?page_no=%s&page_size=%s'
                %(self.a_id, self.i_id, page_no, page_size))
        resp = self.get_request(url, self.api_key)
        items = json.loads(resp.body)['items']
        result_vids = [x['video_id'] for x in items]
        self.assertEqual(len(result_vids), page_size)

    def _update_ooyala_thumbnail(self, vid, tid):    
        '''
        Services request to update the thumbnail 
        '''
        url = self.get_url("/api/v1/accounts/%s/ooyala_integrations"
                    "/%s/videos/%s" %(self.a_id, self.i_id, vid))
        vals = {'thumbnail_id' : tid}
        return self.put_request(url, vals, self.api_key)
    
    def test_update_thumbnail(self):
        '''
        Test updating thumbnail in ooyala account
        '''

        self._create_request_from_feed()
        self._process_neon_api_requests()
        
        oo_account = neondata.OoyalaPlatform.get_account(self.api_key,
                                                         self.i_id)
        
        new_tids = [] 
        for vid, job_id in oo_account.videos.iteritems(): 
            i_vid = neondata.InternalVideoID.generate(self.api_key, vid)
            vmdata= neondata.VideoMetadata.get(i_vid)
            tids = vmdata.thumbnail_ids
            new_tids.append(tids[1])
            #set neon rank 2 
        resp = self._update_ooyala_thumbnail(vid, tids[1])
        self.assertEqual(resp.code, 200)

    def test_ooyala_account_update(self):
        '''
        Update the ooyala account 
        '''
            
        self._create_request_from_feed()
        self._process_neon_api_requests()
        url = self.get_url('/api/v1/accounts/%s/ooyala_integrations/%s' \
                            %(self.a_id, self.i_id))
        vals = {'oo_secret_key' : 'sec', 'oo_api_key': 'okey', 
                'auto_update': False, 'partner_code': 'part'}
        response = self.put_request(url, vals, self.api_key)
        self.assertEqual(response.code, 200)

        oo_account = neondata.OoyalaPlatform.get_account(self.api_key,
                                                         self.i_id)
        self.assertEqual(oo_account.ooyala_api_key, 'okey') 
       
        #Test Missing an argument
        vals = {'oo_secret_key' : 'sec', 'oo_api_key': 'okey', 
                'auto_update': False}
        response = self.put_request(url, vals, self.api_key)
        self.assertEqual(response.code, 400)

if __name__ == '__main__':
    utils.neon.InitNeon()
    unittest.main()<|MERGE_RESOLUTION|>--- conflicted
+++ resolved
@@ -47,13 +47,7 @@
 
 def create_random_image_response():
     '''http image response''' 
-<<<<<<< HEAD
-        
     request = tornado.httpclient.HTTPRequest("http://someimageurl/image.jpg")
-=======
-
-    request = HTTPRequest("http://someimageurl/image.jpg")
->>>>>>> fdab2c0d
     im = utils.imageutils.PILImageUtils.create_random_image(360, 480)
     imgstream = StringIO()
     im.save(imgstream, "jpeg", quality=100)
