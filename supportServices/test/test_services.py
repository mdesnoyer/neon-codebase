--- conflicted
+++ resolved
@@ -182,12 +182,7 @@
 
         return api_requests
 
-<<<<<<< HEAD
-    def _process_neon_api_requests(self,api_requests):
-=======
     def _process_neon_api_requests(self, api_requests):
-        random.seed(194)
->>>>>>> 553c7c17
         #Create thumbnail metadata
         N_THUMBS = 5
         for api_request in api_requests:
