--- conflicted
+++ resolved
@@ -1869,20 +1869,13 @@
     @classmethod
     def get_requests(cls, keys, callback=None):
         ''' mget results '''
-<<<<<<< HEAD
-=======
         #MGET raises an exception for wrong number of args if keys = []
->>>>>>> f68218b4
         if len(keys) == 0:
             if callback:
                 callback([])
             else:
                 return []
-<<<<<<< HEAD
-        
-=======
-
->>>>>>> f68218b4
+
         db_connection = DBConnection(cls)
         def create(jdata):
             if not jdata:
