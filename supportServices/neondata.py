--- conflicted
+++ resolved
@@ -776,14 +776,10 @@
     def get(cls, key, create_default=False, log_missing=True, callback=None):
         '''Return the object for a given key.'''
         return super(NamespacedStoredObject, cls).get(
-<<<<<<< HEAD
-            cls.format_key(key), callback=callback)
-=======
             cls.format_key(key),
             create_default=create_default,
             log_missing=log_missing,
             callback=callback)
->>>>>>> 2a3d6fd7
 
     @classmethod
     def get_many(cls, keys, create_default=False, log_missing=True,
