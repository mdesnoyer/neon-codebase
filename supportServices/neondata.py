#!/usr/bin/env python
'''
Data Model classes 

Defines interfaces for Neon User Account, Platform accounts
Account Types
- NeonUser
- BrightcovePlatform
- YoutubePlatform

Api Request Types
- Neon, Brightcove, youtube

This module can also be called as a script, in which case you get an
interactive console to talk to the database with.

'''
import os
import os.path
import sys
base_path = os.path.abspath(os.path.join(os.path.dirname(__file__), '..'))
if sys.path[0] <> base_path:
    sys.path.insert(0,base_path)

import base64
import binascii
import code
import concurrent.futures
import contextlib
import copy
import datetime
import hashlib
import json
import random
import re
import redis as blockingRedis
import string
import supportServices.url2thumbnail
import tornado.ioloop
import tornado.gen
import tornado.httpclient
import threading
import time
import api.brightcove_api #coz of cyclic import 
import api.youtube_api
import utils.botoutils
import utils.logs
from utils.imageutils import PILImageUtils
import utils.neon
import utils.sync
import utils.s3
import utils.http 
import urllib
import warnings

import api.cdnhosting
from api import ooyala_api
from PIL import Image
from StringIO import StringIO
from utils.options import define, options

import logging
_log = logging.getLogger(__name__)

define("thumbnailBucket", default="host-thumbnails", type=str,
        help="S3 bucket to Host thumbnails ")

define("accountDB", default="127.0.0.1", type=str, help="")
define("videoDB", default="127.0.0.1", type=str, help="")
define("thumbnailDB", default="127.0.0.1", type=str ,help="")
define("dbPort", default=6379, type=int, help="redis port")
define("watchdogInterval", default=3, type=int, 
        help="interval for watchdog thread")
define("maxRedisRetries", default=5, type=int,
       help="Maximum number of retries when sending a request to redis")
define("baseRedisRetryWait", default=0.1, type=float,
       help="On the first retry of a redis command, how long to wait in seconds")
define("video_server", default="127.0.0.1", type=str, help="Neon video server")
define('async_pool_size', type=int, default=10,
       help='Number of processes that can talk simultaneously to the db')

#constants 
BCOVE_STILL_WIDTH = 480

class DBStateError(ValueError):pass

class DBConnection(object):
    '''Connection to the database.

    There is one connection for each object type, so to get the
    connection, please use the get() function and don't create it
    directly.
    '''

    #Note: Lock for each instance, currently locks for any instance creation
    __singleton_lock = threading.Lock() 
    _singleton_instance = {} 

    def __init__(self, class_name):
        '''Init function.

        DO NOT CALL THIS DIRECTLY. Use the get() function instead
        '''
        host = options.accountDB 
        port = options.dbPort 

        if class_name:
            if class_name in ["AbstractPlatform", "BrightcovePlatform", "NeonApiKey"
                    "YoutubePlatform", "NeonUserAccount", "OoyalaPlatform", "NeonApiRequest"]:
                host = options.accountDB 
                port = options.dbPort 
            elif class_name == "VideoMetadata":
                host = options.videoDB
                port = options.dbPort 
            elif class_name in ["ThumbnailMetadata", "ThumbnailURLMapper"]:
                host = options.thumbnailDB 
                port = options.dbPort 

        self.conn, self.blocking_conn = RedisClient.get_client(host, port)

    def fetch_keys_from_db(self, key_prefix, callback=None):
        ''' fetch keys that match a prefix '''

        if callback:
            self.conn.keys(key_prefix, callback)
        else:
            keys = self.blocking_conn.keys(key_prefix)
            return keys

    def clear_db(self):
        '''Erases all the keys in the database.

        This should really only be used in test scenarios.
        '''
        self.blocking_conn.flushdb()

    @classmethod
    def update_instance(cls, cname):
        ''' Method to update the connection object in case of 
        db config update '''
        if cls._singleton_instance.has_key(cname):
            with cls.__singleton_lock:
                if cls._singleton_instance.has_key(cname):
                    cls._singleton_instance[cname] = cls(cname)

    @classmethod
    def get(cls, otype=None):
        '''Gets a DB connection for a given object type.

        otype - The object type to get the connection for.
                Can be a class object, an instance object or the class name 
                as a string.
        '''
        cname = None
        if otype:
            if isinstance(otype, basestring):
                cname = otype
            else:
                #handle the case for classmethod
                cname = otype.__class__.__name__ \
                      if otype.__class__.__name__ != "type" else otype.__name__ 
        
        if not cls._singleton_instance.has_key(cname):
            with cls.__singleton_lock:
                if not cls._singleton_instance.has_key(cname):
                    cls._singleton_instance[cname] = \
                      DBConnection(cname)
        return cls._singleton_instance[cname]

    @classmethod
    def clear_singleton_instance(cls):
        '''
        Clear the singleton instance for each of the classes

        NOTE: To be only used by the test code
        '''
        cls._singleton_instance = {}

class RedisRetryWrapper(object):
    '''Wraps a redis client so that it retries with exponential backoff.

    You use this class exactly the same way that you would use the
    StrctRedis class. 

    Calls on this object are blocking.

    '''

    def __init__(self, *args, **kwargs):
        self.client = blockingRedis.StrictRedis(*args, **kwargs)
        self.max_tries = options.maxRedisRetries
        self.base_wait = options.baseRedisRetryWait

    def _get_wrapped_retry_func(self, func):
        '''Returns an blocking retry function wrapped around the given func.
        '''
        def RetryWrapper(*args, **kwargs):
            cur_try = 0
            while True:
                try:
                    return func(*args, **kwargs)
                except Exception as e:
                    _log.error('Error talking to redis on attempt %i: %s' % 
                               (cur_try, e))
                    cur_try += 1
                    if cur_try == self.max_tries:
                        raise

                    # Do an exponential backoff
                    delay = (1 << cur_try) * self.base_wait # in seconds
                    time.sleep(delay)
        return RetryWrapper

    def __getattr__(self, attr):
        '''Allows us to wrap all of the redis-py functions.'''
        
        if hasattr(self.client, attr):
            if hasattr(getattr(self.client, attr), '__call__'):
                return self._get_wrapped_retry_func(
                    getattr(self.client, attr))
                
        raise AttributeError(attr)

class RedisAsyncWrapper(object):
    '''
    Replacement class for tornado-redis 
    
    This is a wrapper class which does redis operation
    in a background thread and on completion transfers control
    back to the tornado ioloop. If you wrap this around gen/Task,
    you can write db operations as if they were synchronous.
    
    usage: 
    value = yield tornado.gen.Task(RedisAsyncWrapper().get, key)


    #TODO: see if we can completely wrap redis-py calls, helpful if
    you can get the callback attribue as well when call is made
    '''

    _thread_pool = concurrent.futures.ThreadPoolExecutor(
        options.async_pool_size)
    
    def __init__(self, host='127.0.0.1', port=6379):
        self.client = blockingRedis.StrictRedis(host, port, socket_timeout=10)
        self.max_tries = options.maxRedisRetries
        self.base_wait = options.baseRedisRetryWait

    def _get_wrapped_async_func(self, func):
        '''Returns an asynchronous function wrapped around the given func.

        The asynchronous call has a callback keyword added to it
        '''
        def AsyncWrapper(*args, **kwargs):
            # Find the callback argument
            try:
                callback = kwargs['callback']
                del kwargs['callback']
            except KeyError:
                if len(args) > 0 and hasattr(args[-1], '__call__'):
                    callback = args[-1]
                    args = args[:-1]
                else:
                    raise AttributeError('A callback is necessary')
                    
            io_loop = tornado.ioloop.IOLoop.current()
            
            def _cb(future, cur_try=0):
                if future.exception() is None:
                    callback(future.result())
                else:
                    _log.error('Error talking to redis on attempt %i: %s' % 
                               (cur_try, future.exception()))
                    cur_try += 1
                    if cur_try == self.max_tries:
                        raise future.exception()

                    delay = (1 << cur_try) * self.base_wait # in seconds
                    io_loop.add_timeout(
                        time.time() + delay,
                        lambda: io_loop.add_future(
                            RedisAsyncWrapper._thread_pool.submit(
                                func, *args, **kwargs),
                            lambda x: _cb(x, cur_try)))

            future = RedisAsyncWrapper._thread_pool.submit(
                func, *args, **kwargs)
            io_loop.add_future(future, _cb)
        return AsyncWrapper
        

    def __getattr__(self, attr):
        '''Allows us to wrap all of the redis-py functions.'''
        if hasattr(self.client, attr):
            if hasattr(getattr(self.client, attr), '__call__'):
                return self._get_wrapped_async_func(
                    getattr(self.client, attr))
                
        raise AttributeError(attr)
    
    def pipeline(self):
        ''' pipeline '''
        #TODO(Sunil) make this asynchronous
        return self.client.pipeline()
    
class DBConnectionCheck(threading.Thread):

    ''' Watchdog thread class to check the DB connection objects '''
    def __init__(self):
        super(DBConnectionCheck, self).__init__()
        self.interval = options.watchdogInterval
        self.daemon = True

    def run(self):
        ''' run loop ''' 
        while True:
            try:
                for key, value in DBConnection._singleton_instance.iteritems():
                    DBConnection.update_instance(key)
                    value.blocking_conn.get("dummy")
            except RuntimeError, e:
                #ignore if dict size changes while iterating
                #a new class just created its own dbconn object
                pass
            except Exception, e:
                _log.exception("key=DBConnection check msg=%s"%e)
            
            time.sleep(self.interval)

#start watchdog thread for the DB connection
#Disable for now, some issue with connection pool, throws reconnection
#error, I think its due to each object having too many stored connections
#DBCHECK_THREAD = DBConnectionCheck()
#DBCHECK_THREAD.start()

def _erase_all_data():
    '''Erases all the data from the redis databases.

    This should only be used for testing purposes.
    '''
    _log.warn('Erasing all the data. I hope this is a test.')
    AbstractPlatform._erase_all_data()
    ThumbnailMetadata._erase_all_data()
    ThumbnailURLMapper._erase_all_data()
    VideoMetadata._erase_all_data()

class RedisClient(object):
    '''
    Static class for REDIS configuration
    '''
    #static variables
    host = '127.0.0.1'
    port = 6379
    client = None
    blocking_client = None

    def __init__(self, host='127.0.0.1', port=6379):
        self.client = RedisAsyncWrapper(host, port)
        self.blocking_client = RedisRetryWrapper(host, port)
    
    @staticmethod
    def get_client(host=None, port=None):
        '''
        return connection objects (blocking and non blocking)
        '''
        if host is None:
            host = RedisClient.host 
        if port is None:
            port = RedisClient.port
        
        RedisClient.c = RedisAsyncWrapper(host, port)
        RedisClient.bc = RedisRetryWrapper(
                            host, port, socket_timeout=10)
        return RedisClient.c, RedisClient.bc 

##############################################################################

def id_generator(size=32, 
            chars=string.ascii_lowercase + string.digits):
    ''' Generate a random alpha numeric string to be used as 
        unique ids
    '''
    retval = ''.join(random.choice(chars) for x in range(size))

    return retval

##############################################################################
## Enum types
############################################################################## 

class ThumbnailType(object):
    ''' Thumbnail type enumeration '''
    NEON        = "neon"
    CENTERFRAME = "centerframe"
    BRIGHTCOVE  = "brightcove"
    OOYALA      = "ooyala"
    RANDOM      = "random"
    FILTERED    = "filtered"
    DEFAULT     = "default" #sent via api request
    CUSTOMUPLOAD = "customupload" #uploaded by the customer/editor

class ExperimentState:
    '''A class that acts like an enum for the state of the experiment.'''
    UNKNOWN = 'unknown'
    RUNNING = 'running'
    COMPLETE = 'complete'
    DISABLED = 'disabled'
    OVERRIDE = 'override' # Experiment has be manually overridden

class MetricType:
    '''The different kinds of metrics that we care about.'''
    LOADS = 'loads'
    VIEWS = 'views'
    CLICKS = 'clicks'
    PLAYS = 'plays'

##############################################################################
class StoredObject(object):
    '''Abstract class to represent an object that is stored in the database.

    Fields can be either native types or other StoreObjects

    This contains common routines for interacting with the data.
    TODO: Convert all the objects to use this consistent interface.
    '''
    def __init__(self, key):
        self.key = str(key)

    def __str__(self):
        return "%s: %s" % (self.__class__.__name__, self.__dict__)

    def __repr__(self):
        return str(self)

    def __cmp__(self, other):
<<<<<<< HEAD
        classcmp = cmp(self.__class__, other.__class__)
        if classcmp != 0:
            return classcmp
        return cmp(self.__dict__, other.__dict__)
=======
        return cmp((self.__class__, self.__dict__),
                   (other.__class__, other.__dict__))

    def to_dict(self):
        return {
            '_type': self.__class__.__name__,
            '_data': self.__dict__
            }
>>>>>>> 184219e4

    def to_json(self):
        '''Returns a json version of the object'''
        return json.dumps(self, default=lambda o: o.to_dict())

    def save(self, callback=None):
        '''Save the object to the database.'''
        db_connection = DBConnection.get(self)
        value = self.to_json()
        if self.key is None:
            raise Exception("key not set")
        if callback:
            db_connection.conn.set(self.key, value, callback)
        else:
            return db_connection.blocking_conn.set(self.key, value)


    @classmethod
    def _create(cls, key, obj_dict):
        '''Create an object from a dictionary that was created by save().

        Returns None if the object could not be created.
        '''
        
        if obj_dict:
            # Get the class type to create
            try:
                classtype = globals()[obj_dict['_type']]
                data_dict = obj_dict['_data']
            except KeyError:
                # For backwards compatibility, assume that the class is cls
                classtype = cls
                data_dict = obj_dict
            obj = classtype(key)

            #populate the object dictionary
            for k, value in data_dict.iteritems():
                # Build object for this field if it is a StoredObject
                if (isinstance(value, dict) and '_type' in value and 
                    '_data' in value):
                    value = cls._create(k, value)
                obj.__dict__[str(k)] = value
        
            return obj

    def get_id(self):
        '''Return the non-namespaced id for the object.'''
        return self.key

    @classmethod
    def get(cls, key, callback=None):
        '''Retrieve this object from the database.

        Returns the object or None if it couldn't be found
        '''
        db_connection = DBConnection.get(cls)

        def cb(result):
            if result:
                obj = cls._create(key, json.loads(result))
                callback(obj)
            else:
                callback(None)

        if callback:
            db_connection.conn.get(key, cb)
        else:
            jdata = db_connection.blocking_conn.get(key)
            if jdata is None:
                return None
            return cls._create(key, json.loads(jdata))

    @classmethod
    def get_many(cls, keys, callback=None):
        ''' Get many objects of the same type simultaneously

        This is more efficient than one at a time.

        Inputs:
        keys - List of keys to get
        callback - Optional callback function to call

        Returns:
        A list of cls objects or None if it wasn't there, one for each key
        '''
        #MGET raises an exception for wrong number of args if keys = []
        if len(keys) == 0:
            if callback:
                callback([])
                return
            else:
                return []

        db_connection = DBConnection.get(cls)

        def process(results):
            mappings = [] 
            for key, item in zip(keys, results):
                if item:
                    obj = cls._create(key, json.loads(item))
                else:
                    obj = None
                mappings.append(obj)
            callback(mappings)

        if callback:
            db_connection.conn.mget(keys, process)
        else:
            mappings = [] 
            items = db_connection.blocking_conn.mget(keys)
            for key, item in zip(keys, items):
                if item:
                    obj = cls._create(key, json.loads(item))
                else:
                    obj = None
                mappings.append(obj)
            return mappings

    
    @classmethod
    def modify(cls, key, func, create_missing=False, callback=None):
        '''Allows you to modify the object in the database atomically.

        While in func, you have a lock on the object so you are
        guaranteed for it not to change. It is automatically saved at
        the end of func.
        
        Inputs:
        func - Function that takes a single parameter (the object being edited)
        key - The key of the object to modify
        create_missing - If True, create the default object if it doesn't exist

        Returns: A copy of the updated object or None, if the object wasn't
                 in the database and thus couldn't be updated.

        Example usage:
        StoredObject.modify('thumb_a', lambda thumb: thumb.update_phash())
        '''
        def _process_one(d):
            val = d[key]
            if val is not None:
                func(val)

        if callback:
            return StoredObject.modify_many(
                [key], _process_one, create_missing=create_missing,
                create_class=cls,
                callback=lambda d: callback(d[key]))
        else:
            updated_d = StoredObject.modify_many(
                [key], _process_one,
                create_missing=create_missing,
                create_class=cls)
            return updated_d[key]

    @classmethod
    def modify_many(cls, keys, func, create_missing=False, create_class=None, 
                    callback=None):
        '''Allows you to modify objects in the database atomically.

        While in func, you have a lock on the objects so you are
        guaranteed for them not to change. The objects are
        automatically saved at the end of func.
        
        Inputs:
        func - Function that takes a single parameter (dictionary of key -> object being edited)
        keys - List of keys of the objects to modify
        create_missing - If True, create the default object if it doesn't exist
        create_class - The class of the object to create. If None, 
                       cls is used (which is the most common case)

        Returns: A dictionary of {key -> updated object}. The updated
        object could be None if it wasn't in the database and thus
        couldn't be modified

        Example usage:
        SoredObject.modify_many(['thumb_a'], 
          lambda d: thumb.update_phash() for thumb in d.itervalues())
        '''
        if create_class is None:
            create_class = cls
            
        def _getandset(pipe):
            # mget can't handle an empty list 
            if len(keys) == 0:
                return {}

            items = pipe.mget(keys)
            pipe.multi()

            mappings = {}
            for key, item in zip(keys, items):
                if item is None:
                    if create_missing:
                        mappings[key] = create_class(key)
                    else:
                        _log.error('Could not get redis object: %s' % key)
                        mappings[key] = None
                else:
<<<<<<< HEAD
                    mappings[key] = create_class._create(key, item)
=======
                    mappings[key] = cls._create(key, json.loads(item))
>>>>>>> 184219e4
            try:
                func(mappings)
            finally:
                to_set = {}
                for key, obj in mappings.iteritems():
                    if obj is not None:
                        to_set[key] = obj.to_json()

                if len(to_set) > 0:
                    pipe.mset(to_set)
            return mappings

        db_connection = DBConnection.get(cls)
        if callback:
            return db_connection.conn.transaction(_getandset, *keys,
                                                  callback=callback,
                                                  value_from_callable=True)
        else:
            return db_connection.blocking_conn.transaction(
                _getandset, *keys, value_from_callable=True)
            
    @classmethod
    def save_all(cls, objects, callback=None):
        '''Save many objects simultaneously'''
        db_connection = DBConnection.get(cls)
        data = {}
        for obj in objects:
            data[obj.key] = obj.to_json()

        if callback:
            db_connection.conn.mset(data, callback)
        else:
            return db_connection.blocking_conn.mset(data)

    @classmethod
    def _erase_all_data(cls):
        '''Clear the database that contains objects of this type '''
        db_connection = DBConnection.get(cls)
        db_connection.clear_db()

class NamespacedStoredObject(StoredObject):
    '''An abstract StoredObject that is namespaced by the baseclass classname.

    Subclasses of this must define _baseclass_name in the base class
    of the hierarchy. 
    '''
    
    def __init__(self, key):
        super(NamespacedStoredObject, self).__init__(
            self.__class__.format_key(key))
        self._id = key

    def get_id(self):
        '''Return the non-namespaced id for the object.'''
        return self._id

    @classmethod
    def _baseclass_name(cls):
        '''Returns the class name of the base class of the hierarchy.

        This should be implemented in the base class as:
        return <Class>.__name__
        '''
        raise NotImplementedError()

    @classmethod
    def format_key(cls, key):
        ''' Format the database key with a class specific prefix '''
        if key.startswith(cls._baseclass_name().lower()):
            return key
        else:
            return '%s_%s' % (cls._baseclass_name().lower(), key)

    @classmethod
    def get(cls, key, callback=None):
        '''Return the object for a given key.'''
        return super(NamespacedStoredObject, cls).get(
            cls.format_key(key),
            callback=callback)

    @classmethod
    def get_many(cls, keys, callback=None):
        '''Returns the list of objects from a list of keys.

        Each key must be a tuple
        '''
        return super(NamespacedStoredObject, cls).get_many(
            [cls.format_key(x) for x in keys],
            callback=callback)

    @classmethod
    def get_all(cls, callback=None):
        ''' Get all the objects in the database of this type

        Inputs:
        callback - Optional callback function to call

        Returns:
        A list of cls objects.
        '''
        retval = []
        db_connection = DBConnection.get(cls)

        def filtered_callback(data_list):
            callback([x for x in data_list if x is not None])

        def process_keylist(keys):
            super(NamespacedStoredObject, cls).get_many(
                keys, callback=filtered_callback)
            
        if callback:
            db_connection.conn.keys(cls._baseclass_name().lower() + "_*",
                                    callback=process_keylist)
        else:
            keys = db_connection.blocking_conn.keys(
                cls._baseclass_name().lower()+"_*")
            return  [x for x in 
                     super(NamespacedStoredObject, cls).get_many(keys)
                     if x is not None]

    @classmethod
    def modify(cls, key, func, create_missing=False, callback=None):
        super(NamespacedStoredObject, cls).modify(
            cls.format_key(key),
            func,
            create_missing=create_missing,
            callback=callback)

    @classmethod
    def modify_many(cls, keys, func, create_missing=False, callback=None):
        super(NamespacedStoredObject, cls).modify_many(
            [cls.format_key(x) for x in keys],
            func,
            create_missing=create_missing,
            callback=callback)

class AbstractHashGenerator(object):
    ' Abstract Hash Generator '

    @staticmethod
    def _api_hash_function(_input):
        ''' Abstract hash generator '''
        return hashlib.md5(_input).hexdigest()

class NeonApiKey(object):
    ''' Static class to generate Neon API Key'''
    @classmethod
    def id_generator(cls, size=24, 
            chars=string.ascii_lowercase + string.digits):
        return ''.join(random.choice(chars) for x in range(size))

    @classmethod
    def format_key(cls, a_id):
        ''' format db key '''
        return cls.__name__.lower() + '_%s' %a_id
        
    @classmethod
    def generate(cls, a_id):
        ''' generate api key hash'''
        api_key = NeonApiKey.id_generator()
        
        #save api key mapping
        db_connection = DBConnection.get(cls)
        key = NeonApiKey.format_key(a_id)
        if db_connection.blocking_conn.set(key, api_key):
            return api_key

    @classmethod
    def get_api_key(cls, a_id, callback=None):
        ''' get api key from db '''
        db_connection = DBConnection.get(cls)
        key = NeonApiKey.format_key(a_id)
        if callback:
            db_connection.conn.get(key, callback) 
        else:
            return db_connection.blocking_conn.get(key) 

class InternalVideoID(object):
    ''' Internal Video ID Generator '''
    @staticmethod
    def generate(api_key, vid):
        ''' external platform vid --> internal vid '''
        key = '%s_%s' % (api_key, vid)
        return key

    @staticmethod
    def to_external(internal_vid):
        ''' internal vid -> external platform vid'''
        
        #first part of the key doesn't have _, hence use this below to 
        #generate the internal vid. 
        #note: found later that Ooyala can have _ in their video ids
                
        if "_" not in internal_vid:
            _log.error('key=InternalVideoID msg=Invalid internal id %s' %internal_vid)
            return internal_vid

        vid = "_".join(internal_vid.split('_')[1:])
        return vid

class TrackerAccountID(object):
    ''' Tracker Account ID generation '''
    @staticmethod
    def generate(_input):
        ''' Generate a CRC 32 for Tracker Account ID'''
        return str(abs(binascii.crc32(_input)))

class TrackerAccountIDMapper(NamespacedStoredObject):
    '''
    Maps a given Tracker Account ID to API Key 

    This is needed to keep the tracker id => api_key
    '''
    STAGING = "staging"
    PRODUCTION = "production"

    def __init__(self, tai, api_key=None, itype=None):
        super(TrackerAccountIDMapper, self).__init__(tai)
        self.value = api_key 
        self.itype = itype

    def get_tai(self):
        '''Retrieves the TrackerAccountId of the object.'''
        return self.key.partition('_')[2]

    @classmethod
    def _baseclass_name(cls):
        '''Returns the class name of the base class of the hierarchy.
        '''
        return TrackerAccountIDMapper.__name__
    
    @classmethod
    def get_neon_account_id(cls, tai, callback=None):
        '''
        returns tuple of api_key, type(staging/production)
        '''
        def format_tuple(result):
            ''' format result tuple '''
            if result:
                return result.value, result.itype

        if callback:
            cls.get(tai, lambda x: callback(format_tuple(x)))
        else:
            return format_tuple(cls.get(tai))

class NeonUserAccount(object):
    ''' NeonUserAccount

    Every user in the system has a neon account and all other integrations are 
    associated with this account. 

    @videos: video id / jobid map of requests made directly through neon api
    @integrations: all the integrations associated with this acccount

    '''
    def __init__(self, a_id, api_key=None, default_size=(160,90)):
        self.account_id = a_id # Account id chosen when account is created
        self.neon_api_key = NeonApiKey.generate(a_id) if api_key is None \
                            else api_key
        self.key = self.__class__.__name__.lower()  + '_' + self.neon_api_key
        self.tracker_account_id = TrackerAccountID.generate(self.neon_api_key)
        self.staging_tracker_account_id = \
                TrackerAccountID.generate(self.neon_api_key + "staging") 
        self.videos = {} #phase out,should be stored in neon integration
        # a mapping from integration id -> get_ovp() string
        self.integrations = {}

        # The default thumbnail (w, h) to serve for this account
        self.default_size = default_size

    def add_platform(self, platform):
        '''Adds a platform object to the account.'''
        if len(self.integrations) == 0:
            self.integrations = {}

        self.integrations[platform.integration_id] = platform.get_ovp()

    @utils.sync.optional_sync
    @tornado.gen.coroutine
    def get_platforms(self):
        ''' get all platform accounts for the user '''

        ovp_map = {}
        for plat in [NeonPlatform, BrightcovePlatform, YoutubePlatform]:
            ovp_map[plat.get_ovp()] = plat

        calls = []
        for integration_id, ovp_string in self.integrations.iteritems():
            try:
                plat_type = ovp_map[ovp_string]
                if plat_type == NeonPlatform:
                    calls.append(tornado.gen.Task(plat_type.get_account,
                                                  self.neon_api_key))
                else:
                    calls.append(tornado.gen.Task(plat_type.get_account,
                                                  self.neon_api_key,
                                                  integration_id))
                    
            except KeyError:
                _log.error('key=get_platforms msg=Invalid ovp string: %s' % 
                           ovp_string)

            except Exception as e:
                _log.exception('key=get_platforms msg=Error getting platform '
                               '%s' % e)

        retval = yield calls
        raise tornado.gen.Return(retval)

    @classmethod
    def get_ovp(cls):
        ''' ovp string '''
        return "neon"
    
    def add_video(self, vid, job_id):
        ''' vid,job_id in to videos'''
        
        self.videos[str(vid)] = job_id
    
    def to_json(self):
        ''' to json '''
        return json.dumps(self, default=lambda o: o.__dict__)
    
    def save(self, callback=None):
        ''' save instance'''
        db_connection = DBConnection.get(self)
        if callback:
            db_connection.conn.set(self.key, self.to_json(), callback)
        else:
            return db_connection.blocking_conn.set(self.key, self.to_json())
    
    def save_platform(self, new_integration, callback=None):
        '''
        Save Neon User account and corresponding platform object
        '''
        
        #temp: changing this to a blocking pipeline call   
        db_connection = DBConnection.get(self)
        pipe = db_connection.blocking_conn.pipeline()
        pipe.set(self.key, self.to_json())
        pipe.set(new_integration.key, new_integration.to_json()) 
        callback(pipe.execute())

    @classmethod
    def get_account(cls, api_key, callback=None):
        ''' return neon useraccount instance'''
        db_connection = DBConnection.get(cls)
        key = "neonuseraccount_%s" %api_key
        if callback:
            db_connection.conn.get(key, lambda x: callback(cls.create(x))) 
        else:
            return cls.create(db_connection.blocking_conn.get(key))
    
    @classmethod
    def create(cls, json_data):
        ''' create obj from json data'''
        if not json_data:
            return None
        params = json.loads(json_data)
        a_id = params['account_id']
        api_key = params['neon_api_key']
        na = cls(a_id, api_key)
       
        for key in params:
            na.__dict__[key] = params[key]
        
        return na
   
    @classmethod 
    def get_all_accounts(cls):
        ''' Get all NeonUserAccount instances '''
        nuser_accounts = []
        db_connection = DBConnection.get(cls)
        accounts = db_connection.blocking_conn.keys(cls.__name__.lower() + "*")
        for accnt in accounts:
            api_key = accnt.split('_')[-1]
            nu = NeonUserAccount.get_account(api_key)
            nuser_accounts.append(nu)
        return nuser_accounts
    
    @classmethod
    def get_neon_publisher_id(cls, api_key):
        '''
        Get Neon publisher ID; This is also the Tracker Account ID
        '''
        na = cls.get_account(api_key)
        if nc:
            return na.tracker_account_id  


class ExperimentStrategy(NamespacedStoredObject):
    '''Stores information about the experimental strategy to use.

    Keyed by account_id (aka api_key)
    '''
    SEQUENTIAL='sequential'
    MULTIARMED_BANDIT='multi_armed_bandit'
    
    def __init__(self, account_id, exp_frac=0.01,
                 holdback_frac=0.01,
                 only_exp_if_chosen=False,
                 always_show_baseline=True,
                 baseline_type=ThumbnailType.CENTERFRAME,
                 chosen_thumb_overrides=False,
                 override_when_done=True,
                 experiment_type=MULTIARMED_BANDIT,
                 impression_type=MetricType.VIEWS,
                 conversion_type=MetricType.CLICKS,
                 max_neon_thumbs=None):
        super(ExperimentStrategy, self).__init__(account_id)
        # Fraction of traffic to experiment on.
        self.exp_frac = exp_frac
        
        # Fraction of traffic in the holdback experiment once
        # convergence is complete
        self.holdback_frac = holdback_frac

        # If true, an experiment will only be run if a thumb is
        # explicitly chosen. This and chosen_thumb_overrides had
        # better not both be true.
        self.only_exp_if_chosen = only_exp_if_chosen

        # If True, a baseline of baseline_type will always be used in the
        # experiment. The other baseline could be an editor generated
        # one, which is always shown if it's there.
        self.always_show_baseline = always_show_baseline

        # The type of thumbnail to consider the baseline
        self.baseline_type = baseline_type

        # If true, if there is a chosen thumbnail, it automatically
        # takes 100% of the traffic and the experiment is shutdown.
        self.chosen_thumb_overrides =  chosen_thumb_overrides

        # If true, then when the experiment has converged on a best
        # thumbnail, it overrides the majority one and leaves a
        # holdback. If this is false, when the experiment is done, we
        # will only run the best thumbnail in the experiment
        # percentage. This is useful for pilots that are hidden from
        # the editors.
        self.override_when_done = override_when_done

        # The strategy used to run the experiment phase
        self.experiment_type = experiment_type

        # The types of measurements that mean an impression or a
        # conversion for this account
        self.impression_type = impression_type
        self.conversion_type = conversion_type

        # The maximum number of Neon thumbs to run in the
        # experiment. If None, all of them are used.
        self.max_neon_thumbs = max_neon_thumbs

<<<<<<< HEAD
class CDNHostingMetadataList(NamespacedStoredObject):
    '''A list of CDNHostingMetadata objects.

    Keyed by integration_id (in the AbstractPlatform)
    '''
    def __init__(self, integration_id, cdns=None):
        super(CDNHostingMetadataList, self).__init__(integration_id)
        self.cdns = cdns or []

    def __iter__(self):
        '''Iterate through the cdns.'''
        return self.cdns.__iter__()

    def to_json(self):
        data = copy.copy(self.__dict__)
        data['cdns'] = [x.to_dict() for x in data['cdns']]
        return json.dumps(data)

    @classmethod
    def _create(cls, key, json_data):
        '''Create an object from the json_data.

        Returns None if the object was not in the database
        '''
        if json_data:
            data_dict = json.loads(json_data)
            #create basic object
            obj = cls(key)

            #populate the object dictionary
            for k, value in data_dict.iteritems():
                obj.__dict__[str(k)] = value

            # Create each cdn object
            obj.cdns = [CDNHostingMetadata._create(x, key) for x in obj.cdns]
            obj.cdns = [x for x in obj.cdns if x is not None]
        
            return obj
=======
    @classmethod
    def _baseclass_name(cls):
        '''Returns the class name of the base class of the hierarchy.
        '''
        return ExperimentStrategy.__name__
>>>>>>> 184219e4


class CDNHostingMetadata(object):
    '''
    Specify how to host the the images with one CDN platform.

    Currently on S3 hosting to customer bucket is well defined
    '''
    def __init__(self, cdn_prefixes=None, resize=False,
                 update_serving_urls=False):
        self.cdn_prefixes = cdn_prefixes # List of url prefixes
        
        # If true, the images should be resized into all the desired
        # renditions.
        self.resize = resize

        # Should the images be added to ThumbnailServingURL object?
        self.update_serving_urls = update_serving_urls
    
    def to_dict(self):
        ''' Return a dictionary representing this object '''
        return {
            'type': self.__class__.__name__,
            'data': self.__dict__
            }

    def __cmp__(self, other):
        return cmp((self.__class__, self.__dict__),
                   (other.__class__, other.__dict__))
    
    def __str__(self):
        return "%s: %s" % (self.__class__, str(self.__dict__))

    def __repr__(self):
        return str(self)

    @classmethod
    def _create(cls, obj_dict, integration_id):
        '''Create an object from a dictionary that was created with to_dict.

        Returns None if the object could not be created.
        '''
        if obj_dict and len(obj_dict) == 2:

            # Get the class type to create
            try:
                classtype = globals()[obj_dict['type']]
            except KeyError:
                _log.error('Unknown hosting metadata classtype %s for '
                           'integration id %s' % 
                           (obj_dict['type'], integration_id))
                raise
            obj = classtype()

            #populate the object dictionary
            for key, value in obj_dict['data'].iteritems():
                obj.__dict__[str(key)] = value
        
            return obj

class S3CDNHostingMetadata(CDNHostingMetadata):
    '''
    If the images are to be uploaded to S3 bucket use this formatter  

    '''
    def __init__(self, access_key=None, secret_key=None, bucket_name=None,
                 cdn_prefixes=None, folder_prefix=None, resize=False,
                 update_serving_urls=False, do_salt=True):
        '''
        Create the object
        '''
        super(S3CDNHostingMetadata, self).__init__(
            cdn_prefixes, resize, update_serving_urls)
        self.access_key = access_key # S3 access key
        self.secret_key = secret_key # S3 secret access key
        self.bucket_name = bucket_name # S3 bucket to host in
        self.folder_prefix = folder_prefix # Folder prefix to host in

        # Add a random named directory between folder prefix and the 
        # image name? Useful for performance when serving.
        self.do_salt = do_salt 

class NeonCDNHostingMetadata(S3CDNHostingMetadata):
    '''
    Hosting on S3 using the Neon keys.
    
    This default hosting just uses pure S3, no cloudfront.
    '''
    def __init__(self, bucket_name='neon-image-cdn',
                 cdn_prefixes=None,
                 folder_prefix='',
                 resize=True,
                 update_serving_urls=True,
                 do_salt=True):
        super(NeonCDNHostingMetadata, self).__init__(
            bucket_name=bucket_name,
            cdn_prefixes=(cdn_prefixes or ['n3.neon-images.com']),
            folder_prefix=folder_prefix,
            resize=resize,
            update_serving_urls=update_serving_urls,
            do_salt=do_salt)

class CloudinaryCDNHostingMetadata(CDNHostingMetadata):
    '''
    Cloudinary images
    '''

    def __init__(self):
        super(CloudinaryCDNHostingMetadata, self).__init__(
            resize=False,
            update_serving_urls=False)

class AbstractPlatform(object):
    ''' Abstract Platform/ Integration class '''

    def __init__(self, abtest=False, enabled=True, 
                serving_enabled=True, serving_controller="imageplatform"):
        self.key = None 
        self.neon_api_key = ''
        self.videos = {} # External video id (Original Platform VID) => Job ID
        self.abtest = abtest # Boolean on wether AB tests can run
        self.integration_id = None # Unique platform ID to 
        self.enabled = enabled # Account enabled for auto processing of videos 

        # Will thumbnails be served by our system?
        self.serving_enabled = serving_enabled

        # What controller is used to serve the image? Default to imageplatform
        self.serving_controller = serving_controller 

    def generate_key(self, i_id):
        ''' generate db key '''
        return '_'.join([self.__class__.__name__.lower(),
                         self.neon_api_key, i_id])
    
    def to_json(self):
        ''' to json '''
        return json.dumps(self, default=lambda o: o.__dict__) 

    def save(self, callback=None):
        ''' save instance '''
        db_connection = DBConnection.get(self)
        value = self.to_json()
        if not self.key:
            raise Exception("Key is empty")

        if callback:
            db_connection.conn.set(self.key, value, callback)
        else:
            return db_connection.blocking_conn.set(self.key, value)

    def add_video(self, vid, job_id):
        ''' external video id => job_id '''
        self.videos[str(vid)] = job_id

    def get_videos(self):
        ''' list of external video ids '''
        if len(self.videos) > 0:
            return self.videos.keys()
    
    def get_internal_video_ids(self):
        ''' return list of internal video ids for the account ''' 
        i_vids = [] 
        for vid in self.videos.keys(): 
            i_vids.append(InternalVideoID.generate(self.neon_api_key, vid))
        return i_vids
    
    def get_processed_internal_video_ids(self):
        ''' return list of i_vids for an account which have been processed '''

        i_vids = []
        processed_state = [RequestState.FINISHED, 
                            RequestState.ACTIVE,
                            RequestState.REPROCESS, RequestState.SERVING, 
                            RequestState.SERVING_AND_ACTIVE]
        request_keys = [(v, self.neon_api_key) for v in
                        self.videos.values()]
        api_requests = NeonApiRequest.get_many(request_keys)
        for api_request in api_requests:
            if api_request and api_request.state in processed_state:
                i_vids.append(InternalVideoID.generate(self.neon_api_key, 
                                                        api_request.video_id)) 
                
        return i_vids

    @classmethod
    def get_ovp(cls):
        ''' ovp string '''
        raise NotImplementedError

    @classmethod
    def get_account(cls, api_key, i_id, callback=None):
        '''Returns the platform object for the key.

        Inputs:
          api_key - The api key for the Neon account
          i_id - The integration id for the platform
          callback - If None, done asynchronously
        '''
        key = cls.__name__.lower()  + '_%s_%s' %(api_key, i_id) 
        db_connection = DBConnection.get(cls)
        if callback:
            db_connection.conn.get(key, lambda x: callback(cls.create(x))) 
        else:
            return cls.create(db_connection.blocking_conn.get(key))

    @classmethod
    def get_all_instances(cls, callback=None):
        '''Returns a list of all the platform instances from the db.'''
        instances = []
        instances.extend(NeonPlatform.get_all_instances())
        instances.extend(BrightcovePlatform.get_all_instances())
        instances.extend(OoyalaPlatform.get_all_instances())
        return instances

    @classmethod
    def _get_all_instances_impl(cls, callback=None):
        '''Implements get_all_instances for a single platform type.'''
        platforms = cls.get_all_platform_data()
        instances = [] 
        for pdata in platforms:
            platform = cls.create(pdata)
            if platform:
                instances.append(platform)

        return instances

    @classmethod
    def get_all_platform_data(cls):
        ''' get all platform data '''
        db_connection = DBConnection.get(cls)
        accounts = db_connection.blocking_conn.keys(cls.__name__.lower() + "*")
        platform_data = []
        for accnt in accounts:
            api_key = accnt.split('_')[-2]
            i_id = accnt.split('_')[-1]
            jdata = db_connection.blocking_conn.get(accnt) 
            if jdata:
                platform_data.append(jdata)
            else:
                _log.debug("key=get_all_platform data"
                            " msg=no data for acc %s i_id %s" %(api_key, i_id))
        
        return platform_data

    @classmethod
    def _erase_all_data(cls):
        ''' erase all data ''' 
        db_connection = DBConnection.get(cls)
        db_connection.clear_db()

class NeonPlatform(AbstractPlatform):
    '''
    Neon Integration ; stores all info about calls via Neon API
    '''
    def __init__(self, a_id, api_key, abtest=False):
        AbstractPlatform.__init__(self, abtest=abtest)
        self.neon_api_key = api_key 
        self.integration_id = '0'
        self.key = self.__class__.__name__.lower()  + '_%s_%s' \
                %(self.neon_api_key, self.integration_id)
        self.account_id = a_id
        
        #By default integration ID 0 represents 
        #Neon Platform Integration (access via neon api)
   
    @classmethod
    def get_ovp(cls):
        ''' ovp string '''
        return "neon"

    @classmethod
    def get_account(cls, api_key, callback=None):
        ''' return NeonPlatform account object '''
        return super(NeonPlatform, cls).get_account(api_key, 0, callback)

    @classmethod
    def create(cls, json_data): 
        ''' create obj'''
        if not json_data:
            return None

        data_dict = json.loads(json_data)
        obj = NeonPlatform("dummy", "dummy")

        # populate the object dictionary
        for key in data_dict.keys():
            obj.__dict__[key] = data_dict[key]
        return obj
    
    @classmethod
    def get_all_instances(cls, callback=None):
        ''' get all neonplatform instances'''
        return cls._get_all_instances_impl()

class BrightcovePlatform(AbstractPlatform):
    ''' Brightcove Platform/ Integration class '''
    
    def __init__(self, a_id, i_id, api_key, p_id=None, rtoken=None, wtoken=None,
                auto_update=False, last_process_date=None, abtest=False):

        ''' On every request, the job id is saved '''
        AbstractPlatform.__init__(self, abtest)
        self.neon_api_key = api_key
        self.key = self.generate_key(i_id)
        self.account_id = a_id
        self.integration_id = i_id
        self.publisher_id = p_id
        self.read_token = rtoken
        self.write_token = wtoken
        self.auto_update = auto_update 
        #The publish date of the last processed video - UTC timestamp 
        self.last_process_date = last_process_date 
        self.linked_youtube_account = False
        self.account_created = time.time() #UTC timestamp of account creation
        self.rendition_frame_width = None #Resolution of video to process
        self.video_still_width = 480 #default brightcove still width

    @classmethod
    def get_ovp(cls):
        ''' return ovp name'''
        return "brightcove"

    def get(self, callback=None):
        ''' get json'''
        db_connection = DBConnection.get(self)
        if callback:
            db_connection.conn.get(self.key, callback)
        else:
            return db_connection.blocking_conn.get(self.key)

    def get_api(self, video_server_uri=None):
        '''Return the Brightcove API object for this platform integration.'''
        return api.brightcove_api.BrightcoveApi(
            self.neon_api_key, self.publisher_id,
            self.read_token, self.write_token, self.auto_update,
            self.last_process_date, neon_video_server=video_server_uri,
            account_created=self.account_created)

    @tornado.gen.engine
    def update_thumbnail(self, i_vid, new_tid, nosave=False, callback=None):
        ''' method to keep video metadata and thumbnail data consistent 
        callback(None): bad request
        callback(False): internal error
        callback(True): success
        '''
        bc = self.get_api()
      
        #update the default still size, if set
        if self.video_still_width != BCOVE_STILL_WIDTH:
            bc.update_still_width(self.video_still_width) 

        #Get video metadata
        platform_vid = InternalVideoID.to_external(i_vid)
        vmdata = yield tornado.gen.Task(VideoMetadata.get, i_vid)
        if not vmdata:
            _log.error("key=update_thumbnail msg=vid %s not found" %i_vid)
            callback(None)
            return
        
        #Thumbnail ids for the video
        tids = vmdata.thumbnail_ids
        
        #Aspect ratio of the video 
        fsize = vmdata.get_frame_size()

        #Get all thumbnails
        thumbnails = yield tornado.gen.Task(
                ThumbnailMetadata.get_many, tids)
        t_url = None
        
        # Get the type of thumbnail (Neon/ Brighcove)
        thumb_type = "" #type_rank

        #Check if the new tid exists
        for thumbnail in thumbnails:
            if thumbnail.key == new_tid:
                t_url = thumbnail.urls[0]
                thumb_type = "bc" if thumbnail.type == "brightcove" else ""
        
        if not t_url:
            _log.error("key=update_thumbnail msg=tid %s not found" %new_tid)
            callback(None)
            return
        
        #Update the database with video first
        #Get previous thumbnail and new thumb
        modified_thumbs = [] 
        new_thumb, old_thumb = ThumbnailMetadata.enable_thumbnail(
            thumbnails, new_tid)
        modified_thumbs.append(new_thumb)
        if old_thumb is None:
            #old_thumb can be None if there was no neon thumb before
            _log.debug("key=update_thumbnail" 
                    " msg=set thumbnail in DB %s tid %s"%(i_vid, new_tid))
        else:
            modified_thumbs.append(old_thumb)
      
        #Don't reflect change in the DB, used by AB Controller methods
        if nosave == False:
            if new_thumb is not None:
                res = yield tornado.gen.Task(ThumbnailMetadata.save_all,
                                             modified_thumbs)  
                if not res:
                    _log.error("key=update_thumbnail msg=[pre-update]" 
                            " ThumbnailMetadata save_all failed for %s" %new_tid)
                    callback(False)
                    return
            else:
                callback(False)
                return
        

        # Update the new_tid as the thumbnail for the video
        thumb_res = yield tornado.gen.Task(bc.async_enable_thumbnail_from_url,
                                           platform_vid,
                                           t_url,
                                           new_tid,
                                           fsize,
                                           image_suffix=thumb_type)
        if thumb_res is None:
            callback(None)
            return

        tref, sref = thumb_res[0], thumb_res[1]
        if not sref:
            _log.error("key=update_thumbnail msg=brightcove error" 
                    " update video still for video %s %s" %(i_vid, new_tid))

        #NOTE: When the call is made from brightcove controller, do not 
        #save the changes in the db, this is just a temp change for A/B testing
        if nosave:
            callback(tref)
            return

        if not tref:
            _log.error("key=update_thumbnail msg=failed to" 
                    " enable thumb %s for %s" %(new_tid, i_vid))
            
            # Thumbnail was not update via the brightcove api, revert the DB changes
            modified_thumbs = []
            
            #get old thumbnail tid to revert to, this was the tid 
            #that was previously live before this request
            old_tid = "no_thumb" if old_thumb is None \
                    else old_thumb.key
            new_thumb, old_thumb = ThumbnailMetadata.enable_thumbnail(
                                    thumbnails, old_tid)
            modified_thumbs.append(new_thumb)
            if old_thumb: 
                modified_thumbs.append(old_thumb)
            
            if new_thumb is not None:
                res = yield tornado.gen.Task(ThumbnailMetadata.save_all,
                                             modified_thumbs)  
                if res:
                    callback(False) #return False coz bcove thumb not updated
                    return
                else:
                    _log.error("key=update_thumbnail msg=ThumbnailMetadata save_all" 
                            "failed for video=%s cur_db_tid=%s cur_bcove_tid=%s," 
                            "DB not reverted" %(i_vid, new_tid, old_tid))
                    
                    #The tid that was passed to the method is reflected in the DB,
                    #but not on Brightcove.the old_tid is the current bcove thumbnail
                    callback(False)
            else:
                #Why was new_thumb None?
                _log.error("key=update_thumbnail msg=enable_thumbnail"
                        "new_thumb data missing") 
                callback(False)
        else:
            #Success      
            #Update the request state to Active to facilitate faster filtering
            vid_request = NeonApiRequest.get(vmdata.job_id, self.neon_api_key)
            vid_request.state = RequestState.ACTIVE
            ret = vid_request.save()
            if not ret:
                _log.error("key=update_thumbnail msg=%s state not updated to active"
                        %vid_request.key)
            callback(True)

    def create_job(self, vid, callback):
        ''' Create neon job for particular video '''
        def created_job(result):
            if not result.error:
                try:
                    job_id = tornado.escape.json_decode(result.body)["job_id"]
                    self.add_video(vid, job_id)
                    self.save(callback)
                except Exception,e:
                    callback(False)
            else:
                callback(False)
        
        vserver = options.video_server
        self.get_api(vserver).create_video_request(vid, self.integration_id,
                                            created_job)

    def check_feed_and_create_api_requests(self):
        ''' Use this only after you retreive the object from DB '''

        vserver = options.video_server
        bc = self.get_api(vserver)
        bc.create_neon_api_requests(self.integration_id)    
        bc.create_requests_unscheduled_videos(self.integration_id)

    def check_feed_and_create_request_by_tag(self):
        ''' Temp method to support backward compatibility '''
        self.get_api().create_brightcove_request_by_tag(self.integration_id)


    def verify_token_and_create_requests_for_video(self, n, callback=None):
        ''' Method to verify brightcove token on account creation 
            And create requests for processing
            @return: Callback returns job id, along with brightcove vid metadata
        '''

        vserver = options.video_server
        bc = self.get_api(vserver)
        if callback:
            bc.async_verify_token_and_create_requests(self.integration_id,
                                                      n,
                                                      callback)
        else:
            return bc.verify_token_and_create_requests(self.integration_id,n)

    def sync_individual_video_metadata(self):
        ''' sync video metadata from bcove individually using 
        find_video_id api '''
        self.get_api().bcove_api.sync_individual_video_metadata(
            self.integration_id)

    def set_rendition_frame_width(self, f_width):
        ''' Set framewidth of the video resolution to process '''
        self.rendition_frame_width = f_width

    def set_video_still_width(self, width):
        ''' Set framewidth of the video still to be used 
            when the still is updated in the brightcove account '''
        self.video_still_width = width

    @classmethod
    def create(cls, json_data):
        ''' create object from json data '''

        if not json_data:
            return None

        params = json.loads(json_data)
        a_id = params['account_id']
        i_id = params['integration_id'] 
        p_id = params['publisher_id']
        rtoken = params['read_token']
        wtoken = params['write_token']
        auto_update = params['auto_update']
        api_key = params['neon_api_key']
         
        ba = BrightcovePlatform(a_id, i_id, api_key, p_id, rtoken, 
                wtoken, auto_update)
        ba.videos = params['videos']
        ba.last_process_date = params['last_process_date'] 
        ba.linked_youtube_account = params['linked_youtube_account']
        
        #backward compatibility
        if params.has_key('abtest'):
            ba.abtest = params['abtest'] 
      
        if not params.has_key('account_created'):
            ba.account_created = None
        
        #populate rest of keys
        for key in params:
            ba.__dict__[key] = params[key]
        return ba

    @staticmethod
    def find_all_videos(token, limit, callback=None):
        ''' find all brightcove videos '''

        # Get the names and IDs of recently published videos:
        url = 'http://api.brightcove.com/services/library?\
                command=find_all_videos&sort_by=publish_date&token=' + token
        http_client = tornado.httpclient.AsyncHTTPClient()
        req = tornado.httpclient.HTTPRequest(url=url, method="GET", 
                request_timeout=60.0, connect_timeout=10.0)
        http_client.fetch(req, callback)

    @classmethod
    def get_all_instances(cls, callback=None):
        ''' get all brightcove instances'''
        return cls._get_all_instances_impl()

class YoutubePlatform(AbstractPlatform):
    ''' Youtube platform integration '''

    def __init__(self, a_id, i_id, api_key, access_token=None, refresh_token=None,
                expires=None, auto_update=False, abtest=False):
        AbstractPlatform.__init__(self)
        
        self.key = self.__class__.__name__.lower()  + '_%s_%s' \
                %(api_key, i_id) #TODO: fix
        self.account_id = a_id
        self.integration_id = i_id
        self.access_token = access_token
        self.refresh_token = refresh_token
        self.expires = expires
        self.generation_time = None
        self.valid_until = 0  

        #if blob is being created save the time when access token was generated
        if access_token:
            self.valid_until = time.time() + float(expires) - 50
        self.auto_update = auto_update
    
        self.channels = None

    @classmethod
    def get_ovp(cls):
        ''' ovp '''
        return "youtube"
    
    def get_access_token(self, callback):
        ''' Get a valid access token, if not valid -- get new one and set expiry'''
        def access_callback(result):
            if result:
                self.access_token = result
                self.valid_until = time.time() + 3550
                callback(self.access_token)
            else:
                callback(False)

        #If access token has expired
        if time.time() > self.valid_until:
            yt = api.youtube_api.YoutubeApi(self.refresh_token)
            yt.get_access_token(access_callback)
        else:
            #return current token
            callback(self.access_token)
   
    def add_channels(self, callback):
        '''
        Add a list of channels that the user has
        Get a valid access token first
        '''
        def save_channel(result):
            if result:
                self.channels = result
                callback(True)
            else:
                callback(False)

        def atoken_exec(atoken):
            if atoken:
                yt = api.youtube_api.YoutubeApi(self.refresh_token)
                yt.get_channels(atoken, save_channel)
            else:
                callback(False)

        self.get_access_token(atoken_exec)


    def get_videos(self, callback, channel_id=None):
        '''
        get list of videos from youtube
        '''

        def atoken_exec(atoken):
            if atoken:
                yt = api.youtube_api.YoutubeApi(self.refresh_token)
                yt.get_videos(atoken, playlist_id, callback)
            else:
                callback(False)

        if channel_id is None:
            playlist_id = self.channels[0]["contentDetails"]["relatedPlaylists"]["uploads"] 
            self.get_access_token(atoken_exec)
        else:
            # Not yet supported
            callback(None)


    def update_thumbnail(self, vid, thumb_url, callback):
        '''
        Update thumbnail for the given video
        '''

        def atoken_exec(atoken):
            if atoken:
                yt = api.youtube_api.YoutubeApi(self.refresh_token)
                yt.async_set_youtube_thumbnail(vid, thumb_url, atoken, callback)
            else:
                callback(False)
        self.get_access_token(atoken_exec)


    def create_job(self):
        '''
        Create youtube api request
        '''
        pass
    
    @classmethod
    def create(cls, json_data):
        if json_data is None:
            return None
        
        params = json.loads(json_data)
        a_id = params['account_id']
        i_id = params['integration_id'] 
        api_key = params['neon_api_key'] 
        yt = YoutubePlatform(a_id, i_id, api_key=api_key)
       
        for key in params:
            yt.__dict__[key] = params[key]

        return yt

    @classmethod
    def get_all_instances(cls, callback=None):
        ''' get all brightcove instances'''
        return cls._get_all_instances_impl()

class OoyalaPlatform(AbstractPlatform):
    '''
    OOYALA Platform
    '''
    def __init__(self, a_id, i_id, api_key, p_code, 
                 o_api_key, api_secret, auto_update=False): 
        '''
        Init ooyala platform 
        
        Partner code, o_api_key & api_secret are essential 
        for api calls to ooyala 

        '''
        AbstractPlatform.__init__(self)
        self.neon_api_key = api_key
        self.key = self.generate_key(i_id)
        self.account_id = a_id
        self.integration_id = i_id
        self.partner_code = p_code
        self.ooyala_api_key = o_api_key
        self.api_secret = api_secret 
        self.auto_update = auto_update 
    
    @classmethod
    def get_ovp(cls):
        ''' return ovp name'''
        return "ooyala"
    
    @classmethod
    def generate_signature(cls, secret_key, http_method, 
                    request_path, query_params, request_body=''):
        ''' Generate signature for ooyala requests'''
        signature = secret_key + http_method.upper() + request_path
        for key, value in query_params.iteritems():
            signature += key + '=' + value
            signature = base64.b64encode(hashlib.sha256(signature).digest())[0:43]
            signature = urllib.quote_plus(signature)
            return signature

    def check_feed_and_create_requests(self):
        '''
        #check feed and create requests
        '''
        oo = ooyala_api.OoyalaAPI(self.ooyala_api_key, self.api_secret,
                neon_video_server=options.video_server)
        oo.process_publisher_feed(copy.deepcopy(self)) 

    #verify token and create requests on signup
    def create_video_requests_on_signup(self, n, callback=None):
        ''' Method to verify ooyala token on account creation 
            And create requests for processing
            @return: Callback returns job id, along with ooyala vid metadata
        '''
        oo = ooyala_api.OoyalaAPI(self.ooyala_api_key, self.api_secret,
                neon_video_server=options.video_server)
        oo._create_video_requests_on_signup(copy.deepcopy(self), n, callback) 

    @utils.sync.optional_sync
    @tornado.gen.coroutine
    def update_thumbnail(self, i_vid, new_tid):
        '''
        Update the Preview image on Ooyala video 
        
        callback(None): bad request/ Gateway error
        callback(False): internal error
        callback(True): success

        '''
        #Get video metadata
        platform_vid = InternalVideoID.to_external(i_vid)
        
        vmdata = yield tornado.gen.Task(VideoMetadata.get, i_vid)
        if not vmdata:
            _log.error("key=ooyala update_thumbnail msg=vid %s not found" %i_vid)
            raise tornado.gen.Return(None)
        
        #Thumbnail ids for the video
        tids = vmdata.thumbnail_ids
        
        #Aspect ratio of the video 
        fsize = vmdata.get_frame_size()

        #Get all thumbnails
        thumbnails = yield tornado.gen.Task(
                ThumbnailMetadata.get_many, tids)
        t_url = None
        
        #Check if the new tid exists
        for thumb in thumbnails:
            if thumb.key == new_tid:
                t_url = thumb.urls[0]
        
        if not t_url:
            _log.error("key=update_thumbnail msg=tid %s not found" %new_tid)
            raise tornado.gen.Return(None)
            
        
        # Update the new_tid as the thumbnail for the video
        oo = ooyala_api.OoyalaAPI(self.ooyala_api_key, self.api_secret)
        update_result = yield tornado.gen.Task(oo.update_thumbnail,
                                               platform_vid,
                                               t_url,
                                               new_tid,
                                               fsize)
        #check if thumbnail was updated 
        if not update_result:
            raise tornado.gen.Return(None)
            
      
        #Update the database with video
        #Get previous thumbnail and new thumb
        modified_thumbs = [] 
        new_thumb, old_thumb = ThumbnailMetadata.enable_thumbnail(
                                    thumbnails, new_tid)
        modified_thumbs.append(new_thumb)
        if old_thumb is None:
            #old_thumb can be None if there was no neon thumb before
            _log.debug("key=update_thumbnail" 
                    " msg=set thumbnail in DB %s tid %s"%(i_vid, new_tid))
        else:
            modified_thumbs.append(old_thumb)
       
        #Verify that new_thumb data is not empty 
        if new_thumb is not None:
            res = yield tornado.gen.Task(ThumbnailMetadata.save_all,
                                            modified_thumbs)  
            if not res:
                _log.error("key=update_thumbnail msg=ThumbnailMetadata save_all"
                                " failed for %s" %new_tid)
                raise tornado.gen.Return(False)
                
        else:
            _log.error("key=oo_update_thumbnail msg=new_thumb is None %s"%new_tid)
            raise tornado.gen.Return(False)
            

        vid_request = NeonApiRequest.get(vmdata.job_id, self.neon_api_key)
        vid_request.state = RequestState.ACTIVE
        ret = vid_request.save()
        if not ret:
            _log.error("key=update_thumbnail msg=%s state not updated to active"
                        %vid_request.key)
        raise tornado.gen.Return(True)
    
    @classmethod
    def create(cls, json_data):
        if json_data is None:
            return None
        
        params = json.loads(json_data)
        a_id = params['account_id']
        i_id = params['integration_id'] 
        api_key = params['neon_api_key'] 
        oo= OoyalaPlatform(a_id, i_id, api_key, None, None, None)
        for key in params:
            oo.__dict__[key] = params[key]
        return oo

    @classmethod
    def get_all_instances(cls, callback=None):
        ''' get all brightcove instances'''
        return cls._get_all_instances_impl()

#######################
# Request Blobs 
######################

class RequestState(object):
    'Request state enumeration'

    SUBMIT     = "submit"
    PROCESSING = "processing"
    REQUEUED   = "requeued"
    FAILED     = "failed" # Failed due to video url issue/ network issue
    FINISHED   = "finished"
    SERVING    = "serving" # Thumbnails are ready to be served 
    INT_ERROR  = "internal_error" # Neon had some code error
    ACTIVE     = "active" # Thumbnail selected by editor; Only releavant to BC
    REPROCESS  = "reprocess" #new state added to support clean reprocessing

    # NOTE: This state is being added to save DB lookup calls to determine the active state
    # This is required for the UI. Re-evaluate this state for new UI
    # For CMS API response if SERVING_AND_ACTIVE return active state
    SERVING_AND_ACTIVE = "serving_active" # indicates there is a chosen thumb & is serving ready 

class NeonApiRequest(NamespacedStoredObject):
    '''
    Instance of this gets created during request creation
    (Neon web account, RSS Cron)
    Json representation of the class is saved in the server queue and redis  
    '''

<<<<<<< HEAD
    def __init__(self, job_id, api_key, vid, title, url, 
            request_type, http_callback, default_thumbnail=None):
        self.key = generate_request_key(api_key, job_id) 
=======
    def __init__(self, job_id, api_key=None, vid=None, title=None, url=None, 
            request_type=None, http_callback=None):
        super(NeonApiRequest, self).__init__(
            self._generate_subkey(job_id, api_key))
>>>>>>> 184219e4
        self.job_id = job_id
        self.api_key = api_key 
        self.video_id = vid #external video_id
        self.video_title = title
        self.video_url = url
        self.request_type = request_type
        # The url to send the callback response
        self.callback_url = http_callback
        self.state = "submit" # submit / processing / success / fail 
        self.integration_type = "neon"
        self.default_thumbnail = None # URL of a default thumb

        #Save the request response
        self.response = {}  

        #API Method
        self.api_method = None
        self.api_param  = None
        self.publish_date = None

    @classmethod
    def _generate_subkey(cls, job_id, api_key):
        if job_id.startswith('request'):
            # Is is really the full key, so just return the subportion
            return job_id.partition('_')[2]
        return '_'.join([job_id, api_key])

    @classmethod
    def _baseclass_name(cls):
        # For backwards compatibility, we don't use the classname
        return 'request'

    @classmethod
    def _create(cls, key, obj_dict):
        '''Create the object.

        Needed for backwards compatibility for old style data that
        doesn't include the classname. Instead, request_type holds
        which class to create.
        '''
        if obj_dict:
            if not '_type' in obj_dict or not '_data' in obj_dict:
                # Old style object, so adjust the object dictionary
                typemap = {
                    'brightcove' : BrightcoveApiRequest,
                    'ooyala' : OoyalaApiRequest,
                    'youtube' : YoutubeApiRequest,
                    'neon' : NeonApiRequest,
                    None : NeonApiRequest
                    }
                obj_dict = {
                    '_type': typemap[obj_dict['request_type']].__name__,
                    '_data': copy.deepcopy(obj_dict)
                    }
            return super(NeonApiRequest, cls)._create(key, obj_dict)

    def get_default_thumbnail_type(self):
        '''Return the thumbnail type that should be used for a default 
        thumbnail in the request.
        '''
        return ThumbnailType.DEFAULT

    def add_response(self, frames, timecodes=None, urls=None, error=None):
        ''' add response to the api request '''

        self.response['frames'] = frames
        self.response['timecodes'] = timecodes 
        self.response['urls'] = urls 
        self.response['error'] = error
  
    def set_api_method(self, method, param):
        ''' 'set api method and params ''' 
        
        self.api_method = method
        self.api_param  = param

        #TODO:validate supported methods

    @classmethod
    def get(cls, job_id, api_key, callback=None):
        ''' get instance '''
        return super(NeonApiRequest, cls).get(
            cls._generate_subkey(job_id, api_key),
            callback=callback)

    @classmethod
    def get_many(cls, keys, callback=None):
        '''Returns the list of objects from a list of keys.

        Each key must be a tuple of (job_id, api_key)
        '''
        return super(NeonApiRequest, cls).get_many(
            [cls._generate_subkey(job_id, api_key) for 
             job_id, api_key in keys],
            callback=callback)

    @classmethod
    def modify(cls, api_key, job_id, func, callback=None):
        super(NeonApiRequest, cls).modify(
            cls._generate_subkey(job_id, api_key),
            func,
            callback=callback)

    @classmethod
    def modify_many(cls, keys, func, callback=None):
        '''Modify many keys.

        Each key must be a tuple of (job_id, api_key)
        '''
        super(NeonApiRequest, cls).modify_many(
            [cls._generate_subkey(job_id, api_key) for 
             job_id, api_key in keys],
            func,
            callback=callback)

    @utils.sync.optional_sync
    @tornado.gen.coroutine
    def save_default_thumbnail(self, cdn_metadata=None):
        '''Save the default thumbnail by attaching it to a video.

        The video metadata for this request must be in the database already.

        Inputs:
        cdn_metadata - If known, the metadata to save to the cdn.
                       Otherwise it will be looked up.
        '''
        try:
            thumb_url = self.default_thumbnail
        except AttributeError:
            thumb_url = None

        if thumb_url is None:
            # Fallback to the old previous_thumbnail
            
            # TODO(sunil): remove this once the video api server only
            # handles default thumbnail.
            try:
                thumb_url = self.previous_thumbnail
            except AttributeError:
                thumb_url = None

        if not thumb_url:
            # No default thumb to upload
            return

        thumb_type = self.get_default_thumbnail_type()

        # Check to see if there is already a thumbnail that the system
        # knows about (and thus was already uploaded)
        video = yield tornado.gen.Task(
            VideoMetadata.get,
            InternalVideoID.generate(self.api_key,
                                     self.video_id))
        if video is None:
            msg = ('VideoMetadata for job %s is missing. '
                   'Cannot add thumbnail' % self.job_id)
            _log.error(msg)
            raise DBStateError(msg)

        known_thumbs = yield tornado.gen.Task(
            ThumbnailMetadata.get_many,
            video.thumbnail_ids)
        min_rank = 1
        for thumb in known_thumbs:
            if thumb.type == thumb_type:
                if thumb_url in thumb.urls:
                    # The exact thumbnail is already there
                    return
            
                if thumb.rank < min_rank:
                    min_rank = thumb.rank
        cur_rank = min_rank - 1

        # Upload the new thumbnail
        meta = ThumbnailMetadata(
            None,
            ttype=thumb_type,
            rank=cur_rank)
        yield video.download_and_add_thumbnail(meta,
                                               thumb_url,
                                               cdn_metadata,
                                               async=True)

class BrightcoveApiRequest(NeonApiRequest):
    '''
    Brightcove API Request class
    '''
<<<<<<< HEAD
    def __init__(self, job_id, api_key, vid, title, url, rtoken, wtoken, pid,
                callback=None, i_id=None, default_thumbnail=None):
=======
    def __init__(self, job_id, api_key=None, vid=None, title=None, url=None,
                 rtoken=None, wtoken=None, pid=None, http_callback=None,
                 i_id=None):
        super(BrightcoveApiRequest,self).__init__(job_id, api_key, vid, title,
                                                  url,
                                                  request_type='brightcove',
                                                  http_callback=http_callback)
>>>>>>> 184219e4
        self.read_token = rtoken
        self.write_token = wtoken
        self.publisher_id = pid
        self.integration_id = i_id 
        self.previous_thumbnail = None # TODO(Sunil): Remove this
        self.autosync = False
<<<<<<< HEAD
        request_type = "brightcove"
        super(BrightcoveApiRequest,self).__init__(job_id, api_key, vid, title,
                                                  url, request_type, callback,
                                                  default_thumbnail)

    def get_default_thumbnail_type(self):
        '''Return the thumbnail type that should be used for a default 
        thumbnail in the request.
        '''
        return ThumbnailType.BRIGHTCOVE
=======
>>>>>>> 184219e4

class OoyalaApiRequest(NeonApiRequest):
    '''
    Ooyala API Request class
    '''
<<<<<<< HEAD
    def __init__(self, job_id, api_key, i_id, vid, title, url, 
                        oo_api_key, oo_secret_key,
                        p_thumb, http_callback, default_thumbnail=None):
=======
    def __init__(self, job_id, api_key=None, i_id=None, vid=None, title=None,
                 url=None, oo_api_key=None, oo_secret_key=None, p_thumb=None,
                 http_callback=None):
        super(OoyalaApiRequest, self).__init__(job_id, api_key, vid, title,
                                               url,
                                               request_type='ooyala',
                                               http_callback=http_callback)
>>>>>>> 184219e4
        self.oo_api_key = oo_api_key
        self.oo_secret_key = oo_secret_key
        self.integration_id = i_id 
        self.previous_thumbnail = p_thumb # TODO(Sunil): Remove this
        self.autosync = False
<<<<<<< HEAD
        request_type = "ooyala"
        super(OoyalaApiRequest, self).__init__(job_id, api_key, vid, title,
                                               url, request_type,
                                               http_callback,
                                               default_thumbnail)

    def get_default_thumbnail_type(self):
        '''Return the thumbnail type that should be used for a default 
        thumbnail in the request.
        '''
        return ThumbnailType.OOYALA
=======
>>>>>>> 184219e4

class YoutubeApiRequest(NeonApiRequest):
    '''
    Youtube API Request class
    '''
<<<<<<< HEAD
    def __init__(self, job_id, api_key, vid, title, url, access_token,
                 refresh_token, expiry, callback=None, default_thumbnail=None):
=======
    def __init__(self, job_id, api_key=None, vid=None, title=None, url=None,
                 access_token=None, refresh_token=None, expiry=None,
                 http_callback=None):
        super(YoutubeApiRequest,self).__init__(job_id, api_key, vid, title,
                                               url,
                                               request_type='youtube',
                                               http_callback=http_callback)
>>>>>>> 184219e4
        self.access_token = access_token
        self.refresh_token = refresh_token
        self.integration_type = "youtube"
        self.previous_thumbnail = None # TODO(Sunil): Remove this
        self.expiry = expiry
<<<<<<< HEAD
        request_type = "youtube"
        super(YoutubeApiRequest,self).__init__(job_id, api_key, vid, title,
                                               url, request_type, callback,
                                               default_thumbnail)

    def get_default_thumbnail_type(self):
        '''Return the thumbnail type that should be used for a default 
        thumbnail in the request.
        '''
        return ThumbnailType.YOUTUBE
=======
>>>>>>> 184219e4

###############################################################################
## Thumbnail store T_URL => TID => Metadata
############################################################################### 

class ThumbnailID(AbstractHashGenerator):
    '''
    Static class to generate thumbnail id

    _input: String or Image stream. 

    Thumbnail ID is: <internal_video_id>_<md5 MD5 hash of image data>
    '''

    @staticmethod
    def generate(_input, internal_video_id):
        return '%s_%s' % (internal_video_id, ThumbnailMD5.generate(_input))

class ThumbnailMD5(AbstractHashGenerator):
    '''Static class to generate the thumbnail md5.

    _input: String or Image stream.
    '''
    salt = 'Thumbn@il'
    
    @staticmethod
    def generate_from_string(_input):
        ''' generate hash from string '''
        _input = ThumbnailMD5.salt + str(_input)
        return AbstractHashGenerator._api_hash_function(_input)

    @staticmethod
    def generate_from_image(imstream):
        ''' generate hash from image '''

        filestream = StringIO()
        imstream.save(filestream,'jpeg')
        filestream.seek(0)
        return ThumbnailMD5.generate_from_string(filestream.buf)

    @staticmethod
    def generate(_input):
        ''' generate hash method ''' 
        if isinstance(_input, basestring):
            return ThumbnailMD5.generate_from_string(_input)
        else:
            return ThumbnailMD5.generate_from_image(_input)


class ThumbnailServingURLs(NamespacedStoredObject):
    '''
    Keeps track of the URLs to serve for each thumbnail id.

    Specifically, maps:

    thumbnail_id -> { (width, height) -> url }
    '''

    def __init__(self, thumbnail_id, size_map=None):
        super(ThumbnailServingURLs, self).__init__(thumbnail_id)
        self.size_map = size_map or {}

    @classmethod
    def _baseclass_name(cls):
        '''Returns the class name of the base class of the hierarchy.
        '''
        return ThumbnailServingURLs.__name__

    def get_thumbnail_id(self):
        '''Return the thumbnail id for this mapping.'''
        return str(self.key.partition('_')[2])

    def add_serving_url(self, url, width, height):
        '''Adds a url to serve for a given width and height.

        If there was a previous entry, it is overwritten.
        '''
        self.size_map[(width, height)] = str(url)

    def get_serving_url(self, width, height):
        '''Get the serving url for a given width and height.

        Raises a KeyError if there isn't one.
        '''
        return self.size_map[(width, height)]

    def to_dict(self):
        new_dict = {
            '_type': self.__class__.__name__,
            '_data': copy.copy(self.__dict__)
            }
        new_dict['_data']['size_map'] = self.size_map.items()
        return new_dict

    @classmethod
    def _create(cls, key, obj_dict):
        obj = super(ThumbnailServingURLs, cls)._create(key, obj_dict)
        if obj:
            # Load in the size map as a dictionary
            obj.size_map = dict([[tuple(x[0]), str(x[1])] for 
                                 x in obj.size_map])
            return obj

        
class ThumbnailURLMapper(object):
    '''
    Schema to map thumbnail url to thumbnail ID. 

    _input - thumbnail url ( key ) , tid - string/image, converted to thumbnail ID
            if imdata given, then generate tid 
    
    THUMBNAIL_URL => (tid)
    '''
    
    def __init__(self, thumbnail_url, tid, imdata=None):
        self.key = thumbnail_url
        if not imdata:
            self.value = tid
        else:
            #TODO: Is this imdata really needed ? 
            raise #self.value = ThumbnailID.generate(imdata) 

    def save(self, callback=None):
        ''' 
        save url mapping 
        ''' 
        db_connection = DBConnection.get(self)
        if self.key is None:
            raise Exception("key not set")
        if callback:
            db_connection.conn.set(self.key, self.value, callback)
        else:
            return db_connection.blocking_conn.set(self.key, self.value)

    @classmethod
    def save_all(cls, thumbnailMapperList, callback=None):
        ''' multi save '''

        db_connection = DBConnection.get(cls)
        data = {}
        for t in thumbnailMapperList:
            data[t.key] = t.value 

        if callback:
            db_connection.conn.mset(data, callback)
        else:
            return db_connection.blocking_conn.mset(data)

    @classmethod
    def get_id(cls, key, callback=None):
        ''' get thumbnail id '''
        db_connection = DBConnection.get(cls)
        if callback:
            db_connection.conn.get(key, callback)
        else:
            return db_connection.blocking_conn.get(key)

    @classmethod
    def _erase_all_data(cls):
        ''' del all data'''
        db_connection = DBConnection.get(cls)
        db_connection.clear_db()

class ThumbnailMetadata(StoredObject):
    '''
    Class schema for Thumbnail information.

    Keyed by thumbnail id
    '''
    def __init__(self, tid, internal_vid=None, urls=None, created=None,
                 width=None, height=None, ttype=None,
                 model_score=None, model_version=None, enabled=True,
                 chosen=False, rank=None, refid=None, phash=None,
                 serving_frac=None, frameno=None, filtered=None):
        super(ThumbnailMetadata,self).__init__(tid)
        self.video_id = internal_vid #api_key + platform video id
        self.urls = urls or []  # List of all urls associated with single image
        self.created_time = created or datetime.datetime.now().strftime(
            "%Y-%m-%d %H:%M:%S")# Timestamp when thumbnail was created 
        self.enabled = enabled #boolen, indicates if this thumbnail can be displayed/ tested with 
        self.chosen = chosen #boolean, indicates this thumbnail is chosen by the user as the primary one
        self.width = width
        self.height = height
        self.type = ttype #neon1../ brightcove / youtube
        self.rank = 0 if not rank else rank  #int 
        self.model_score = model_score #string
        self.model_version = model_version #string
        self.frameno = frameno #int Frame Number
        self.filtered = filtered # String describing how it was filtered
        #TODO: remove refid. It's not necessary
        self.refid = refid #If referenceID exists *in case of a brightcove thumbnail
        self.phash = phash # Perceptual hash of the image. None if unknown
        
        # Fraction of traffic currently being served by this thumbnail.
        # =None indicates that Mastermind doesn't know of the fraction yet
        self.serving_frac = serving_frac 
        
        # NOTE: If you add more fields here, modify the merge code in
        # api/client, Add unit test to check this

    def update_phash(self, image):
        '''Update the phash from a PIL image.'''
        self.phash = supportServices.url2thumbnail.hash_pil_image(image)

    def get_account_id(self):
        ''' get the internal account id. aka api key '''
        return self.video_id.split('_')[0]
    
    def get_metadata(self):
        ''' get a dictionary of the thumbnail metadata

        This function is deprecated and is kept only for backwards compatibility
        '''
        return self.to_dict()
    
    def to_dict_for_video_response(self):
        ''' to dict for video response object
            replace key to thumbnail_id 
        '''
        new_dict = self.__dict__
        new_dict["thumbnail_id"] = new_dict.pop("key")
        return new_dict

    @utils.sync.optional_sync
    @tornado.gen.coroutine
    def add_image_data(self, image, cdn_metadata=None):
        '''Incorporates image data to the ThumbnailMetadata object.

        Also uploads the image to the CDNs and S3.

        Inputs:
        image - A PIL image
        cdn_metadata - A list CDNHostingMetadata objects for how to upload the
                       images. If this is None, it is looked up, which is slow.
        
        '''        
        image = PILImageUtils.convert_to_rgb(image)
        
        # Update the image metadata
        self.width = image.size[0]
        self.height = image.size[1]
        self.update_phash(image)

        # Convert the image to JPG
        fmt = 'jpeg'
        filestream = StringIO()
        image.save(filestream, fmt, quality=90) 
        filestream.seek(0)
        imgdata = filestream.read()

        self.key = ThumbnailID.generate(imgdata, self.video_id)

        # Figure out the S3 location,
        # which is <API_KEY>/<VIDEO_ID>/<THUMB_ID>.jpg
        s3key = re.sub('_', '/', self.key) + '.jpg'
        s3_url = 'https://%s.s3.amazonaws.com/%s' % \
          (api.cdnhosting.get_s3_hosting_bucket(), s3key)
        self.urls.insert(0, s3_url)

        # Upload the image to s3
        # TODO(Sunil): Merge the primary hosting copy into the 
        # CDNHostingMetadataList
        yield api.cdnhosting.upload_image_to_s3(
            s3key, imgdata, async=True)

        # Create a redirect with a video based url
        yield api.cdnhosting.create_s3_redirect(
            s3key, '{video_prefix}/{type}{rank:d}.jpg'.format(
                video_prefix=re.sub('_', '/', self.video_id),
                type=self.type,
                rank=self.rank),
            async=True)

        # Send the image to cloudinary
        # TODO(Sunil): Have this yield the functions directly instead
        # of going through the run_async function once cdnhosting is
        # written asynchronously.
        # TODO(Sunil): Merge the cloudinary hosting into the 
        # CDNHostingMetadataList
        cloudinary_hoster = api.cdnhosting.CDNHosting.create(
            CloudinaryCDNHostingMetadata())
        yield utils.botoutils.run_async(cloudinary_hoster.upload, s3_url,
                                        self.key)

        # Host the image on the CDN
        if cdn_metadata is None:
            # Lookup the cdn metadata
            video_info = yield tornado.gen.Task(VideoMetadata.get,
                                                self.video_id)
            
            cdn_metadata = yield tornado.gen.Task(CDNHostingMetadataList.get,
                                                  video_info.integration_id)
            if cdn_metadata is None:
                # Default to hosting on the Neon CDN if we don't know about it
                cdn_metadata = [NeonCDNHostingMetadata()]
            
        hosters = [api.cdnhosting.CDNHosting.create(x) for x in cdn_metadata]
        yield [x.upload(image, self.key, async=True) for x 
               in hosters]

    @classmethod
    def _create(cls, key, data_dict):
        ''' create object '''
        obj = super(ThumbnailMetadata, cls)._create(key, data_dict)
        if obj:

            # For backwards compatibility, check to see if there is a
            # json entry for thumbnail_metadata. If so, grab all
            # entries from there.
            if 'thumbnail_metadata' in data_dict:
                for key, value in data_dict['thumbnail_metadata'].items():
                    if key != 'thumbnail_id':
                        obj.__dict__[str(key)] = value
                del data_dict['thumbnail_metadata']

            return obj

    @classmethod
    def get_video_id(cls, tid, callback=None):
        '''Given a thumbnail id, retrieves the internal video id 
            asscociated with thumbnail
        '''

        if callback:
            def handle_obj(obj):
                if obj:
                    callback(obj.video_id)
                else:
                    callback(None)
            cls.get(tid, callback=handle_obj)
        else:
            obj = cls.get(tid)
            if obj:
                return obj.video_id
            else:
                return None

    @staticmethod
    def enable_thumbnail(thumbnails, new_tid):
        ''' enable thumb in a list of thumbnails given a new thumb id '''
        new_thumb_obj = None; old_thumb_obj = None
        for thumb in thumbnails:
            #set new tid as chosen
            if thumb.key == new_tid: 
                thumb.chosen = True
                new_thumb_obj = thumb 
            else:
                #set chosen=False for old tid
                if thumb.chosen == True:
                    thumb.chosen = False 
                    old_thumb_obj = thumb 

        #return only the modified thumbnail objs
        return new_thumb_obj, old_thumb_obj 

    @classmethod
    def save_integration(cls, thumbnails, callback=None):
        ''' save integration 

        TODO(sunil): Explain what this is for
        '''
        db_connection = DBConnection.get(cls)
        if callback:
            pipe = db_connection.conn.pipeline()
        else:
            pipe = db_connection.blocking_conn.pipeline() 

        for thumbnail in thumbnails:
            pipe.set(thumbnail.key, thumbnail.to_json())
        
        if callback:
            pipe.execute(callback)
        else:
            return pipe.execute()

    @classmethod
    def iterate_all_thumbnails(cls):
        '''Iterates through all of the thumbnails in the system.

        ***WARNING*** This function is a best effort iteration. There
           is a good chance that the database changes while the
           iteration occurs. Given that we only ever add thumbnails to
           the system, this means that it is likely that some
           thumbnails will be missing.

        Returns - A generator that does the iteration and produces 
                  ThumbnailMetadata objects.
        '''

        for platform in AbstractPlatform.get_all_instances():
            for video_id in platform.get_internal_video_ids():
                video_metadata = VideoMetadata.get(video_id)
                if video_metadata is None:
                    _log.error('Could not find information about video %s' %
                               video_id)
                    continue

                for thumb in ThumbnailMetadata.get_many(
                        video_metadata.thumbnail_ids):
                    yield thumb

class VideoMetadata(StoredObject):
    '''
    Schema for metadata associated with video which gets stored
    when the video is processed

    Contains list of Thumbnail IDs associated with the video
    '''

    '''  Keyed by API_KEY + VID (internal video id) '''
    
    def __init__(self, video_id, tids=None, request_id=None, video_url=None,
                 duration=None, vid_valence=None, model_version=None,
                 i_id=None, frame_size=None, testing_enabled=True,
                 experiment_state=ExperimentState.UNKNOWN,
                 experiment_value_remaining=None,
                 serving_enabled=True):
        super(VideoMetadata, self).__init__(video_id) 
        self.thumbnail_ids = tids or []
        self.url = video_url 
        self.duration = duration
        self.video_valence = vid_valence 
        self.model_version = model_version
        self.job_id = request_id
        self.integration_id = i_id
        self.frame_size = frame_size #(w,h)
        # Is A/B testing enabled for this video?
        self.testing_enabled = testing_enabled
        self.experiment_state = \
          experiment_state if testing_enabled else ExperimentState.DISABLED

        # For the multi-armed bandit strategy, the value remaining
        # from the monte carlo analysis.
        self.experiment_value_remaining = experiment_value_remaining

        # Will thumbnails for this video be served by our system?
        self.serving_enabled = serving_enabled 
        
        # Serving URL (ISP redirect URL) 
        # NOTE: always use the get_serving_url() method to get the serving_url 
        self.serving_url = None

    def get_id(self):
        ''' get internal video id '''
        return self.key

    def get_account_id(self):
        ''' get the internal account id. aka api key '''
        return self.key.split('_')[0]

    def get_frame_size(self):
        ''' framesize of the video '''
        if self.__dict__.has_key('frame_size'):
            return self.frame_size

    @utils.sync.optional_sync
    @tornado.gen.coroutine
    def get_winner_tid(self):
        '''
        Get the TID that won the A/B test
        '''
        def almost_equal(a, b, threshold=0.001):
            return abs(a -b) <= threshold

        tmds = yield tornado.gen.Task(ThumbnailMetadata.get_many,
                                      self.thumbnail_ids)
        tid = None

        if self.experiment_state == ExperimentState.COMPLETE:
            #1. If serving fraction = 1.0 its the winner
            for tmd in tmds:
                if tmd.serving_frac == 1.0:
                    tid = tmd.key
                    raise tornado.gen.Return(tid)

            #2. Check the experiment strategy 
            es = ExperimentStrategy.get(self.get_account_id())
            if es.override_when_done == False:

                #Check if the experiment is in holdback state or exp state
                if almost_equal(es.exp_frac, es.holdback_frac): 
                    # we are in experimental state now, find the thumb with the
                    # experimental fraction
                    winner_tmd = filter(lambda t: almost_equal(t.serving_frac,
                                         es.exp_frac), tmds)
                    if len(winner_tmd) != 1:
                        _log.error("Error in the logic to determine winner tid")
                    else:
                        tid = winner_tmd[0].key

                    raise tornado.gen.Return(tid)

                else:
                    # Holdback state, return majoriy fraction
                    pass

            #Pick the max serving fraction
            max_tmd = max(tmds, key=lambda t: t.serving_frac)
            tid = max_tmd.key

        raise tornado.gen.Return(tid)

    @utils.sync.optional_sync
    @tornado.gen.coroutine
    def add_thumbnail(self, thumb, image, cdn_metadata=None,
                      save_objects=False):
        '''Add thumbnail to the video.

        Saves the thumbnail object, and the video object if
        save_object is true.

        Inputs:
        @thumb: ThumbnailMetadata object. Should be incomplete
                because image based data will be added along with 
                information about the video. The object will be updated with
                the proper key and other information
        @image: PIL Image
        @cdn_metadata: A list of CDNHostingMetadata objects for how to upload
                       the images. If this is None, it is looked up, which is 
                       slow.
        @save_objects: If true, the database is updated. Otherwise, 
                       just this object is updated along with the thumbnail
                       object.
        '''
        thumb.video_id = self.key

        yield thumb.add_image_data(image, cdn_metadata, async=True)

        # TODO(mdesnoyer): Use a transaction to make sure the changes
        # to the two objects are atomic. For now, put in the thumbnail
        # data and then update the video metadata.
        if save_objects:
            sucess = yield tornado.gen.Task(thumb.save)
            if not sucess:
                raise IOError("Could not save thumbnail")

            updated_video = yield tornado.gen.Task(
                VideoMetadata.modify,
                self.key,
                lambda x: x.thumbnail_ids.append(thumb.key))
            if updated_video is None:
                # It wasn't in the database, so save this object
                self.thumbnail_ids.append(thumb.key)
                sucess = yield tornado.gen.Task(self.save)
                if not sucess:
                    raise IOError("Could not save video data")
            else:
                self.__dict__ = updated_video.__dict__
        else:
            self.thumbnail_ids.append(thumb.key)

        raise tornado.gen.Return(thumb)

    

    @utils.sync.optional_sync
    @tornado.gen.coroutine
    def download_and_add_thumbnail(self, thumb, image_url, cdn_metadata=None,
                                   save_objects=False):
        '''
        Download the image and add it to this video metadata

        Inputs:
        @thumb: ThumbnailMetadata object. Should be incomplete
                because image based data will be added along with 
                information about the video. The object will be updated with
                the proper key and other information
        @image_url: url of the image to download
        @cdn_metadata: A list CDNHostingMetadata objects for how to upload the
                       images. If this is None, it is looked up, which is slow.
        @save_objects: If true, the database is updated. Otherwise, 
                       just this object is updated along with the thumbnail
                       object.
        '''
        image = yield utils.imageutils.PILImageUtils.download_image(image_url,
                                                                    async=True)
        thumb.urls.append(image_url)
        thumb = yield self.add_thumbnail(thumb, image, cdn_metadata,
                                         save_objects, async=True)
        raise tornado.gen.Return(thumb)

    @classmethod
    def get_video_request(cls, internal_video_id, callback=None):
        ''' get video request data '''
        if not callback:
            vm = cls.get(internal_video_id)
            api_key = vm.key.split('_')[0]
            return NeonApiRequest.get(vm.job_id, api_key)
        else:
            raise AttributeError("Callbacks not allowed")

    @classmethod
    def get_video_requests(cls, i_vids):
        '''
        Get video request objs given video_ids
        '''
        vms = VideoMetadata.get_many(i_vids)
        retval = [None for x in vms]
        request_keys = []
        request_idx = []
        cur_idx = 0
        for vm in vms:
            rkey = None
            if vm:
                api_key = vm.key.split('_')[0]
                rkey = (vm.job_id, api_key)
                request_keys.append(rkey)
                request_idx.append(cur_idx)
            cur_idx += 1
        for api_request, idx in zip(NeonApiRequest.get_many(request_keys),
                                    request_idx):
            retval[idx] = api_request
        return retval

    @utils.sync.optional_sync
    @tornado.gen.coroutine
    def get_serving_url(self, staging=False, save=True):
        '''
        Get the serving URL of the video. If self.serving_url is not
        set, fetch the neon publisher id (TAI) and save the video object 
        with the serving_url set

        save_url - If true, the url is saved to the database
        '''
        subdomain_index = random.randrange(1, 4)
        platform_vid = InternalVideoID.to_external(self.get_id())
        serving_format = "http://i%s.neon-images.com/v1/client/%s/neonvid_%s.jpg"

        if self.serving_url and not staging:
            # Return the saved serving_url
            raise tornado.gen.Return(self.serving_url)

        nu = yield tornado.gen.Task(
                NeonUserAccount.get_account, self.get_account_id())
        pub_id = nu.staging_tracker_account_id if staging else \
          nu.tracker_account_id
        serving_url = serving_format % (subdomain_index, pub_id,
                                                platform_vid)

        if not staging:
            # Keep information about the serving url around
            self.serving_url = serving_url
            
            def _update_serving_url(vobj):
                vobj.serving_url = self.serving_url
            if save:
                yield tornado.gen.Task(VideoMetadata.modify, self.key,
                                       _update_serving_url)

        raise tornado.gen.Return(serving_url)

class InMemoryCache(object):

    '''
    Class to keep data in memory cache to avoid
    fetching the key from redis db every time

    Every timeout period the cache data is refetched
    from the DB

    NOTE: Use this only for read only data
    Currently no timeout for each key

    '''
    def __init__(self, classname, timeout=3):
        self.classname = classname
        self.timeout = timeout
        self.data = {} # key => object of classname
        self._thread_pool = ThreadPool(1)
        self._thread_pool.apply_async(
            self.update_thread, callback=self._callback)
        self.rlock = threading.RLock()

    def add_key(self, key):
        '''
        Add a key to the cache
        '''
        with self.rlock:
            db_connection = DBConnection.get(self.classname)
            value = db_connection.blocking_conn.get(key)
            cls = eval(self.classname)
            if cls:
                try:
                    f_create = getattr(cls, "create")
                    self.data[key] = f_create(value)
                    return True
                except AttributeError, e:
                    return 

    def get_key(self, key):
        '''
        Retrieve key from the cache
        '''
        if self.data.has_key(key):
            return self.data[key] 

    def update_thread(self):
        '''
        Update the value of each key
        '''
        while True:
            for key in self.data.keys():
                self.add_key(key)
            time.sleep(self.timeout)

    def _callback(self):
        '''
        Dummy callback
        '''
        print "callback done"

class VideoResponse(object):
    ''' VideoResponse object that contains list of thumbs for a video '''
    def __init__(self, vid, job_id, status, i_type, i_id, title, duration,
            pub_date, cur_tid, thumbs, abtest=True, winner_thumbnail=None,
            serving_url=None):
        self.video_id = vid
        self.job_id = job_id 
        self.status = status
        self.integration_type = i_type
        self.integration_id = i_id
        self.title = title
        self.duration = duration
        self.publish_date = pub_date
        self.current_thumbnail = cur_tid
        #list of ThumbnailMetdata dicts 
        self.thumbnails = thumbs if thumbs else [] 
        self.abtest = abtest
        self.winner_thumbnail = winner_thumbnail
        self.serving_url = serving_url

    def to_dict(self):
        return self.__dict__

    def to_json(self):
        return json.dumps(self, default=lambda o: o.__dict__)

if __name__ == '__main__':
    # If you call this module you will get a command line that talks
    # to the server. nifty eh?
    utils.neon.InitNeon()
    code.interact(local=locals())<|MERGE_RESOLUTION|>--- conflicted
+++ resolved
@@ -433,12 +433,6 @@
         return str(self)
 
     def __cmp__(self, other):
-<<<<<<< HEAD
-        classcmp = cmp(self.__class__, other.__class__)
-        if classcmp != 0:
-            return classcmp
-        return cmp(self.__dict__, other.__dict__)
-=======
         return cmp((self.__class__, self.__dict__),
                    (other.__class__, other.__dict__))
 
@@ -447,7 +441,6 @@
             '_type': self.__class__.__name__,
             '_data': self.__dict__
             }
->>>>>>> 184219e4
 
     def to_json(self):
         '''Returns a json version of the object'''
@@ -647,11 +640,7 @@
                         _log.error('Could not get redis object: %s' % key)
                         mappings[key] = None
                 else:
-<<<<<<< HEAD
-                    mappings[key] = create_class._create(key, item)
-=======
-                    mappings[key] = cls._create(key, json.loads(item))
->>>>>>> 184219e4
+                    mappings[key] = create_class._create(key, json.loads(item))
             try:
                 func(mappings)
             finally:
@@ -1107,7 +1096,12 @@
         # experiment. If None, all of them are used.
         self.max_neon_thumbs = max_neon_thumbs
 
-<<<<<<< HEAD
+    @classmethod
+    def _baseclass_name(cls):
+        '''Returns the class name of the base class of the hierarchy.
+        '''
+        return ExperimentStrategy.__name__
+
 class CDNHostingMetadataList(NamespacedStoredObject):
     '''A list of CDNHostingMetadata objects.
 
@@ -1146,13 +1140,6 @@
             obj.cdns = [x for x in obj.cdns if x is not None]
         
             return obj
-=======
-    @classmethod
-    def _baseclass_name(cls):
-        '''Returns the class name of the base class of the hierarchy.
-        '''
-        return ExperimentStrategy.__name__
->>>>>>> 184219e4
 
 
 class CDNHostingMetadata(object):
@@ -2068,16 +2055,10 @@
     Json representation of the class is saved in the server queue and redis  
     '''
 
-<<<<<<< HEAD
-    def __init__(self, job_id, api_key, vid, title, url, 
-            request_type, http_callback, default_thumbnail=None):
-        self.key = generate_request_key(api_key, job_id) 
-=======
     def __init__(self, job_id, api_key=None, vid=None, title=None, url=None, 
-            request_type=None, http_callback=None):
+            request_type=None, http_callback=None, default_thumbnail=None):
         super(NeonApiRequest, self).__init__(
             self._generate_subkey(job_id, api_key))
->>>>>>> 184219e4
         self.job_id = job_id
         self.api_key = api_key 
         self.video_id = vid #external video_id
@@ -2265,64 +2246,44 @@
     '''
     Brightcove API Request class
     '''
-<<<<<<< HEAD
-    def __init__(self, job_id, api_key, vid, title, url, rtoken, wtoken, pid,
-                callback=None, i_id=None, default_thumbnail=None):
-=======
     def __init__(self, job_id, api_key=None, vid=None, title=None, url=None,
                  rtoken=None, wtoken=None, pid=None, http_callback=None,
-                 i_id=None):
+                 i_id=None, default_thumbnail=None):
         super(BrightcoveApiRequest,self).__init__(job_id, api_key, vid, title,
                                                   url,
                                                   request_type='brightcove',
-                                                  http_callback=http_callback)
->>>>>>> 184219e4
+                                                  http_callback=http_callback,
+                                                  default_thumbnail=default_thumbnail)
         self.read_token = rtoken
         self.write_token = wtoken
         self.publisher_id = pid
         self.integration_id = i_id 
         self.previous_thumbnail = None # TODO(Sunil): Remove this
         self.autosync = False
-<<<<<<< HEAD
-        request_type = "brightcove"
-        super(BrightcoveApiRequest,self).__init__(job_id, api_key, vid, title,
-                                                  url, request_type, callback,
-                                                  default_thumbnail)
-
+     
     def get_default_thumbnail_type(self):
         '''Return the thumbnail type that should be used for a default 
         thumbnail in the request.
         '''
         return ThumbnailType.BRIGHTCOVE
-=======
->>>>>>> 184219e4
 
 class OoyalaApiRequest(NeonApiRequest):
     '''
     Ooyala API Request class
     '''
-<<<<<<< HEAD
-    def __init__(self, job_id, api_key, i_id, vid, title, url, 
-                        oo_api_key, oo_secret_key,
-                        p_thumb, http_callback, default_thumbnail=None):
-=======
     def __init__(self, job_id, api_key=None, i_id=None, vid=None, title=None,
                  url=None, oo_api_key=None, oo_secret_key=None, p_thumb=None,
-                 http_callback=None):
+                 http_callback=None, default_thumbnail=None):
         super(OoyalaApiRequest, self).__init__(job_id, api_key, vid, title,
                                                url,
                                                request_type='ooyala',
-                                               http_callback=http_callback)
->>>>>>> 184219e4
+                                               http_callback=http_callback,
+                                               default_thumbnail=default_thumbnail)
         self.oo_api_key = oo_api_key
         self.oo_secret_key = oo_secret_key
         self.integration_id = i_id 
         self.previous_thumbnail = p_thumb # TODO(Sunil): Remove this
         self.autosync = False
-<<<<<<< HEAD
-        request_type = "ooyala"
-        super(OoyalaApiRequest, self).__init__(job_id, api_key, vid, title,
-                                               url, request_type,
                                                http_callback,
                                                default_thumbnail)
 
@@ -2331,34 +2292,24 @@
         thumbnail in the request.
         '''
         return ThumbnailType.OOYALA
-=======
->>>>>>> 184219e4
 
 class YoutubeApiRequest(NeonApiRequest):
     '''
     Youtube API Request class
     '''
-<<<<<<< HEAD
-    def __init__(self, job_id, api_key, vid, title, url, access_token,
-                 refresh_token, expiry, callback=None, default_thumbnail=None):
-=======
     def __init__(self, job_id, api_key=None, vid=None, title=None, url=None,
                  access_token=None, refresh_token=None, expiry=None,
-                 http_callback=None):
+                 http_callback=None, default_thumbnail=None):
         super(YoutubeApiRequest,self).__init__(job_id, api_key, vid, title,
                                                url,
                                                request_type='youtube',
-                                               http_callback=http_callback)
->>>>>>> 184219e4
+                                               http_callback=http_callback,
+                                               default_thumbnail=default_thumbnail)
         self.access_token = access_token
         self.refresh_token = refresh_token
         self.integration_type = "youtube"
         self.previous_thumbnail = None # TODO(Sunil): Remove this
         self.expiry = expiry
-<<<<<<< HEAD
-        request_type = "youtube"
-        super(YoutubeApiRequest,self).__init__(job_id, api_key, vid, title,
-                                               url, request_type, callback,
                                                default_thumbnail)
 
     def get_default_thumbnail_type(self):
@@ -2366,8 +2317,6 @@
         thumbnail in the request.
         '''
         return ThumbnailType.YOUTUBE
-=======
->>>>>>> 184219e4
 
 ###############################################################################
 ## Thumbnail store T_URL => TID => Metadata
