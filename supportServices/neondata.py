--- conflicted
+++ resolved
@@ -433,18 +433,16 @@
         #TODO : don't save all the class specific params ( keyname,callback,ttl )
         return json.dumps(self, default=lambda o: o.__dict__) #don't save keyname
 
+    def get_ovp(self):
+        raise NotImplementedError
+
     @classmethod
     def get_all_instances(cls,callback=None):
-<<<<<<< HEAD
-        '''Returns a list of all the platform instances in the db.'''
-        raise NotImplementedError
-=======
-        '''Returns a list of all the platform instances.'''
+        '''Returns a list of all the platform instances from the db.'''
         instances = []
         instances.extend(NeonPlatform.get_all_instances())
         instances.extend(BrightcovePlatform.get_all_instances())
         return instances
->>>>>>> 6ea3d952
 
     @classmethod
     def get_all_platform_data(cls):
@@ -482,6 +480,9 @@
         else:
             value = self.to_json()
             return db_connection.blocking_conn.set(self.key,value)
+
+    def get_ovp(self)
+        return "neon"
     
     @classmethod
     def get_account(cls,api_key,callback=None):
