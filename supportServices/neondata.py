#!/usr/bin/env python
'''
Data Model classes 

Defines interfaces for Neon User Account, Platform accounts
Account Types
- NeonUser
- BrightcovePlatform
- YoutubePlatform

Api Request Types
- Neon, Brightcove, youtube

'''
import os
import os.path
import sys
base_path = os.path.abspath(os.path.join(os.path.dirname(__file__), '..'))
if sys.path[0] <> base_path:
    sys.path.insert(0,base_path)

import base64
import binascii
import copy
import hashlib
import json
from multiprocessing.pool import ThreadPool
import random
import redis as blockingRedis
import string
from StringIO import StringIO
import tornado.ioloop
import tornado.gen
import tornado.httpclient
import threading
import time
from api import brightcove_api #coz of cyclic import 
import api.youtube_api
from api import ooyala_api

from utils.options import define, options
import utils.sync
import urllib

import logging
_log = logging.getLogger(__name__)

define("accountDB", default="127.0.0.1", type=str, help="")
define("videoDB", default="127.0.0.1", type=str, help="")
define("thumbnailDB", default="127.0.0.1", type=str ,help="")
define("dbPort", default=6379, type=int, help="redis port")
define("watchdogInterval", default=3, type=int, 
        help="interval for watchdog thread")

#constants 
BCOVE_STILL_WIDTH = 480

class DBConnection(object):
    '''Connection to the database.'''

    #Note: Lock for each instance, currently locks for any instance creation
    __singleton_lock = threading.Lock() 
    _singleton_instance = {} 

    def __init__(self, *args, **kwargs):
        otype = args[0]
        cname = None
        if otype:
            if isinstance(otype, basestring):
                cname = otype
            else:
                cname = otype.__class__.__name__ \
                        if otype.__class__.__name__ != "type" else otype.__name__
        
        host = options.accountDB 
        port = options.dbPort 
        
        if cname:
            if cname in ["AbstractPlatform", "BrightcovePlatform", "NeonApiKey"
                    "YoutubePlatform", "NeonUserAccount", "OoyalaPlatform", "NeonApiRequest"]:
                host = options.accountDB 
                port = options.dbPort 
            elif cname == "VideoMetadata":
                host = options.videoDB
                port = options.dbPort 
            elif cname in ["ThumbnailMetadata", "ThumbnailURLMapper"]:
                host = options.thumbnailDB 
                port = options.dbPort 
        
        self.conn, self.blocking_conn = RedisClient.get_client(host, port)

    def fetch_keys_from_db(self, key_prefix, callback=None):
        ''' fetch keys that match a prefix '''

        if callback:
            self.conn.keys(key_prefix,callback)
        else:
            keys = self.blocking_conn.keys(key_prefix)
            return keys

    def clear_db(self):
        '''Erases all the keys in the database.

        This should really only be used in test scenarios.
        '''
        self.blocking_conn.flushdb()

    @classmethod
    def update_instance(cls,cname):
        ''' Method to update the connection object in case of 
        db config update '''
        if cls._singleton_instance.has_key(cname):
            with cls.__singleton_lock:
                if cls._singleton_instance.has_key(cname):
                    cls._singleton_instance[cname] = cls(cname)

    def __new__(cls, *args, **kwargs):
        ''' override new '''
        otype = args[0] #Arg pass can either be class name or class instance
        cname = None
        if otype:
            if isinstance(otype, basestring):
                cname = otype
            else:
                #handle the case for classmethod
                cname = otype.__class__.__name__ \
                      if otype.__class__.__name__ != "type" else otype.__name__
        
        if not cls._singleton_instance.has_key(cname):
            with cls.__singleton_lock:
                if not cls._singleton_instance.has_key(cname):
                    cls._singleton_instance[cname] = \
                            object.__new__(cls, *args, **kwargs)
        return cls._singleton_instance[cname]

class RedisAsyncWrapper(object):
    '''
    Replacement class for tornado-redis 
    
    This is a wrapper class which does redis operation
    in a background thread and on completion transfers control
    back to the tornado ioloop. If you wrap this around gen/Task,
    you can write db operations as if they were synchronous.
    
    usage: 
    value = yield tornado.gen.Task(RedisAsyncWrapper().get,key)


    #TODO: see if we can completely wrap redis-py calls, helpful if
    you can get the callback attribuet as well when call is made
    '''

    _thread_pool = ThreadPool(10)
    
    def __init__(self, host='127.0.0.1', port=6379):
        self.client = blockingRedis.StrictRedis(host, port, socket_timeout=10)

    def get(self, key, callback):
        ''' get key '''
        io_loop = tornado.ioloop.IOLoop.current()
        def _callback(result):
            ''' result callback'''
            io_loop.add_callback(
                    lambda: callback(result))
        RedisAsyncWrapper._thread_pool.apply_async(
                self.client.get, args=(key,), callback=_callback)
   
    def set(self, key, value, callback):
        ''' set key '''
        io_loop = tornado.ioloop.IOLoop.current()
        def _callback(result):
            ''' result callback'''
            io_loop.add_callback(
                    lambda: callback(result))
        RedisAsyncWrapper._thread_pool.apply_async(
            self.client.set, args=(key, value,), callback=_callback)
    
    def pipeline(self):
        ''' pipeline '''
        return self.client.pipeline()

    def mget(self, keys, callback):
        ''' multi get '''
        io_loop = tornado.ioloop.IOLoop.current()
        def _callback(result):
            ''' result callback'''
            io_loop.add_callback(
                    lambda: callback(result))
        RedisAsyncWrapper._thread_pool.apply_async(
            self.client.mget, args=(keys,), callback=_callback)
    
    def mset(self, keys, callback):
        ''' multi set '''
        io_loop = tornado.ioloop.IOLoop.current()
        def _callback(result):
            ''' result callback'''
            io_loop.add_callback(
                    lambda: callback(result))
        RedisAsyncWrapper._thread_pool.apply_async(
            self.client.mset, args=(keys,), callback=_callback)
    
    def keys(self, prefix, callback):
        ''' key regex match'''
        io_loop = tornado.ioloop.IOLoop.current()
        def _callback(result):
            ''' result callback'''
            io_loop.add_callback(
                    lambda: callback(result))
        RedisAsyncWrapper._thread_pool.apply_async(
            self.client.keys, args=(prefix,), callback=_callback)
    
class DBConnectionCheck(threading.Thread):

    ''' Watchdog thread class to check the DB connection objects '''
    def __init__(self):
        super(DBConnectionCheck, self).__init__()
        self.interval = options.watchdogInterval
        self.daemon = True

    def run(self):
        ''' run loop ''' 
        while True:
            try:
                for key, value in DBConnection._singleton_instance.iteritems():
                    DBConnection.update_instance(key)
                    value.blocking_conn.get("dummy")
            except RuntimeError, e:
                #ignore if dict size changes while iterating
                #a new class just created its own dbconn object
                pass
            except Exception, e:
                _log.exception("key=DBConnection check msg=%s"%e)
            
            time.sleep(self.interval)

#start watchdog thread for the DB connection
#Disable for now, some issue with connection pool, throws reconnection
#error, I think its due to each object having too many stored connections
#DBCHECK_THREAD = DBConnectionCheck()
#DBCHECK_THREAD.start()

def _erase_all_data():
    '''Erases all the data from the redis databases.

    This should only be used for testing purposes.
    '''
    _log.warn('Erasing all the data. I hope this is a test.')
    AbstractPlatform._erase_all_data()
    ThumbnailMetadata._erase_all_data()
    ThumbnailURLMapper._erase_all_data()
    VideoMetadata._erase_all_data()

class RedisClient(object):
    '''
    Static class for REDIS configuration
    '''
    #static variables
    host = '127.0.0.1'
    port = 6379
    client = None
    blocking_client = None

    def __init__(self, host='127.0.0.1', port=6379):
        self.client = RedisAsyncWrapper(host, port)
        self.blocking_client = blockingRedis.StrictRedis(host, port)
    
    @staticmethod
    def get_client(host=None, port=None):
        '''
        return connection objects (blocking and non blocking)
        '''
        if host is None:
            host = RedisClient.host 
        if port is None:
            port = RedisClient.port
        
        RedisClient.c = RedisAsyncWrapper(host, port)
        RedisClient.bc = blockingRedis.StrictRedis(
                            host, port, socket_timeout=10)
        return RedisClient.c, RedisClient.bc 

##############################################################################

def generate_request_key(api_key, job_id):
    ''' Format request key (with job_id) to find NeonApiRequest Object'''
    key = "request_" + api_key + "_" + job_id
    return key

def id_generator(size=32, 
            chars=string.ascii_lowercase + string.digits):
    ''' Generate a random alpha numeric string to be used as 
        unique ids
    '''

    random.seed(time.time())
    return ''.join(random.choice(chars) for x in range(size))

##############################################################################


class AbstractHashGenerator(object):
    ' Abstract Hash Generator '

    @staticmethod
    def _api_hash_function(_input):
        ''' Abstract hash generator '''
        return hashlib.md5(_input).hexdigest()

class NeonApiKey(object):
    ''' Static class to generate Neon API Key'''
    @classmethod
    def id_generator(cls, size=24, 
            chars=string.ascii_lowercase + string.digits):
        random.seed(time.time())
        return ''.join(random.choice(chars) for x in range(size))

    @classmethod
    def format_key(cls, a_id):
        ''' format db key '''
        return cls.__name__.lower() + '_%s' %a_id
        
    @classmethod
    def generate(cls, a_id):
        ''' generate api key hash'''
        api_key = NeonApiKey.id_generator()
        
        #save api key mapping
        db_connection = DBConnection(cls)
        key = NeonApiKey.format_key(a_id)
        if db_connection.blocking_conn.set(key, api_key):
            return api_key

    @classmethod
    def get_api_key(cls, a_id, callback=None):
        ''' get api key from db '''
        db_connection = DBConnection(cls)
        key = NeonApiKey.format_key(a_id)
        if callback:
            db_connection.conn.get(key, callback) 
        else:
            return db_connection.blocking_conn.get(key) 

class InternalVideoID(object):
    ''' Internal Video ID Generator '''
    @staticmethod
    def generate(api_key, vid):
        ''' external platform vid --> internal vid '''
        key = '%s_%s' % (api_key, vid)
        return key

    @staticmethod
    def to_external(internal_vid):
        ''' internal vid -> external platform vid'''
        
        #first part of the key doesn't have _, hence use this below to 
        #generate the internal vid. 
        #note: found later that Ooyala can have _ in their video ids

        vid = "_".join(internal_vid.split('_')[1:])

        return vid

class TrackerAccountID(object):
    ''' Tracker Account ID generation '''
    @staticmethod
    def generate(_input):
        ''' Generate a CRC 32 for Tracker Account ID'''
        return abs(binascii.crc32(_input))

class TrackerAccountIDMapper(object):
    '''
    Maps a given Tracker Account ID to API Key 

    This is needed to keep the tracker id => api_key
    '''
    STAGING = "staging"
    PRODUCTION = "production"

    def __init__(self, tai, account_id, itype):
        self.key = self.__class__.format_key(tai)
        self.value = account_id 
        self.itype = itype

    @classmethod
    def format_key(cls, tai):
        ''' format db key '''
        return cls.__name__.lower() + '_%s'%tai
    
    def to_json(self):
        ''' to json '''
        return json.dumps(self, default=lambda o: o.__dict__)
    
    def save(self, callback=None):
        ''' save trackerIDMapper instance '''
        db_connection = DBConnection(self)
        value = self.to_json()     
        if callback:
            db_connection.conn.set(self.key, value, callback)
        else:
            return db_connection.blocking_conn.set(self.key, value)
    
    @classmethod
    def get_neon_account_id(cls, tai, callback=None):
        '''
        returns tuple of account_id, type(staging/production)
        '''
        def format_tuple(result):
            ''' format result tuple '''
            if result:
                data = json.loads(result)
                return data['value'], data['itype']

        key = cls.format_key(tai)
        db_connection = DBConnection(cls)
       
        if callback:
            db_connection.conn.get(key, lambda x: callback(format_tuple(x)))
        else:
            data = db_connection.blocking_conn.get(key)
            return format_tuple(data)

class NeonUserAccount(object):
    ''' NeonUserAccount

    Every user in the system has a neon account and all other integrations are 
    associated with this account. 

    @videos: video id / jobid map of requests made directly through neon api
    @integrations: all the integrations associated with this acccount

    '''
    def __init__(self, a_id, api_key=None):
        self.account_id = a_id
        self.neon_api_key = NeonApiKey.generate(a_id) if api_key is None \
                            else api_key
        self.key = self.__class__.__name__.lower()  + '_' + self.neon_api_key
        self.tracker_account_id = TrackerAccountID.generate(self.neon_api_key)
        self.staging_tracker_account_id = \
                TrackerAccountID.generate(self.neon_api_key + "staging") 
        self.videos = {} #phase out,should be stored in neon integration
        # a mapping from integration id -> get_ovp() string
        self.integrations = {}

    def add_platform(self, platform):
        '''Adds a platform object to the account.'''
        if len(self.integrations) == 0:
            self.integrations = {}

        self.integrations[platform.integration_id] = platform.get_ovp()

    @utils.sync.optional_sync
    @tornado.gen.coroutine
    def get_platforms(self):
        ''' get all platform accounts for the user '''

        ovp_map = {}
        for plat in [NeonPlatform, BrightcovePlatform, YoutubePlatform]:
            ovp_map[plat.get_ovp()] = plat

        calls = []
        for integration_id, ovp_string in self.integrations.iteritems():
            try:
                plat_type = ovp_map[ovp_string]
                if plat_type == NeonPlatform:
                    calls.append(tornado.gen.Task(plat_type.get_account,
                                                  self.neon_api_key))
                else:
                    calls.append(tornado.gen.Task(plat_type.get_account,
                                                  self.neon_api_key,
                                                  integration_id))
                    
            except KeyError:
                _log.error('key=get_platforms msg=Invalid ovp string: %s' % 
                           ovp_string)

            except Exception as e:
                _log.exception('key=get_platforms msg=Error getting platform '
                               '%s' % e)

        retval = yield calls
        raise tornado.gen.Return(retval)

    @classmethod
    def get_ovp(cls):
        ''' ovp string '''
        return "neon"
    
    def add_video(self, vid, job_id):
        ''' vid,job_id in to videos'''
        
        self.videos[str(vid)] = job_id
    
    def to_json(self):
        ''' to json '''
        return json.dumps(self, default=lambda o: o.__dict__)
    
    def save(self, callback=None):
        ''' save instance'''
        db_connection = DBConnection(self)
        if callback:
            db_connection.conn.set(self.key, self.to_json(), callback)
        else:
            return db_connection.blocking_conn.set(self.key, self.to_json())
    
    def save_platform(self, new_integration, callback=None):
        '''
        Save Neon User account and corresponding platform object
        '''
        
        #temp: changing this to a blocking pipeline call   
        db_connection = DBConnection(self)
        pipe = db_connection.blocking_conn.pipeline()
        pipe.set(self.key, self.to_json())
        pipe.set(new_integration.key, new_integration.to_json()) 
        callback(pipe.execute())

    @classmethod
    def get_account(cls, api_key, callback=None):
        ''' return neon useraccount instance'''
        db_connection = DBConnection(cls)
        key = "neonuseraccount_%s" %api_key
        if callback:
            db_connection.conn.get(key, lambda x: callback(cls.create(x))) 
        else:
            return cls.create(db_connection.blocking_conn.get(key))
    
    @classmethod
    def create(cls, json_data):
        ''' create obj from json data'''
        if not json_data:
            return None
        params = json.loads(json_data)
        a_id = params['account_id']
        api_key = params['neon_api_key']
        na = cls(a_id, api_key)
       
        for key in params:
            na.__dict__[key] = params[key]
        
        return na
   
    @classmethod 
    def get_all_accounts(cls):
        ''' Get all NeonUserAccount instances '''
        nuser_accounts = []
        db_connection = DBConnection(cls)
        accounts = db_connection.blocking_conn.keys(cls.__name__.lower() + "*")
        for accnt in accounts:
            api_key = accnt.split('_')[-1]
            nu = NeonUserAccount.get_account(api_key)
            nuser_accounts.append(nu)
        return nuser_accounts

class AbstractPlatform(object):
    ''' Abstract Platform/ Integration class '''

    def __init__(self, abtest=False):
        self.key = None 
        self.neon_api_key = ''
        self.videos = {} # External video id (Original Platform VID) => Job ID
        self.abtest = abtest # Boolean on wether AB tests can run
        self.integration_id = None # Unique platform ID to 
    
    def generate_key(self,i_id):
        ''' generate db key '''
        return '_'.join([self.__class__.__name__.lower(),
                         self.neon_api_key, i_id])
    
    def to_json(self):
        ''' to json '''
        return json.dumps(self, default=lambda o: o.__dict__) 

    def save(self, callback=None):
        ''' save instance '''
        db_connection = DBConnection(self)
        value = self.to_json()
        if not self.key:
            raise Exception("Key is empty")

        if callback:
            db_connection.conn.set(self.key, value, callback)
        else:
            return db_connection.blocking_conn.set(self.key, value)

    def add_video(self, vid, job_id):
        ''' external video id => job_id '''
        self.videos[str(vid)] = job_id

    def get_videos(self):
        ''' list of external video ids '''
        if len(self.videos) > 0:
            return self.videos.keys()
    
    def get_internal_video_ids(self):
        ''' return list of internal video ids for the account ''' 
        i_vids = [] 
        for vid in self.videos.keys(): 
            i_vids.append(InternalVideoID.generate(self.neon_api_key, vid))
        return i_vids

    @classmethod
    def get_ovp(cls):
        ''' ovp string '''
        raise NotImplementedError

    @classmethod
    def get_account(cls, api_key, i_id, callback=None):
        '''Returns the platform object for the key.

        Inputs:
          api_key - The api key for the Neon account
          i_id - The integration id for the platform
          callback - If None, done asynchronously
        '''
        key = cls.__name__.lower()  + '_%s_%s' %(api_key, i_id) 
        db_connection = DBConnection(cls)
        if callback:
            db_connection.conn.get(key, lambda x: callback(cls.create(x))) 
        else:
            return cls.create(db_connection.blocking_conn.get(key))

    @classmethod
    def get_all_instances(cls, callback=None):
        '''Returns a list of all the platform instances from the db.'''
        instances = []
        instances.extend(NeonPlatform.get_all_instances())
        instances.extend(BrightcovePlatform.get_all_instances())
        instances.extend(OoyalaPlatform.get_all_instances())
<<<<<<< HEAD
        return instances

    @classmethod
    def _get_all_instances_impl(cls, callback=None):
        '''Implements get_all_instances for a single platform type.'''
        platforms = cls.get_all_platform_data()
        instances = [] 
        for pdata in platforms:
            platform = cls.create(pdata)
            if platform:
                instances.append(platform)
=======
>>>>>>> 867a899b
        return instances

    @classmethod
    def get_all_platform_data(cls):
        ''' get all platform data '''
        db_connection = DBConnection(cls)
        accounts = db_connection.blocking_conn.keys(cls.__name__.lower() + "*")
        platform_data = []
        for accnt in accounts:
            api_key = accnt.split('_')[-2]
            i_id = accnt.split('_')[-1]
            jdata = db_connection.blocking_conn.get(accnt) 
            if jdata:
                platform_data.append(jdata)
            else:
                _log.debug("key=get_all_platform data"
                            " msg=no data for acc %s i_id %s" %(api_key, i_id))
        
        return platform_data

    @classmethod
    def _erase_all_data(cls):
        ''' erase all data ''' 
        db_connection = DBConnection(cls)
        db_connection.clear_db()

class NeonPlatform(AbstractPlatform):
    '''
    Neon Integration ; stores all info about calls via Neon API
    '''
    def __init__(self, a_id, api_key, abtest=False):
        AbstractPlatform.__init__(self, abtest=abtest)
        self.neon_api_key = api_key 
        self.integration_id = '0'
        self.key = self.__class__.__name__.lower()  + '_%s_%s' \
                %(self.neon_api_key, self.integration_id)
        self.account_id = a_id
        
        #By default integration ID 0 represents 
        #Neon Platform Integration (access via neon api)
   
    @classmethod
    def get_ovp(cls):
        ''' ovp string '''
        return "neon"

    @classmethod
    def get_account(cls, api_key, callback=None):
        ''' return NeonPlatform account object '''
        return super(NeonPlatform, cls).get_account(api_key, 0, callback)

    @classmethod
    def create(cls, json_data): 
        ''' create obj'''
        if not json_data:
            return None

        data_dict = json.loads(json_data)
        obj = NeonPlatform("dummy", "dummy")

        #populate the object dictionary
        for key in data_dict.keys():
            obj.__dict__[key] = data_dict[key]
        
        return obj

    
    @classmethod
    def get_all_instances(cls, callback=None):
        ''' get all brightcove instances'''
        return cls._get_all_instances_impl()

class BrightcovePlatform(AbstractPlatform):
    ''' Brightcove Platform/ Integration class '''
    
    def __init__(self, a_id, i_id, api_key, p_id=None, rtoken=None, wtoken=None,
                auto_update=False, last_process_date=None, abtest=False):

        ''' On every request, the job id is saved '''
        AbstractPlatform.__init__(self, abtest)
        self.neon_api_key = api_key
        self.key = self.generate_key(i_id)
        self.account_id = a_id
        self.integration_id = i_id
        self.publisher_id = p_id
        self.read_token = rtoken
        self.write_token = wtoken
        self.auto_update = auto_update 
        #The publish date of the last processed video - UTC timestamp 
        self.last_process_date = last_process_date 
        self.linked_youtube_account = False
        self.account_created = time.time() #UTC timestamp of account creation
        self.rendition_frame_width = None #Resolution of video to process
        self.video_still_width = 480 #default brightcove still width

    @classmethod
    def get_ovp(cls):
        ''' return ovp name'''
        return "brightcove"

    def get(self, callback=None):
        ''' get instance'''
        db_connection = DBConnection(self)
        if callback:
            db_connection.conn.get(self.key, callback)
        else:
            return db_connection.blocking_conn.get(self.key)

    @tornado.gen.engine
    def update_thumbnail(self, i_vid, new_tid, nosave=False, callback=None):
        ''' method to keep video metadata and thumbnail data consistent 
        callback(None): bad request
        callback(False): internal error
        callback(True): success
        '''
        bc = api.brightcove_api.BrightcoveApi(
            self.neon_api_key, self.publisher_id,
            self.read_token, self.write_token, self.auto_update)
      
        #update the default still size, if set
        if self.video_still_width != BCOVE_STILL_WIDTH:
            bc.update_still_width(self.video_still_width) 

        #Get video metadata
        platform_vid = InternalVideoID.to_external(i_vid)
        vmdata = yield tornado.gen.Task(VideoMetadata.get, i_vid)
        if not vmdata:
            _log.error("key=update_thumbnail msg=vid %s not found" %i_vid)
            callback(None)
            return
        
        #Thumbnail ids for the video
        tids = vmdata.thumbnail_ids
        
        #Aspect ratio of the video 
        fsize = vmdata.get_frame_size()

        #Get all thumbnails
        thumbnails = yield tornado.gen.Task(
                ThumbnailMetadata.get_many, tids)
        t_url = None
        
        # Get the type of thumbnail (Neon/ Brighcove)
        thumb_type = "" #type_rank

        #Check if the new tid exists
        for thumbnail in thumbnails:
            if thumbnail.key == new_tid:
                t_url = thumbnail.urls[0]
                thumb_type = "bc" if thumbnail.type == "brightcove" else ""
        
        if not t_url:
            _log.error("key=update_thumbnail msg=tid %s not found" %new_tid)
            callback(None)
            return
        
        #Update the database with video first
        #Get previous thumbnail and new thumb
        modified_thumbs = [] 
        new_thumb, old_thumb = ThumbnailMetadata.enable_thumbnail(
            thumbnails, new_tid)
        modified_thumbs.append(new_thumb)
        if old_thumb is None:
            #old_thumb can be None if there was no neon thumb before
            _log.debug("key=update_thumbnail" 
                    " msg=set thumbnail in DB %s tid %s"%(i_vid, new_tid))
        else:
            modified_thumbs.append(old_thumb)
      
        #Don't reflect change in the DB, used by AB Controller methods
        if nosave == False:
            if new_thumb is not None:
                res = yield tornado.gen.Task(ThumbnailMetadata.save_all,
                                             modified_thumbs)  
                if not res:
                    _log.error("key=update_thumbnail msg=[pre-update]" 
                            " ThumbnailMetadata save_all failed for %s" %new_tid)
                    callback(False)
                    return
            else:
                callback(False)
                return
        

        # Update the new_tid as the thumbnail for the video
        thumb_res = yield tornado.gen.Task(bc.async_enable_thumbnail_from_url,
                                           platform_vid,
                                           t_url,
                                           new_tid,
                                           fsize,
                                           image_suffix=thumb_type)
        if thumb_res is None:
            callback(None)
            return

        tref, sref = thumb_res[0], thumb_res[1]
        if not sref:
            _log.error("key=update_thumbnail msg=brightcove error" 
                    " update video still for video %s %s" %(i_vid, new_tid))

        #NOTE: When the call is made from brightcove controller, do not 
        #save the changes in the db, this is just a temp change for A/B testing
        if nosave:
            callback(tref)
            return

        if not tref:
            _log.error("key=update_thumbnail msg=failed to" 
                    " enable thumb %s for %s" %(new_tid, i_vid))
            
            # Thumbnail was not update via the brightcove api, revert the DB changes
            modified_thumbs = []
            
            #get old thumbnail tid to revert to, this was the tid 
            #that was previously live before this request
            old_tid = "no_thumb" if old_thumb is None \
                    else old_thumb.key
            new_thumb, old_thumb = ThumbnailMetadata.enable_thumbnail(
                                    thumbnails, old_tid)
            modified_thumbs.append(new_thumb)
            if old_thumb: 
                modified_thumbs.append(old_thumb)
            
            if new_thumb is not None:
                res = yield tornado.gen.Task(ThumbnailMetadata.save_all,
                                             modified_thumbs)  
                if res:
                    callback(False) #return False coz bcove thumb not updated
                    return
                else:
                    _log.error("key=update_thumbnail msg=ThumbnailMetadata save_all" 
                            "failed for video=%s cur_db_tid=%s cur_bcove_tid=%s," 
                            "DB not reverted" %(i_vid, new_tid, old_tid))
                    
                    #The tid that was passed to the method is reflected in the DB,
                    #but not on Brightcove.the old_tid is the current bcove thumbnail
                    callback(False)
            else:
                #Why was new_thumb None?
                _log.error("key=update_thumbnail msg=enable_thumbnail"
                        "new_thumb data missing") 
                callback(False)
        else:
            #Success      
            #Update the request state to Active to facilitate faster filtering
            req_data = NeonApiRequest.get_request(self.neon_api_key, vmdata.job_id) 
            vid_request = NeonApiRequest.create(req_data)
            vid_request.state = RequestState.ACTIVE
            ret = vid_request.save()
            if not ret:
                _log.error("key=update_thumbnail msg=%s state not updated to active"
                        %vid_request.key)
            callback(True)

    def create_job(self, vid, callback):
        ''' Create neon job for particular video '''
        def created_job(result):
            if not result.error:
                try:
                    job_id = tornado.escape.json_decode(result.body)["job_id"]
                    self.add_video(vid, job_id)
                    self.save(callback)
                except Exception,e:
                    #_log.exception("key=create_job msg=" + e.message) 
                    callback(False)
            else:
                callback(False)

        bc = api.brightcove_api.BrightcoveApi(
            self.neon_api_key, self.publisher_id, self.read_token,
            self.write_token, self.auto_update)
        bc.create_video_request(vid, self.integration_id, created_job)

    def check_feed_and_create_api_requests(self):
        ''' Use this only after you retreive the object from DB '''

        bc = api.brightcove_api.BrightcoveApi(
            self.neon_api_key, self.publisher_id,
            self.read_token, self.write_token, self.auto_update,
            self.last_process_date,account_created=self.account_created)
        bc.create_neon_api_requests(self.integration_id)    
        bc.create_requests_unscheduled_videos(self.integration_id)

    def check_feed_and_create_request_by_tag(self):
        ''' Temp method to support backward compatibility '''

        bc = api.brightcove_api.BrightcoveApi(
            self.neon_api_key, self.publisher_id, self.read_token,
            self.write_token, self.auto_update, self.last_process_date)
        bc.create_brightcove_request_by_tag(self.integration_id)

    def check_current_thumbnail_in_db(self, i_vid, callback=None):
        '''
        Check if the current thumbnail for the given video on brightcove
        has been recorded in Neon DB. Returns True if it has
        '''
        p_vid = InternalVideoID.to_external(i_vid)
        bc = api.brightcove_api.BrightcoveApi(self.neon_api_key,
                                              self.publisher_id,
                                              self.read_token,
                                              self.write_token,
                                              self.auto_update,
                                              self.last_process_date)
        if callback:
            bc.async_check_thumbnail(p_vid, callback)
        else:
            return bc.check_thumbnail(p_vid) #TODO: Impl

    def verify_token_and_create_requests_for_video(self, n, callback=None):
        ''' Method to verify brightcove token on account creation 
            And create requests for processing
            @return: Callback returns job id, along with brightcove vid metadata
        '''

        bc = api.brightcove_api.BrightcoveApi(
            self.neon_api_key, self.publisher_id, self.read_token,
            self.write_token, False, self.last_process_date)
        if callback:
            bc.async_verify_token_and_create_requests(self.integration_id,
                                                      n,
                                                      callback)
        else:
            return bc.verify_token_and_create_requests(self.integration_id,n)

    def sync_individual_video_metadata(self):
        ''' sync video metadata from bcove individually using 
        find_video_id api '''
        bcove_api = api.brightcove_api.BrightcoveApi(
            self.neon_api_key, self.publisher_id, self.read_token,
            self.write_token, self.auto_update, self.last_process_date)
        bcove_api.sync_individual_video_metadata(self.integration_id)

    def set_rendition_frame_width(self, f_width):
        ''' Set framewidth of the video resolution to process '''
        self.rendition_frame_width = f_width

    def set_video_still_width(self, width):
        ''' Set framewidth of the video still to be used 
            when the still is updated in the brightcove account '''
        self.video_still_width = width

    @classmethod
    def create(cls, json_data):
        ''' create object from json data '''

        if not json_data:
            return None

        params = json.loads(json_data)
        a_id = params['account_id']
        i_id = params['integration_id'] 
        p_id = params['publisher_id']
        rtoken = params['read_token']
        wtoken = params['write_token']
        auto_update = params['auto_update']
        api_key = params['neon_api_key']
         
        ba = BrightcovePlatform(a_id, i_id, api_key, p_id, rtoken, 
                wtoken, auto_update)
        ba.videos = params['videos']
        ba.last_process_date = params['last_process_date'] 
        ba.linked_youtube_account = params['linked_youtube_account']
        
        #backward compatibility
        if params.has_key('abtest'):
            ba.abtest = params['abtest'] 
      
        if not params.has_key('account_created'):
            ba.account_created = None
        
        #populate rest of keys
        for key in params:
            ba.__dict__[key] = params[key]
        return ba

    @staticmethod
    def find_all_videos(token, limit, callback=None):
        ''' find all brightcove videos '''

        # Get the names and IDs of recently published videos:
        url = 'http://api.brightcove.com/services/library?\
                command=find_all_videos&sort_by=publish_date&token=' + token
        http_client = tornado.httpclient.AsyncHTTPClient()
        req = tornado.httpclient.HTTPRequest(url=url, method="GET", 
                request_timeout=60.0, connect_timeout=10.0)
        http_client.fetch(req, callback)

    @classmethod
    def get_all_instances(cls, callback=None):
        ''' get all brightcove instances'''
        return cls._get_all_instances_impl()

class YoutubePlatform(AbstractPlatform):
    ''' Youtube platform integration '''

    def __init__(self, a_id, i_id, api_key, access_token=None, refresh_token=None,
                expires=None, auto_update=False, abtest=False):
        AbstractPlatform.__init__(self)
        
        self.key = self.__class__.__name__.lower()  + '_%s_%s' \
                %(api_key, i_id) #TODO: fix
        self.account_id = a_id
        self.integration_id = i_id
        self.access_token = access_token
        self.refresh_token = refresh_token
        self.expires = expires
        self.generation_time = None
        self.valid_until = 0  

        #if blob is being created save the time when access token was generated
        if access_token:
            self.valid_until = time.time() + float(expires) - 50
        self.auto_update = auto_update
    
        self.channels = None

    @classmethod
    def get_ovp(cls):
        ''' ovp '''
        return "youtube"
    
    def get_access_token(self, callback):
        ''' Get a valid access token, if not valid -- get new one and set expiry'''
        def access_callback(result):
            if result:
                self.access_token = result
                self.valid_until = time.time() + 3550
                callback(self.access_token)
            else:
                callback(False)

        #If access token has expired
        if time.time() > self.valid_until:
            yt = api.youtube_api.YoutubeApi(self.refresh_token)
            yt.get_access_token(access_callback)
        else:
            #return current token
            callback(self.access_token)
   
    def add_channels(self, callback):
        '''
        Add a list of channels that the user has
        Get a valid access token first
        '''
        def save_channel(result):
            if result:
                self.channels = result
                callback(True)
            else:
                callback(False)

        def atoken_exec(atoken):
            if atoken:
                yt = api.youtube_api.YoutubeApi(self.refresh_token)
                yt.get_channels(atoken, save_channel)
            else:
                callback(False)

        self.get_access_token(atoken_exec)


    def get_videos(self, callback, channel_id=None):
        '''
        get list of videos from youtube
        '''

        def atoken_exec(atoken):
            if atoken:
                yt = api.youtube_api.YoutubeApi(self.refresh_token)
                yt.get_videos(atoken, playlist_id, callback)
            else:
                callback(False)

        if channel_id is None:
            playlist_id = self.channels[0]["contentDetails"]["relatedPlaylists"]["uploads"] 
            self.get_access_token(atoken_exec)
        else:
            # Not yet supported
            callback(None)


    def update_thumbnail(self, vid, thumb_url, callback):
        '''
        Update thumbnail for the given video
        '''

        def atoken_exec(atoken):
            if atoken:
                yt = api.youtube_api.YoutubeApi(self.refresh_token)
                yt.async_set_youtube_thumbnail(vid, thumb_url, atoken, callback)
            else:
                callback(False)
        self.get_access_token(atoken_exec)


    def create_job(self):
        '''
        Create youtube api request
        '''
        pass
    
    @classmethod
    def create(cls, json_data):
        if json_data is None:
            return None
        
        params = json.loads(json_data)
        a_id = params['account_id']
        i_id = params['integration_id'] 
        api_key = params['neon_api_key'] 
        yt = YoutubePlatform(a_id, i_id, api_key=api_key)
       
        for key in params:
            yt.__dict__[key] = params[key]

        return yt

    @classmethod
    def get_all_instances(cls, callback=None):
        ''' get all brightcove instances'''
        return cls._get_all_instances_impl()

class OoyalaPlatform(AbstractPlatform):
    '''
    OOYALA Platform
    '''
    def __init__(self, a_id, i_id, api_key, p_code, 
                 o_api_key, api_secret, auto_update=False): 
        '''
        Init ooyala platform 
        
        Partner code, o_api_key & api_secret are essential 
        for api calls to ooyala 

        '''
        AbstractPlatform.__init__(self)
        self.neon_api_key = api_key
        self.key = self.generate_key(i_id)
        self.account_id = a_id
        self.integration_id = i_id
        self.partner_code = p_code
        self.ooyala_api_key = o_api_key
        self.api_secret = api_secret 
        self.auto_update = auto_update 
    
    @classmethod
    def get_ovp(cls):
        ''' return ovp name'''
        return "ooyala"
    
    @classmethod
    def generate_signature(cls, secret_key, http_method, 
                    request_path, query_params, request_body=''):
        ''' Generate signature for ooyala requests'''
        signature = secret_key + http_method.upper() + request_path
        for key, value in query_params.iteritems():
            signature += key + '=' + value
            signature = base64.b64encode(hashlib.sha256(signature).digest())[0:43]
            signature = urllib.quote_plus(signature)
            return signature

    def check_feed_and_create_requests(self):
        '''
        #check feed and create requests
        '''
        oo = ooyala_api.OoyalaAPI(self.ooyala_api_key, self.api_secret)
        oo.process_publisher_feed(copy.deepcopy(self)) 

    #verify token and create requests on signup
    def create_video_requests_on_signup(self, n, callback=None):
        ''' Method to verify ooyala token on account creation 
            And create requests for processing
            @return: Callback returns job id, along with ooyala vid metadata
        '''
        oo = ooyala_api.OoyalaAPI(self.ooyala_api_key, self.api_secret)
        oo._create_video_requests_on_signup(copy.deepcopy(self), n, callback) 

    @tornado.gen.engine
    def update_thumbnail(self, i_vid, new_tid, callback=None):
        '''
        Update the Preview image on Ooyala video 
        
        callback(None): bad request/ Gateway error
        callback(False): internal error
        callback(True): success

        '''
        #Get video metadata
        platform_vid = InternalVideoID.to_external(i_vid)
        
        vmdata = yield tornado.gen.Task(VideoMetadata.get, i_vid)
        if not vmdata:
            _log.error("key=ooyala update_thumbnail msg=vid %s not found" %i_vid)
            callback(None)
            return
        
        #Thumbnail ids for the video
        tids = vmdata.thumbnail_ids
        
        #Aspect ratio of the video 
        fsize = vmdata.get_frame_size()

        #Get all thumbnails
        thumbnails = yield tornado.gen.Task(
                ThumbnailMetadata.get_many, tids)
        t_url = None
        
        #Check if the new tid exists
        for thumb in thumbnails:
            if thumb.key == new_tid:
                t_url = thumb.urls[0]
        
        if not t_url:
            _log.error("key=update_thumbnail msg=tid %s not found" %new_tid)
            callback(None)
            return
        
        # Update the new_tid as the thumbnail for the video
        oo = ooyala_api.OoyalaAPI(self.ooyala_api_key, self.api_secret)
        update_result = yield tornado.gen.Task(oo.update_thumbnail_from_url,
                                           platform_vid,
                                           t_url,
                                           new_tid,
                                           fsize)
        #check if thumbnail was updated 
        if not update_result:
            callback(None)
            return
      
        #Update the database with video
        #Get previous thumbnail and new thumb
        modified_thumbs = [] 
        new_thumb, old_thumb = ThumbnailMetadata.enable_thumbnail(
                                    thumbnails, new_tid)
        modified_thumbs.append(new_thumb)
        if old_thumb is None:
            #old_thumb can be None if there was no neon thumb before
            _log.debug("key=update_thumbnail" 
                    " msg=set thumbnail in DB %s tid %s"%(i_vid, new_tid))
        else:
            modified_thumbs.append(old_thumb)
       
        #Verify that new_thumb data is not empty 
        if new_thumb is not None:
            res = yield tornado.gen.Task(ThumbnailMetadata.save_all,
                                            modified_thumbs)  
            if not res:
                _log.error("key=update_thumbnail msg=ThumbnailMetadata save_all"
                                " failed for %s" %new_tid)
                callback(False)
                return
        else:
            _log.error("key=oo_update_thumbnail msg=new_thumb is None %s"%new_tid)
            callback(False)
            return

        req_data = NeonApiRequest.get_request(self.neon_api_key, vmdata.job_id) 
        vid_request = NeonApiRequest.create(req_data)
        vid_request.state = RequestState.ACTIVE
        ret = vid_request.save()
        if not ret:
            _log.error("key=update_thumbnail msg=%s state not updated to active"
                        %vid_request.key)
        callback(True)
    
    @classmethod
    def create(cls, json_data):
        if json_data is None:
            return None
        
        params = json.loads(json_data)
        a_id = params['account_id']
        i_id = params['integration_id'] 
        api_key = params['neon_api_key'] 
        oo= OoyalaPlatform(a_id, i_id, api_key, None, None, None)
        for key in params:
            oo.__dict__[key] = params[key]
        return oo
    
    @classmethod
    def get_all_instances(cls, callback=None):
        ''' get all ooyala instances'''

        platforms = OoyalaPlatform.get_all_platform_data()
        instances = [] 
        for pdata in platforms:
            platform = OoyalaPlatform.create(pdata)
            if platform:
                instances.append(platform)
        return instances

    @classmethod
    def get_all_instances(cls, callback=None):
        ''' get all brightcove instances'''
        return cls._get_all_instances_impl()

#######################
# Request Blobs 
######################

class RequestState(object):
    'Request state enumeration'

    SUBMIT     = "submit"
    PROCESSING = "processing"
    REQUEUED   = "requeued"
    FAILED     = "failed"
    FINISHED   = "finished"
    INT_ERROR  = "internal_error"
    ACTIVE     = "active" #thumbnail live 

class NeonApiRequest(object):
    '''
    Instance of this gets created during request creation
    (Neon web account, RSS Cron)
    Json representation of the class is saved in the server queue and redis  
    
    Saving request blobs : 
    create instance of the request object and call save()

    Getting request blobs :
    use static get method to get a json based response NeonApiRequest.get_request()
    '''

    def __init__(self, job_id, api_key, vid, title, url, 
            request_type, http_callback):
        self.key = generate_request_key(api_key, job_id) 
        self.job_id = job_id
        self.api_key = api_key 
        self.video_id = vid
        self.video_title = title
        self.video_url = url
        self.request_type = request_type
        self.callback_url = http_callback
        self.state = "submit" # submit / processing / success / fail 
        self.integration_type = "neon"

        #Save the request response
        self.response = {}  

        #API Method
        self.api_method = None
        self.api_param  = None
        self.publish_date = None

    def to_json(self):
        return json.dumps(self, default=lambda o: o.__dict__) 

    def add_response(self, frames, timecodes=None, urls=None, error=None):
        ''' add response to the api request '''

        self.response['frames'] = frames
        self.response['timecodes'] = timecodes 
        self.response['urls'] = urls 
        self.response['error'] = error
  
    def set_api_method(self, method, param):
        ''' 'set api method and params ''' 
        
        self.api_method = method
        self.api_param  = param

        #TODO:validate supported methods

    def save(self, callback=None):
        ''' save instance '''
        db_connection = DBConnection(self)
        value = self.to_json()
        if self.key is None:
            raise Exception("key not set")
        if callback:
            db_connection.conn.set(self.key, value, callback)
        else:
            return db_connection.blocking_conn.set(self.key, value)

    @classmethod
    def get(cls, api_key, job_id, callback=None):
        ''' get instance '''
        db_connection = DBConnection(cls)
        def package(result):
            if result:
                nar = NeonApiRequest.create(result)
                callback(nar)
            else:
                callback(None)

        key = generate_request_key(api_key,job_id)
        if callback:
            db_connection.conn.get(key,callback)
        else:
            result = db_connection.blocking_conn.get(key)
            if result:
                return NeonApiRequest.create(result)

    @classmethod
    def get_request(cls, api_key, job_id, callback=None):
        ''' get request data '''
        db_connection=DBConnection(cls)
        key = generate_request_key(api_key, job_id)
        if callback:
            db_connection.conn.get(key,callback)
        else:
            return db_connection.blocking_conn.get(key)

    @classmethod
    def get_requests(cls, keys, callback=None):
        ''' mget results '''
        db_connection = DBConnection(cls)
        def create(jdata):
            if not jdata:
                return 
            data_dict = json.loads(jdata)
            #create basic object
            obj = NeonApiRequest("dummy", "dummy", None, None, None, None, None) 
            for key in data_dict.keys():
                obj.__dict__[key] = data_dict[key]
            return obj
       
        def get_results(results):
            response = [create(result) for result in results]
            callback(response)

        if callback:
            db_connection.conn.mget(keys, get_results)
        else:
            results = db_connection.blocking_conn.mget(keys)
            response = [create(result) for result in results]
            return response 

    @staticmethod
    def create(json_data):
        ''' create object '''
        data_dict = json.loads(json_data)

        #create basic object
        obj = NeonApiRequest("dummy", "dummy", None, None, None, None, None) 

        #populate the object dictionary
        for key in data_dict.keys():
            obj.__dict__[key] = data_dict[key]

        return obj

class BrightcoveApiRequest(NeonApiRequest):
    '''
    Brightcove API Request class
    '''
    def __init__(self, job_id, api_key, vid, title, url, rtoken, wtoken, pid,
                callback=None, i_id=None):
        self.read_token = rtoken
        self.write_token = wtoken
        self.publisher_id = pid
        self.integration_id = i_id 
        self.previous_thumbnail = None
        self.autosync = False
        request_type = "brightcove"
        super(BrightcoveApiRequest,self).__init__(job_id, api_key, vid, title, url,
                request_type, callback)

class OoyalaApiRequest(NeonApiRequest):
    '''
    Ooyala API Request class
    '''
    def __init__(self, job_id, api_key, i_id, vid, title, url, 
                        oo_api_key, oo_secret_key,
                        p_thumb, http_callback):
        self.oo_api_key = oo_api_key
        self.oo_secret_key = oo_secret_key
        self.integration_id = i_id 
        self.previous_thumbnail = p_thumb 
        self.autosync = False
        request_type = "ooyala"
        super(OoyalaApiRequest, self).__init__(job_id, api_key, vid, title, url,
                request_type, http_callback)

class YoutubeApiRequest(NeonApiRequest):
    '''
    Youtube API Request class
    '''
    def __init__(self, job_id, api_key, vid, title, url, access_token, refresh_token,
            expiry, callback=None):
        self.access_token = access_token
        self.refresh_token = refresh_token
        self.integration_type = "youtube"
        self.previous_thumbnail = None
        self.expiry = expiry
        request_type = "youtube"
        super(YoutubeApiRequest,self).__init__(job_id, api_key, vid, title, url,
                request_type, callback)

###############################################################################
## Thumbnail store T_URL => TID => Metadata
###############################################################################

class ThumbnailType(object):
    ''' Thumbnail type enumeration '''
    NEON        = "neon"
    CENTERFRAME = "centerframe"
    BRIGHTCOVE  = "brightcove"
    OOYALA      = "ooyala"
    RANDOM      = "random"
    FILTERED    = "filtered"

class ThumbnailID(AbstractHashGenerator):
    '''
    Static class to generate thumbnail id

    _input: String or Image stream. 

    Thumbnail ID is: <internal_video_id>_<md5 MD5 hash of image data>
    '''

    @staticmethod
    def generate(_input, internal_video_id):
        return '%s_%s' % (internal_video_id, ThumbnailMD5.generate(_input))

class ThumbnailMD5(AbstractHashGenerator):
    '''Static class to generate the thumbnail md5.

    _input: String or Image stream.
    '''
    salt = 'Thumbn@il'
    
    @staticmethod
    def generate_from_string(_input):
        ''' generate hash from string '''
        _input = ThumbnailMD5.salt + str(_input)
        return AbstractHashGenerator._api_hash_function(_input)

    @staticmethod
    def generate_from_image(imstream):
        ''' generate hash from image '''

        filestream = StringIO()
        imstream.save(filestream,'jpeg')
        filestream.seek(0)
        return ThumbnailMD5.generate_from_string(filestream.buf)

    @staticmethod
    def generate(_input):
        ''' generate hash method ''' 
        if isinstance(_input, basestring):
            return ThumbnailMD5.generate_from_string(_input)
        else:
            return ThumbnailMD5.generate_from_image(_input)


class ThumbnailURLMapper(object):
    '''
    Schema to map thumbnail url to thumbnail ID. 

    _input - thumbnail url ( key ) , tid - string/image, converted to thumbnail ID
            if imdata given, then generate tid 
    
    THUMBNAIL_URL => (tid)
    '''
    
    def __init__(self, thumbnail_url, tid, imdata=None):
        self.key = thumbnail_url
        if not imdata:
            self.value = tid
        else:
            #TODO: Is this imdata really needed ? 
            raise #self.value = ThumbnailID.generate(imdata) 

    def save(self, callback=None):
        ''' 
        save url mapping 
        ''' 
        db_connection = DBConnection(self)
        if self.key is None:
            raise Exception("key not set")
        if callback:
            db_connection.conn.set(self.key, self.value, callback)
        else:
            return db_connection.blocking_conn.set(self.key, self.value)

    @classmethod
    def save_all(cls, thumbnailMapperList, callback=None):
        ''' multi save '''

        db_connection = DBConnection(cls)
        data = {}
        for t in thumbnailMapperList:
            data[t.key] = t.value 

        if callback:
            db_connection.conn.mset(data, callback)
        else:
            return db_connection.blocking_conn.mset(data)

    @classmethod
    def get_id(cls, key, callback=None):
        ''' get thumbnail id '''
        db_connection = DBConnection(cls)
        if callback:
            db_connection.conn.get(key, callback)
        else:
            return db_connection.blocking_conn.get(key)

    @classmethod
    def _erase_all_data(cls):
        ''' del all data'''
        db_connection = DBConnection(cls)
        db_connection.clear_db()

class ImageMD5Mapper(object):
    '''
    Maps a given Image MD5 to Thumbnail ID

    This is needed to keep the mapping of individual image md5's to tid
    A single image can exist is different sizes, for example brightcove has 
    videostills and thumbnails for any given video

    '''
    def __init__(self, ext_video_id, imgdata, tid):
        self.key = self.format_key(ext_video_id, imgdata)
        self.value = tid

    def get_md5(self):
        ''' return md5 '''
        return self.key.split('_')[-1]

    def format_key(self, video_id, imdata):
        ''' format key for ImageMD5Mapper '''
        if imdata:
            md5 = ThumbnailID.generate(imdata, video_id)
            return self.__class__.__name__.lower() + '_' + md5
        else:
            raise

    def save(self, callback=None):
        ''' save ''' 
        db_connection = DBConnection(self)
        
        if callback:
            db_connection.conn.set(self.key, self.value, callback)
        else:
            db_connection.blocking_conn.set(self.key, self.value)

    @classmethod   
    def get_tid(cls, ext_video_id, image_md5, callback=None):
        ''' get tid for the image md5 '''
        db_connection = DBConnection(cls)
        
        key = "ImageMD5Mapper".lower() + '_%s_%s' %(ext_video_id, image_md5)
        if callback:
            db_connection.conn.get(key, callback)
        else:
            return db_connection.blocking_conn.get(key)
    
    @classmethod
    def save_all(cls, objs, callback=None):
        ''' multi save ''' 
        db_connection = DBConnection(cls)
        data = {}
        for obj in objs:
            data[obj.key] = obj.value

        if callback:
            db_connection.conn.mset(data,callback)
        else:
            return db_connection.blocking_conn.mset(data)


class ThumbnailMetadata(object):
    '''
    Class schema for Thumbnail information.

    Keyed by thumbnail id
    '''
    def __init__(self, tid, internal_vid, urls, created, width, height, ttype,
                 model_score, model_version, enabled=True, chosen=False,
                 rank=None, refid=None):
        super(ThumbnailMetadata,self).__init__()
        self.key = tid # Thumbnail id
        self.video_id = internal_vid #api_key + platform video id
        self.urls = urls  # List of all urls associated with single image
        self.created_time = created # Timestamp when thumbnail was created 
        self.enabled = enabled #boolen, indicates if this thumbnail can be displayed/ tested with 
        self.chosen = chosen #boolean, indicates this thumbnail is chosen by the user as the primary one
        self.width = width
        self.height = height
        self.type = ttype #neon1../ brightcove / youtube
        self.rank = 0 if not rank else rank  #int 
        self.model_score = model_score #float
        self.model_version = model_version #string
        self.refid = refid #If referenceID exists *in case of a brightcove thumbnail
        

    #@classmethod
        #def generate_key(cls, video_id, tid):
        #''' generate thumbnail key '''
        #return video_id + '_' + tid 

    def get_account_id(self):
        ''' get the internal account id. aka api key '''
        return self.video_id.split('_')[0]
    
    def get_metadata(self):
        ''' get a dictionary of the thumbnail metadata

        This function is deprecated and is kept only for backwards compatibility
        '''
        return self.to_dict()

    def to_dict(self):
        ''' to dict '''
        return self.__dict__
    
    def to_dict_for_video_response(self):
        ''' to dict for video response object
            replace key to thumbnail_id 
        '''
        new_dict = self.__dict__
        new_dict["thumbnail_id"] = new_dict.pop("key")
        return new_dict 
    
    def to_json(self):
        ''' to json '''
        return json.dumps(self, default=lambda o: o.__dict__) 

    @staticmethod
    def create(json_data):
        ''' create object '''

        if json_data:
            data_dict = json.loads(json_data)
            #create basic object
            obj = ThumbnailMetadata(None, None, None, None, None, None, None,
                                    None, None)

            # For backwards compatibility, check to see if there is a
            # json entry for thumbnail_metadata. If so, grab all
            # entries from there.
            if 'thumbnail_metadata' in data_dict:
                for key, value in data_dict['thumbnail_metadata'].items():
                    if key != 'thumbnail_id':
                        obj.__dict__[key] = value
                del data_dict['thumbnail_metadata']

            #populate the object dictionary
            for key, value in data_dict.iteritems():
                obj.__dict__[key] = value
        
            return obj

    @classmethod
    def get_video_id(cls, tid, callback=None):
        '''Given a thumbnail id, retrieves the internal video id 
            asscociated with thumbnail
        '''

        def get_metadata(result):
            ''' extract thumbnail metadata from obj '''
            vid = None
            if result:
                obj = ThumbnailMetadata.create(result)
                callback(obj.video_id)
                return
            callback(vid)

        db_connection = DBConnection(cls)
        if callback:
            db_connection.conn.get(tid, get_metadata)
        else:
            result = db_connection.blocking_conn.get(tid)
            if result:
                obj = ThumbnailMetadata.create(result)
                return obj.video_id

    @classmethod
    def get(cls, thumbnail_id, callback=None):
        db_connection = DBConnection(cls)

        def cb(result):
            if result:
                obj = cls.create(result)
                callback(obj)
            else:
                callback(None)

        if callback:
            db_connection.conn.get(thumbnail_id, cb)
        else:
            jdata = db_connection.blocking_conn.get(thumbnail_id)
            if jdata is None:
                return None
            return cls.create(jdata)


    @classmethod
    def get_many(cls, keys, callback=None):
        ''' Returns list of thumbnail metadata for give thumb ids(keys)
        '''
        db_connection = DBConnection(cls)

        def process(results):
            mappings = [] 
            for item in results:
                obj = ThumbnailMetadata.create(item)
                mappings.append(obj)
            callback(mappings)

        if callback:
            db_connection.conn.mget(keys, process)
        else:
            mappings = [] 
            items = db_connection.blocking_conn.mget(keys)
            for item in items:
                obj = ThumbnailMetadata.create(item)
                mappings.append(obj)
            return mappings

    @classmethod
    def save_all(cls, thumbnails, callback=None):
        ''' multi save '''
        db_connection = DBConnection(cls)
        data = {}
        for t in thumbnails:
            data[t.key] = t.to_json()

        if callback:
            db_connection.conn.mset(data, callback)
        else:
            return db_connection.blocking_conn.mset(data)

    def save(self, callback=None):
        ''' save instance '''
        db_connection = DBConnection(self)
        value = self.to_json()
        if self.key is None:
            raise Exception("key not set")
        if callback:
            db_connection.conn.set(self.key, value, callback)
        else:
            return db_connection.blocking_conn.set(self.key, value)

    @staticmethod
    def enable_thumbnail(thumbnails, new_tid):
        ''' enable thumb in a list of thumbnails given a new thumb id '''
        new_thumb_obj = None; old_thumb_obj = None
        for thumb in thumbnails:
            #set new tid as chosen
            if thumb.key == new_tid: 
                thumb.chosen = True
                new_thumb_obj = thumb 
            else:
                #set chosen=False for old tid
                if thumb.chosen == True:
                    thumb.chosen = False 
                    old_thumb_obj = thumb 

        #return only the modified thumbnail objs
        return new_thumb_obj, old_thumb_obj 

    @classmethod
    def save_integration(cls, thumbnails, callback=None):
        ''' save integration 

        TODO(sunil): Explain what this is for
        '''
        db_connection = DBConnection(cls)
        if callback:
            pipe = db_connection.conn.pipeline()
        else:
            pipe = db_connection.blocking_conn.pipeline() 

        for thumbnail in thumbnails:
            pipe.set(thumbnail.key, thumbnail.to_json())
        
        if callback:
            pipe.execute(callback)
        else:
            return pipe.execute()

    @classmethod
    def iterate_all_thumbnails(cls):
        '''Iterates through all of the thumbnails in the system.

        ***WARNING*** This function is a best effort iteration. There
           is a good chance that the database changes while the
           iteration occurs. Given that we only ever add thumbnails to
           the system, this means that it is likely that some
           thumbnails will be missing.

        Returns - A generator that does the iteration and produces 
                  ThumbnailMetadata objects.
        '''

        for platform in AbstractPlatform.get_all_instances():
            for video_id in platform.get_internal_video_ids():
                video_metadata = VideoMetadata.get(video_id)
                if video_metadata is None:
                    _log.error('Could not find information about video %s' %
                               video_id)
                    continue

                for thumb in ThumbnailMetadata.get_many(
                        video_metadata.thumbnail_ids):
                    yield thumb

    @classmethod
    def _erase_all_data(cls):
        ''' clear db '''
        db_connection = DBConnection(cls)
        db_connection.clear_db()

class VideoMetadata(object):
    '''
    Schema for metadata associated with video which gets stored
    when the video is processed

    Contains list of Thumbnail IDs associated with the video
    '''

    '''  Keyed by API_KEY + VID '''
    
    def __init__(self, video_id, tids, request_id, video_url, duration,
                 vid_valence, model_version, i_id, frame_size=None):

        self.key = video_id #internal video id 
        self.thumbnail_ids = tids 
        self.url = video_url 
        self.duration = duration
        self.video_valence = vid_valence 
        self.model_version = model_version
        self.job_id = request_id
        self.integration_id = i_id
        self.frame_size = frame_size #(w,h)

    def get_id(self):
        ''' get internal video id '''
        return self.key

    def get_frame_size(self):
        ''' framesize of the video '''
        #if self.frame_size:
        #    return float(self.frame_size[0])/self.frame_size[1]
        if self.__dict__.has_key('frame_size'):
            return self.frame_size

    def to_json(self):
        ''' to json'''
        return json.dumps(self, default=lambda o: o.__dict__) 

    def save(self, callback=None):
        ''' save  '''
        db_connection = DBConnection(self)
        value = self.to_json()
        if callback:
            db_connection.conn.set(self.key, value, callback)
        else:
            return db_connection.blocking_conn.set(self.key, value)

    @classmethod
    def get(cls, internal_video_id, callback=None):
        ''' get video metadata '''
        db_connection = DBConnection(cls)

        def create(jdata):
            ''' create obj'''
            data_dict = json.loads(jdata) 
            obj = VideoMetadata(None, None, None, None, None, None, None, None)
            for key in data_dict.keys():
                obj.__dict__[key] = data_dict[key]
            return obj
        
        def cb(result):
            if result:
                obj = create(result)
                callback(obj)
            else:
                callback(None)

        if callback:
            db_connection.conn.get(internal_video_id, cb)
        else:
            jdata = db_connection.blocking_conn.get(internal_video_id)
            if jdata is None:
                return None
            return create(jdata)

    @classmethod
    def multi_get(cls, internal_video_ids, callback=None):
        ''' multi get '''
        db_connection = DBConnection(cls) 
        def create(jdata):
            data_dict = json.loads(jdata)
            obj = VideoMetadata(None, None, None, None, None, None, None, None)
            for key in data_dict.keys():
                obj.__dict__[key] = data_dict[key]
            return obj

        def cb(results):
            ''' result callback '''
            if len(results) > 0:
                vmdata = []
                for result in results:
                    if result:
                        vm = create(result)
                    else:
                        vm = None
                    vmdata.append(vm)
                callback(vmdata)
            else:
                callback(None)

        if callback:
            db_connection.conn.mget(internal_video_ids, cb) 
        else:
            results = db_connection.blocking_conn.mget(internal_video_ids) 
            vmdata  = []
            for result in results:
                vm = None
                if result:
                    vm = create(result)
                vmdata.append(vm)
            return vmdata

    @classmethod
    def get_video_request(cls, internal_video_id, callback=None):
        ''' get video request data '''
        if not callback:
            vm = cls.get(internal_video_id)
            api_key = vm.key.split('_')[0]
            jdata = NeonApiRequest.get_request(api_key, vm.job_id)
            nreq = NeonApiRequest.create(jdata)
            return nreq

    @classmethod
    def _erase_all_data(cls):
        ''' clear db '''
        db_connection = DBConnection(cls)
        db_connection.clear_db()

class InMemoryCache(object):

    '''
    Class to keep data in memory cache to avoid
    fetching the key from redis db every time

    Every timeout period the cache data is refetched
    from the DB

    NOTE: Use this only for read only data
    Currently no timeout for each key

    '''
    def __init__(self, classname, timeout=3):
        self.classname = classname
        self.timeout = timeout
        self.data = {} # key => object of classname
        self._thread_pool = ThreadPool(1)
        self._thread_pool.apply_async(
            self.update_thread, callback=self._callback)
        self.rlock = threading.RLock()

    def add_key(self, key):
        '''
        Add a key to the cache
        '''
        with self.rlock:
            db_connection = DBConnection(self.classname)
            value = db_connection.blocking_conn.get(key)
            cls = eval(self.classname)
            if cls:
                try:
                    f_create = getattr(cls, "create")
                    self.data[key] = f_create(value)
                    return True
                except AttributeError, e:
                    return 

    def get_key(self, key):
        '''
        Retrieve key from the cache
        '''
        if self.data.has_key(key):
            return self.data[key] 

    def update_thread(self):
        '''
        Update the value of each key
        '''
        while True:
            for key in self.data.keys():
                self.add_key(key)
            time.sleep(self.timeout)

    def _callback(self):
        '''
        Dummy callback
        '''
        print "callback done"<|MERGE_RESOLUTION|>--- conflicted
+++ resolved
@@ -626,7 +626,6 @@
         instances.extend(NeonPlatform.get_all_instances())
         instances.extend(BrightcovePlatform.get_all_instances())
         instances.extend(OoyalaPlatform.get_all_instances())
-<<<<<<< HEAD
         return instances
 
     @classmethod
@@ -638,8 +637,7 @@
             platform = cls.create(pdata)
             if platform:
                 instances.append(platform)
-=======
->>>>>>> 867a899b
+
         return instances
 
     @classmethod
@@ -1646,64 +1644,6 @@
         db_connection = DBConnection(cls)
         db_connection.clear_db()
 
-class ImageMD5Mapper(object):
-    '''
-    Maps a given Image MD5 to Thumbnail ID
-
-    This is needed to keep the mapping of individual image md5's to tid
-    A single image can exist is different sizes, for example brightcove has 
-    videostills and thumbnails for any given video
-
-    '''
-    def __init__(self, ext_video_id, imgdata, tid):
-        self.key = self.format_key(ext_video_id, imgdata)
-        self.value = tid
-
-    def get_md5(self):
-        ''' return md5 '''
-        return self.key.split('_')[-1]
-
-    def format_key(self, video_id, imdata):
-        ''' format key for ImageMD5Mapper '''
-        if imdata:
-            md5 = ThumbnailID.generate(imdata, video_id)
-            return self.__class__.__name__.lower() + '_' + md5
-        else:
-            raise
-
-    def save(self, callback=None):
-        ''' save ''' 
-        db_connection = DBConnection(self)
-        
-        if callback:
-            db_connection.conn.set(self.key, self.value, callback)
-        else:
-            db_connection.blocking_conn.set(self.key, self.value)
-
-    @classmethod   
-    def get_tid(cls, ext_video_id, image_md5, callback=None):
-        ''' get tid for the image md5 '''
-        db_connection = DBConnection(cls)
-        
-        key = "ImageMD5Mapper".lower() + '_%s_%s' %(ext_video_id, image_md5)
-        if callback:
-            db_connection.conn.get(key, callback)
-        else:
-            return db_connection.blocking_conn.get(key)
-    
-    @classmethod
-    def save_all(cls, objs, callback=None):
-        ''' multi save ''' 
-        db_connection = DBConnection(cls)
-        data = {}
-        for obj in objs:
-            data[obj.key] = obj.value
-
-        if callback:
-            db_connection.conn.mset(data,callback)
-        else:
-            return db_connection.blocking_conn.mset(data)
-
 
 class ThumbnailMetadata(object):
     '''
