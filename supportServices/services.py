#!/usr/bin/env python
'''
This script launches the services server which hosts Services that neon web account use.
- Neon Account managment
- Submit video processing request via Neon API, Brightcove, Youtube
'''
import os.path
import sys
base_path = os.path.abspath(os.path.join(os.path.dirname(__file__), '..'))
if sys.path[0] <> base_path:
    sys.path.insert(0,base_path)

import tornado.httpserver
import tornado.ioloop
import tornado.web
import tornado.escape
import tornado.gen
import tornado.httpclient
import time
import os
import sys
import signal
import hashlib
import logging
import json
import datetime
import traceback
from tornado.stack_context import ExceptionStackContext
import tornado.stack_context
import contextlib

#Neon classes
from supportServices import neondata
import utils.neon

from utils.options import define, options
define("port", default=8083, help="run on the given port", type=int)
define("local", default=0, help="call local service", type=int)

import logging
logging.basicConfig(level=logging.DEBUG,
            format='%(asctime)s %(levelname)s %(message)s',
            datefmt='%m-%d %H:%M',
            filename='services.log',
            filemode='a')
_log = logging.getLogger(__name__)

def sig_handler(sig, frame):
    _log.debug('Caught signal: ' + str(sig) )
    tornado.ioloop.IOLoop.instance().stop()

#TODO :  Implement
# On Bootstrap and periodic intervals, Load important blobs that don't change with TTL
# From storage in to cache
def CachePrimer():
    pass

################################################################################
# Helper classes  
################################################################################

class VideoResponse(object):
    def __init__(self,vid,status,i_type,i_id,title,duration,pub_date,cur_tid,thumbs):
        self.video_id = vid
        self.status = status
        self.integration_type = i_type
        self.integration_id = i_id
        self.title = title
        self.duration = duration
        self.publish_date = pub_date
        self.current_thumbnail = cur_tid
        self.thumbnails = thumbs if thumbs else []  #list of ThumbnailMetdata dicts 
    
    def to_dict(self):
        return self.__dict__

    def to_json(self):
        return json.dumps(self, default=lambda o: o.__dict__)

################################################################################
# Account Handler
################################################################################

class AccountHandler(tornado.web.RequestHandler):
    
    def prepare(self):
        self.api_key = self.request.headers.get('X-Neon-API-Key') 
        if self.api_key == None:
            if self.request.uri.split('/')[-1] == "accounts" and self.request.method == 'POST':
                #only account creation call can lack this header
                return
            else:
                _log.exception("key=initialize msg=api header missing")
                data = '{"error": "missing or invalid api key" }'
                self.send_json_response(data,400)

    @tornado.gen.engine
    def async_sleep(self,secs):
        yield tornado.gen.Task(tornado.ioloop.IOLoop.instance().add_timeout, time.time() + secs)

    @tornado.gen.engine
    def delayed_callback(self,secs,callback):
        yield tornado.gen.Task(tornado.ioloop.IOLoop.instance().add_timeout, time.time() + secs)
        callback(secs)

    #### Support Functions #####
    def verify_apikey(self):
        return True
    
    def verify_account(self,a_id):
        if neondata.NeonApiKey.generate(a_id) == self.api_key:
            return True
        else:
            data = '{"error":"invalid api key or account id doesnt match api key"}'
            self.send_json_response(data,400)
            return False

    ######## HTTP Methods #########

    '''
    Send response to service client
    '''
    def send_json_response(self,data,status=200):
        self.set_header("Content-Type", "application/json")
        self.set_status(status)
        self.write(data)
        self.finish()
       
    
    def method_not_supported(self):
        data = '{"error":"api method not supported or REST URI is incorrect"}'
        self.send_json_response(data,400)

    ''' 
    GET /accounts/:account_id/status
    GET /accounts/:account_id/[brightcove_integrations|youtube_integrations]/:integration_id/videos

    '''
    @tornado.web.asynchronous
    def get(self, *args, **kwargs):
        
        _log.info("Request %r" %self.request)

        uri_parts = self.request.uri.split('/')
        if "accounts" in self.request.uri:
            #Get account id
            try:
                a_id = uri_parts[4]
                itype = uri_parts[5]
                i_id = uri_parts[6]
                method = uri_parts[7]
            except Exception,e:
                _log.error("key=get request msg=  %s" %e)
                self.set_status(400)
                self.finish()
                return
            
            #Verify Account
            if not self.verify_account(a_id):
                return

            if method == "status":
                self.get_account_status(itype,i_id)
            
            elif method == "videos" or "videos" in method:
                #videoid requested
                if len(uri_parts) == 9:
                    try:
                        ids = self.get_argument('video_ids')
                        vids = ids.split(',') 
                    except:
                        #Get all the videos from the account
                        self.get_video_status_brightcove(i_id,None)
                        return
                    self.get_video_status_brightcove(i_id,vids)
                    return

                if itype  == "neon_integrations":
                    self.get_neon_videos()
            
                elif itype  == "brightcove_integrations":
                    try:
                        ids = self.get_argument('video_ids')
                        vids = ids.split(',') 
                    except:
                        self.get_video_status_brightcove(i_id,None)
                        return

                    self.get_video_status_brightcove(i_id,vids)
                    #self.get_brightcove_videos(i_id)

                elif itype == "youtube_integrations":
                    self.get_youtube_videos(i_id)
            else:
                self.write("API not supported")
                self.set_status(400)
                self.finish()

        else:
            self.write("API not supported")
            self.set_status(400)
            self.finish()

    @tornado.web.asynchronous
    def post(self, *args, **kwargs):
        
        #POST /accounts/:account_id/brightcove_integrations
        if "brightcove_integrations" in self.request.uri:
            self.create_brightcove_integration()
        
        #POST /accounts/:account_id/youtube_integrations
        elif "youtube_integrations" in self.request.uri:
            self.create_youtube_integration()
        
        #POST /accounts ##Crete neon user account
        elif "accounts" in self.request.uri.split('/')[-1]:
            try:
                a_id = self.get_argument("account_id") 
                #self.create_account(a_id)
                self.create_account_and_neon_integration(a_id)
            except:
                data = '{"error":"account id not specified"}'
                self.send_json_response(data,400)                

        else:
            self.set_status(400)
            self.finish()
   
    '''
    /accounts/:account_id/[brightcove_integrations|youtube_integrations]/:integration_id/{method}
    '''
    @tornado.web.asynchronous
    def put(self, *args, **kwargs):
       
        uri_parts = self.request.uri.split('/')
        method = None
        itype  = None
        try:
            a_id = uri_parts[4]
            itype = uri_parts[5]
            i_id = uri_parts[6]
            method = uri_parts[7]
        except Exception,e:
            pass

        #Create a new API request 
        if method == 'create_video_request':
            if "brightcove_integrations" == itype:
                self.create_brightcove_video_request(i_id)
            elif "youtube_integrations" == itype:
                self.create_youtube_video_request(i_id)
            else:
                self.method_not_supported()

        #Update Accounts
        elif method is None or method == "update":
            if "brightcove_integrations" == itype:
                self.update_brightcove_integration(i_id)
            elif "youtube_integrations" == itype:
                self.update_youtube_account(i_id)
            elif itype is None:
                #Update basic neon account
                try:
                    pmins = self.get_argument("processing_minutes")
                    pstart = self.get_argument("plan_start_date")
                    self.update_account(a_id,pmins,pstart)
                except Exception,e:
                    _log.error('key=update account msg=' + e.message)
                    self.set_status(400)
                    self.finish()
            else:
                self.method_not_supported()

        #Update the thumbnail
        elif method == "videos":
            if len(uri_parts) == 9:
                vid = uri_parts[-1]
                if "brightcove_integrations" == itype:
                    self.update_video_brightcove(i_id,vid)
                    return
                elif "youtube_integrations" == itype:
                    self.update_youtube_video(i_id,vid)
                    return
            else:
                self.method_not_supported()
        else:
            _log.error("Method not supported")
            self.set_status(400)
            self.finish()
    
    ############## User defined methods ###########

    '''
    Get account status for the neon account
    '''
    @tornado.web.asynchronous
    def get_account_status(self):
        
        client_response = {}
        client_response["queued"] = 0
        client_response["in_progress"] = 0
        client_response["finished"] = 0
        client_response["failed"] = 0
        client_response["minutes_used"] = 0

        def get_videos(result):

            #TODO Aggregate videos from the day of the billing date    
            
            if result and len(result) == 0:
                self.send_json_response('{"error":"could not retrieve videos"}',500)
                return

            total_duration = 0 
            for r,key in zip(result,self.keys):
                if r is None:
                    _log.error("key=get_account_status subkey=get_videos request not found %s" %key )
                    continue

                req = neondata.NeonApiRequest.create(r)
                if req.duration:
                    client_response["minutes_used"] += req.duration
                else:
                    _log.error("key=get_account_status subkey=get_videos request duration error %s" %key)

                if req.state == "submit" or req.state == "requeued" :
                    client_response["queued"] += 1 

                elif req.state == "processing":
                    client_response["in_progress"] += 1 

                elif req.state == "finished":
                    client_response["finished"] += 1 
                
                elif req.state == "failed":
                    client_response["failed"] += 1 
                
            data = tornado.escape.json_encode(client_response)
            self.send_json_response(data,200)

        def account_callback(account_data):
            if account_data:
                account = neondata.NeonUserAccount.create(account_data)
                self.keys = [ neondata.generate_request_key(self.api_key,j_id) for j_id in account.videos.values()] 
                neondata.NeonApiRequest.multiget(self.keys,get_videos)
            else:
                _log.error("key=get_account_status msg=account not found for %s" %self.api_key)
                data = '{"error": "no account found"}'
                self.send_json_response(data,400)
                return
        
        if itype == "neon_integrations":
            neondata.NeonUserAccount.get_account(self.api_key,account_callback)
        elif itype =="brightcove_integrations":
            neondata.BrightcovePlatform.get_account(self.api_key,i_id,account_callback)
        elif itype == "youtube_integrations":
            neondata.YoutubePlatform.get_account(self.api_key,i_id,account_callback)
        else:
            pass


    ''' Get Videos which were called from the Neon API '''

    def get_neon_videos(self):
        self.send_json_response('',200)

    ''' Get brightcove video to populate in the web account
     Get account details from db, including videos that have been
     processed so far.
     Multiget all video requests, using jobid 
     Check cached videos to reduce the multiget ( lazy load)
     Make a call to Brightcove for videos
     Aggregrate results and format for the client
    '''
    
    def get_brightcove_videos(self,i_id,limit=1):
        self.bc_aggr = 0 
        self.video_results = {}
        self.brightcove_results = {}
        
        self.client_response = {} 
        ''' Format
            { "videos": [
                {
            "video_id": "v123",
            "integration_type": "brightcove",
            "integration_id": "1234",
            "title": "sample",
            "duration": 10,
            "publish_date": "2013-01-01",
            "status": "finished",
            "current_thumbnail_id": "1234"
            "thumbnails": [
                {
                "url": "http://thumb1",
                "created": "2013-01-01",
                "enabled": "2013-01-01",
                "width": 480,
                "height": 360,
                "type": "neon1"
                },
                    ]
              } ...
            }
            status : not_processed, processing, finished, failed
        '''
       
        def process_video_results(res):
            for r in res:
                rd = tornado.escape.json_decode(r)
                self.video_results[rd['video_id']] = rd

        def process_brightcove_results(res):
            items = res['items']
            for i in items:
                key = str(i['id'])
                self.brightcove_results[key] = i   

        '''
        Format resposne to the client
        '''
        def format_response():
                def get_current_thumbnail(thumbnails):
                    tid = None
                    for t in thumbnails:
                        if t['enabled'] is not None:
                            tid = t['thumbnail_id']
                            return tid

                videos = []
                for vid in self.brightcove_results.keys():
                    video = {}
                    video['video_id'] = str(vid) 
                    video['integration_type'] = "brightcove"
                    video['integration_id'] = self.integration_id
                    video['title'] = self.brightcove_results[vid]['name']
                    video['duration'] =  self.brightcove_results[vid]['videoFullLength']['videoDuration']
                    pdate = int(self.brightcove_results[vid]['publishedDate'])
                    video['publish_date'] = time.strftime('%Y-%m-%d %H:%M:%S', time.localtime(pdate/1000))
                    
                    #Fill from DB result
                    if vid in self.video_results.keys():
                        video['status'] = self.video_results[vid]['state'] 
                        thumbs = self.video_results[vid]['thumbnails']
                        video['current_thumbnail_id'] = get_current_thumbnail(thumbs) 
                        video['thumbnails'] = thumbs
                    else:
                        video['status'] = "unprocessed"
                        video['current_thumbnail_id'] = None 
                        video['thumbnails'] = None 

                    videos.append(video)
                
                data = tornado.escape.json_encode(videos)
                return data

        def result_aggregator(result):
            self.bc_aggr += 1
            #check each discrete call
            
            if isinstance(result,tornado.httpclient.HTTPResponse):
                bcove_result = tornado.escape.json_decode(result.body)
                process_brightcove_results(bcove_result)
            else:
                process_video_results(result)

            #both calls have finished
            if self.bc_aggr == 2:

                data = format_response()
                self.set_header("Content-Type", "application/json")
                self.write(data)
                self.finish()
                #send response and terminate
                #self.send_json_response()

        def account_callback(data):
            if data: 
                try:
                    bc_account = neondata.BrightcovePlatform.create(data)
                    token = bc_account.read_token
                    self.integration_id = bc_account.integration_id
                    if (bc_account.videos) > 0:
                        keys = [ neondata.generate_request_key(api_key,j_id) for j_id in bc_account.videos.values()] 
                        neondata.NeonApiRequest.multiget(keys,result_aggregator)
                        neondata.BrightcovePlatform.find_all_videos(token,limit,result_aggregator)
                    else:
                        raise Exception("NOT YET IMPL")
                except Exception,e:
                    _log.exception("key=account_callback %s" %e)
            else:
                data = '{"error":"no such account"}'
                self.send_json_response(data,400)

        limit = self.get_argument('limit')
        #get brightcove tokens and video info from neondb 
        neondata.BrightcovePlatform.get_account(self.api_key,i_id,account_callback)

    ''' Get video status for multiple videos -- Brightcove Integration '''
    @tornado.gen.engine
    def get_video_status_brightcove(self,i_id,vids):
        result = {}
        incomplete_states = [neondata.RequestState.SUBMIT,neondata.RequestState.PROCESSING,neondata.RequestState.REQUEUED]
        
        #1 Get job ids for the videos from account, get the request status
        jdata = yield tornado.gen.Task(neondata.BrightcovePlatform.get_account,self.api_key,i_id)
        ba = neondata.BrightcovePlatform.create(jdata)
       
        #return all videos in the account
        if vids is None:
            vids = ba.get_videos()
        job_ids = [] 
        for vid in vids:
            try:
                jid = neondata.generate_request_key(self.api_key,ba.videos[vid])
                job_ids.append(jid)
            except:
                pass #job id not found

        #2 Get Job status
        
        completed_videos = [] #jobs that have completed 

        #Hack for first time video requests in brightcove #TODO: cleanup
        requests = yield tornado.gen.Task(neondata.NeonApiRequest.get_requests,job_ids)  
        ctime = datetime.datetime.now().strftime("%Y-%m-%d %H:%M:%S")
        for request,vid in zip(requests,vids):
            if not request:
                result[vid] = None #indicate job not found
                continue

            status = neondata.RequestState.PROCESSING #"processing"
            if request.state in incomplete_states:
                t_urls = []; thumbs = []
                t_urls.append(request.previous_thumbnail)
                tm = neondata.ThumbnailMetaData(0,t_urls,ctime,0,0,"brightcove",0,0)
                thumbs.append(tm.to_dict())
            elif request.state is neondata.RequestState.FAILED:
                pass
            else:
                #Jobs have finished
                completed_videos.append(vid)
                status = "finished"
                thumbs = None

            vr = VideoResponse(vid,
                              status,
                              request.request_type,
                              i_id,
                              request.video_title,
                              None,
                              None,
                              0, #current tid,add fake tid
                              thumbs)
            result[vid] = vr

        #3. Populate Completed videos
        keys = [neondata.InternalVideoID.generate(self.api_key,vid) for vid in completed_videos] #get internal vids
        if len(keys) > 0:
            video_results = yield tornado.gen.Task(neondata.VideoMetadata.multi_get,keys)
            tids = []
            for vresult in video_results:
                if vresult:
                    tids.extend(vresult.thumbnail_ids)
        
            #Get all the thumbnail data for videos that are done
            thumbnails = yield tornado.gen.Task(neondata.ThumbnailIDMapper.get_ids,tids)
            for thumb in thumbnails:
                if thumb:
                    vid = neondata.InternalVideoID.to_external(thumb.video_id)
                    tdata = thumb.get_metadata() #to_dict()
                    result[vid].thumbnails.append(tdata) 

        #4. Set the default thumbnail for each of the video
        for res in result:
            vres = result[res]
            for thumb in vres.thumbnails:
                if thumb["chosen"] == True:
                    vres.current_thumbnail = thumb["thumbnail_id"]

        #convert to dict
        vresult = []
        for res in result:
            vres = result[res]
            vresult.append(vres.to_dict())

        data = tornado.escape.json_encode(vresult)
        self.send_json_response(data,200)


    ''' Create request for brightcove video 
        submit a job on neon server, update video in the brightcove account
    '''
    def create_brightcove_video_request(self,i_id):
        def job_created(result):
            if not result: 
                data = '{"error": ""}'
                self.send_json_response(data,200)  
            else:
                data = '{"error": "failed to create job, bad request"}'
                self.send_json_response(data,400)  

        def get_account_callback(result):
            if result:
                bc = neondata.BrightcovePlatform.create(result)
                #submit job for processing
                bc.create_job(vid,job_created)
            else:
                data = '{"error": "no such account"}'
                self.send_json_response(data,400)

        #check video id
        try:
            vid = self.get_argument('video_id')
        except:
            data = '{"error": "video_id not set"}'
            self.send_json_response(data,400)
            
        neondata.BrightcovePlatform.get_account(self.api_key,i_id,get_account_callback)
        

    ''' update thumbnail for a brightcove video '''
    @tornado.gen.engine
    def update_video_brightcove(self,i_id,p_vid):
        #TODO : Check for the linked youtube account 
        
        #Get account/integration
        jdata = yield tornado.gen.Task(neondata.BrightcovePlatform.get_account,self.api_key,i_id)
        ba = neondata.BrightcovePlatform.create(jdata)
       
        try:
            new_tid = self.get_argument('thumbnail_id')
        except:
            data = '{"error": "missing thumbnail_id argument"}'
            self.send_json_response(data,400)
            return

        result = yield tornado.gen.Task(ba.update_thumbnail,p_vid,new_tid)
        if result:
            data = ''
            self.send_json_response(data,200)
        else:
            data = '{"error": "internal error or brightcove api failure"}'
            self.send_json_response(data,500)


    ''' 
    Create a Neon Account
    '''

    def create_account(self,a_id):
        def saved_user(result):
            if result:
                data = '{ "neon_api_key": "' + api_key + '" }'
            else:
                data = '{"error": "account not created, DB error"}'
            self.send_json_response(data)
        
        def check_exists(result):
            if result:
                data = '{"error": "account already exists"}'
                _log.error("key=create_account mag=account already exists %s" %api_key)
                self.send_json_response(data)
            else:
                user.save(saved_user)

        user = neondata.NeonUserAccount(a_id)
        api_key = user.neon_api_key
        neondata.NeonUserAccount.get_account(api_key,callback=check_exists)
    
    '''
    Update a Neon account
    '''

    def update_account(self,account_id,pmins,pstart):
        def updated_account(result):
            if result:
                self.finish()
            else:
                self.set_status(500)
                self.finish()
        ua = neondata.NeonUserAccount(account_id,pstart,pmins)
        ua.save(updated_account)

    '''
    Create Neon user account and add neon integration
    '''
    @tornado.gen.engine
    def create_account_and_neon_integration(self,a_id):
        user = neondata.NeonUserAccount(a_id)
        api_key = user.neon_api_key
        nuser_data = yield tornado.gen.Task(neondata.NeonUserAccount.get_account,a_id)
        if not nuser_data:
            nplatform = neondata.NeonPlatform(a_id)
            user.add_integration(nplatform.integration_id,"neon")
            res = yield tornado.gen.Task(user.save_integration,nplatform)
            if res:
                data = '{ "neon_api_key": "' + user.neon_api_key + '" }'
                self.send_json_response(data,200)
            else:
                data = '{"error": "account not created"}'
                self.send_json_response(data,500)

        else:
            data = '{"error": "integration/ account already exists"}'
            self.send_json_response(data,409)



    ''' Create Brightcove Account for the Neon user
    Add the integration in to the neon user account
    Extract params from post request --> create acccount in DB --> verify tokens in brightcove -->
    send top 5 videos requests or appropriate error to client
    '''
       
    @tornado.gen.engine
    def create_brightcove_integration(self):

        try:
            a_id = self.request.uri.split('/')[-2]
            i_id = self.get_argument("integration_id")
            p_id = self.get_argument("publisher_id")
            rtoken = self.get_argument("read_token")
            wtoken = self.get_argument("write_token")
            autosync = self.get_argument("auto_update")

        except Exception,e:
            _log.error("key=create brightcove account msg= %" %e)
            data = '{"error": "API Params missing" }'
            self.send_json_response(data,400)
            return 

        na_data = yield tornado.gen.Task(neondata.NeonUserAccount.get_account,self.api_key)
        #Create and Add Platform Integration
        if na_data:
            na = neondata.NeonUserAccount.create(na_data)
            
            #Check if integration exists
            if len(na.integrations) >0 and na.integrations.has_key(i_id):
                data = '{"error": "integration already exists"}'
                self.send_json_response(data,409)
            else:
                curtime = time.time() #account creation time
                bc = neondata.BrightcovePlatform(a_id,i_id,p_id,rtoken,wtoken,autosync,curtime)
                na.add_integration(bc.integration_id,"brightcove")
                res = yield tornado.gen.Task(na.save_integration,bc) #save integration & update acnt
                
                #Saved Integration
                if res:
                    response = yield tornado.gen.Task(bc.verify_token_and_create_requests_for_video,5)
                    ctime = datetime.datetime.now().strftime("%Y-%m-%d %H:%M:%S")
                    #TODO : Add expected time of completion !
                    video_response = []
                    if not response:
                        #TODO : Distinguish between api call failure and bad tokens
                        log.error("key=create brightcove account msg=brightcove api call failed")
                        data = '{"error": "integration was not added, brightcove api failed"}'
                        self.send_json_response(data,502)
                        return

                    for item in response:
                        t_urls =[]; thumbs = []
                        t_urls.append(item['videoStillURL'])
                        tm = neondata.ThumbnailMetaData(0,t_urls,ctime,0,0,"brightcove",0,0)
                        thumbs.append(tm.to_dict())
                        vr = VideoResponse(item["id"],
                              "processing",
                              "brightcove",
                              i_id,
                              item['name'],
                              None,
                              None,
                              0, #current tid,add fake tid
                              thumbs)
                        video_response.append(vr.to_dict())
                        
                    data = tornado.escape.json_encode(video_response)
                    self.send_json_response(data,201)
                else:
                    data = '{"error": "integration was not added, account creation issue"}'
                    self.send_json_response(data,500)
                    return
        else:
            _log.error("key=create brightcove account msg= account not found %s" %self.api_key)

    '''
    Update Brightcove account details
    '''
    def update_brightcove_integration(self,i_id):
        
        def saved_account(result):
            if result:
                data = ''
                self.send_json_response(data,200)
            else:
                data = '{"error": "account not updated"}'
                self.send_json_response(data,500)

        def update_account(result):
            if result:
                bc = neondata.BrightcovePlatform.create(result)
                bc.read_token = rtoken
                bc.write_token = wtoken
                bc.auto_update = autosync
                bc.save(saved_account)
            else:
                _log.error("key=update_brightcove_integration msg= no such account %s integration id %s" %(self.api_key,i_id))
                data = '{"error": "Account doesnt exists" }'
                self.send_json_response(data,400)
        
        try:
            rtoken = self.get_argument("read_token")
            wtoken = self.get_argument("write_token")
            autosync = self.get_argument("auto_update")
        except Exception,e:
            _log.error("key=create brightcove account msg=" + e.message)
            data = '{"error": "API Params missing" }'
            self.send_json_response(data,400)
            return

        uri_parts = self.request.uri.split('/')
        neondata.BrightcovePlatform.get_account(self.api_key,i_id,update_account)


    '''
    Get brightcove videos of a given state
    '''

    def get_brightcove_videos_by_state(self,i_id):

        def get_account(result):
            if result:
                bc = neondata.BrightcovePlatform.create(result)
                #Get all videos for this account
                #Aggregate result based on state

                #Get unprocessed list from brightcove 
            else:
                _log.error("key=update_brightcove_integration msg= no such account %s integration id %s" %(self.api_key,i_id))
                data = '{"error": "Account doesnt exists" }'
                self.send_json_response(data,400)

        neondata.BrightcovePlatform.get_account(self.api_key,i_id,get_account)

    #### YOUTUBE ####

    '''
    Cretate a Youtube Account

    if brightcove account associated with the user, link them

    validate the refresh token and retreive list of channels for the acccount    
    '''
    def create_youtube_integration(self):

        def saved_account(result):
            if result:
                data = '{"error" : ""}'
                self.send_json_response(data,201)
            else:
                data = '{"error": "account creation issue"}'
                self.send_json_response(data,500)
            return
       
        def neon_account(result):
            if result:
                na = neondata.NeonUserAccount.create(result)
                na.add_integration(yt.integration_id,yt.key) 
                na.save_integration(yt,saved_account)
            else:
                _log.error("key=create_youtube_integration msg=neon account not found")
                data = '{"error": "account creation issue"}'
                self.send_json_response(data,500)

        def channel_callback(result):
            if result:
                neondata.NeonUserAccount.get_account(self.api_key,neon_account)
            else:
                data = '{"error": "account creation issue"}'
                self.send_json_response(data,500)

        i_id = self.get_argument("integration_id")
        a_token = self.get_argument("access_token")
        r_token = self.get_argument("refresh_token")
        expires = self.get_argument("expires")    
        autosync = self.get_argument("auto_update")
        yt = neondata.YoutubePlatform(self.api_key,i_id,a_token,r_token,expires,autosync)
        #Add channel
        yt.add_channels(channel_callback)

    '''
    Update Youtube account
    '''
    def update_youtube_account(self,i_id):
        def saved_account(result):
            if result:
                data = ''
                self.send_json_response(data,200)
            else:
                data = '{"error": "account not updated"}'
                self.send_json_response(data,500)

        def update_account(result):
            if result:
                ya = neondata.YoutubePlatform.create(result)
                ya.access_token = access_token
                ya.refresh_token = refresh_token
                ya.auto_update = auto_update
                ya.save(saved_account)
            else:
                _log.error("key=update youtube account msg= no such account %s integration id %s" %(self.api_key,i_id))
                data = '{"error": "Account doesnt exists" }'
                self.send_json_response(data,400)
       
        try:
            access_token = self.request.get_argument('access_token')
            refresh_token = self.request.get_argument('refresh_token')
            auto_update = self.request.get_argument('auto_update')
            neondata.YoutubePlatform.get_account(self.api_key,i_id,update_account)
        except:
            data = '{"error": "missing arguments"}'
            self.send_json_response()

    '''
    Create a youtube video request 
    '''
    def create_youtube_video_request(self,i_id):
        def job_created(response):
            if not response.error:
                data = response.body 
                self.send_json_response(data,200)
            else:
                data = '{"error": "job not created"}'
                self.send_json_response(data,400)
        
        #Get params from request
        #Get account details   
       
        def get_account(result):
            if result:
                ya = neondata.YoutubePlatform.create(result)
                params = {}
                params["api_key"] = self.api_key
                params["video_id"] = self.get_argument("video_id")
                params["video_title"] = self.get_argument("video_id")
                params["video_url"] = self.get_argument("video_url") 
                params["topn"] = 5
                params["callback_url"] = "http://thumbnails.neon-lab.com/testcallback"
                params["access_token"] = ya.access_token
                params["refresh_token"] = ya.refresh_token
                params["token_expiry"] = ya.expires
                params["autosync"] = ya.auto_update

                body = tornado.escape.json_encode(params)
                yt_request = "http://thumbnails.neon-lab.com/api/v1/submitvideo/youtube"
                yt_request = "http://localhost:8081/api/v1/submitvideo/youtube"
                http_client = tornado.httpclient.AsyncHTTPClient()
                req = tornado.httpclient.HTTPRequest(url = yt_request,
                                                    method = "POST",
                                                    body = body,
                                                    request_timeout = 60.0,
                                                    connect_timeout = 10.0)
                http_client.fetch(req,job_created)         
            else:
                data = '{"error" : "no such youtube account" }'
                self.send_json_response(data,400)

        neondata.YoutubePlatform.get_account(self.api_key,i_id,get_account)


    '''
    Populate youtube videos
    '''
    def get_youtube_videos(self,i_id):
        self.counter = 0
        self.yt_results = None
        self.video_results = None

        def format_result(response):
            if response and not response.error:
                vitems = tornado.escape.json_decode(response.body)
                items = vitems['items']
                videos = [] 
                for item in items:
                    video = {}
                    video['video_id'] = item['snippet']['resourceId']['videoId']
                    video['title'] = item['snippet']['title']
                    video['publish_date'] = item['snippet']['publishedAt']
                    video['thumbnail_url'] = item['snippet']['thumbnails']['default']['url'] 
                    videos.append(video)
                data = tornado.escape.json_encode(videos)
                self.send_json_response(data,200)
            else:
                data = '{"error": "youtube api issue"}'
                self.send_json_response(data,500)

        def process_youtube_results(yt_response):
            if not yt.response.error:
                self.yt_results = yt_response.body
            else:
                data = '{"error": "youtube api error"}'
                self.send_json_response(data,500)

        def process_video_results(vid_result):
            if vid_result:
                self.video_results = tornado.escape.json_decode(vid_result)
            else:
                data = '{"error": "database error"}'
                self.send_json_response(data,500)

        def format_response():
            def get_current_thumbnail(thumbnails):
                    tid = None
                    for t in thumbnails:
                        if t['enabled'] is not None:
                            tid = t['thumbnail_id']
                            return tid

            videos = []
            vitems = tornado.escape.json_decode(self.yt_results)
            items = vitems['items']
            for vid in items:
                    video = {}
                    video['video_id'] = item['snippet']['resourceId']['videoId']
                    video['title'] = item['snippet']['title']
                    video['publish_date'] = item['snippet']['publishedAt']
                    video['thumbnail_url'] = item['snippet']['thumbnails']['default']['url'] 
                    video['duration'] = None 
                    
                    #Fill from DB result
                    if vid in self.video_results.keys():
                        video['status'] = self.video_results[vid]['state'] 
                        thumbs = self.video_results[vid]['thumbnails']
                        video['current_thumbnail_id'] = get_current_thumbnail(thumbs) 
                        video['thumbnails'] = thumbs
                    else:
                        video['status'] = "unprocessed"
                        video['current_thumbnail_id'] = None 
                        video['thumbnails'] = None 
            videos.append(video)
              
            data = tornado.escape.json_encode(videos)
            return data

        def result_aggregator(result):
            self.bc_aggr += 1
            #check each discrete call
            
            if isinstance(result,tornado.httpclient.HTTPResponse):
                bcove_result = tornado.escape.json_decode(result.body)
                process_brightcove_results(bcove_result)
            else:
                process_video_results(result)

            #both calls have finished
            if self.bc_aggr == 2:

                data = format_response()
                self.set_header("Content-Type", "application/json")
                self.write(data)
                self.finish()
                #send response and terminate
                #self.send_json_response()

        def result_aggregator(result):
            self.counter += 1

            if isinstance(result,tornado.httpclient.HTTPResponse):
                yt_result = tornado.escape.json_decode(result.body)
                process_youtube_results(yt_result)
            else:
                process_video_results(result)
            
            if self.counter == 2:
                data = format_response()
                self.set_header("Content-Type", "application/json")
                self.write(data)
                self.finish()

        def account_callback(account_response):
            if account_response:
                yt_account = neondata.YoutubePlatform.create(account_response)
                
                
                if (yt_account.videos) > 0:
                    #1.Get videos from youtube api
                    yt_account.get_videos(format_result)
                    
                    #2.Get videos that have been already processed from Neon Youtube account
                    keys = [ neondata.generate_request_key(api_key,j_id) for j_id in yt_account.videos.values()] 
                    neondata.NeonApiRequest.multiget(keys,result_aggregator)
                else:
                    raise Exception("NOT YET IMPL")
            else:
                data = '{"error": "no such account"}'
                self.send_json_response(data,500)

        uri_parts = self.request.uri.split('/')
        neondata.YoutubePlatform.get_account(self.api_key,i_id,account_callback)

    ''' Update the thumbnail for a particular video '''
    def update_youtube_video(self,i_id,vid):
        
        def update_thumbnail(t_result):
            if t_result:
                data = '{"error" :""}'
                self.send_json_response(data,200)
            else:
                data = '{"error": "thumbnail not updated"}'
                self.send_json_response(data,500)

        def get_request(r_result):
            if r_result:
                self.vid_request = YoutubeApiRequest.create(r_result) 
                thumbnail_url = self.vid_request.enable_thumbnail(tid)
                self.yt.update_thumbnail(vid,thumbnail_url,update_thumbnail)
            else:
                data = '{"error": "thumbnail not updated"}'
                self.send_json_response(data,500)

        def get_account_callback(result):
            if result:
                self.yt = neondata.YoutubePlatform.create(result)
                job_id = self.yt.videos[vid] 
                yt_request = YoutubeApiRequest.get_request(self.api_key,job_id,get_request) 
            else:
                data = '{"error": "no such account"}'
                self.send_json_response(data,500)

        try:
            thumbnail_id = self.get_argument('thumbnail_id')
        except Exception,e:
            _log.exception('type=update brightcove thumbnail' + e.message)
            self.set_status(400)
            self.finish()
            return

        neondata.YoutubePlatform.get_account(self.api_key,i_id,get_account_callback)

###########################################################
## Job Handler
###########################################################

class JobHandler(tornado.web.RequestHandler):
    @tornado.web.asynchronous
    def get(self, *args, **kwargs):
        
        #Get Job status
        self.get_job_status()

    def get_job_status(self):
        def status_callback(result):
            pass

        j_id = self.request.uri.split('/')[-1]
        #self.api_key
        neondata.NeonApiRequest.get_request(self.api_key,j_id,status_callback)


##
## Delete handler only for test accounts, use cautiously

class DeleteHandler(tornado.web.RequestHandler):
    @tornado.web.asynchronous
    def get(self, *args, **kwargs):
        a_id = self.request.uri.split('/')[-1]
        
        #make sure you delete only a test account
        if "test" in a_id:
            neondata.NeonUserAccount.remove(a_id)

class BcoveHandler(tornado.web.RequestHandler):
    @tornado.web.asynchronous
    @tornado.gen.engine
    def get(self, *args, **kwargs):
        
        #TEST
        def cb(res):
            print res
            self.finish()

        r = 'cLo_SzrziHEZixU-8hOxKslzxPtlt7ZLTN6RSA7B3aLZsXXF8ZfsmA..'

        bc = neondata.BrightcovePlatform('t1','i1','p1',r,'w')
        bc.verify_token_and_create_requests_for_video(5,cb)
        #res = yield tornado.gen.Task(bc.verify_token_and_create_requests_for_video,5)
        #print res
        #self.finish()

    @tornado.web.asynchronous
    @tornado.gen.engine
    def post(self, *args, **kwargs):
        self.internal_video_id = self.request.uri.split('/')[-1]
        method = self.request.uri.split('/')[-2]
        self.a_id = self.request.uri.split('/')[-3] #internal a_id (api_key)
       
        if "update" in method:
            #update thumbnail  (vid, new tid)
            self.update_thumbnail()
        elif "check" in method:
            #Check thumbnail on bcove
            self.check_thumbnail()

    @tornado.gen.engine
    def update_thumbnail(self):
        try:
            new_tid = self.get_argument('thumbnail_id')
        except:
            self.set_status(400)
            self.finish()
            return

        vmdata = yield tornado.gen.Task(neondata.VideoMetadata.get,self.internal_video_id)
        if vmdata:
            i_id = vmdata.integration_id
            jdata = yield tornado.gen.Task(neondata.BrightcovePlatform.get_account,self.a_id,i_id)
            ba = neondata.BrightcovePlatform.create(jdata)
            if ba:
                bcove_vid = neondata.InternalVideoID.to_external(self.internal_video_id) 
                result = yield tornado.gen.Task(ba.update_thumbnail,bcove_vid,new_tid,True)
                if result:
                    self.set_status(200)
                else:
                    _log.error('key=bcove_handler msg=failed to update thumbnail for %s %s'%(self.internal_video_id,new_tid))
                    self.set_status(502)
            else:
                _log.error('key=bcove_handler msg=failed to fetch neondata.BrightcovePlatform %s i_id %s'%(self.a_id,i_id))
                self.set_status(502)
        else:
            _log.error('key=bcove_handler msg=failed to fetch video metadata for %s %s'%(self.internal_video_id,new_tid))
            self.set_status(502)
        self.finish()
    
    @tornado.gen.engine   
    def check_thumbnail(self):
        vmdata = yield tornado.gen.Task(neondata.VideoMetadata.get,self.internal_video_id)
        if vmdata:
            i_id = vmdata.integration_id
            jdata = yield tornado.gen.Task(neondata.BrightcovePlatform.get_account,self.a_id,i_id)
            ba = neondata.BrightcovePlatform.create(jdata)
            if ba:
                bcove_vid = neondata.InternalVideoID.to_external(self.internal_video_id) 
                result = yield tornado.gen.Task(ba.check_current_thumbnail_in_db,bcove_vid)
                if result:
                    self.set_status(200)
                else:
                    _log.error('key=bcove_handler msg=failed to check thumbnail for %s'%self.internal_video_id)
                    self.set_status(502)
            else:
                _log.error('key=bcove_handler msg=failed to fetch neondata.BrightcovePlatform %s i_id %s'%(self.a_id,i_id))
        else:
            _log.error('key=bcove_handler msg=failed to fetch video metadata for %s'%self.internal_video_id)
            self.set_status(502)

        self.finish()

################################################################
### MAIN
################################################################

def main():
<<<<<<< HEAD
=======
    utils.neon.InitNeon()
    
>>>>>>> 4db0640a
    application = tornado.web.Application([
        (r'/api/v1/removeaccount(.*)', DeleteHandler),
        (r'/api/v1/accounts(.*)', AccountHandler),
        (r'/api/v1/brightcovecontroller(.*)', BcoveHandler),
        (r'/api/v1/jobs(.*)', JobHandler)])
    
    global server
    global BASE_URL 
    BASE_URL = "http://thumbnails.neon-lab.com" if options.local else "http://localhost:8081" 
    
    signal.signal(signal.SIGTERM, sig_handler)
    signal.signal(signal.SIGINT, sig_handler)
    
    server = tornado.httpserver.HTTPServer(application)
    server.listen(options.port)
    tornado.ioloop.IOLoop.instance().start()

if __name__ == "__main__":
<<<<<<< HEAD
    utils.neon.InitNeon()
=======
>>>>>>> 4db0640a
    main()<|MERGE_RESOLUTION|>--- conflicted
+++ resolved
@@ -1259,11 +1259,6 @@
 ################################################################
 
 def main():
-<<<<<<< HEAD
-=======
-    utils.neon.InitNeon()
-    
->>>>>>> 4db0640a
     application = tornado.web.Application([
         (r'/api/v1/removeaccount(.*)', DeleteHandler),
         (r'/api/v1/accounts(.*)', AccountHandler),
@@ -1282,8 +1277,5 @@
     tornado.ioloop.IOLoop.instance().start()
 
 if __name__ == "__main__":
-<<<<<<< HEAD
     utils.neon.InitNeon()
-=======
->>>>>>> 4db0640a
     main()