--- conflicted
+++ resolved
@@ -416,18 +416,6 @@
                     return
 
                 if "brightcove_integrations" == itype:
-<<<<<<< HEAD
-=======
-                    try:
-                        new_tid = self.get_argument('thumbnail_id', None)
-                        if new_tid is None:
-                            new_tid = self.get_argument('current_thumbnail')
-                    except Exception, e:
-                        data = '{"error": "missing thumbnail_id argument"}'
-                        self.send_json_response(data, 400)
-                        return
-                        
->>>>>>> 057c5c04
                     self.update_video_brightcove(i_id, i_vid, new_tid)
 
                 elif "youtube_integrations" == itype:
@@ -435,17 +423,13 @@
                     return
                 
                 elif "ooyala_integrations" == itype:
-<<<<<<< HEAD
-=======
                     #Temp support for both arguments
-                    new_tid = self.get_argument('thumbnail_id', None)
                     if new_tid is None:
                         self.get_argument('current_thumbnail', None)
                         if new_tid is None:
                             data = '{"error": "missing thumbnail_id argument"}'
                             self.send_json_response(data, 400)
                             return
->>>>>>> 057c5c04
                     self.update_video_ooyala(i_id, i_vid, new_tid)
                     return
             else:
