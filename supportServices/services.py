#!/usr/bin/env python
'''
This script launches the services server which hosts Services 
that neon web account uses.
- Neon Account managment
- Submit video processing request via Neon API, Brightcove, Youtube
'''
import os.path
import sys
base_path = os.path.abspath(os.path.join(os.path.dirname(__file__), '..'))
if sys.path[0] <> base_path:
    sys.path.insert(0,base_path)

import datetime
import json
import hashlib
import PIL.Image as Image
import logging
import os
import random
import signal
import time
import tornado.httpserver
import tornado.ioloop
import tornado.web
import tornado.escape
import tornado.gen
import tornado.httpclient
import utils.neon

from StringIO import StringIO
from supportServices import neondata
from utils.inputsanitizer import InputSanitizer
from utils import statemon
from utils.options import define, options
define("port", default=8083, help="run on the given port", type=int)
define("local", default=0, help="call local service", type=int)

import logging
_log = logging.getLogger(__name__)

def sig_handler(sig, frame):
    ''' signal handler'''
    _log.debug('Caught signal: %s'%sig)
    tornado.ioloop.IOLoop.instance().stop()

def CachePrimer():
    '''
    #TODO: On Bootstrap and periodic intervals, 
    #Load important blobs that don't change with TTL From storage in to cache
    '''
    pass

#Monitoring variables
statemon.define('bad_request', int) #HTTP 400s
statemon.define('bad_gateway', int) #HTTP 502s
statemon.define('internal_err', int) #HTTP 500s
statemon.define('total_requests', int) #all requests 

#Place holder images for processing
placeholder_images = [
                'http://cdn.neon-lab.com/webaccount/neon_processing_1.png',
                'http://cdn.neon-lab.com/webaccount/neon_processing_2.png',
                'http://cdn.neon-lab.com/webaccount/neon_processing_3.png',
                'http://cdn.neon-lab.com/webaccount/neon_processing_4.png',
                'http://cdn.neon-lab.com/webaccount/neon_processing_5.png',
                'http://cdn.neon-lab.com/webaccount/neon_processing_6.png',
                'http://cdn.neon-lab.com/webaccount/neon_processing_7.png',
                ]
################################################################################
# Helper classes  
################################################################################

class GetVideoStatusResponse(object):
    ''' VideoStatus response on *_integration calls '''
    def __init__(self, items, count, page_no=0, page_size=100,
            processing_count=0, recommended_count=0, published_count=0):
        self.items = items
        self.total_count = count 
        self.page_no = page_no
        self.page_size = page_size
        self.processing_count = processing_count
        self.recommended_count = recommended_count
        self.published_count = published_count

    def to_json(self):
        ''' to json''' 
        for item in self.items:
            for thumb in item['thumbnails']:
                score = thumb['model_score']
                if score == float('-inf') or score == '-inf' or score is None:
                    thumb['model_score'] =  -1 * sys.maxint

        return json.dumps(self, default=lambda o: o.__dict__)

class VideoResponse(object):
    ''' VideoResponse object that contains list of thumbs for a video '''
    def __init__(self, vid, status, i_type, i_id, title, duration,
            pub_date, cur_tid, thumbs):
        self.video_id = vid
        self.status = status
        self.integration_type = i_type
        self.integration_id = i_id
        self.title = title
        self.duration = duration
        self.publish_date = pub_date
        self.current_thumbnail = cur_tid
        #list of ThumbnailMetdata dicts 
        self.thumbnails = thumbs if thumbs else []  
    
    def to_dict(self):
        return self.__dict__

    def to_json(self):
        return json.dumps(self, default=lambda o: o.__dict__)

################################################################################
# Account Handler
################################################################################

class AccountHandler(tornado.web.RequestHandler):
    ''' /api/v1/accounts handler '''
    
    def prepare(self):
        ''' Called before every request is processed '''
        self.api_key = self.request.headers.get('X-Neon-API-Key') 
        if self.api_key == None:
            if self.request.uri.split('/')[-1] == "accounts" \
                    and self.request.method == 'POST':
                #only account creation call can lack this header
                return
            else:
                _log.exception("key=initialize msg=api header missing")
                data = '{"error": "missing or invalid api key" }'
                self.send_json_response(data, 400)

    @tornado.gen.engine
    def async_sleep(self, secs):
        ''' async sleep'''
        yield tornado.gen.Task(tornado.ioloop.IOLoop.current().add_timeout, 
                time.time() + secs)

    @tornado.gen.engine
    def delayed_callback(self, secs, callback):
        ''' delay a callback by x secs'''
        yield tornado.gen.Task(tornado.ioloop.IOLoop.current().add_timeout, 
                time.time() + secs)
        callback(secs)

    #### Support Functions #####

    @tornado.gen.engine 
    def verify_account(self, a_id, callback=None):
        ''' verify account '''

        api_key = yield tornado.gen.Task(neondata.NeonApiKey.get_api_key, a_id)
        if api_key == self.api_key:
            callback(True)
        else:
            data = '{"error":"invalid api_key or account id"}'
            _log.warning(("key=verify_account "
                          "msg=api key doesn't match for account %s") % a_id)
            self.send_json_response(data, 400)
            callback(False)
        
    ######## HTTP Methods #########

    def send_json_response(self, data, status=200):
        '''Send response to service client '''
       
        statemon.state.increment('total_requests')
        if status == 400 or status == 409:
            statemon.state.increment('bad_request')
        elif status == 502:
            statemon.state.increment('bad_gateway')
        elif status > 201:
            statemon.state.increment('internal_err')

        self.set_header("Content-Type", "application/json")
        self.set_status(status)
        self.write(data)
        self.finish()
    
    def method_not_supported(self):
        ''' unsupported method response'''
        data = '{"error":"api method not supported or REST URI is incorrect"}'
        self.send_json_response(data, 400)

    @tornado.web.asynchronous
    @tornado.gen.engine
    def get(self, *args, **kwargs):
        ''' 
        GET /accounts/:account_id/status
        GET /accounts/:account_id/[brightcove_integrations|youtube_integrations] \
                /:integration_id/videos
        '''
        
        _log.info("Request %r" %self.request)

        uri_parts = self.request.uri.split('/')

        #NOTE: compare string in parts[-1] since get args aren't cleaned up
        if "accounts" in self.request.uri:
            #Get account id
            try:
                a_id = uri_parts[4]
                itype = uri_parts[5]
                i_id = uri_parts[6]
                method = uri_parts[7]
            except Exception, e:
                _log.error("key=get request msg=  %s" %e)
                self.set_status(400)
                self.finish()
                return
            
            #Verify Account
            is_verified = yield tornado.gen.Task(self.verify_account, a_id)
            if not is_verified:
                return

            if method == "status":
                #self.get_account_status(itype,i_id)
                self.send_json_response('{"error":"not yet impl"}',200)

            elif method == "tracker_account_id":
                self.get_tracker_account_id()

            elif method == "videos" or "videos" in method:
                video_state = None
                ids = self.get_argument('video_ids', None)
                video_ids = None if ids is None else ids.split(',') 
                if len(uri_parts) == 9:
                    video_state = uri_parts[-1].split('?')[0] 

                if itype  == "neon_integrations":
                    self.get_video_status_neon(video_ids, video_state)
            
                elif itype  == "brightcove_integrations":
                    self.get_video_status_brightcove(i_id, video_ids, video_state)

                elif itype == "ooyala_integrations":
                    self.get_video_status_ooyala(i_id, video_ids, video_state)
                
                elif itype == "youtube_integrations":
                    self.get_youtube_videos(i_id)
            else:
                _log.warning(('key=account_handler '
                              'msg=Invalid method in request %s method %s') 
                              % (self.request.uri, method))
                self.send_json_response("API not supported", 400)

        else:
            _log.warning(('key=account_handler '
                          'msg=Account missing in request %s')
                          % self.request.uri)
            self.send_json_response("API not supported", 400)

    @tornado.web.asynchronous
    def post(self, *args, **kwargs):
        ''' Post methods '''
        uri_parts = self.request.uri.split('/')
        a_id = None
        method = None
        itype = None
        i_id = None
        try:
            a_id = uri_parts[4]
            itype = uri_parts[5]
            i_id = uri_parts[6]
            method = uri_parts[7]
        except Exception,e:
            pass
      
        #POST /accounts ##Crete neon user account
        if a_id is None and itype is None:
            #len(ur_parts) == 4
            try:
                a_id = self.get_argument("account_id") 
                self.create_account_and_neon_integration(a_id)
            except:
                data = '{"error":"account id not specified"}'
                self.send_json_response(data, 400)                
            return

        #Account creation
        if method is None:
            #POST /accounts/:account_id/brightcove_integrations
            if "brightcove_integrations" in self.request.uri:
                self.create_brightcove_integration()
        
            #POST /accounts/:account_id/youtube_integrations
            elif "youtube_integrations" in self.request.uri:
                self.create_youtube_integration()
            
            elif "ooyala_integrations" in self.request.uri:
                self.create_ooyala_integration()

        #Video Request creation   
        elif method == 'create_video_request':
            if i_id is None:
                data = '{"error":"integration id not specified"}'
                self.send_json_response(data, 400)
                return

            if "brightcove_integrations" == itype:
                self.create_brightcove_video_request(i_id)
            elif "youtube_integrations" == itype:
                self.create_youtube_video_request(i_id)
            elif "neon_integrations" == itype:
                self.create_neon_video_request(i_id)
            #elif "ooyala_integrations" == itype:
            #    self.create_ooyala_video_request(i_id)
            else:
                self.method_not_supported()

    @tornado.web.asynchronous
    def put(self, *args, **kwargs):
        '''
        /accounts/:account_id/[brightcove_integrations|youtube_integrations] \
                /:integration_id/{method}
        '''
       
        uri_parts = self.request.uri.split('/')
        method = None
        itype  = None
        try:
            a_id = uri_parts[4]
            itype = uri_parts[5]
            i_id = uri_parts[6]
            method = uri_parts[7]
        except Exception,e:
            pass

        #Update Accounts
        if method is None or method == "update":
            if "brightcove_integrations" == itype:
                self.update_brightcove_integration(i_id)
            elif "youtube_integrations" == itype:
                self.update_youtube_account(i_id)
            #elif "ooyala_integrations" == itype:
            #    self.update_ooyala_account(i_id)
            elif itype is None:
                #Update basic neon account
                self.method_not_supported()
            else:
                self.method_not_supported()

        #Update the thumbnail
        elif method == "videos":
            if len(uri_parts) == 9:
                vid = uri_parts[-1]
                if vid == "null":
                    self.send_json_response('{"error": "video id null" }', 400)
                    return

                i_vid = neondata.InternalVideoID.generate(self.api_key, vid)
                if "brightcove_integrations" == itype:
                    try:
                        new_tid = self.get_argument('thumbnail_id')
                        #new_tid = self.get_argument('thumbnail_id', None)
                    except Exception, e:
                        data = '{"error": "missing thumbnail_id argument"}'
                        self.send_json_response(data, 400)
                        return
                        
                    self.update_video_brightcove(i_id, i_vid, new_tid)

                elif "youtube_integrations" == itype:
                    self.update_youtube_video(i_id, i_vid)
                    return
                
                elif "ooyala_integrations" == itype:
                    new_tid = self.get_argument('thumbnail_id', None)
                    self.update_video_ooyala(i_id, i_vid, new_tid)
                    return
            else:
                self.method_not_supported()
        else:
            _log.error("Method not supported")
            self.set_status(400)
            self.finish()
    
    ############## User defined methods ###########

    def get_tracker_account_id(self):
        '''
        Return tracker account id associated with the neon user account
        '''
        nu = neondata.NeonUserAccount.get_account(self.api_key)
        if nu:
            data = ('{"tracker_account_id":"%s","staging_tracker_account_id":"%s"}'
                    %(nu.tracker_account_id, nu.staging_tracker_account_id))
            self.send_json_response(data, 200)
        else:
            data = '{"error":"account not found"}'
            self.send_json_response(data, 400)


    def get_neon_videos(self):
        ''' Get Videos which were called from the Neon API '''
        self.send_json_response('{"msg":"not yet implemented"}', 200)
    
    @tornado.gen.engine
    def create_neon_video_request(self, i_id):
        ''' neon platform request '''

        title = None
        try:
            video_url = self.get_argument('video_url')
            title = self.get_argument('title')
            #video_url = video_url.split('?')[0]
            video_url = video_url.replace("www.dropbox.com", 
                                "dl.dropboxusercontent.com")
        except:
            _log.error("key=create_neon_video_request "
                    "msg=malformed request or missing arguments")
            self.send_json_response('{"error":"missing video_url"}', 400)
            return
        
        invalid_url_links = ["youtube.com", "youtu.be"]
        for invalid_url_link in invalid_url_links:
            if invalid_url_link in video_url:
                data = '{"error":"link given is invalid or not a video file"}'
                self.send_json_response(data, 400)
                return

        #Validate link
        invalid_content_types = ['text/html', 'text/plain', 'application/json',
                    'application/x-www-form-urlencoded', 
                    'text/html; charset=utf-8', 'text/html;charset=utf-8']
        http_client = tornado.httpclient.AsyncHTTPClient()
        headers = tornado.httputil.HTTPHeaders({'User-Agent': 'Mozilla/5.0 \
            (Windows; U; Windows NT 5.1; en-US; rv:1.9.1.7) Gecko/20091221 \
            Firefox/3.5.7 GTB6 (.NET CLR 3.5.30729)'})
       
        req = tornado.httpclient.HTTPRequest(url=video_url, headers=headers,
                        use_gzip=False, request_timeout=1.5)
        vresponse = yield tornado.gen.Task(http_client.fetch, req)
       
        #If timeout, Ignore for now, may be a valid slow link.  
        if vresponse.code != 599:
            ctype = vresponse.headers.get('Content-Type')
            if vresponse.error or ctype is None or ctype.lower() in invalid_content_types:
                data = '{"error":"link given is invalid or not a video file"}'
                self.send_json_response(data, 400)
                return

        video_id = hashlib.md5(video_url).hexdigest()
        request_body = {}
        request_body["topn"] = 6 
        request_body["api_key"] = self.api_key 
        request_body["video_id"] = video_id 
        request_body["video_title"] = \
                video_url.split('//')[-1] if title is None else title 
        request_body["video_url"]   = video_url
        client_url = 'http://thumbnails.neon-lab.com/api/v1/submitvideo/topn'
        if options.local == 1:
            client_url = 'http://localhost:8081/api/v1/submitvideo/topn'
            request_body["callback_url"] = "http://localhost:8081/testcallback"
        else:
            request_body["callback_url"] = \
                    "http://thumbnails.neon-lab.com/testcallback"
        body = tornado.escape.json_encode(request_body)
        hdr = tornado.httputil.HTTPHeaders({"Content-Type": "application/json"})
        req = tornado.httpclient.HTTPRequest(url=client_url,
                                             method="POST",
                                             headers=hdr,
                                             body=body,
                                             request_timeout=30.0,
                                             connect_timeout=10.0)
        
        result = yield tornado.gen.Task(http_client.fetch, req)
        
        if result.code == 409:
            data = '{"error":"url already processed","video_id":"%s"}'%video_id
            self.send_json_response(data, 409)
            return
        
        if result.error:
            _log.error("key=create_neon_video_request "
                    "msg=thumbnail api error %s" %result.error)
            data = '{"error":"neon thumbnail api error"}'
            self.send_json_response(data, 502)
            return

        #note: job id gets inserted into Neon platform account on video server
        t_urls = [] 
        thumbs = []
        im_index = int(hashlib.md5(video_id).hexdigest(), 16) \
                                        % len(placeholder_images)
        placeholder_url = placeholder_images[im_index] 
        t_urls.append(placeholder_url)
        ctime = datetime.datetime.now().strftime("%Y-%m-%d %H:%M:%S")
        tm = neondata.ThumbnailMetadata(0, video_id, t_urls, ctime, 0, 0,
                                        neondata.ThumbnailType.CENTERFRAME,
                                        0, 0)
        thumbs.append(tm.to_dict())
        vr = VideoResponse(video_id,
                            neondata.RequestState.PROCESSING,
                            "neon",
                            "0",
                            title,
                            None, #duration
                            time.time() * 1000,
                            0, 
                            thumbs)
        self.send_json_response(vr.to_json(), 200)

    @tornado.gen.engine
    def get_video_status_neon(self, vids, video_state=None):
        ''' Get video status for Neon Platform videos'''

        i_id = "0"
        #counters 
        c_failed = 0
        c_processing = 0
        c_recommended = 0
        c_published = 0 # no published videos for neon platform

        #videos by state
        p_videos = []
        r_videos = []
        f_videos = [] #failed videos

        page_no = 0 
        page_size = 100
        try:
            page_no = int(self.get_argument('page_no'))
            page_size = min(int(self.get_argument('page_size')), 100)
        except:
            pass

        result = {}
        incomplete_states = [
            neondata.RequestState.SUBMIT, neondata.RequestState.PROCESSING,
            neondata.RequestState.REQUEUED]
        failed_states = [neondata.RequestState.INT_ERROR, 
                    neondata.RequestState.FAILED]

        #1 Get job ids for the videos from account, get the request status
        nplatform = yield tornado.gen.Task(neondata.NeonPlatform.get_account,
                                       self.api_key)
        if not nplatform:
            _log.error("key=get_video_status_neon msg=account not found")
            self.send_json_response("neonplatform account not found", 400)
            return
      
        #return all videos in the account
        if vids is None:
            vids = nplatform.get_videos()
        
        # No videos in the account
        if not vids:
            vstatus_response = GetVideoStatusResponse(
                        [], 0, page_no, page_size,
                        c_processing, c_recommended, c_published)
            data = vstatus_response.to_json() 
            self.send_json_response(data, 200)
            return

        total_count = len(vids)
        job_request_keys = [] 
        for vid in vids:
            try:
                jid = neondata.generate_request_key(self.api_key,
                                                    nplatform.videos[vid])
                job_request_keys.append(jid)
            except:
                pass #job id not found

        
        #2 Get Job status
        #jobs that have completed, used to reduce # of keys to fetch 
        completed_videos = [] 

        #get all requests and populate video response object in advance
        requests = yield tornado.gen.Task(neondata.NeonApiRequest.get_requests,
                    job_request_keys) 
        ctime = datetime.datetime.now().strftime("%Y-%m-%d %H:%M:%S")
        for request, vid in zip(requests, vids):
            if not request:
                result[vid] = None #indicate job not found
                continue

            thumbs = None
            status = neondata.RequestState.PROCESSING 
            if request.state in incomplete_states:
                t_urls = []
                thumbs = []
                im_index = int(hashlib.md5(vid).hexdigest(), 16) \
                                        % len(placeholder_images)
                placeholder_url = placeholder_images[im_index] 
                t_urls.append(placeholder_url)
                #Create TID 0 as a temp place holder for previous 
                #thumbnail during processing stage
                tm = neondata.ThumbnailMetadata(0, vid, t_urls, ctime, 0, 0,
                            neondata.ThumbnailType.CENTERFRAME, 0, 0)
                thumbs.append(tm.to_dict())
                p_videos.append(vid)
            elif request.state in failed_states:
                status = "failed" 
                thumbs = None
            else:
                completed_videos.append(vid)
                status = "finished"
                thumbs = None
                if request.state == neondata.RequestState.FINISHED:
                    r_videos.append(vid) #finshed processing

            pub_date = None if not request.__dict__.has_key('publish_date') \
                            else request.publish_date
            pub_date = int(pub_date) if pub_date else None #type
            vr = VideoResponse(vid,
                              status,
                              request.request_type,
                              i_id,
                              request.video_title,
                              None, #duration
                              pub_date,
                              0, #current tid,add fake tid
                              thumbs)
            result[vid] = vr
        
        #2b Filter videos based on state as requested
        if video_state:
            if video_state == "recommended":
                vids = completed_videos = r_videos
            elif video_state == "processing":
                vids = p_videos
                completed_videos = []
            else:
                _log.error("key=get_video_status_neon " 
                        " msg=invalid state requested")
                self.send_json_response('{"error":"invalid state request"}', 400)
                return

        #2c Pagination, case: There are more vids than page_size
        if len(vids) > page_size:
            #This means paging is valid
            #check if for the page_no request there are 
            #sort video ids
            s_index = page_no * page_size
            e_index = (page_no +1) * page_size
            vids = sorted(vids, reverse=True)
            vids = vids[s_index:e_index]
        
        #3. Populate Completed videos
        keys = [neondata.InternalVideoID.generate(
            self.api_key, vid) for vid in completed_videos] #get internal vids
        if len(keys) > 0:
            video_results = yield tornado.gen.Task(neondata.VideoMetadata.multi_get,
                                                   keys)
            tids = []
            for vresult in video_results:
                if vresult:
                    tids.extend(vresult.thumbnail_ids)
        
            #Get all the thumbnail data for videos that are done
            thumbnails = yield tornado.gen.Task(
                        neondata.ThumbnailMetadata.get_many,tids)
            for thumb in thumbnails:
                if thumb:
                    vid = neondata.InternalVideoID.to_external(thumb.video_id)
                    tdata = thumb.to_dict()
                    if not result.has_key(vid):
                        _log.debug("key=get_video_status_neon "
                                " msg=video deleted %s"%vid)
                    else:
                        result[vid].thumbnails.append(tdata) 
        
        #convert to dict and count total counts for each state
        vresult = []
        for res in result:
            vres = result[res]
            if vres and vres.video_id in vids: #filter videos by state 
                vresult.append(vres.to_dict())
            
        c_processing = len(p_videos)
        c_recommended = len(r_videos)

        s_vresult = sorted(vresult, key=lambda k: k['publish_date'], reverse=True)
        
        vstatus_response = GetVideoStatusResponse(
                        s_vresult, total_count, page_no, page_size,
                        c_processing, c_recommended, c_published)
        data = vstatus_response.to_json() 
        self.send_json_response(data, 200)

    ### Brightcove ###

    ''' Get brightcove video to populate in the web account
     Get account details from db, including videos that have been
     processed so far.
     Multiget all video requests, using jobid 
     Check cached videos to reduce the multiget ( lazy load)
     Make a call to Brightcove for videos
     Aggregrate results and format for the client
    '''
    
    @tornado.gen.engine
    def get_video_status_brightcove(self, i_id, vids, video_state=None):
        ''' Get video status for multiple videos -- Brightcove Integration '''
        
        #counters 
        c_published = 0
        c_processing = 0
        c_recommended = 0

        #videos by state
        p_videos = []
        r_videos = []
        a_videos = []

        page_no = 0 
        page_size = 300
        try:
            page_no = int(self.get_argument('page_no'))
            page_size = min(int(self.get_argument('page_size')), 300)
        except:
            pass

        result = {}
        incomplete_states = [
            neondata.RequestState.SUBMIT, neondata.RequestState.PROCESSING,
            neondata.RequestState.REQUEUED, neondata.RequestState.INT_ERROR]
        
        #1 Get job ids for the videos from account, get the request status
        ba = yield tornado.gen.Task(neondata.BrightcovePlatform.get_account,
                                       self.api_key, i_id)
        if not ba:
            _log.error("key=get_video_status_brightcove msg=account not found")
            self.send_json_response("brightcove account not found", 400)
            return
       
        #return all videos in the account
        if vids is None:
            vids = ba.get_videos()
        
        # No videos in the account
        if not vids:
            data = '[]'
            self.send_json_response(data, 200)
            return

        total_count = len(vids)

        #Filter videos on page numbers
        #NOTE: Assume brightcove vids are in increasing order


        job_ids = [] 
        for vid in vids:
            try:
                jid = neondata.generate_request_key(self.api_key,
                                                    ba.videos[vid])
                job_ids.append(jid)
            except:
                pass #job id not found

        
        #2 Get Job status
        #jobs that have completed, used to reduce # of keys to fetch 
        completed_videos = [] 

        #get all requests and populate video response object in advance
        requests = yield tornado.gen.Task(
                    neondata.NeonApiRequest.get_requests, job_ids) 
        ctime = datetime.datetime.now().strftime("%Y-%m-%d %H:%M:%S")
        for request, vid in zip(requests, vids):
            if not request:
                result[vid] = None #indicate job not found
                continue

            status = neondata.RequestState.PROCESSING 
            if request.state in incomplete_states:
                t_urls = []
                thumbs = []
                t_urls.append(request.previous_thumbnail)
                #Create TID 0 as a temp place holder for previous thumbnail 
                #during processing stage
                tm = neondata.ThumbnailMetadata(
                    0,
                    neondata.InternalVideoID.generate(self.api_key, vid),
                    t_urls, ctime, 0, 0, "brightcove", 0, 0)
                thumbs.append(tm.to_dict())
                p_videos.append(vid)
            elif request.state is neondata.RequestState.FAILED:
                pass
            else:
                #Jobs have finished
                #append to completed_videos 
                #for backward compatibility with all videos api call 
                completed_videos.append(vid)
                status = "finished"
                thumbs = None
                if request.state == neondata.RequestState.FINISHED:
                    r_videos.append(vid) #finshed processing
                elif request.state == neondata.RequestState.ACTIVE:
                    a_videos.append(vid) #published /active 

            pub_date = None if not request.__dict__.has_key('publish_date') \
                            else request.publish_date
            pub_date = int(pub_date) if pub_date else None #type
            vr = VideoResponse(vid,
                              status,
                              request.request_type,
                              i_id,
                              request.video_title,
                              None, #duration
                              pub_date,
                              0, #current tid,add fake tid
                              thumbs)
            result[vid] = vr
        
        #2b Filter videos based on state as requested
        if video_state:
            if video_state == "published": #active
                vids = completed_videos = a_videos
            elif video_state == "recommended":
                vids = completed_videos = r_videos
            elif video_state == "processing":
                vids = p_videos
                completed_videos = []
            else:
                _log.error("key=get_video_status_brightcove " 
                        " msg=invalid state requested")
                self.send_json_response('{"error":"invalid state request"}', 400)
                return

        #2c Pagination, case: There are more vids than page_size
        if len(vids) > page_size:
            #This means paging is valid
            #check if for the page_no request there are 
            #sort video ids
            s_index = page_no * page_size
            e_index = (page_no +1) * page_size
            vids = sorted(vids, reverse=True)
            vids = vids[s_index:e_index]
        
        #3. Populate Completed videos
        keys = [neondata.InternalVideoID.generate(self.api_key, vid) for vid in completed_videos] #get internal vids
        if len(keys) > 0:
            video_results = yield tornado.gen.Task(
                        neondata.VideoMetadata.multi_get, keys)
            tids = []
            for vresult in video_results:
                if vresult:
                    tids.extend(vresult.thumbnail_ids)
        
            #Get all the thumbnail data for videos that are done
            thumbnails = yield tornado.gen.Task(
                         neondata.ThumbnailMetadata.get_many, tids)
            for thumb in thumbnails:
                if thumb:
                    vid = neondata.InternalVideoID.to_external(thumb.video_id)
                    tdata = thumb.to_dict()
                    if not result.has_key(vid):
                        _log.debug("key=get_video_status_brightcove "
                                    " msg=video deleted %s"%vid)
                    else:
                        result[vid].thumbnails.append(tdata) 
        
        #4. Set the default thumbnail for each of the video
        for res in result:
            vres = result[res]
            bcove_thumb_id = None
            for thumb in vres.thumbnails:
                if thumb["chosen"] == True:
                    vres.current_thumbnail = thumb["key"]
                    if "neon" in thumb["type"]:
                        vres.status = "active"

                if thumb["type"] == neondata.ThumbnailType.BRIGHTCOVE:
                    bcove_thumb_id = thumb["key"]

            if vres.status == "finished" and vres.current_thumbnail == 0:
                vres.current_thumbnail = bcove_thumb_id

        #convert to dict and count total counts for each state
        vresult = []
        for res in result:
            vres = result[res]
            if vres and vres.video_id in vids: #filter videos by state 
                vresult.append(vres.to_dict())
            
        c_processing = len(p_videos)
        c_recommended = len(r_videos)
        c_published = len(a_videos)

        #s_vresult = sorted(vresult, key=lambda k: k['publish_date'],reverse=True)
        s_vresult = sorted(vresult, key=lambda k: k['video_id'], reverse=True)
        
        vstatus_response = GetVideoStatusResponse(
                            s_vresult, total_count, page_no, page_size,
                            c_processing, c_recommended, c_published)
        data = vstatus_response.to_json() 
        self.send_json_response(data, 200)


    def create_brightcove_video_request(self,i_id):
        ''' Create request for brightcove video 
        submit a job on neon server, update video in the brightcove account
        '''
        def job_created(result):
            ''' create job callback'''
            if not result: 
                data = '{"error": ""}'
                self.send_json_response(data, 200)  
            else:
                data = '{"error": "failed to create job, bad request"}'
                self.send_json_response(data, 400)  

        def get_account_callback(account):
            ''' get account cb '''
            if account:
                #submit job for processing
                account.create_job(vid, job_created)
            else:
                data = '{"error": "no such account"}'
                self.send_json_response(data, 400)

        #check video id
        try:
            vid = self.get_argument('video_id')
        except:
            data = '{"error": "video_id not set"}'
            self.send_json_response(data, 400)
            
        neondata.BrightcovePlatform.get_account(self.api_key,
                                                i_id,
                                                get_account_callback)
        
    @tornado.gen.engine
    def update_video_brightcove(self, i_id, i_vid, new_tid):
        ''' update thumbnail for a brightcove video '''
        #TODO : Check for the linked youtube account 
        
        p_vid = neondata.InternalVideoID.to_external(i_vid)
        #Get account/integration
        ba = yield tornado.gen.Task(neondata.BrightcovePlatform.get_account,
                self.api_key,i_id)
        if not ba:
            _log.error("key=update_video_brightcove" 
                    " msg=account doesnt exist api key=%s " 
                    "i_id=%s"%(self.api_key,i_id))
            data = '{"error": "no such account"}'
            self.send_json_response(data, 400)
            return

        result = yield tornado.gen.Task(ba.update_thumbnail, i_vid, new_tid)
        
        if result:
            _log.info("key=update_video_brightcove" 
                        " msg=thumbnail updated for video=%s tid=%s"\
                        %(p_vid, new_tid))
            data = ''
            self.send_json_response(data, 200)
        else:
            if result is None:
                data = '{"error": "internal error"}'
                self.send_json_response(data, 500)
            else:
                data = '{"error": "brightcove api failure"}'
                self.send_json_response(data, 502)

    @tornado.gen.engine
    def create_account_and_neon_integration(self, a_id):
        '''
        Create Neon user account and add neon integration
        '''
        user = neondata.NeonUserAccount(a_id)
        api_key = user.neon_api_key
        nuser_data = yield tornado.gen.Task(
                    neondata.NeonUserAccount.get_account, a_id)
        if not nuser_data:
            nplatform = neondata.NeonPlatform(a_id, api_key)
            user.add_platform(nplatform)
            res = yield tornado.gen.Task(user.save_platform, nplatform) 
            if res:
                tai_mapper = neondata.TrackerAccountIDMapper(
                                    user.tracker_account_id, a_id, 
                                    neondata.TrackerAccountIDMapper.PRODUCTION)
                tai_staging_mapper = neondata.TrackerAccountIDMapper(
                                    user.staging_tracker_account_id, a_id,
                                    neondata.TrackerAccountIDMapper.STAGING)
                staging_resp = yield tornado.gen.Task(tai_staging_mapper.save)
                resp = yield tornado.gen.Task(tai_mapper.save)
                if not (staging_resp and resp):
                    _log.error("key=create_neon_user "
                            " msg=failed to save tai %s" %user.tracker_account_id)
                data = ('{ "neon_api_key": "%s", "tracker_account_id":"%s",'
                            '"staging_tracker_account_id": "%s" }'
                            %(user.neon_api_key, user.tracker_account_id,
                            user.staging_tracker_account_id)) 
                self.send_json_response(data, 200)
            else:
                data = '{"error": "account not created"}'
                self.send_json_response(data, 500)

        else:
            data = '{"error": "integration/ account already exists"}'
            self.send_json_response(data, 409)

    @tornado.gen.engine
    def create_brightcove_integration(self):
        ''' Create Brightcove Account for the Neon user
        Add the integration in to the neon user account
        Extract params from post request --> create acccount in DB 
        --> verify tokens in brightcove -->
        send top 5 videos requests or appropriate error to client
        '''
       

        try:
            a_id = self.request.uri.split('/')[-2]
            i_id = InputSanitizer.to_string(self.get_argument("integration_id"))
            p_id = InputSanitizer.to_string(self.get_argument("publisher_id"))
            rtoken = InputSanitizer.to_string(self.get_argument("read_token"))
            wtoken = InputSanitizer.to_string(self.get_argument("write_token"))
            autosync = InputSanitizer.to_bool(self.get_argument("auto_update"))

        except Exception,e:
            _log.error("key=create brightcove account msg= %s" %e)
            data = '{"error": "API Params missing"}'
            self.send_json_response(data, 400)
            return 

        na = yield tornado.gen.Task(neondata.NeonUserAccount.get_account,
                                    self.api_key)
        #Create and Add Platform Integration
        if na:
            
            #Check if integration exists
            if len(na.integrations) >0 and na.integrations.has_key(i_id):
                data = '{"error": "integration already exists"}'
                self.send_json_response(data, 409)
            else:
                curtime = time.time() #account creation time
                bc = neondata.BrightcovePlatform(
                    a_id, i_id, self.api_key, p_id, 
                    rtoken,wtoken, autosync, curtime) 
                na.add_platform(bc)
                #save & update acnt
                res = yield tornado.gen.Task(na.save_platform, bc)
                
                #Saved platform
                if res:
                    response = bc.verify_token_and_create_requests_for_video(10)
                    
                    # TODO: investigate further, 
                    #ReferenceError: weakly-referenced object no longer exists
                    # (self.subscribed and cmd == 'PUBLISH')):
                    #Not Async due to tornado redis bug in neon server
                    #Task(bc.verify_token_and_create_requests_for_video,5)
                    
                    ctime = datetime.datetime.now().strftime("%Y-%m-%d %H:%M:%S")
                    #TODO : Add expected time of completion !
                    video_response = []
                    if not response:
                        #TODO : Distinguish between api call failure and bad tokens
                        _log.error("key=create brightcove account " 
                                    " msg=brightcove api call failed or token error")
                        data = '{"error": "Read token given is incorrect'  
                        data += ' or brightcove api failed"}'
                        self.send_json_response(data, 502)
                        return

                    for item in response:
                        t_urls =[]; thumbs = []
                        t_urls.append(item['videoStillURL'])
                        tm = neondata.ThumbnailMetadata(
                                0,
                                neondata.InternalVideoID.generate(self.api_key,
                                                                  item["id"]),
                                t_urls, ctime, 0, 0,
                                "brightcove", 0, 0)
                        thumbs.append(tm.to_dict())
                        vr = VideoResponse(item["id"],
                              "processing",
                              "brightcove",
                              i_id,
                              item['name'],
                              None,
                              None,
                              0, #current tid,add fake tid
                              thumbs)
                        video_response.append(vr.to_dict())
                        
                    vstatus_response = GetVideoStatusResponse(
                                        video_response, len(video_response))
                    data = vstatus_response.to_json() 
                    #data = tornado.escape.json_encode(video_response)
                    self.send_json_response(data, 201)
                else:
                    data = '{"error": "platform was not added,\
                                account creation issue"}'
                    self.send_json_response(data, 500)
                    return
        else:
            _log.error("key=create brightcove account " 
                        "msg= account not found %s" %self.api_key)

    @tornado.gen.engine
    def update_brightcove_integration(self, i_id):
        ''' Update Brightcove account details '''
        
        try:
            rtoken = InputSanitizer.to_string(self.get_argument("read_token"))
            wtoken = InputSanitizer.to_string(self.get_argument("write_token"))
            autosync = InputSanitizer.to_bool(self.get_argument("auto_update"))
        except Exception,e:
            _log.error("key=create brightcove account msg= %s" %e)
            data = '{"error": "API Params missing"}'
            self.send_json_response(data, 400)
            return

        uri_parts = self.request.uri.split('/')

        bc = yield tornado.gen.Task(neondata.BrightcovePlatform.get_account,
                                    self.api_key, i_id)
        if bc:
            bc.read_token = rtoken
            bc.write_token = wtoken
                
            #Auto publish all the previous thumbnails in the account
            if bc.auto_update == False and autosync == True:
                #self.autopublish_brightcove_videos(bc)
                bplatform_account = bc
                vids = bplatform_account.get_videos()
                
                # No videos in the account
                if not vids:
                    return
                
                keys = [neondata.InternalVideoID.generate(
                            self.api_key, vid) for vid in vids]
                video_results = yield tornado.gen.Task(
                        neondata.VideoMetadata.multi_get, keys)
                tids = []
                video_thumb_mappings = {} #vid => [thumbnail metadata ...]
                update_videos = {} #vid => neon_tid
                #for all videos in account where status is not active
                for vresult in video_results:
                    if vresult:
                        tids.extend(vresult.thumbnail_ids)
                        video_thumb_mappings[vresult.get_id()] = []
                    
                    #Get all the thumbnail data for videos that are done
                    thumbnails = yield tornado.gen.Task(
                            neondata.ThumbnailMetadata.get_many, tids)
                    for thumb in thumbnails:
                        if thumb:
                            vid = thumb.video_id
                            #neondata.InternalVideoID.to_external(thumb.video_id)
                            tdata = thumb.to_dict()
                            video_thumb_mappings[vid].append(tdata)
                
                # Check if Neon thumbnail is set as the top rank neon thumbnail
                for vid,thumbs in video_thumb_mappings.iteritems():
                    update = True
                    neon_tid = None
                    for thumb in thumbs:
                        if thumb["chosen"] == True and thumb["type"] == 'neon':
                            update = False
                        if thumb["type"] == 'neon' and thumb["rank"] == 1:
                            neon_tid = thumb["key"]
                    
                    if update and neon_tid is not None:
                        update_videos[vid] = neon_tid
                
                #update thumbnail for videos without a current neon thumbnail
                for vid, new_tid in update_videos.iteritems():
                    result = yield tornado.gen.Task(
                            bplatform_account.update_thumbnail, vid, new_tid)
                    if not result:
                        p_vid = neondata.InternalVideoID.to_external(vid)
                        _log.error("key=autopublish msg=update thumbnail" 
                                " failed for api_key=%s vid=%s tid=%s" 
                                %(self.api_key, p_vid, new_tid))

            bc.auto_update = autosync
            res = yield tornado.gen.Task(bc.save)
            if res:
                data = ''
                self.send_json_response(data, 200)
            else:
                data = '{"error": "account not updated"}'
                self.send_json_response(data, 500)
        else:
            _log.error("key=update_brightcove_integration " 
                    "msg=no such account %s integration id %s" %(self.api_key, i_id))
            data = '{"error": "Account doesnt exists"}'
            self.send_json_response(data, 400)
   
    ##################################################################
    # Ooyala Methods
    ##################################################################

    @tornado.gen.engine
    def create_ooyala_integration(self):
        '''
        Create Ooyala Integration
        '''

        try:
            a_id = self.request.uri.split('/')[-2]
            i_id = InputSanitizer.to_string(self.get_argument("integration_id"))
            partner_code = InputSanitizer.to_string(
                                self.get_argument("partner_code"))
            oo_api_key = InputSanitizer.to_string(self.get_argument("oo_api_key"))
            oo_secret_key = InputSanitizer.to_string(
                                self.get_argument("oo_secret_key"))
            autosync = InputSanitizer.to_bool(self.get_argument("auto_update"))

        except Exception,e:
            _log.error("key=create_ooyla_account msg= %s" %e)
            data = '{"error": "API Params missing"}'
            self.send_json_response(data, 400)
            return 

        na = yield tornado.gen.Task(neondata.NeonUserAccount.get_account,
                                    self.api_key)
        #Create and Add Platform Integration
        if na:
            
            #Check if integration exists
            if len(na.integrations) >0 and na.integrations.has_key(i_id):
                data = '{"error": "integration already exists"}'
                self.send_json_response(data, 409)
            else:
                curtime = time.time() #account creation time
                oo_account = neondata.OoyalaPlatform(a_id, i_id, self.api_key, 
                                                partner_code, 
                                                oo_api_key, oo_secret_key, autosync)
                na.add_platform(oo_account)
                #save & update acnt
                res = yield tornado.gen.Task(na.save_platform, oo_account)
                if res:
                    response = yield tornado.gen.Task(
                            oo_account.create_video_requests_on_signup, 10)
                    ctime = datetime.datetime.now().strftime("%Y-%m-%d %H:%M:%S")
                    video_response = []
                    if not response:
                        _log.error("key=create_ooyala_account " 
                                    " msg=ooyala api call failed or token error")
                        data = '{"error": "invalid api key or secret"}'
                        self.send_json_response(data, 502)
                        return
                   
                    #if reponse is empty? no videos in the account
                    #Build video response
                    for item in response:
                        t_urls = []
                        thumbs = []
                        t_urls.append(item['preview_image_url'])
                        tm = neondata.ThumbnailMetadata(
                                0,
                                neondata.InternalVideoID.generate(self.api_key,
                                                                  item["embed_code"]),
                                t_urls, ctime, 0, 0, "ooyala", 0, 0)
                        thumbs.append(tm.to_dict())
                        vr = VideoResponse(item["embed_code"],
                              "processing",
                              "ooyala",
                              i_id,
                              item['name'],
                              None,
                              None,
                              0, #current tid,add fake tid
                              thumbs)
                        video_response.append(vr.to_dict())
                        
                    vstatus_response = GetVideoStatusResponse(
                                        video_response, len(video_response))
                    data = vstatus_response.to_json() 
                    self.send_json_response(data, 201) 
                else:
                    data = '{"error": "platform was not added,\
                                account creation issue"}'
                    self.send_json_response(data, 500)

    #2. Update  the Account

    #3. Get videos
    @tornado.gen.engine
    def get_video_status_ooyala(self, i_id, vids, video_state=None):
        ''' Get video status for multiple videos -- OOYALA Integration '''

        # TODO(Sunil): Is the video ids here internal or external?
        # ThumbnailMetadata must be internal, but it's unclear what
        # vids are because it's not specified
        
        #counters 
        c_published = 0
        c_processing = 0
        c_recommended = 0

        #videos by state
        p_videos = []
        r_videos = []
        a_videos = []

        page_no = 0 
        page_size = 300
        try:
            page_no = int(self.get_argument('page_no'))
            page_size = min(int(self.get_argument('page_size')), 300)
        except:
            pass

        result = {}
        incomplete_states = [
            neondata.RequestState.SUBMIT, neondata.RequestState.PROCESSING,
            neondata.RequestState.REQUEUED, neondata.RequestState.INT_ERROR]
        
        #1 Get job ids for the videos from account, get the request status
        oo = yield tornado.gen.Task(neondata.OoyalaPlatform.get_account,
                                       self.api_key, i_id)
        if not oo:
            _log.error("key=get_video_status_ooyala msg=account not found")
            self.send_json_response("ooyala account not found", 400)
            return
       
        #return all videos in the account
        if vids is None:
            vids = oo.get_videos()
       
        # No videos in the account
        if not vids:
            data = '[]'
            self.send_json_response(data, 200)
            return

        total_count = len(vids)

        #Filter videos on page numbers

        job_ids = [] 
        for vid in vids:
            try:
                jid = neondata.generate_request_key(self.api_key,
                                                    oo.videos[vid])
                job_ids.append(jid)
            except:
                pass #job id not found

        #2 Get Job status
        #jobs that have completed, used to reduce # of keys to fetch 
        completed_videos = [] 

        #get all requests and populate video response object in advance
        requests = yield tornado.gen.Task(
                    neondata.NeonApiRequest.get_requests, job_ids) 
        ctime = datetime.datetime.now().strftime("%Y-%m-%d %H:%M:%S")
        for request, vid in zip(requests, vids):
            if not request:
                result[vid] = None #indicate job not found
                continue

            status = neondata.RequestState.PROCESSING 
            if request.state in incomplete_states:
                t_urls = []
                thumbs = []
                t_urls.append(request.previous_thumbnail)
                #Create TID 0 as a temp place holder for previous thumbnail 
                #during processing stage
        
                tm = neondata.ThumbnailMetadata(
                            0,
                            neondata.InternalVideoID.generate(self.api_key,
                                                              vid),
                            t_urls, ctime, 0, 0, "ooyala", 0, 0)
                thumbs.append(tm.to_dict())
                p_videos.append(vid)
            elif request.state is neondata.RequestState.FAILED:
                pass
            else:
                #Jobs have finished
                #append to completed_videos 
                #for backward compatibility with all videos api call 
                completed_videos.append(vid)
                status = "finished"
                thumbs = None
                if request.state == neondata.RequestState.FINISHED:
                    r_videos.append(vid) #finshed processing
                elif request.state == neondata.RequestState.ACTIVE:
                    a_videos.append(vid) #published /active 

            pub_date = None if not request.__dict__.has_key('publish_date') \
                            else request.publish_date
            pub_date = int(pub_date) if pub_date else None #type
            vr = VideoResponse(vid,
                              status,
                              request.request_type,
                              i_id,
                              request.video_title,
                              None, #duration
                              pub_date,
                              0, #current tid,add fake tid
                              thumbs)
            result[vid] = vr
       
        #2b Filter videos based on state as requested
        if video_state:
            if video_state == "published": #active
                vids = completed_videos = a_videos
            elif video_state == "recommended":
                vids = completed_videos = r_videos
            elif video_state == "processing":
                vids = p_videos
                completed_videos = []
            else:
                _log.error("key=get_video_status_ooyala " 
                        " msg=invalid state requested")
                self.send_json_response('{"error":"invalid state request"}', 400)
                return

        #2c Pagination, case: There are more vids than page_size
        if len(vids) > page_size:
            #This means paging is valid
            #check if for the page_no request there are 
            #sort video ids
            s_index = page_no * page_size
            e_index = (page_no +1) * page_size
            vids = sorted(vids, reverse=True)
            vids = vids[s_index:e_index]
        
        #3. Populate Completed videos
        keys = [neondata.InternalVideoID.generate(self.api_key, vid) 
                for vid in completed_videos] #get internal vids
        if len(keys) > 0:
            video_results = yield tornado.gen.Task(
                        neondata.VideoMetadata.multi_get, keys)
            tids = []
            for vresult in video_results:
                if vresult:
                    tids.extend(vresult.thumbnail_ids)
        
            #Get all the thumbnail data for videos that are done
            thumbnails = yield tornado.gen.Task(
                         neondata.ThumbnailMetadata.get_many, tids)
            for thumb in thumbnails:
                if thumb:
                    vid = neondata.InternalVideoID.to_external(thumb.video_id)
                    if not result.has_key(vid):
                        _log.error("key=get_video_status_ooyala "
                                    " msg=video deleted %s" % vid)
                    else:
                        result[vid].thumbnails.append(thumb.to_dict()) 
        
        #4. Set the default thumbnail for each of the video
        for res in result:
            vres = result[res]
            ooyala_thumb_id = None
            for thumb in vres.thumbnails:
                if thumb['chosen'] == True:
                    vres.current_thumbnail = thumb['key']
                    if "neon" in thumb['type']:
                        vres.status = "active"

                if thumb['type'] == neondata.ThumbnailType.OOYALA:
                    ooyala_thumb_id = thumb['key']

            if vres.status == "finished" and vres.current_thumbnail == 0:
                vres.current_thumbnail = ooyala_thumb_id

        #convert to dict and count total counts for each state
        vresult = []
        for res in result:
            vres = result[res]
            if vres and vres.video_id in vids: #filter videos by state 
                vresult.append(vres.to_dict())
            
        c_processing = len(p_videos)
        c_recommended = len(r_videos)
        c_published = len(a_videos)

        s_vresult = sorted(vresult, key=lambda k: k['publish_date'], reverse=True)
        
        vstatus_response = GetVideoStatusResponse(
                            s_vresult, total_count, page_no, page_size,
                            c_processing, c_recommended, c_published)
        data = vstatus_response.to_json() 
        self.send_json_response(data, 200)


    @tornado.gen.engine
    def update_video_ooyala(self, i_id, i_vid, new_tid):
        ''' update thumbnail for a Ooyala video '''
        
        p_vid = neondata.InternalVideoID.to_external(i_vid)
        
        #Get account/integration
        oo = yield tornado.gen.Task(neondata.OoyalaPlatform.get_account,
                self.api_key,i_id)
        if not oo:
            _log.error("key=update_video_ooyala" 
                    " msg=account doesnt exist api key=%s " 
                    "i_id=%s"%(self.api_key,i_id))
            data = '{"error": "no such account"}'
            self.send_json_response(data, 400)
            return

        result = yield tornado.gen.Task(oo.update_thumbnail, i_vid, new_tid)
        
        if result:
            _log.info("key=update_video_brightcove" 
                        " msg=thumbnail updated for video=%s tid=%s"\
                        %(p_vid, new_tid))
            data = ''
            self.send_json_response(data, 200)
        else:
            if result is None:
                data = '{"error": "ooyala api failure"}'
                self.send_json_response(data, 502)
            else:
                data = '{"error": "internal error"}'
                self.send_json_response(data, 500)

    ##################################################################
    # Youtube methods
    ##################################################################

    '''
    Cretate a Youtube Account

    if brightcove account associated with the user, link them

    validate the refresh token and retreive list of channels for the acccount    
    '''
    def create_youtube_integration(self):
        '''
        def saved_account(result):
            if result:
                data = '{"error" : ""}'
                self.send_json_response(data,201)
            else:
                data = '{"error": "account creation issue"}'
                self.send_json_response(data,500)
            return
       
        def neon_account(account):
            if account:
                account.add_platform(yt) 
                account.save_platofrm(yt,saved_account)
            else:
                _log.error("key=create_youtube_integration msg=neon account not found")
                data = '{"error": "account creation issue"}'
                self.send_json_response(data,500)

        def channel_callback(result):
            if result:
                neondata.NeonUserAccount.get_account(self.api_key,
                                                     neon_account)
            else:
                data = '{"error": "account creation issue"}'
                self.send_json_response(data,500)

        i_id = self.get_argument("integration_id")
        a_token = self.get_argument("access_token")
        r_token = self.get_argument("refresh_token")
        expires = self.get_argument("expires")    
        autosync = self.get_argument("auto_update")
        yt = neondata.YoutubePlatform(self.api_key,i_id,a_token,r_token,expires,autosync)
        #Add channel
        yt.add_channels(channel_callback)
        '''
        pass

    '''
    Update Youtube account
    '''
    def update_youtube_account(self,i_id):
        '''
        def saved_account(result):
            if result:
                data = ''
                self.send_json_response(data,200)
            else:
                data = '{"error": "account not updated"}'
                self.send_json_response(data,500)

        def update_account(account):
            if account:
                account.access_token = access_token
                account.refresh_token = refresh_token
                account.auto_update = auto_update
                account.save(saved_account)
            else:
                _log.error("key=update youtube account msg= no such account %s integration id %s" %(self.api_key,i_id))
                data = '{"error": "Account doesnt exists" }'
                self.send_json_response(data,400)
       
        try:
            access_token = self.request.get_argument('access_token')
            refresh_token = self.request.get_argument('refresh_token')
            auto_update = self.request.get_argument('auto_update')
            neondata.YoutubePlatform.get_account(self.api_key,
                                                 i_id,
                                                 update_account)
        except:
            data = '{"error": "missing arguments"}'
            self.send_json_response(data)
        '''
        data = '{"error": "not yet impl"}'
        self.send_json_response(data)

    '''
    Create a youtube video request 
    '''
    def create_youtube_video_request(self,i_id):
        '''
        def job_created(response):
            if not response.error:
                data = response.body 
                self.send_json_response(data,200)
            else:
                data = '{"error": "job not created"}'
                self.send_json_response(data,400)
        
        #Get params from request
        #Get account details   
       
        def get_account(account):
            if account:
                params = {}
                params["api_key"] = self.api_key
                params["video_id"] = self.get_argument("video_id")
                params["video_title"] = self.get_argument("video_id")
                params["video_url"] = self.get_argument("video_url") 
                params["topn"] = 5
                params["callback_url"] = "http://thumbnails.neon-lab.com/testcallback"
                params["access_token"] = account.access_token
                params["refresh_token"] = account.refresh_token
                params["token_expiry"] = account.expires
                params["autosync"] = account.auto_update

                body = tornado.escape.json_encode(params)
                yt_request = "http://thumbnails.neon-lab.com/api/v1/submitvideo/youtube"
                yt_request = "http://localhost:8081/api/v1/submitvideo/youtube"
                http_client = tornado.httpclient.AsyncHTTPClient()
                req = tornado.httpclient.HTTPRequest(url = yt_request,
                                                    method = "POST",
                                                    body = body,
                                                    request_timeout = 60.0,
                                                    connect_timeout = 10.0)
                http_client.fetch(req,job_created)         
            else:
                data = '{"error" : "no such youtube account" }'
                self.send_json_response(data,400)

        neondata.YoutubePlatform.get_account(self.api_key, i_id, get_account)
        '''
        data = '{"error": "not yet impl"}'
        self.send_json_response(data)

    '''
    Populate youtube videos
    '''
    def get_youtube_videos(self,i_id):
        '''
        self.counter = 0
        self.yt_results = None
        self.video_results = None

        def format_result(response):
            if response and not response.error:
                vitems = tornado.escape.json_decode(response.body)
                items = vitems['items']
                videos = [] 
                for item in items:
                    video = {}
                    video['video_id'] = item['snippet']['resourceId']['videoId']
                    video['title'] = item['snippet']['title']
                    video['publish_date'] = item['snippet']['publishedAt']
                    video['thumbnail_url'] = \
                            item['snippet']['thumbnails']['default']['url'] 
                    videos.append(video)
                data = tornado.escape.json_encode(videos)
                self.send_json_response(data,200)
            else:
                data = '{"error": "youtube api issue"}'
                self.send_json_response(data,500)

        def process_youtube_results(yt_response):
            if not yt.response.error:
                self.yt_results = yt_response.body
            else:
                data = '{"error": "youtube api error"}'
                self.send_json_response(data,500)

        def process_video_results(vid_result):
            if vid_result:
                self.video_results = tornado.escape.json_decode(vid_result)
            else:
                data = '{"error": "database error"}'
                self.send_json_response(data,500)

        def format_response():
            def get_current_thumbnail(thumbnails):
                    tid = None
                    for t in thumbnails:
                        if t['enabled'] is not None:
                            tid = t['thumbnail_id']
                            return tid

            videos = []
            vitems = tornado.escape.json_decode(self.yt_results)
            items = vitems['items']
            for vid in items:
                    video = {}
                    video['video_id'] = item['snippet']['resourceId']['videoId']
                    video['title'] = item['snippet']['title']
                    video['publish_date'] = item['snippet']['publishedAt']
                    video['thumbnail_url'] = item['snippet']['thumbnails']['default']['url'] 
                    video['duration'] = None 
                    
                    #Fill from DB result
                    if vid in self.video_results.keys():
                        video['status'] = self.video_results[vid]['state'] 
                        thumbs = self.video_results[vid]['thumbnails']
                        video['current_thumbnail_id'] = get_current_thumbnail(thumbs) 
                        video['thumbnails'] = thumbs
                    else:
                        video['status'] = "unprocessed"
                        video['current_thumbnail_id'] = None 
                        video['thumbnails'] = None 
            videos.append(video)
              
            data = tornado.escape.json_encode(videos)
            return data

        def result_aggregator(result):
            self.bc_aggr += 1
            #check each discrete call
            
            if isinstance(result,tornado.httpclient.HTTPResponse):
                bcove_result = tornado.escape.json_decode(result.body)
                process_brightcove_results(bcove_result)
            else:
                process_video_results(result)

            #both calls have finished
            if self.bc_aggr == 2:

                data = format_response()
                self.set_header("Content-Type", "application/json")
                self.write(data)
                self.finish()
                #send response and terminate
                #self.send_json_response()

        def result_aggregator(result):
            self.counter += 1

            if isinstance(result,tornado.httpclient.HTTPResponse):
                yt_result = tornado.escape.json_decode(result.body)
                process_youtube_results(yt_result)
            else:
                process_video_results(result)
            
            if self.counter == 2:
                data = format_response()
                self.set_header("Content-Type", "application/json")
                self.write(data)
                self.finish()

        def account_callback(account):
            if account:                
                
                if (account.videos) > 0:
                    #1.Get videos from youtube api
                    account.get_videos(format_result)
                    
                    #2.Get videos that have been already processed from Neon Youtube account
                    keys = [ neondata.generate_request_key(api_key,j_id) for j_id in account.videos.values()] 
                    neondata.NeonApiRequest.multiget(keys, result_aggregator)
                else:
                    raise Exception("NOT YET IMPL")
            else:
                data = '{"error": "no such account"}'
                self.send_json_response(data,500)

        uri_parts = self.request.uri.split('/')
        neondata.YoutubePlatform.get_account(self.api_key,
                                             i_id,
                                             account_callback)
        '''
        pass

    ''' Update the thumbnail for a particular video '''
    def update_youtube_video(self,i_id,vid):
    
        '''
        def update_thumbnail(t_result):
            if t_result:
                data = '{"error" :""}'
                self.send_json_response(data,200)
            else:
                data = '{"error": "thumbnail not updated"}'
                self.send_json_response(data,500)

        def get_request(r_result):
            if r_result:
                self.vid_request = YoutubeApiRequest.create(r_result) 
                thumbnail_url = self.vid_request.enable_thumbnail(tid)
                self.yt.update_thumbnail(vid,thumbnail_url,update_thumbnail)
            else:
                data = '{"error": "thumbnail not updated"}'
                self.send_json_response(data,500)

        def get_account_callback(account):
            if account:
                self.yt = account
                job_id = self.yt.videos[vid] 
                yt_request = YoutubeApiRequest.get_request(self.api_key,
                                                           job_id,
                                                           get_request) 
            else:
                data = '{"error": "no such account"}'
                self.send_json_response(data,500)

        try:
            thumbnail_id = self.get_argument('thumbnail_id')
        except Exception,e:
            _log.exception('type=update brightcove thumbnail' + e.message)
            self.set_status(400)
            self.finish()
            return

        neondata.YoutubePlatform.get_account(self.api_key,
                                             i_id,
                                             get_account_callback)
        '''
        pass

<<<<<<< HEAD
=======
###########################################################
## Util Handler 
###########################################################

class UtilHandler(tornado.web.RequestHandler):
    def prepare(self):
        ''' image random seed'''
        random.seed(340)

    @tornado.web.asynchronous
    def get(self, *args, **kwargs):
        ''' get request '''

        #call to utils/videoinfo
        #call to utils/image
        if "videoinfo" in self.request.uri:
            image_url = self.get_argument("image_url", None)
            self.image_to_video_info(image_url)
            return

        width = 480
        height = 360
        try:
            width = int(self.get_argument("width"))
            height = (self.get_argument("height"))
        except Exception, e:
            pass
        
        seed = int(hashlib.md5(self.request.uri).hexdigest(), 16)
        random.seed(seed)
        im = self._create_random_image(height, width)
        imgstream = StringIO() 
        im.save(imgstream, "jpeg", quality=100)
        imgstream.seek(0)
        data = imgstream.read()
        self.finish(data)

    def _create_random_image(self, h, w):
        ''' image data'''

        pixels = [(0,0,0) for _w in range(h*w)] 
        r = random.randrange(0, 255)
        g = random.randrange(0, 255)
        b = random.randrange(0, 255)
        pixels[0] = (r, g, b)
        im = Image.new("RGB",(h, w))
        im.putdata(pixels)
        return im

    def image_to_video_info(self, im_url):
        ''' Given a image url, return video info '''

        cb = self.get_argument("callback", "response")
        info = {}
        #video_url, video_title, video_process_time, video_id
        data = '{"vinfo":{}}'

        if im_url:
            tid = neondata.ThumbnailURLMapper.get_id(im_url)
            if tid:
                vid = neondata.ThumbnailMetadata.get_video_id(tid)
                if vid:
                    req = neondata.VideoMetadata.get_video_request(vid)
                if req:
                    info["video_url"] = req.video_url
                    info["video_title"] = req.video_title
                    info["video_process_time"] = float(req.response["timestamp"]) - float(req.submit_time)
                    info["video_id"] = req.video_id
                    data = '{"vinfo":%s}' %json.dumps(info)

        self.set_header("Content-Type", "application/json")
        self.set_status(200)
        self.write(cb + "("+ data + ")") #wrap json data in callback
        self.finish()
>>>>>>> 87b624f8

######################################################################
## Brightcove support handler -- Mainly used by brigthcovecontroller 
######################################################################

class BcoveHandler(tornado.web.RequestHandler):
    @tornado.web.asynchronous
    @tornado.gen.engine
    def get(self, *args, **kwargs):
        ''' get '''
        self.finish()

    @tornado.web.asynchronous
    @tornado.gen.engine
    def post(self, *args, **kwargs):
        ''' post '''

        self.internal_video_id = self.request.uri.split('/')[-1]
        method = self.request.uri.split('/')[-2]
        self.a_id = self.request.uri.split('/')[-3] #internal a_id (api_key)
        
        if "update" in method:
            #update thumbnail  (vid, new tid)
            self.update_thumbnail()
        elif "check" in method:
            #Check thumbnail on bcove
            self.check_thumbnail()


    @tornado.gen.engine
    def update_thumbnail(self):
        ''' /api/v1/brightcovecontroller/%s/updatethumbnail/%s '''

        try:
            new_tid = self.get_argument('thumbnail_id')
            nosave = self.get_argument('nosavedb', True)
        except:
            self.set_status(400)
            self.finish()
            return
        vmdata = yield tornado.gen.Task(
                 neondata.VideoMetadata.get, self.internal_video_id)
        if vmdata:
            i_id = vmdata.integration_id
            ba  = yield tornado.gen.Task(
                  neondata.BrightcovePlatform.get_account, self.a_id, i_id)
            if ba:
                bcove_vid = neondata.InternalVideoID.to_external(
                            self.internal_video_id) 
                result = yield tornado.gen.Task(
                            ba.update_thumbnail,
                            self.internal_video_id, new_tid, True) #nosave true
                if result:
                    self.set_status(200)
                else:
                    _log.error("key=bcove_handler "
                            " msg=failed to update thumbnail for" 
                            " %s %s"%(self.internal_video_id, new_tid))
                    self.set_status(502)
            else:
                _log.error("key=bcove_handler msg=failed to fetch " 
                        " neondata.BrightcovePlatform %s i_id %s"%(self.a_id, i_id))
                self.set_status(502)
        else:
            _log.error("key=bcove_handler "
                    " msg=failed to fetch video metadata or video not present for "
                    "%s %s"%(self.internal_video_id, new_tid))
            self.set_status(502)
        self.finish()
    
    @tornado.gen.engine   
    def check_thumbnail(self):
        ''' #/api/v1/brightcovecontroller/%s/checkthumbnail/%s'
            %(self.api_key,i_vid)) '''

        vmdata = yield tornado.gen.Task(neondata.VideoMetadata.get,
                                        self.internal_video_id)
        if vmdata:
            i_id = vmdata.integration_id
            ba = yield tornado.gen.Task(
                    neondata.BrightcovePlatform.get_account,
                    self.a_id,
                    i_id)
            if ba:
                result = yield tornado.gen.Task(
                        ba.check_current_thumbnail_in_db, 
                        self.internal_video_id)
                if result is not None:
                    self.set_status(200)
                else:
                    _log.error("key=bcove_handler msg=failed to check thumbnail " 
                                " for %s"%self.internal_video_id)
                    self.set_status(502)
            else:
                _log.error("key=bcove_handler msg=failed to fetch" 
                        " BrightcovePlatform %s i_id %s"%(self.a_id, i_id))
        else:
            _log.error("key=bcove_handler msg=failed to fetch video metadata " 
                        "for %s"%self.internal_video_id)
            self.set_status(500)

        self.finish()

################################################################
### MAIN
################################################################

application = tornado.web.Application([
        (r'/api/v1/accounts(.*)', AccountHandler),
        (r'/api/v1/brightcovecontroller(.*)', BcoveHandler)],
        debug=True, gzip=True)

def main():
    
    global server
    
    signal.signal(signal.SIGTERM, sig_handler)
    signal.signal(signal.SIGINT, sig_handler)
    
    server = tornado.httpserver.HTTPServer(application)
    server.listen(options.port)
    tornado.ioloop.IOLoop.current().start()

if __name__ == "__main__":
    utils.neon.InitNeon()
    main()<|MERGE_RESOLUTION|>--- conflicted
+++ resolved
@@ -1834,84 +1834,6 @@
         '''
         pass
 
-<<<<<<< HEAD
-=======
-###########################################################
-## Util Handler 
-###########################################################
-
-class UtilHandler(tornado.web.RequestHandler):
-    def prepare(self):
-        ''' image random seed'''
-        random.seed(340)
-
-    @tornado.web.asynchronous
-    def get(self, *args, **kwargs):
-        ''' get request '''
-
-        #call to utils/videoinfo
-        #call to utils/image
-        if "videoinfo" in self.request.uri:
-            image_url = self.get_argument("image_url", None)
-            self.image_to_video_info(image_url)
-            return
-
-        width = 480
-        height = 360
-        try:
-            width = int(self.get_argument("width"))
-            height = (self.get_argument("height"))
-        except Exception, e:
-            pass
-        
-        seed = int(hashlib.md5(self.request.uri).hexdigest(), 16)
-        random.seed(seed)
-        im = self._create_random_image(height, width)
-        imgstream = StringIO() 
-        im.save(imgstream, "jpeg", quality=100)
-        imgstream.seek(0)
-        data = imgstream.read()
-        self.finish(data)
-
-    def _create_random_image(self, h, w):
-        ''' image data'''
-
-        pixels = [(0,0,0) for _w in range(h*w)] 
-        r = random.randrange(0, 255)
-        g = random.randrange(0, 255)
-        b = random.randrange(0, 255)
-        pixels[0] = (r, g, b)
-        im = Image.new("RGB",(h, w))
-        im.putdata(pixels)
-        return im
-
-    def image_to_video_info(self, im_url):
-        ''' Given a image url, return video info '''
-
-        cb = self.get_argument("callback", "response")
-        info = {}
-        #video_url, video_title, video_process_time, video_id
-        data = '{"vinfo":{}}'
-
-        if im_url:
-            tid = neondata.ThumbnailURLMapper.get_id(im_url)
-            if tid:
-                vid = neondata.ThumbnailMetadata.get_video_id(tid)
-                if vid:
-                    req = neondata.VideoMetadata.get_video_request(vid)
-                if req:
-                    info["video_url"] = req.video_url
-                    info["video_title"] = req.video_title
-                    info["video_process_time"] = float(req.response["timestamp"]) - float(req.submit_time)
-                    info["video_id"] = req.video_id
-                    data = '{"vinfo":%s}' %json.dumps(info)
-
-        self.set_header("Content-Type", "application/json")
-        self.set_status(200)
-        self.write(cb + "("+ data + ")") #wrap json data in callback
-        self.finish()
->>>>>>> 87b624f8
-
 ######################################################################
 ## Brightcove support handler -- Mainly used by brigthcovecontroller 
 ######################################################################
