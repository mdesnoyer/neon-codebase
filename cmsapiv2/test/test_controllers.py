--- conflicted
+++ resolved
@@ -3107,11 +3107,7 @@
         vid1 = rjson['videos'][0] 
  
         self.assertEquals(vid1['video_id'], 'vid1')
-<<<<<<< HEAD
         self.assertGreaterEqual(vid1['estimated_time_remaining'], 0.0)
-=======
-        self.assertGreater(vid1['estimated_time_remaining'], 0.0)
->>>>>>> cff0f35f
   
     @tornado.testing.gen_test
     def test_get_single_video_processing_none_duration(self):
