--- conflicted
+++ resolved
@@ -3696,7 +3696,6 @@
                                  'thumbnail_id or video_id is required')
 
 
-<<<<<<< HEAD
 class TestSharedContent(TestControllersBase):
 
     def setUp(self):
@@ -3787,7 +3786,8 @@
         with self.assertRaises(tornado.httpclient.HTTPError) as e:
             yield self.http_client.fetch(url)
         self.assertEqual(401, e.exception.code)
-=======
+
+
 class TestLiftStatsHandler(TestControllersBase):
 
     def setUp(self):
@@ -3838,7 +3838,6 @@
         with self.assertRaises(tornado.httpclient.HTTPError) as e:
             yield self.http_client.fetch(url)
         self.assertEqual(404, e.exception.code)
->>>>>>> 1b2d3d85
 
 
 class TestAPIKeyRequired(TestControllersBase, TestAuthenticationBase):
