--- conflicted
+++ resolved
@@ -4887,7 +4887,6 @@
             self.verify_account_mocker.start())
         self.verify_account_mock.sife_effect = True
 
-<<<<<<< HEAD
         self.account_id = 'testaccount'
         self.video_id = '%s_%s' % (self.account_id, 'testvid')
         self.video = neondata.VideoMetadata(self.video_id)
@@ -4905,9 +4904,7 @@
         self.url = self.get_url(
             '/api/v2/{}/statistics/estimated_lift?base_id=%s&thumbnail_ids=%s'.format(
                 self.account_id))
-=======
         np.random.seed(234235)
->>>>>>> 481f0d23
 
     def tearDown(self):
         self.verify_account_mocker.stop()
@@ -4932,8 +4929,6 @@
         [self.assertEqual(i['lift'], 0.25) for i in lift
             if i['thumbnail_id'] == 'c']
 
-<<<<<<< HEAD
-=======
     @tornado.testing.gen_test
     def test_different_demographic(self):
         neondata.ThumbnailMetadata('base',
@@ -4964,8 +4959,6 @@
         self.assertNotAlmostEqual(demo_lift[0]['lift'],
                                   neutral_lift[0]['lift'])
 
-
->>>>>>> 481f0d23
     @tornado.testing.gen_test
     def test_base_thumb_does_not_exist(self):
         none_thumb_id = '%s_%s' % (self.video_id, 'e')
