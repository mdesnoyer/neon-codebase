#!/usr/bin/env python
import os.path
import sys
__base_path__ = os.path.abspath(os.path.join(os.path.dirname(__file__), '..',
                                         '..'))
if sys.path[0] != __base_path__:
    sys.path.insert(0, __base_path__)

import api.brightcove_api
from boto.sqs.message import Message
import boto.exception
from cmsapiv2.apiv2 import *
from cmsapiv2 import controllers
from cmsapiv2 import authentication
from datetime import datetime, timedelta
import json
import stripe
import tornado.gen
import tornado.testing
import tornado.httpclient
import test_utils.postgresql
import time
import unittest
import utils.neon
import utils.http
import urllib
import test_utils.neontest
from test_utils import sqsmock
import uuid
import jwt
from mock import patch, DEFAULT, MagicMock
from cmsdb import neondata
from passlib.hash import sha256_crypt
from StringIO import StringIO
from cvutils.imageutils import PILImageUtils
from tornado.httpclient import HTTPError, HTTPRequest, HTTPResponse
from tornado.httputil import HTTPServerRequest
import video_processor.video_processing_queue
from utils.options import options

define('run_stripe_on_test_account', default=0, type=int,
       help='If set, will run tests that hit the real Stripe APIs')

class TestBase(test_utils.neontest.AsyncHTTPTestCase):
    def setUp(self):
        self.send_email_mocker = patch(
            'cmsapiv2.authentication.AccountHelper.send_verification_email')
        self.send_email_mock = self._future_wrap_mock(
            self.send_email_mocker.start())
        self.send_email_mock.return_value = True
        self.send_email_mocker_two = patch(
            'cmsapiv2.authentication.ForgotPasswordHandler._send_email')
        self.send_email_mock_two = self.send_email_mocker_two.start()
        self.send_email_mock_two.return_value = True
        super(test_utils.neontest.AsyncHTTPTestCase, self).setUp()

    def tearDown(self):
        self.send_email_mocker.stop()
        self.send_email_mocker_two.stop()
        self.postgresql.clear_all_tables()
        super(test_utils.neontest.AsyncHTTPTestCase, self).tearDown()

    @classmethod
    def setUpClass(cls):
        super(TestBase, cls).tearDownClass()
        cls.max_io_loop_size = options.get(
            'cmsdb.neondata.max_io_loop_dict_size')
        options._set('cmsdb.neondata.max_io_loop_dict_size', 10)
        dump_file = '%s/cmsdb/migrations/cmsdb.sql' % (__base_path__)
        cls.postgresql = test_utils.postgresql.Postgresql(dump_file=dump_file)

    @classmethod
    def tearDownClass(cls):
        cls.postgresql.stop()
        options._set('cmsdb.neondata.max_io_loop_dict_size',
            cls.max_io_loop_size)
        super(TestBase, cls).tearDownClass()

    def post_exceptions(self, url, params, exception_mocker):
        exception_mock = self._future_wrap_mock(exception_mocker.start())
        exception_mock.side_effect = Exception('blah blah')
        header = { 'Content-Type':'application/json' }
        self.http_client.fetch(self.get_url(url),
                               callback=self.stop,
                               body=params,
                               method='POST',
                               headers=header)
        response = self.wait()
        self.assertEquals(response.code, 500)
        self.assertIn('application/json', response.headers['Content-Type'])

        exception_mock.side_effect = ValueError('blah blah')
        header = { 'Content-Type':'application/json' }
        self.http_client.fetch(self.get_url(url),
                               callback=self.stop,
                               body=params,
                               method='POST',
                               headers=header)
        response = self.wait()
        self.assertEquals(response.code, 500)
        self.assertIn('application/json', response.headers['Content-Type'])

        exception_mock.side_effect = KeyError('blah blah')
        header = { 'Content-Type':'application/json' }
        self.http_client.fetch(self.get_url(url),
                               callback=self.stop,
                               body=params,
                               method='POST',
                               headers=header)
        response = self.wait()
        self.assertEquals(response.code, 500)
        self.assertIn('application/json', response.headers['Content-Type'])

        exception_mock.side_effect = controllers.Invalid('blah blah')
        self.http_client.fetch(self.get_url(url),
                               callback=self.stop,
                               body=params,
                               method='POST',
                               headers=header)
        response = self.wait()
        self.assertEquals(response.code, 400)
        self.assertIn('application/json', response.headers['Content-Type'])

        exception_mock.side_effect = controllers.MultipleInvalid('blah blah')
        self.http_client.fetch(self.get_url(url),
                               callback=self.stop,
                               body=params,
                               method='POST',
                               headers=header)
        response = self.wait()
        self.assertEquals(response.code, 400)
        self.assertIn('application/json', response.headers['Content-Type'])
        exception_mocker.stop()

    def get_exceptions(self, url, exception_mocker):
        exception_mock = self._future_wrap_mock(exception_mocker.start())
        exception_mock.side_effect = Exception('blah blah')
        self.http_client.fetch(self.get_url(url),
                                 callback=self.stop,
                                 method="GET")
        response = self.wait()
        self.assertEquals(response.code, 500)
        self.assertIn('application/json', response.headers['Content-Type'])

        exception_mock.side_effect = ValueError('blah blah')
        self.http_client.fetch(self.get_url(url),
                               callback=self.stop,
                               method="GET")
        response = self.wait()
        self.assertEquals(response.code, 500)
        self.assertIn('application/json', response.headers['Content-Type'])

        exception_mock.side_effect = controllers.NotFoundError('blah blah')
        self.http_client.fetch(self.get_url(url),
                               callback=self.stop,
                               method="GET")
        response = self.wait()
        self.assertEquals(response.code, 404)
        self.assertIn('application/json', response.headers['Content-Type'])
        exception_mocker.stop()

    def put_exceptions(self, url, params, exception_mocker):
        exception_mock = self._future_wrap_mock(exception_mocker.start())
        exception_mock.side_effect = Exception('blah blah')
        header = { 'Content-Type':'application/json' }
        self.http_client.fetch(self.get_url(url),
                               callback=self.stop,
                               body=params,
                               method='PUT',
                               headers=header)
        response = self.wait()
        self.assertEquals(response.code, 500)
        self.assertIn('application/json', response.headers['Content-Type'])

        exception_mock.side_effect = controllers.NotFoundError('blah blah')
        self.http_client.fetch(self.get_url(url),
                               callback=self.stop,
                               body=params,
                               method='PUT',
                               headers=header)
        response = self.wait()
        self.assertEquals(response.code, 404)
        self.assertIn('application/json', response.headers['Content-Type'])

        exception_mock.side_effect = controllers.AlreadyExists('blah blah')
        self.http_client.fetch(self.get_url(url),
                               callback=self.stop,
                               body=params,
                               method='PUT',
                               headers=header)
        response = self.wait()
        self.assertEquals(response.code, 409)
        self.assertIn('application/json', response.headers['Content-Type'])

        exception_mock.side_effect = controllers.Invalid('blah blah')
        self.http_client.fetch(self.get_url(url),
                               callback=self.stop,
                               body=params,
                               method='PUT',
                               headers=header)
        response = self.wait()
        self.assertEquals(response.code, 400)
        self.assertIn('application/json', response.headers['Content-Type'])
        exception_mocker.stop()


class TestAuthenticationBase(TestBase):
    def get_app(self):
        return authentication.application


class TestControllersBase(TestBase):
    def get_app(self):
        return controllers.application


class TestNewAccountHandler(TestAuthenticationBase):
    def setUp(self):
        self.verify_account_mocker = patch(
            'cmsapiv2.apiv2.APIV2Handler.is_authorized')
        self.verify_account_mock = self._future_wrap_mock(
            self.verify_account_mocker.start())
        self.verify_account_mock.sife_effect = True
        super(TestNewAccountHandler, self).setUp()

    def tearDown(self):
        self.verify_account_mocker.stop()
        super(TestNewAccountHandler, self).tearDown()

    @tornado.testing.gen_test
    def test_create_new_account_query(self):
        url = '/api/v2/accounts?customer_name=meisnew&email=a@a.bc'\
              '&admin_user_username=a@a.com'\
              '&admin_user_password=b1234567'\
              '&admin_user_first_name=kevin'\
              '&admin_user_last_name=fenger'\
              '&admin_user_title=Mr.'
        response = yield self.http_client.fetch(self.get_url(url),
                                                body='',
                                                method='POST',
                                                allow_nonstandard_methods=True)
        self.assertEquals(response.code, 200)
        self.assertIn('application/json', response.headers['Content-Type'])
        rjson = json.loads(response.body)
        self.assertRegexpMatches(rjson['message'],
                                 'account verification email sent to')

        # verifier row gets created
        verifier = yield neondata.Verification.get('a@a.bc', async=True)

        # now send this token to the verify endpoint
        url = '/api/v2/accounts/verify?token=%s' % verifier.token
        response = yield self.http_client.fetch(self.get_url(url),
                                                body='',
                                                method='POST',
                                                allow_nonstandard_methods=True)

        self.assertEquals(response.code, 200)
        rjson = json.loads(response.body)
        self.assertEquals(rjson['customer_name'], 'meisnew')
        self.assertEquals(rjson['serving_enabled'], 1)
        account_id = rjson['account_id']
        account = yield neondata.NeonUserAccount.get(account_id,
                      async=True)
        self.assertEquals(account.name, 'meisnew')
        self.assertEquals(account.email, 'a@a.bc')
        self.assertEquals(account.serving_enabled, True)

        user = yield neondata.User.get('a@a.com',
                   async=True)
        self.assertEquals(user.username, 'a@a.com')
        self.assertEquals(user.first_name, 'kevin')
        self.assertEquals(user.last_name, 'fenger')
        self.assertEquals(user.title, 'Mr.')

        limits = yield neondata.AccountLimits.get(account_id, async=True)
        self.assertEquals(limits.key, account_id)
        self.assertEquals(limits.video_posts, 0)

        exps = yield neondata.ExperimentStrategy.get(account_id, async=True)
        self.assertEquals(exps.get_id(), account_id)
        self.assertEquals(exps.exp_frac, 1.0)

    @tornado.testing.gen_test
    def test_create_new_account_json(self):
        params = json.dumps({'customer_name': 'meisnew',
                             'email': 'a@a.bc',
                             'admin_user_username':'a@a.com',
                             'admin_user_password':'testacpas',
                             'admin_user_first_name':'kevin'})
        header = { 'Content-Type':'application/json' }
        url = '/api/v2/accounts'
        response = yield self.http_client.fetch(self.get_url(url),
                                                body=params,
                                                method='POST',
                                                headers=header)
        rjson = json.loads(response.body)
        self.assertRegexpMatches(rjson['message'],
                                 'account verification email sent to')

        # verifier row gets created
        verifier = yield neondata.Verification.get('a@a.bc', async=True)

        url = '/api/v2/accounts/verify?token=%s' % verifier.token
        response = yield self.http_client.fetch(self.get_url(url),
                                                body='',
                                                method='POST',
                                                allow_nonstandard_methods=True)


        self.assertEquals(response.code, 200)
        rjson = json.loads(response.body)
        self.assertEquals(rjson['customer_name'], 'meisnew')
        self.assertEquals(rjson['serving_enabled'], True)
        account_id = rjson['account_id']
        account = yield neondata.NeonUserAccount.get(account_id,
                      async=True)
        self.assertEquals(account.name, 'meisnew')
        self.assertEquals(account.email, 'a@a.bc')
        self.assertEquals(account.serving_enabled, True)

        user = yield neondata.User.get('a@a.com',
                   async=True)
        self.assertEquals(user.username, 'a@a.com')
        self.assertEquals(user.first_name, 'kevin')

        limits = yield neondata.AccountLimits.get(account_id, async=True)
        self.assertEquals(limits.key, account_id)
        self.assertEquals(limits.video_posts, 0)

        exps = yield neondata.ExperimentStrategy.get(account_id, async=True)
        self.assertEquals(exps.get_id(), account_id)
        self.assertEquals(exps.exp_frac, 1.0)
        self.assertEquals(exps.holdback_frac, 0.05)

    @tornado.testing.gen_test
    def test_create_new_account_uppercase_username(self):
        params = json.dumps({'email': 'a@a.bc',
                             'admin_user_username':'A@A.com',
                             'admin_user_password':'testacpas',
                             'admin_user_first_name':'kevin'})
        header = { 'Content-Type':'application/json' }
        url = '/api/v2/accounts'
        response = yield self.http_client.fetch(self.get_url(url),
                                                body=params,
                                                method='POST',
                                                headers=header)
        rjson = json.loads(response.body)
        self.assertRegexpMatches(rjson['message'],
                                 'account verification email sent to')

        # verifier row gets created
        verifier = yield neondata.Verification.get('a@a.bc', async=True)

        url = '/api/v2/accounts/verify?token=%s' % verifier.token
        response = yield self.http_client.fetch(self.get_url(url),
                                                body='',
                                                method='POST',
                                                allow_nonstandard_methods=True)


        self.assertEquals(response.code, 200)
        rjson = json.loads(response.body)
        self.assertEquals(rjson['customer_name'], None)
        self.assertEquals(rjson['serving_enabled'], True)
        account_id = rjson['account_id']
        account = yield neondata.NeonUserAccount.get(account_id,
                      async=True)
        self.assertEquals(account.name, None)
        self.assertEquals(account.email, 'a@a.bc')
        self.assertEquals(account.serving_enabled, True)

        user = yield neondata.User.get('a@a.com',
                   async=True)
        self.assertEquals(user.username, 'a@a.com')
        self.assertEquals(user.first_name, 'kevin')

        limits = yield neondata.AccountLimits.get(account_id, async=True)
        self.assertEquals(limits.key, account_id)
        self.assertEquals(limits.video_posts, 0)

    @tornado.testing.gen_test
    def test_create_new_account_duplicate_users(self):
        params = json.dumps({'customer_name': 'meisnew',
                             'email': 'a@a.bc',
                             'admin_user_username':'a@a.com',
                             'admin_user_password':'testacpas'})
        header = { 'Content-Type':'application/json' }
        url = '/api/v2/accounts'
        response = yield self.http_client.fetch(self.get_url(url),
                                                body=params,
                                                method='POST',
                                                headers=header)
        self.assertEquals(response.code, 200)
        verifier = yield neondata.Verification.get('a@a.bc', async=True)

        url = '/api/v2/accounts/verify?token=%s' % verifier.token
        response = yield self.http_client.fetch(self.get_url(url),
                                                body='',
                                                method='POST',
                                                allow_nonstandard_methods=True)

        params = json.dumps({'customer_name': 'meisnew2',
                             'email': 'a@a.bc',
                             'admin_user_username':'a@a.com',
                             'admin_user_password':'testacpas'})
        header = { 'Content-Type':'application/json' }
        url = '/api/v2/accounts'
        with self.assertRaises(tornado.httpclient.HTTPError) as e:
            response = yield self.http_client.fetch(
                self.get_url(url),
                body=params,
                method='POST',
                headers=header)

        # fails with a conflict
        self.assertEquals(e.exception.code, 409)
        rjson = json.loads(e.exception.response.body)
        self.assertRegexpMatches(rjson['error']['data'],
                                 'user with that email already exists')

    @tornado.testing.gen_test
    def test_create_new_account_without_email(self):
        url = '/api/v2/accounts'
        response = yield self.http_client.fetch(
            self.get_url(url),
            method='POST',
            allow_nonstandard_methods=True)
        body = json.loads(response.body)
        self.assertIn('account_ids', body)
        account_id = body['account_ids'][0]
        self.assertIn('access_token', body)
        self.assertIn('refresh_token', body)
        # Assert database-backed objects were saved.
        self.assertIsNotNone(neondata.NeonUserAccount.get(account_id))
        # One mapper for each of prod, stage.
        mappers = neondata.TrackerAccountIDMapper.get_all()
        self.assertEqual(2, len(mappers))
        (self.assertEqual(account_id, mapper.value) for mapper in mappers)
        self.assertIsNotNone(neondata.AccountLimits.get(account_id))
        self.assertIsNotNone(neondata.ExperimentStrategy.get(account_id))

    @tornado.testing.gen_test
    def test_create_new_account_invalid_email(self):
        url = '/api/v2/accounts?customer_name=meisnew&email=aa.bc'\
              '&admin_user_username=abcd1234'\
              '&admin_user_password=b1234567'
        with self.assertRaises(tornado.httpclient.HTTPError) as e:
            response = yield self.http_client.fetch(
                self.get_url(url),
                method='POST',
                allow_nonstandard_methods=True)

        self.assertEquals(e.exception.code, 400)

    @tornado.testing.gen_test
    def test_create_new_account_tracker_accounts(self):
        params = json.dumps({'customer_name': 'meisnew',
                             'email': 'a@a.bc',
                             'admin_user_username':'a@a.com',
                             'admin_user_password':'testacpas'})
        header = { 'Content-Type':'application/json' }
        url = '/api/v2/accounts'
        response = yield self.http_client.fetch(self.get_url(url),
                                                body=params,
                                                method='POST',
                                                headers=header)
        self.assertEquals(response.code, 200)
        verifier = yield neondata.Verification.get('a@a.bc', async=True)

        url = '/api/v2/accounts/verify?token=%s' % verifier.token
        response = yield self.http_client.fetch(self.get_url(url),
                                                body='',
                                                method='POST',
                                                allow_nonstandard_methods=True)
        rjson = json.loads(response.body)
        self.assertEquals(rjson['customer_name'], 'meisnew')
        prod_t_id = rjson['tracker_account_id']
        staging_t_id = rjson['staging_tracker_account_id']
        tai_p = neondata.TrackerAccountIDMapper.get_neon_account_id(prod_t_id)
        self.assertEquals(tai_p[0], rjson['account_id'])
        tai_s = neondata.TrackerAccountIDMapper.get_neon_account_id(staging_t_id)
        self.assertEquals(tai_s[0], rjson['account_id'])

    @tornado.testing.gen_test
    def test_account_is_verified(self):
        params = json.dumps({'customer_name': 'meisnew',
                             'email': 'a@a.bc',
                             'admin_user_username':'a@a.com',
                             'admin_user_password':'testacpas'})
        header = { 'Content-Type':'application/json' }
        url = '/api/v2/accounts'
        response = yield self.http_client.fetch(self.get_url(url),
                                                body=params,
                                                method='POST',
                                                headers=header)
        self.assertEquals(response.code, 200)

    @tornado.testing.gen_test
    def test_create_account_send_email_exception(self):
        self.send_email_mock.return_value = None
        self.send_email_mock.side_effect = Exception('blah blah')
        params = json.dumps({'customer_name': 'meisnew',
                             'email': 'a@a.invalid',
                             'admin_user_username':'a@a.invalid',
                             'admin_user_password':'testacpas'})
        header = { 'Content-Type':'application/json' }
        url = '/api/v2/accounts'
        with self.assertRaises(tornado.httpclient.HTTPError) as e:
            yield self.http_client.fetch(self.get_url(url),
                                         body=params,
                                         method='POST',
                                         headers=header)
        self.assertEquals(e.exception.code, 500)

    @tornado.testing.gen_test
    def test_create_account_send_email_ses_exception(self):
        self.send_email_mocker.stop()
        ses_mocker = patch('boto.ses.connection.SESConnection.send_email')
        ses_mock = ses_mocker.start()
        ses_mock.side_effect = Exception('random exception')
        params = json.dumps({'customer_name': 'meisnew',
                             'email': 'a@a.bc.invalid',
                             'admin_user_username':'a@a.invalid',
                             'admin_user_password':'testacpas'})
        header = { 'Content-Type':'application/json' }
        url = '/api/v2/accounts'
        with self.assertRaises(tornado.httpclient.HTTPError) as e:
            yield self.http_client.fetch(self.get_url(url),
                                         body=params,
                                         method='POST',
                                         headers=header)
        rjson = json.loads(e.exception.response.body)
        self.assertEquals(e.exception.code, 500)
        self.assertRegexpMatches(rjson['error']['data'],
                                 'Unable to send verification')
        ses_mocker.stop()
        self.send_email_mocker.start()

    @tornado.testing.gen_test
    def test_get_new_acct_not_implemented(self):
        with self.assertRaises(tornado.httpclient.HTTPError):
            url = '/api/v2/accounts'
            response = yield self.http_client.fetch(self.get_url(url),
                                                    method="GET")


class TestAccountHandler(TestControllersBase):
    def setUp(self):
        self.user = neondata.NeonUserAccount(uuid.uuid1().hex,name='testingaccount')
        self.user.save()
        self.verify_account_mocker = patch(
            'cmsapiv2.apiv2.APIV2Handler.is_authorized')
        self.verify_account_mock = self._future_wrap_mock(
            self.verify_account_mocker.start())
        self.verify_account_mock.sife_effect = True
        super(TestAccountHandler, self).setUp()

    def tearDown(self):
        self.verify_account_mocker.stop()
        super(TestAccountHandler, self).tearDown()

    @tornado.testing.gen_test
    def test_get_acct_does_not_exist(self):
        with self.assertRaises(tornado.httpclient.HTTPError) as e:
            url = '/api/v2/124abc'
            response = yield self.http_client.fetch(self.get_url(url),
                                                    method="GET")
        self.assertEquals(e.exception.code, 404)
        rjson = json.loads(e.exception.response.body)
        self.assertRegexpMatches(rjson['error']['message'],
                                 'resource was not found')

    @tornado.testing.gen_test
    def test_post_acct_not_implemented(self):
        with self.assertRaises(tornado.httpclient.HTTPError) as e:
            header = { 'Content-Type':'application/json' }
            url = '/api/v2/124abc'
            response = yield self.http_client.fetch(self.get_url(url),
                                                    body='{"abc123":"1"}',
                                                    method="POST",
                                                    headers=header)
        self.assertEquals(e.exception.code, 501)
        rjson = json.loads(e.exception.response.body)
        self.assertRegexpMatches(rjson['error']['message'],
                                 'access levels are not defined')

    @tornado.testing.gen_test
    def test_delete_acct_not_implemented(self):
        with self.assertRaises(tornado.httpclient.HTTPError) as e:
            url = '/api/v2/124abc'
            response = yield self.http_client.fetch(self.get_url(url),
                                                    method='DELETE')
        self.assertEquals(e.exception.code, 501)
        rjson = json.loads(e.exception.response.body)
        self.assertRegexpMatches(rjson['error']['message'],
                                 'access levels are not defined')

    @tornado.testing.gen_test
    def test_get_acct_does_exist(self):
        url = '/api/v2/%s' % (self.user.neon_api_key)
        response = yield self.http_client.fetch(self.get_url(url),
                                                method="GET")
        rjson = json.loads(response.body)
        self.assertEquals(self.user.neon_api_key, rjson['account_id'])
        self.assertEquals(1, rjson['serving_enabled'])

    @tornado.testing.gen_test
    def test_update_acct_base(self):
        url = '/api/v2/%s?default_height=1200&default_width=1500' % (
            self.user.neon_api_key)
        response = yield self.http_client.fetch(self.get_url(url),
                                                body='',
                                                method='PUT',
                                                allow_nonstandard_methods=True)

        url = '/api/v2/%s' % (self.user.neon_api_key)
        response = yield self.http_client.fetch(self.get_url(url),
                                                method="GET")
        rjson = json.loads(response.body)
        default_size = rjson['default_size']
        self.assertEquals(default_size[0],1500)
        self.assertEquals(default_size[1],1200)

    @tornado.testing.gen_test
    def test_update_acct_height_only(self):
        url = '/api/v2/%s' % (self.user.neon_api_key)
        response = yield self.http_client.fetch(self.get_url(url),
                                                method="GET")
        orig_user = json.loads(response.body)
        default_size_old = orig_user['default_size']

        url = '/api/v2/%s?default_height=1200' % (self.user.neon_api_key)
        response = yield self.http_client.fetch(self.get_url(url),
                                                body='',
                                                method='PUT',
                                                allow_nonstandard_methods=True)

        url = '/api/v2/%s' % (self.user.neon_api_key)
        response = yield self.http_client.fetch(self.get_url(url),
                                                method="GET")
        new_user = json.loads(response.body)
        default_size_new = new_user['default_size']
        self.assertEquals(default_size_new[1], 1200)
        self.assertEquals(default_size_new[0], default_size_old[0])

    @tornado.testing.gen_test
    def test_update_acct_no_content_type(self):
        with self.assertRaises(tornado.httpclient.HTTPError) as e:
            url = '/api/v2/124abc'
            response = yield self.http_client.fetch(
                self.get_url(url),
                body='{"default_width":"1"}',
                method="PUT")
	    self.assertEquals(e.exception.code, 400)
        rjson = json.loads(e.exception.response.body)
        self.assertRegexpMatches(rjson['error']['message'],
                                 'Content-Type must be JSON')

    @tornado.testing.gen_test
    def test_update_acct_width_only(self):
        # do a get here to test and make sure the height wasn't messed up
        url = '/api/v2/%s' % (self.user.neon_api_key)
        response = yield self.http_client.fetch(self.get_url(url),
                                                method="GET")
        orig_user = json.loads(response.body)
        default_size_old = orig_user['default_size']

        url = '/api/v2/%s?default_width=1200' % (self.user.neon_api_key)
        response = yield self.http_client.fetch(self.get_url(url),
                                                body='',
                                                method='PUT',
                                                allow_nonstandard_methods=True)

        url = '/api/v2/%s' % (self.user.neon_api_key)
        response = yield self.http_client.fetch(self.get_url(url),
                                                method="GET")
        new_user = json.loads(response.body)
        default_size_new = new_user['default_size']
        self.assertEquals(default_size_new[0], 1200)
        self.assertEquals(default_size_new[1], default_size_old[1])

    def test_update_account_does_not_exist(self):
        url = '/api/v2/doesnotexist?default_height=1200&default_width=1500'
        self.http_client.fetch(self.get_url(url),
                               body='',
                               method='PUT',
                               callback=self.stop,
                               allow_nonstandard_methods=True)
        response = self.wait()
        self.assertEquals(response.code, 404)
        rjson = json.loads(response.body)
        self.assertRegexpMatches(rjson['error']['message'],
                                 'resource was not found')

    def test_get_acct_exceptions(self):
        exception_mocker = patch('cmsapiv2.controllers.AccountHandler.get')
	url = '/api/v2/%s' % '1234234'
        self.get_exceptions(url, exception_mocker)

    def test_put_acct_exceptions(self):
        exception_mocker = patch('cmsapiv2.controllers.AccountHandler.put')
	url = '/api/v2/124234234?param=123'
        params = json.dumps({'rando': '123123abc'})
        self.put_exceptions(url, params, exception_mocker)


class TestAuthUserHandler(TestAuthenticationBase):
    def setUp(self):
        self.verify_account_mocker = patch(
            'cmsapiv2.apiv2.APIV2Handler.is_authorized')
        self.verify_account_mock = self._future_wrap_mock(
            self.verify_account_mocker.start())
        self.verify_account_mock.sife_effect = True
        super(TestAuthUserHandler, self).setUp()

    def tearDown(self):
        self.verify_account_mocker.stop()
        super(TestAuthUserHandler, self).tearDown()

    @tornado.testing.gen_test
    def test_create_new_user_query(self):
        url = '/api/v2/users?username=abcd1234&password=b1234567&access_level=6'
        response = yield self.http_client.fetch(self.get_url(url),
                                                body='',
                                                method='POST',
                                                allow_nonstandard_methods=True)
        self.assertEquals(response.code, 200)
        self.assertIn('application/json', response.headers['Content-Type'])
        rjson = json.loads(response.body)
        self.assertEquals(rjson['username'], 'abcd1234')
        user = yield neondata.User.get('abcd1234', async=True)
        self.assertEquals(user.username, 'abcd1234')

    @tornado.testing.gen_test
    def test_create_new_user_json(self):
        params = json.dumps({'username': 'abcd1234',
            'password': 'b1234567',
            'access_level': '6',
            'cell_phone_number':'867-5309',
            'secondary_email':'rocking@invalid.com'})
        header = { 'Content-Type':'application/json' }
        url = '/api/v2/users'
        response = yield self.http_client.fetch(self.get_url(url),
                                                body=params,
                                                method='POST',
                                                headers=header)
        self.assertEquals(response.code, 200)
        rjson = json.loads(response.body)
        self.assertEquals(rjson['username'], 'abcd1234')
        self.assertEquals(rjson['cell_phone_number'], '867-5309')
        self.assertEquals(rjson['secondary_email'], 'rocking@invalid.com')
        user = yield neondata.User.get('abcd1234', async=True)
        self.assertEquals(user.username, 'abcd1234')
        self.assertEquals(user.cell_phone_number, '867-5309')
        self.assertEquals(user.secondary_email, 'rocking@invalid.com')

    def test_post_user_exceptions(self):
        exception_mocker = patch('cmsapiv2.authentication.UserHandler.post')
        params = json.dumps({'username': '123123abc'})
	url = '/api/v2/users'
        self.post_exceptions(url, params, exception_mocker)

    @tornado.testing.gen_test
    def test_put_user_reset_password_no_user(self):
        header = { 'Content-Type':'application/json' }
        params = json.dumps(
            {'username': 'dne@test.invalid',
             'new_password': 'newpassword',
             'reset_password_token': 'sdfasdfasdfasdfasdfasdf'})
        with self.assertRaises(tornado.httpclient.HTTPError) as e:
            url = '/api/v2/users'
            response = yield self.http_client.fetch(
                self.get_url(url),
                body=params,
                method="PUT",
                headers=header)
	    self.assertEquals(e.exception.code, 400)
        rjson = json.loads(e.exception.response.body)
        self.assertRegexpMatches(rjson['error']['message'],
                                 'User was not found')

    @tornado.testing.gen_test
    def test_put_user_reset_password_bad_pw_token(self):
        user = neondata.User(username='testuser@test.invalid',
                             password='testpassword',
                             first_name='kevin',
                             last_name='kevin',
                             access_level=neondata.AccessLevels.CREATE |
                                          neondata.AccessLevels.READ)

        header = { 'Content-Type':'application/json' }
        token = JWTHelper.generate_token(
            {'username' : 'testuser@test.invalid'},
            token_type=TokenTypes.RESET_PASSWORD_TOKEN)
        user.reset_password_token = token
        yield user.save(async=True)
        params = json.dumps(
            {'username': 'testuser@test.invalid',
             'new_password': 'newpassword',
             'reset_password_token': 'ohsobadmeissixteenchars'})

        with self.assertRaises(tornado.httpclient.HTTPError) as e:
            url = '/api/v2/users'
            response = yield self.http_client.fetch(
                self.get_url(url),
                body=params,
                method="PUT",
                headers=header)
	    self.assertEquals(e.exception.code, 401)

        rjson = json.loads(e.exception.response.body)
        self.assertRegexpMatches(rjson['error']['message'],
                                 'Token mismatch')

    @tornado.testing.gen_test
    def test_put_user_reset_password_token_expired(self):
        user = neondata.User(username='testuser@test.invalid',
                             password='testpassword',
                             first_name='kevin',
                             last_name='kevin',
                             access_level=neondata.AccessLevels.CREATE |
                                          neondata.AccessLevels.READ)

        header = { 'Content-Type':'application/json' }
        token = JWTHelper.generate_token(
            {'username' : 'testuser@test.invalid', 'exp' : -1},
            token_type=TokenTypes.RESET_PASSWORD_TOKEN)
        user.reset_password_token = token
        yield user.save(async=True)
        params = json.dumps(
            {'username': 'testuser@test.invalid',
             'new_password': 'newpassword',
             'reset_password_token': token})

        with self.assertRaises(tornado.httpclient.HTTPError) as e:
            url = '/api/v2/users'
            response = yield self.http_client.fetch(
                self.get_url(url),
                body=params,
                method="PUT",
                headers=header)
	    self.assertEquals(e.exception.code, 401)

        rjson = json.loads(e.exception.response.body)
        self.assertRegexpMatches(rjson['error']['message'],
                                 'reset password token has')

    @tornado.testing.gen_test
    def test_put_user_reset_password_full(self):
        user = neondata.User(username='testuser@test.invalid',
                             password='testpassword',
                             first_name='kevin',
                             last_name='kevin',
                             access_level=neondata.AccessLevels.CREATE |
                                          neondata.AccessLevels.READ)

        token = JWTHelper.generate_token(
            {'username' : 'testuser@test.invalid'},
            token_type=TokenTypes.RESET_PASSWORD_TOKEN)
        user.reset_password_token = token
        yield user.save(async=True)
        params = json.dumps(
            {'username': 'testuser@test.invalid',
             'new_password': 'newpassword',
             'reset_password_token': user.reset_password_token})
        header = { 'Content-Type':'application/json' }
        url = '/api/v2/users'
        response = yield self.http_client.fetch(
            self.get_url(url),
            body=params,
            method='PUT',
            headers=header)

        # verify the password was changed
        user = yield user.get('testuser@test.invalid', async=True)
        self.assertTrue(sha256_crypt.verify('newpassword', user.password_hash))
        self.assertEqual(None, user.reset_password_token)


class TestUserHandler(TestControllersBase):
    def setUp(self):
        self.neon_user = neondata.NeonUserAccount(
            uuid.uuid1().hex,
            name='testingaccount')
        self.neon_user.save()
        super(TestUserHandler, self).setUp()


    # token creation can be slow give it some extra time just in case
    @tornado.testing.gen_test(timeout=10.0)
    def test_get_user_does_exist(self):
        user = neondata.User(username='testuser',
                             password='testpassword',
                             first_name='kevin',
                             last_name='kevin',
                             cell_phone_number='867-5309',
                             secondary_email='rocking@invalid.com',
                             access_level=neondata.AccessLevels.CREATE |
                                          neondata.AccessLevels.READ)

        token = JWTHelper.generate_token({'username' : 'testuser'})
        user.access_token = token
        user.save()
        self.neon_user.users.append('testuser')
        self.neon_user.save()
        url = '/api/v2/%s/users?username=%s&token=%s' % (
                   self.neon_user.neon_api_key,
                   'testuser',
                   token)
        response = yield self.http_client.fetch(self.get_url(url),
                                                method='GET')
        self.assertEquals(response.code, 200)
        rjson = json.loads(response.body)
        self.assertEquals(rjson['username'], 'testuser')
        self.assertEquals(rjson['first_name'], 'kevin')
        self.assertEquals(rjson['last_name'], 'kevin')
        self.assertEquals(rjson['cell_phone_number'], '867-5309')
        self.assertEquals(rjson['secondary_email'], 'rocking@invalid.com')

        user = yield neondata.User.get('testuser', async=True)
        self.assertEquals(user.username, 'testuser')

    @tornado.testing.gen_test(timeout=10.0)
    def test_get_user_unauthorized(self):
        user1 = neondata.User(username='testuser',
                             password='testpassword',
                             access_level=neondata.AccessLevels.READ)

        token = JWTHelper.generate_token({'username' : 'testuser'})
        user1.access_token = token
        yield user1.save(async=True)

        user2 = neondata.User(username='testuser2',
                             password='testpassword',
                             access_level=neondata.AccessLevels.READ)
        token = JWTHelper.generate_token({'username' : 'testuser2'})
        user2.access_token = token
        yield user2.save(async=True)

        self.neon_user.users.append('testuser')
        self.neon_user.users.append('testuser2')
        self.neon_user.save()

        url = '/api/v2/%s/users?username=%s&token=%s' % (
                   self.neon_user.neon_api_key,
                   'testuser',
                   token)
        with self.assertRaises(tornado.httpclient.HTTPError) as e:
            response = yield self.http_client.fetch(self.get_url(url),
                                                    method='GET')
        self.assertEquals(e.exception.code, 401)
        rjson = json.loads(e.exception.response.body)
        self.assertRegexpMatches(rjson['error']['message'], 'Cannot view')

    @tornado.testing.gen_test(timeout=10.0)
    def test_get_user_does_not_exist(self):
        user = neondata.User(
                   username='testuser',
                   password='testpassword',
                   access_level=neondata.AccessLevels.ALL_NORMAL_RIGHTS)

        token = JWTHelper.generate_token({'username' : 'testuser'})
        user.access_token = token
        user.save()
        self.neon_user.users.append('testuser')
        self.neon_user.save()
        url = '/api/v2/%s/users?username=%s&token=%s' % (
                   self.neon_user.neon_api_key,
                   'doesnotexist',
                   token)
        with self.assertRaises(tornado.httpclient.HTTPError) as e:
            response = yield self.http_client.fetch(self.get_url(url),
                                                    method='GET')
        self.assertEquals(e.exception.code, 404)
        rjson = json.loads(e.exception.response.body)
        self.assertRegexpMatches(rjson['error']['message'], 'resource was not')

    # token creation can be slow give it some extra time just in case
    @tornado.testing.gen_test(timeout=10.0)
    def test_update_user_does_exist(self):
        user = neondata.User(
                   username='testuser',
                   password='testpassword',
                   access_level=neondata.AccessLevels.ALL_NORMAL_RIGHTS)

        token = JWTHelper.generate_token({'username' : 'testuser'})
        user.access_token = token
        user.save()
        self.neon_user.users.append('testuser')
        self.neon_user.save()
        params = json.dumps({'username':'testuser',
                             'first_name' : 'kevin',
                             'last_name' : 'kevin',
                             'title' : 'DOCTOR',
                             'cell_phone_number':'867-5309',
                             'secondary_email':'rocking@invalid.com',
                             'token' : token})
        header = { 'Content-Type':'application/json' }
        url = '/api/v2/%s/users' % (self.neon_user.neon_api_key)
        response = yield self.http_client.fetch(self.get_url(url),
                                                body=params,
                                                method='PUT',
                                                headers=header)
        self.assertEquals(response.code, 200)
        rjson = json.loads(response.body)
        updated_user = yield neondata.User.get('testuser', async=True)
        self.assertEquals(updated_user.first_name, 'kevin')
        self.assertEquals(updated_user.last_name, 'kevin')
        self.assertEquals(updated_user.title, 'DOCTOR')
        self.assertEquals(rjson['cell_phone_number'], '867-5309')
        self.assertEquals(rjson['secondary_email'], 'rocking@invalid.com')
        self.assertEquals(updated_user.cell_phone_number, '867-5309')
        self.assertEquals(updated_user.secondary_email, 'rocking@invalid.com')

    # token creation can be slow give it some extra time just in case
    @unittest.skip('revisit when access levels are better defined')
    @tornado.testing.gen_test(timeout=10.0)
    def test_update_user_bad_access_level(self):
        user = neondata.User(
                   username='testuser',
                   password='testpassword',
                   access_level=neondata.AccessLevels.ALL_NORMAL_RIGHTS)

        token = JWTHelper.generate_token({'username' : 'testuser'})
        user.access_token = token
        user.save()
        self.neon_user.users.append('testuser')
        self.neon_user.save()
        params = json.dumps({'username':'testuser', 'token' : token})
        header = { 'Content-Type':'application/json' }
        with self.assertRaises(tornado.httpclient.HTTPError) as e:
            url = '/api/v2/%s/users' % (self.neon_user.neon_api_key)
            response = yield self.http_client.fetch(self.get_url(url),
                                                    body=params,
                                                    method='PUT',
                                                    headers=header)
        self.assertEquals(e.exception.code, 401)
        rjson = json.loads(e.exception.response.body)
        self.assertRegexpMatches(rjson['error']['message'], 'Cannot set')

    # token creation can be slow give it some extra time just in case
    @tornado.testing.gen_test(timeout=10.0)
    def test_update_user_wrong_username(self):
        user1 = neondata.User(
                    username='testuser',
                    password='testpassword',
                    access_level=neondata.AccessLevels.ALL_NORMAL_RIGHTS)

        token = JWTHelper.generate_token({'username' : 'testuser'})
        user1.access_token = token
        yield user1.save(async=True)
        self.neon_user.users.append('testuser')
        self.neon_user.users.append('testuser2')
        self.neon_user.save()

        user2 = neondata.User(
                    username='testuser2',
                    password='testpassword',
                    access_level=neondata.AccessLevels.ALL_NORMAL_RIGHTS)

        token = JWTHelper.generate_token({'username' : 'testuser2'})
        user2.access_token = token
        yield user2.save(async=True)
        params = json.dumps({'username':'testuser',
                             'token' : token})
        header = { 'Content-Type':'application/json' }
        # testuser2 should not be able to update testuser
        with self.assertRaises(tornado.httpclient.HTTPError) as e:
            url = '/api/v2/%s/users' % (self.neon_user.neon_api_key)
            response = yield self.http_client.fetch(self.get_url(url),
                                                    body=params,
                                                    method='PUT',
                                                    headers=header)

        self.assertEquals(e.exception.code, 401)
        rjson = json.loads(e.exception.response.body)
        self.assertRegexpMatches(rjson['error']['message'], 'Cannot update')


class TestOoyalaIntegrationHandler(TestControllersBase):
    def setUp(self):
        user = neondata.NeonUserAccount(uuid.uuid1().hex,name='testingme')
        user.save()
        self.account_id_api_key = user.neon_api_key
        defop = neondata.OoyalaIntegration.modify(
            'acct1',
            lambda x: x,
            create_missing=True)
        self.test_i_id = defop.integration_id
        self.verify_account_mocker = patch(
            'cmsapiv2.apiv2.APIV2Handler.is_authorized')
        self.verify_account_mock = self._future_wrap_mock(
            self.verify_account_mocker.start())
        self.verify_account_mock.sife_effect = True
        super(TestOoyalaIntegrationHandler, self).setUp()

    def tearDown(self):
        self.verify_account_mocker.stop()
        super(TestOoyalaIntegrationHandler, self).tearDown()


    @tornado.testing.gen_test
    def test_post_integration(self):
        url = '/api/v2/%s/integrations/ooyala?publisher_id=123123abc' % (
            self.account_id_api_key)
        response = yield self.http_client.fetch(
            self.get_url(url),
            body='',
            method='POST',
            allow_nonstandard_methods=True)
        self.assertEquals(response.code, 200)
        rjson = json.loads(response.body)
        platform = yield tornado.gen.Task(neondata.OoyalaIntegration.get,
                                          rjson['integration_id'])
        self.assertEquals(rjson['integration_id'], platform.integration_id)

    @tornado.testing.gen_test
    def test_get_integration(self):
        url = '/api/v2/%s/integrations/ooyala?integration_id=%s' % (
            self.account_id_api_key,
            self.test_i_id)
        response = yield self.http_client.fetch(self.get_url(url),
                                                method='GET')
        self.assertEquals(response.code, 200)
        rjson = json.loads(response.body)
        platform = yield tornado.gen.Task(neondata.OoyalaIntegration.get,
                                          self.test_i_id)

        self.assertEquals(rjson['integration_id'], platform.integration_id)
        self.assertEquals(rjson['account_id'], platform.account_id)
        self.assertEquals(rjson['partner_code'], platform.partner_code)
        self.assertEquals(rjson['api_key'], platform.api_key)
        self.assertEquals(rjson['api_secret'], platform.api_secret)

    @tornado.testing.gen_test
    def test_get_integration_with_fields(self):
        url = '/api/v2/%s/integrations/ooyala?integration_id=%s'\
              '&fields=%s' % (self.account_id_api_key,
                   self.test_i_id,
                   'integration_id,account_id,partner_code')
        response = yield self.http_client.fetch(self.get_url(url),
                                                method='GET')
        self.assertEquals(response.code, 200)
        rjson = json.loads(response.body)
        platform = yield tornado.gen.Task(neondata.OoyalaIntegration.get,
                                          self.test_i_id)

        self.assertEquals(rjson['integration_id'], platform.integration_id)
        self.assertEquals(rjson['account_id'], platform.account_id)
        self.assertEquals(rjson['partner_code'], platform.partner_code)
        self.assertEquals(rjson.get('api_key',None), None)
        self.assertEquals(rjson.get('api_secret',None), None)

    def test_get_integration_dne(self):
        url = '/api/v2/%s/integrations/ooyala?integration_id=idontexist' % (
            self.account_id_api_key)
        self.http_client.fetch(self.get_url(url),
                               callback=self.stop,
                               method='GET')
        response = self.wait()
        self.assertEquals(response.code, 404)
        rjson = json.loads(response.body)
        self.assertRegexpMatches(rjson['error']['message'], 'idontexist')

    @tornado.testing.gen_test
    def test_put_integration(self):
        api_key = 'testapikey'
        url = '/api/v2/%s/integrations/ooyala?integration_id=%s&api_key=%s' % (
            self.account_id_api_key, self.test_i_id, api_key)
        response = yield self.http_client.fetch(self.get_url(url),
                                                body='',
                                                method='PUT',
                                                allow_nonstandard_methods=True)
        self.assertEquals(response.code, 200)
        platform = yield tornado.gen.Task(neondata.OoyalaIntegration.get,
                                          self.test_i_id)

        self.assertEquals(platform.api_key, api_key)
    @tornado.testing.gen_test
    def test_put_integration_dne(self):
        with self.assertRaises(tornado.httpclient.HTTPError) as e:
            api_key = 'testapikey'
            url = '/api/v2/%s/integrations/ooyala?integration_id=nope'\
                  '&api_key=%s' % (self.account_id_api_key, api_key)

            response = yield self.http_client.fetch(
                self.get_url(url),
                body='',
                method='PUT',
                allow_nonstandard_methods=True)

        self.assertEquals(e.exception.code, 404)
        rjson = json.loads(e.exception.response.body)
        self.assertRegexpMatches(rjson['error']['message'], 'unable to find')

    @tornado.testing.gen_test
    def test_put_integration_ensure_old_info_not_nulled(self):
        api_key = 'testapikey'
        url = '/api/v2/%s/integrations/ooyala?integration_id=%s'\
              '&api_key=%s' % (self.account_id_api_key,
                  self.test_i_id,
                  api_key)
        response = yield self.http_client.fetch(self.get_url(url),
                                                body='',
                                                method='PUT',
                                                allow_nonstandard_methods=True)
        api_secret = 'testapisecret'
        url = '/api/v2/%s/integrations/ooyala?integration_id=%s'\
              '&api_secret=%s' % (self.account_id_api_key,
                  self.test_i_id,
                  api_secret)
        response = yield self.http_client.fetch(self.get_url(url),
                                                body='',
                                                method='PUT',
                                                allow_nonstandard_methods=True)

        platform = yield tornado.gen.Task(neondata.OoyalaIntegration.get,
                                          self.test_i_id)

        self.assertEquals(platform.api_key, api_key)
        self.assertEquals(platform.api_secret, api_secret)

    def test_get_integration_exceptions(self):
        exception_mocker = patch(
            'cmsapiv2.controllers.OoyalaIntegrationHandler.get')
	url = '/api/v2/%s/integrations/ooyala' % '1234234'
        self.get_exceptions(url, exception_mocker)

    def test_put_integration_exceptions(self):
        exception_mocker = patch(
            'cmsapiv2.controllers.OoyalaIntegrationHandler.put')
        params = json.dumps({'integration_id': '123123abc'})
	url = '/api/v2/%s/integrations/ooyala' % '1234234'
        self.put_exceptions(url, params, exception_mocker)

    def test_post_integration_exceptions(self):
        exception_mocker = patch(
            'cmsapiv2.controllers.OoyalaIntegrationHandler.post')
        params = json.dumps({'integration_id': '123123abc'})
	url = '/api/v2/%s/integrations/ooyala' % '1234234'
        self.post_exceptions(url, params, exception_mocker)


class TestBrightcoveIntegrationHandler(TestControllersBase):
    def setUp(self):
        user = neondata.NeonUserAccount(uuid.uuid1().hex,name='testingme')
        user.save()
        self.account_id_api_key = user.neon_api_key
        self.defop = neondata.BrightcoveIntegration.modify(
            'acct1',
            lambda x: x,
            create_missing=True)
        self.test_i_id = self.defop.integration_id
        self.verify_account_mocker = patch(
            'cmsapiv2.apiv2.APIV2Handler.is_authorized')
        self.verify_account_mock = self._future_wrap_mock(
            self.verify_account_mocker.start())
        self.verify_account_mock.sife_effect = True
        super(TestBrightcoveIntegrationHandler, self).setUp()

    def tearDown(self):
        self.verify_account_mocker.stop()
        super(TestBrightcoveIntegrationHandler, self).tearDown()

    @tornado.testing.gen_test
    def test_post_integration(self):
        url = (('/api/v2/%s/integrations/brightcove?publisher_id=123123abc'
                '&uses_bc_gallery=false') % (self.account_id_api_key))
        response = yield self.http_client.fetch(self.get_url(url),
                                                body='',
                                                method='POST',
                                                allow_nonstandard_methods=True)
        self.assertEquals(response.code, 200)
        rjson = json.loads(response.body)
        platform = yield tornado.gen.Task(neondata.BrightcoveIntegration.get,
                                          rjson['integration_id'])

        self.assertEquals(rjson['integration_id'], platform.integration_id)
        # make sure the defaults are the default
        self.assertEquals(rjson['playlist_feed_ids'], self.defop.playlist_feed_ids)
        self.assertEquals(rjson['read_token'], self.defop.read_token)
        self.assertEquals(rjson['write_token'], self.defop.write_token)
        self.assertEquals(rjson['application_client_id'], self.defop.application_client_id)
        self.assertEquals(rjson['application_client_secret'], self.defop.application_client_secret)
        self.assertEquals(rjson['callback_url'], self.defop.callback_url)
        self.assertEquals(rjson['uses_batch_provisioning'], self.defop.uses_batch_provisioning)
        self.assertEquals(rjson['id_field'], self.defop.id_field)
        self.assertEquals(rjson['uses_bc_thumbnail_api'], self.defop.uses_bc_thumbnail_api)
        self.assertEquals(rjson['uses_bc_videojs_player'], self.defop.uses_bc_videojs_player)
        self.assertEquals(rjson['uses_bc_smart_player'], self.defop.uses_bc_smart_player)
        self.assertFalse(rjson['uses_bc_gallery'])

    @tornado.testing.gen_test
    def test_post_integration_body_params(self):
        params = json.dumps({'publisher_id': '123123abc',
                             'uses_bc_gallery': False})
        header = { 'Content-Type':'application/json' }
        url = '/api/v2/%s/integrations/brightcove' % (self.account_id_api_key)
        response = yield self.http_client.fetch(self.get_url(url),
                                                body=params,
                                                method='POST',
                                                headers=header)
        self.assertEquals(response.code, 200)
        rjson = json.loads(response.body)
        self.assertEquals(rjson['publisher_id'], '123123abc')

        platform = yield tornado.gen.Task(neondata.BrightcoveIntegration.get,
                                          rjson['integration_id'])

        self.assertEquals(rjson['integration_id'], platform.integration_id)
        # make sure the defaults are the default
        self.assertEquals(rjson['playlist_feed_ids'], self.defop.playlist_feed_ids)
        self.assertEquals(rjson['read_token'], self.defop.read_token)
        self.assertEquals(rjson['write_token'], self.defop.write_token)
        self.assertEquals(rjson['application_client_id'], self.defop.application_client_id)
        self.assertEquals(rjson['application_client_secret'], self.defop.application_client_secret)
        self.assertEquals(rjson['callback_url'], self.defop.callback_url)
        self.assertEquals(rjson['uses_batch_provisioning'], self.defop.uses_batch_provisioning)
        self.assertEquals(rjson['id_field'], self.defop.id_field)
        self.assertEquals(rjson['uses_bc_thumbnail_api'], self.defop.uses_bc_thumbnail_api)
        self.assertEquals(rjson['uses_bc_videojs_player'], self.defop.uses_bc_videojs_player)
        self.assertEquals(rjson['uses_bc_smart_player'], self.defop.uses_bc_smart_player)
        self.assertFalse(rjson['uses_bc_gallery'])

    @tornado.testing.gen_test
    def test_post_gallery_required(self):
        with self.assertRaises(tornado.httpclient.HTTPError) as e:
            url = ('/api/v2/%s/integrations/brightcove?publisher_id=123123abc'
                    % (self.account_id_api_key))
            response = yield self.http_client.fetch(
                self.get_url(url),
                body='',
                method='POST',
                allow_nonstandard_methods=True)
        self.assertEquals(e.exception.code, 400)

    @tornado.testing.gen_test
    def test_post_gallery(self):
        params = json.dumps({'publisher_id': '123123abc',
                             'uses_bc_gallery': True})
        header = { 'Content-Type':'application/json' }
        url = '/api/v2/%s/integrations/brightcove' % (self.account_id_api_key)
        response = yield self.http_client.fetch(self.get_url(url),
                                                body=params,
                                                method='POST',
                                                headers=header)
        self.assertEquals(response.code, 200)
        rjson = json.loads(response.body)
        self.assertTrue(rjson['uses_bc_gallery'])

        # Check that uses_bc_thumbnail_api is set
        self.assertTrue(rjson['uses_bc_thumbnail_api'])

        # Check that the CDN was set properly
        cdns = neondata.CDNHostingMetadataList.get(
            neondata.CDNHostingMetadataList.create_key(
                self.account_id_api_key,
                rjson['integration_id']))
        self.assertItemsEqual(cdns.cdns[0].rendition_sizes,[
            [120, 67],
            [120, 90],
            [160, 90],
            [160, 120],
            [210, 118],
            [320, 180],
            [374, 210],
            [320, 240],
            [460, 260],
            [480, 270],
            [622, 350],
            [480, 360],
            [640, 360],
            [640, 480],
            [960, 540],
            [1280, 720]])

    @tornado.testing.gen_test
    def test_get_integration(self):
        url = '/api/v2/%s/integrations/brightcove?integration_id=%s' % (
            self.account_id_api_key,
            self.test_i_id)
        response = yield self.http_client.fetch(self.get_url(url),
                                                method='GET')
        self.assertEquals(response.code, 200)
        rjson = json.loads(response.body)
        platform = yield tornado.gen.Task(neondata.BrightcoveIntegration.get,
                                          self.test_i_id)

        self.assertEquals(rjson['integration_id'], platform.integration_id)
        self.assertEquals(rjson['playlist_feed_ids'], platform.playlist_feed_ids)
        self.assertEquals(rjson['read_token'], platform.read_token)
        self.assertEquals(rjson['write_token'], platform.write_token)
        self.assertEquals(rjson['application_client_id'], platform.application_client_id)
        self.assertEquals(rjson['application_client_secret'], platform.application_client_secret)
        self.assertEquals(rjson['callback_url'], platform.callback_url)
        self.assertEquals(rjson['uses_batch_provisioning'], platform.uses_batch_provisioning)
        self.assertEquals(rjson['id_field'], platform.id_field)
        self.assertEquals(rjson['uses_bc_thumbnail_api'], platform.uses_bc_thumbnail_api)
        self.assertEquals(rjson['uses_bc_videojs_player'], platform.uses_bc_videojs_player)
        self.assertEquals(rjson['uses_bc_smart_player'], platform.uses_bc_smart_player)
        self.assertEquals(rjson['uses_bc_gallery'], platform.uses_bc_gallery)

    @tornado.testing.gen_test
    def test_get_integration_with_fields(self):
        url = '/api/v2/%s/integrations/brightcove?integration_id=%s'\
              '&fields=%s' % (
            self.account_id_api_key,
            self.test_i_id, 'read_token,write_token,application_client_id,callback_url')
        response = yield self.http_client.fetch(self.get_url(url),
                                                method='GET')
        self.assertEquals(response.code, 200)
        rjson = json.loads(response.body)
        platform = yield tornado.gen.Task(neondata.BrightcoveIntegration.get,
                                          self.test_i_id)

        self.assertEquals(rjson['read_token'], platform.read_token)
        self.assertEquals(rjson['write_token'], platform.write_token)
        self.assertEquals(rjson['application_client_id'], platform.application_client_id)
        self.assertEquals(rjson['callback_url'], platform.callback_url)
        self.assertEquals(rjson.get('uses_batch_provisioning', None), None)
        self.assertEquals(rjson.get('id_field', None), None)

    @tornado.testing.gen_test
    def test_put_integration(self):
        read_token = 'readtoken'
        url = '/api/v2/%s/integrations/brightcove?'\
              'integration_id=%s&read_token=%s' % (
                  self.account_id_api_key,
                  self.test_i_id,
                  read_token)
        response = yield self.http_client.fetch(
            self.get_url(url),
            body='',
            method='PUT',
            allow_nonstandard_methods=True)

        self.assertEquals(response.code, 200)
        platform = yield tornado.gen.Task(neondata.BrightcoveIntegration.get,
                                          self.test_i_id)

        self.assertEquals(platform.read_token, read_token)

    @tornado.testing.gen_test
    def test_put_integration_dne(self):
        with self.assertRaises(tornado.httpclient.HTTPError) as e:
            read_token = 'readtoken'
            url = '/api/v2/%s/integrations/brightcove?integration_id=nope&read_token=%s' % (self.account_id_api_key, read_token)
            response = yield self.http_client.fetch(self.get_url(url),
                                                    body='',
                                                    method='PUT',
                                                    allow_nonstandard_methods=True)
        self.assertEquals(e.exception.code, 404)
        rjson = json.loads(e.exception.response.body)
        self.assertRegexpMatches(rjson['error']['message'], 'unable to find')

    @tornado.testing.gen_test
    def test_put_integration_ensure_old_info_not_nulled(self):
        read_token = 'readtoken'
        url = '/api/v2/%s/integrations/brightcove?integration_id=%s&read_token=%s' % (self.account_id_api_key, self.test_i_id, read_token)
        response = yield self.http_client.fetch(self.get_url(url),
                                                body='',
                                                method='PUT',
                                                allow_nonstandard_methods=True)
        write_token = 'writetoken'
        url = '/api/v2/%s/integrations/brightcove?integration_id=%s&write_token=%s' % (self.account_id_api_key, self.test_i_id, write_token)
        response = yield self.http_client.fetch(self.get_url(url),
                                                body='',
                                                method='PUT',
                                                allow_nonstandard_methods=True)

        platform = yield tornado.gen.Task(neondata.BrightcoveIntegration.get,
                                          self.test_i_id)

        self.assertEquals(platform.read_token, read_token)
        self.assertEquals(platform.write_token, write_token)

    @tornado.testing.gen_test
    def test_post_integration_one_playlist_feed_id(self):
        url = (('/api/v2/%s/integrations/brightcove?publisher_id=123123abc'
                '&uses_bc_gallery=false&playlist_feed_ids=abc') %
                (self.account_id_api_key))
        response = yield self.http_client.fetch(self.get_url(url),
                                                body='',
                                                method='POST',
                                                allow_nonstandard_methods=True)
        self.assertEquals(response.code, 200)
        rjson = json.loads(response.body)
        platform = yield tornado.gen.Task(neondata.BrightcoveIntegration.get,
                                          rjson['integration_id'])

        playlist_feed_ids = rjson['playlist_feed_ids']

        self.assertEquals(playlist_feed_ids[0], 'abc')
        self.assertEquals(platform.playlist_feed_ids[0], 'abc')

    @tornado.testing.gen_test
    def test_post_integration_multiple_playlist_feed_ids(self):
        url = (('/api/v2/%s/integrations/brightcove?publisher_id=123123abc'
                '&uses_bc_gallery=false&playlist_feed_ids=abc,def,ghi') %
                (self.account_id_api_key))
        response = yield self.http_client.fetch(self.get_url(url),
                                                body='',
                                                method='POST',
                                                allow_nonstandard_methods=True)
        self.assertEquals(response.code, 200)
        rjson = json.loads(response.body)
        platform = yield tornado.gen.Task(neondata.BrightcoveIntegration.get,
                                          rjson['integration_id'])

        playlist_feed_ids = rjson['playlist_feed_ids']

        self.assertEquals(playlist_feed_ids[0], 'abc')
        self.assertEquals(playlist_feed_ids[1], 'def')
        self.assertEquals(playlist_feed_ids[2], 'ghi')
        self.assertEquals(platform.playlist_feed_ids[0], 'abc')
        self.assertEquals(platform.playlist_feed_ids[1], 'def')
        self.assertEquals(platform.playlist_feed_ids[2], 'ghi')

    @tornado.testing.gen_test
    def test_post_integration_body_playlist_feed_ids(self):
        params = json.dumps({'publisher_id': '123123abc',
                             'uses_bc_gallery' : 'true',
                             'playlist_feed_ids': 'abc,def,ghi,123'})
        header = { 'Content-Type':'application/json' }
        url = '/api/v2/%s/integrations/brightcove' % (self.account_id_api_key)
        response = yield self.http_client.fetch(self.get_url(url),
                                                body=params,
                                                method='POST',
                                                headers=header)
	self.assertEquals(response.code, 200)
        rjson = json.loads(response.body)
        platform = yield tornado.gen.Task(neondata.BrightcoveIntegration.get,
                                          rjson['integration_id'])

        playlist_feed_ids = rjson['playlist_feed_ids']
        self.assertEquals(playlist_feed_ids[0], 'abc')
        self.assertEquals(playlist_feed_ids[1], 'def')
        self.assertEquals(playlist_feed_ids[2], 'ghi')
        self.assertEquals(playlist_feed_ids[3], '123')
        self.assertEquals(platform.playlist_feed_ids[0], 'abc')
        self.assertEquals(platform.playlist_feed_ids[1], 'def')
        self.assertEquals(platform.playlist_feed_ids[2], 'ghi')
        self.assertEquals(platform.playlist_feed_ids[3], '123')

    @tornado.testing.gen_test
    def test_post_integration_with_uses_batch_provisioning(self):
        params = json.dumps({'publisher_id': '123123abc',
                             'uses_bc_gallery' : 0,
                             'uses_batch_provisioning': 1})
        header = { 'Content-Type':'application/json' }
        url = '/api/v2/%s/integrations/brightcove' % (self.account_id_api_key)
        response = yield self.http_client.fetch(self.get_url(url),
                                                body=params,
                                                method='POST',
                                                headers=header)
	self.assertEquals(response.code, 200)
        rjson = json.loads(response.body)
        platform = yield tornado.gen.Task(neondata.BrightcoveIntegration.get,
                                          rjson['integration_id'])
        self.assertTrue(platform.uses_batch_provisioning, True)

    @tornado.testing.gen_test
    def test_put_integration_playlist_feed_ids(self):
        params = json.dumps({'publisher_id': '123123abc',
                             'uses_bc_gallery': True,
                             'playlist_feed_ids': 'abc,def,ghi,123'})
        header = { 'Content-Type':'application/json' }
        url = '/api/v2/%s/integrations/brightcove' % (self.account_id_api_key)
        response = yield self.http_client.fetch(self.get_url(url),
                                                body=params,
                                                method='POST',
                                                headers=header)

        rjson = json.loads(response.body)
        params = json.dumps({'integration_id': rjson['integration_id'],
                             'playlist_feed_ids': 'putupdate'})

        url = '/api/v2/%s/integrations/brightcove' % (self.account_id_api_key)
        response = yield self.http_client.fetch(self.get_url(url),
                                                body=params,
                                                method='PUT',
                                                headers=header)
	self.assertEquals(response.code, 200)
        rjson = json.loads(response.body)
        platform = yield tornado.gen.Task(neondata.BrightcoveIntegration.get,
                                          rjson['integration_id'])
        playlist_feed_ids = rjson['playlist_feed_ids']
        self.assertEquals(platform.playlist_feed_ids[0], 'putupdate')

    @tornado.testing.gen_test
    def test_put_integration_uses_batch_provisioning(self):
        params = json.dumps({'publisher_id': '123123abc',
                             'uses_batch_provisioning': 1,
                             'uses_bc_gallery': False})
        header = { 'Content-Type':'application/json' }
        url = '/api/v2/%s/integrations/brightcove' % (self.account_id_api_key)
        response = yield self.http_client.fetch(self.get_url(url),
                                                body=params,
                                                method='POST',
                                                headers=header)

        rjson = json.loads(response.body)
        platform = yield tornado.gen.Task(neondata.BrightcoveIntegration.get,
                                          rjson['integration_id'])
        self.assertEquals(platform.uses_batch_provisioning, True)
        params = json.dumps({'integration_id': rjson['integration_id'],
                             'uses_batch_provisioning': 0})

        url = '/api/v2/%s/integrations/brightcove' % (self.account_id_api_key)
        response = yield self.http_client.fetch(self.get_url(url),
                                                body=params,
                                                method='PUT',
                                                headers=header)
	self.assertEquals(response.code, 200)
        rjson = json.loads(response.body)
        platform = yield tornado.gen.Task(neondata.BrightcoveIntegration.get,
                                          rjson['integration_id'])
        self.assertEquals(platform.uses_batch_provisioning, False)

    @tornado.testing.gen_test
    def test_post_integration_videos_empty(self):
        with patch('api.brightcove_api.CMSAPI') as gvp:
            gvp.return_value.get_videos = MagicMock()
            get_videos_mock = self._future_wrap_mock(
                gvp.return_value.get_videos)
            get_videos_mock.return_value = []
            params = json.dumps({
                'publisher_id': '123123abc',
                'uses_bc_gallery': False,
                'application_client_id': '5',
                'application_client_secret': 'some secret'})
            header = { 'Content-Type':'application/json' }
            url = '/api/v2/%s/integrations/brightcove' % (
                self.account_id_api_key)
            response = yield self.http_client.fetch(
                self.get_url(url),
                body=params,
                method='POST',
                headers=header)

        rjson = json.loads(response.body)
        platform = yield neondata.BrightcoveIntegration.get(
            rjson['integration_id'], async=True)
        self.assertNotEqual(platform.last_process_date, None)

    @tornado.testing.gen_test
    def test_post_integration_videos_none(self):
        with patch('api.brightcove_api.CMSAPI') as gvp:
            gvp.return_value.get_videos = MagicMock()
            get_videos_mock = self._future_wrap_mock(
                gvp.return_value.get_videos)
            get_videos_mock.return_value = None
            params = json.dumps({
                'publisher_id': '123123abc',
                'uses_bc_gallery' : False,
                'application_client_id': '5',
                'application_client_secret': 'some secret'})
            header = { 'Content-Type':'application/json' }
            url = '/api/v2/%s/integrations/brightcove' % (
                self.account_id_api_key)
            response = yield self.http_client.fetch(
                self.get_url(url),
                body=params,
                method='POST',
                headers=header)

        rjson = json.loads(response.body)
        platform = yield neondata.BrightcoveIntegration.get(
            rjson['integration_id'], async=True)
        self.assertNotEqual(platform.last_process_date, None)

    @tornado.testing.gen_test
    def test_post_integration_videos_brightcove_errors(self):
        with self.assertRaises(tornado.httpclient.HTTPError) as e:
            with patch('api.brightcove_api.CMSAPI') as gvp:
                gvp.return_value.get_videos = MagicMock()
                get_videos_mock = self._future_wrap_mock(
                    gvp.return_value.get_videos)
                get_videos_mock.side_effect = [
                    api.brightcove_api.BrightcoveApiServerError('test')]
                params = json.dumps({
                    'publisher_id': '123123abc',
                    'uses_bc_gallery' : False,
                    'application_client_id': '5',
                    'application_client_secret': 'some secret'})
                header = { 'Content-Type':'application/json' }
                url = '/api/v2/%s/integrations/brightcove' % (
                    self.account_id_api_key)
                response = yield self.http_client.fetch(
                    self.get_url(url),
                    body=params,
                    method='POST',
                    headers=header)

        self.assertEquals(e.exception.code, 400)
        rjson = json.loads(e.exception.response.body)
        self.assertRegexpMatches(rjson['error']['message'],
                                 'Brightcove credentials are bad')

        with self.assertRaises(tornado.httpclient.HTTPError) as e:
            with patch('api.brightcove_api.CMSAPI') as gvp:
                gvp.return_value.get_videos = MagicMock()
                get_videos_mock = self._future_wrap_mock(
                    gvp.return_value.get_videos)
                get_videos_mock.side_effect = [
                    api.brightcove_api.BrightcoveApiNotAuthorizedError('test')]
                params = json.dumps({
                    'publisher_id': '123123abc',
                    'uses_bc_gallery' : False,
                    'application_client_id': '5',
                    'application_client_secret': 'some secret'})
                header = { 'Content-Type':'application/json' }
                url = '/api/v2/%s/integrations/brightcove' % (
                    self.account_id_api_key)
                response = yield self.http_client.fetch(
                    self.get_url(url),
                    body=params,
                    method='POST',
                    headers=header)

        self.assertEquals(e.exception.code, 400)
        rjson = json.loads(e.exception.response.body)
        self.assertRegexpMatches(rjson['error']['message'],
                                 'Brightcove credentials are bad')

        with self.assertRaises(tornado.httpclient.HTTPError) as e:
            with patch('api.brightcove_api.CMSAPI') as gvp:
                gvp.return_value.get_videos = MagicMock()
                get_videos_mock = self._future_wrap_mock(
                    gvp.return_value.get_videos)
                get_videos_mock.side_effect = [
                    api.brightcove_api.BrightcoveApiClientError('test')]
                params = json.dumps({
                    'publisher_id': '123123abc',
                    'uses_bc_gallery' : False,
                    'application_client_id': '5',
                    'application_client_secret': 'some secret'})
                header = { 'Content-Type':'application/json' }
                url = '/api/v2/%s/integrations/brightcove' % (
                    self.account_id_api_key)
                response = yield self.http_client.fetch(
                    self.get_url(url),
                    body=params,
                    method='POST',
                    headers=header)

        self.assertEquals(e.exception.code, 400)
        rjson = json.loads(e.exception.response.body)
        self.assertRegexpMatches(rjson['error']['message'],
                                 'Brightcove credentials are bad')

        with self.assertRaises(tornado.httpclient.HTTPError) as e:
            with patch('api.brightcove_api.CMSAPI') as gvp:
                gvp.return_value.get_videos = MagicMock()
                get_videos_mock = self._future_wrap_mock(
                    gvp.return_value.get_videos)
                get_videos_mock.side_effect = [
                    api.brightcove_api.BrightcoveApiError('test')]
                params = json.dumps({
                    'publisher_id': '123123abc',
                    'uses_bc_gallery' : False,
                    'application_client_id': '5',
                    'application_client_secret': 'some secret'})
                header = { 'Content-Type':'application/json' }
                url = '/api/v2/%s/integrations/brightcove' % (
                    self.account_id_api_key)
                response = yield self.http_client.fetch(
                    self.get_url(url),
                    body=params,
                    method='POST',
                    headers=header)

        self.assertEquals(e.exception.code, 400)
        rjson = json.loads(e.exception.response.body)
        self.assertRegexpMatches(rjson['error']['message'],
                                 'Brightcove credentials are bad')

        with self.assertRaises(tornado.httpclient.HTTPError) as e:
            with patch('api.brightcove_api.CMSAPI') as gvp:
                gvp.return_value.get_videos = MagicMock()
                get_videos_mock = self._future_wrap_mock(
                    gvp.return_value.get_videos)
                get_videos_mock.side_effect = [Exception('test')]
                params = json.dumps({
                    'publisher_id': '123123abc',
                    'uses_bc_gallery' : False,
                    'application_client_id': '5',
                    'application_client_secret': 'some secret'})
                header = { 'Content-Type':'application/json' }
                url = '/api/v2/%s/integrations/brightcove' % (
                    self.account_id_api_key)
                response = yield self.http_client.fetch(
                    self.get_url(url),
                    body=params,
                    method='POST',
                    headers=header)

        self.assertEquals(e.exception.code, 500)
        rjson = json.loads(e.exception.response.body)
        self.assertRegexpMatches(rjson['error']['data'],
                                 'test')

    @tornado.testing.gen_test
    def test_post_and_put_integration_client_id_and_secret(self):
        with patch('api.brightcove_api.CMSAPI') as gvp:
            gvp.return_value.get_videos = MagicMock()
            get_videos_mock = self._future_wrap_mock(
                gvp.return_value.get_videos)
            get_videos_mock.return_value = [
                {"updated_at" : "2015-04-20T21:18:32.351Z"}]
            params = json.dumps({
                'publisher_id': '123123abc',
                'uses_bc_gallery': False,
                'application_client_id': '5',
                'application_client_secret': 'some secret'})
            header = { 'Content-Type':'application/json' }
            url = '/api/v2/%s/integrations/brightcove' % (
                self.account_id_api_key)
            response = yield self.http_client.fetch(
                self.get_url(url),
                body=params,
                method='POST',
                headers=header)

        rjson = json.loads(response.body)
        platform = yield neondata.BrightcoveIntegration.get(
            rjson['integration_id'], async=True)
        self.assertEqual(platform.application_client_id, '5')
        params = json.dumps({'integration_id': rjson['integration_id'],
                             'application_client_id': '6',
                             'application_client_secret': 'another secret'})

        url = '/api/v2/%s/integrations/brightcove' % (self.account_id_api_key)
        with patch('api.brightcove_api.CMSAPI') as gvp:
            gvp.return_value.get_videos = MagicMock()
            get_videos_mock = self._future_wrap_mock(
                gvp.return_value.get_videos)
            get_videos_mock.return_value = [
                {'updated_at': '2015-04-20T21:18:32.351Z'}]
            response = yield self.http_client.fetch(
                self.get_url(url),
                body=params,
                method='PUT',
                headers=header)

        self.assertEqual(response.code, 200)
        rjson = json.loads(response.body)
        platform = yield neondata.BrightcoveIntegration.get(
            rjson['integration_id'], async=True)
        self.assertEqual(platform.application_client_id, '6')
        self.assertEqual(platform.application_client_secret, 'another secret')
        self.assertEqual(platform.last_process_date, '2015-04-20T21:18:32.351Z')

    @tornado.testing.gen_test
    def test_put_client_id_missing_secret(self):
        with patch('api.brightcove_api.CMSAPI') as gvp:
            gvp.return_value.get_videos = MagicMock()
            get_videos_mock = self._future_wrap_mock(
                gvp.return_value.get_videos)
            get_videos_mock.return_value = [
                {"updated_at" : "2015-04-20T21:18:32.351Z"}]
            params = json.dumps({'publisher_id': '123123abc',
                'application_client_id': '5',
                'application_client_secret': 'some secret',
                'uses_bc_gallery': True,
                'uses_bc_videojs_player': 'True'})
            header = {'Content-Type':'application/json'}
            url = '/api/v2/%s/integrations/brightcove' % (
                self.account_id_api_key)
            response = yield self.http_client.fetch(
                self.get_url(url),
                body=params,
                method='POST',
                headers=header)

        rjson = json.loads(response.body)
        platform = yield neondata.BrightcoveIntegration.get(
            rjson['integration_id'], async=True)
        self.assertEqual(platform.application_client_id, '5')
        self.assertEqual(platform.uses_bc_gallery, True)
        self.assertTrue(platform.uses_bc_videojs_player)
        params = json.dumps({'integration_id': rjson['integration_id'],
                             'application_client_id': 'not 5',
                             'application_client_secret': None})
        url = '/api/v2/%s/integrations/brightcove' % (self.account_id_api_key)

        with self.assertRaises(tornado.httpclient.HTTPError) as e:
            response = yield self.http_client.fetch(
                self.get_url(url), body=params, method='PUT')
        self.assertEqual(e.exception.code, 400, 'Bad parameters by client for PUT')
        platform = yield neondata.BrightcoveIntegration.get(
            rjson['integration_id'], async=True)
        self.assertEqual(
            platform.application_client_id, '5', 'A malformed PUT makes no change')

        params = json.dumps({'integration_id': rjson['integration_id'],
                             'application_client_id': None,
                             'application_client_secret': None,
                             'uses_bc_videojs_player': False})
        response = yield self.http_client.fetch(
            self.get_url(url), body=params, method='PUT', headers=header)
        self.assertEqual(response.code, 200)
        platform = yield neondata.BrightcoveIntegration.get(
            rjson['integration_id'], async=True)
        self.assertEqual(platform.uses_bc_videojs_player, False,
                         'Valid PUT updates this field')

    def test_get_integration_exceptions(self):
        exception_mocker = patch('cmsapiv2.controllers.BrightcoveIntegrationHandler.get')
	url = '/api/v2/%s/integrations/brightcove' % '1234234'
        self.get_exceptions(url, exception_mocker)

    def test_put_integration_exceptions(self):
        exception_mocker = patch('cmsapiv2.controllers.BrightcoveIntegrationHandler.put')
        params = json.dumps({'integration_id': '123123abc'})
	url = '/api/v2/%s/integrations/brightcove' % '1234234'
        self.put_exceptions(url, params, exception_mocker)

    def test_post_integration_exceptions(self):
        exception_mocker = patch('cmsapiv2.controllers.BrightcoveIntegrationHandler.post')
        params = json.dumps({'integration_id': '123123abc'})
        url = '/api/v2/%s/integrations/brightcove' % '1234234'
        self.post_exceptions(url, params, exception_mocker)


class TestVideoHandler(TestControllersBase):
    def setUp(self):
        user = neondata.NeonUserAccount(
            uuid.uuid1().hex,
            name='testingme',
            processing_priority=2)
        user.save()
        self.account_id_api_key = user.neon_api_key
        self.test_i_id = 'testvideohiid'
        neondata.ThumbnailMetadata('testing_vtid_one', width=500,
                                   urls=['s']).save()
        neondata.ThumbnailMetadata('testing_vtid_two', width=500,
                                   urls=['d']).save()
        neondata.NeonApiRequest('job1', self.account_id_api_key).save()
        defop = neondata.BrightcoveIntegration.modify(self.test_i_id,
            lambda x: x,
            create_missing=True)
        user.modify(self.account_id_api_key, lambda p: p.add_platform(defop))
        self.cdn_mocker = patch('cmsdb.cdnhosting.CDNHosting')
        self.cdn_mock = self._future_wrap_mock(
            self.cdn_mocker.start().create().upload)
        self.cdn_mock.return_value = [('some_cdn_url.jpg', 640, 480)]
        self.im_download_mocker = patch(
            'cvutils.imageutils.PILImageUtils.download_image')
        self.random_image = PILImageUtils.create_random_image(480, 640)
        self.im_download_mock = self._future_wrap_mock(
            self.im_download_mocker.start())
        self.im_download_mock.side_effect = [self.random_image]
        self.verify_account_mocker = patch(
            'cmsapiv2.apiv2.APIV2Handler.is_authorized')
        self.verify_account_mock = self._future_wrap_mock(
            self.verify_account_mocker.start())
        self.verify_account_mock.sife_effect = True
        self.maxDiff = 5000

        # Mock the video queue
        self.job_queue_patcher = patch(
            'video_processor.video_processing_queue.' \
            'VideoProcessingQueue')
        self.job_queue_mock = self.job_queue_patcher.start()()
        self.job_write_mock = self._future_wrap_mock(
            self.job_queue_mock.write_message)
        self.job_write_mock.side_effect = ['message']

        super(TestVideoHandler, self).setUp()

    def tearDown(self):
        self.cdn_mocker.stop()
        self.im_download_mocker.stop()
        self.verify_account_mocker.stop()
        self.job_queue_patcher.stop()

        super(TestVideoHandler, self).tearDown()

    @patch('cmsdb.neondata.VideoMetadata.download_image_from_url')
    @tornado.testing.gen_test
    def test_post_video(self, cmsdb_download_image_mock):
        url = '/api/v2/%s/videos?integration_id=%s&external_video_ref=1234ascs&default_thumbnail_url=url.invalid&title=a_title&url=some_url&thumbnail_ref=ref1&duration=16' % (self.account_id_api_key, self.test_i_id)
        cmsdb_download_image_mock = self._future_wrap_mock(cmsdb_download_image_mock)
        cmsdb_download_image_mock.side_effect = [self.random_image]
        response = yield self.http_client.fetch(self.get_url(url),
                                                body='',
                                                method='POST',
                                                allow_nonstandard_methods=True)
        self.assertEquals(response.code, 202)
        rjson = json.loads(response.body)
        self.assertNotEquals(rjson['job_id'],'')
        job = yield neondata.NeonApiRequest.get(rjson['job_id'],
                                                self.account_id_api_key,
                                                async=True)

        self.assertEquals(self.job_write_mock.call_count, 1)
        cargs, kwargs = self.job_write_mock.call_args
        self.assertEquals(cargs[0], 2)
        self.assertDictContainsSubset(json.loads(cargs[1]), job.__dict__)
        self.assertEquals(cargs[2], 16)
        self.assertEquals(job.api_param, 5)

    @tornado.testing.gen_test
    def test_post_video_with_limits_refresh_date_reset(self):
        cmsdb_download_image_mocker = patch(
            'cmsdb.neondata.VideoMetadata.download_image_from_url')
        cmsdb_download_image_mock = self._future_wrap_mock(
            cmsdb_download_image_mocker.start())
        cmsdb_download_image_mock.side_effect = [self.random_image]

        limit = neondata.AccountLimits(self.account_id_api_key,
            refresh_time_video_posts=datetime(1999,1,1),
            video_posts=10)
        yield limit.save(async=True)

        url = '/api/v2/%s/videos?integration_id=%s'\
              '&external_video_ref=1234ascs'\
              '&default_thumbnail_url=url.invalid'\
              '&title=a_title&url=some_url'\
              '&thumbnail_ref=ref1' % (self.account_id_api_key, self.test_i_id)

        response = yield self.http_client.fetch(self.get_url(url),
                                                body='',
                                                method='POST',
                                                allow_nonstandard_methods=True)
        self.assertEquals(response.code, 202)

        yield self.assertWaitForEquals(
            lambda: neondata.AccountLimits.get(self.account_id_api_key).video_posts,
            1,
            async=True)
        yield self.assertWaitForEquals(
            lambda: neondata.AccountLimits.get(
                self.account_id_api_key).refresh_time_video_posts \
            > '2016-04-15 00:00:00.000000', True,
            async=True)
        # sanity check on the video make sure it made it
        video = yield neondata.VideoMetadata.get(
            self.account_id_api_key + '_' + '1234ascs',
            async=True)
        self.assertEquals(video.url, 'some_url')
        cmsdb_download_image_mocker.stop()

    @tornado.testing.gen_test
    def test_post_video_with_limits_increase_post_videos(self):
        pstr = 'cmsdb.neondata.VideoMetadata.download_image_from_url'
        with self._future_wrap_mock(
             patch(pstr)) as cmsdb_download_image_mock:
            cmsdb_download_image_mock.side_effect = [self.random_image]

            limit = neondata.AccountLimits(self.account_id_api_key,
                refresh_time_video_posts=datetime(2050,1,1),
                video_posts=3)
            yield limit.save(async=True)

            url = '/api/v2/%s/videos?integration_id=%s'\
                  '&external_video_ref=1234ascs'\
                  '&default_thumbnail_url=url.invalid'\
                  '&title=a_title&url=some_url'\
                  '&thumbnail_ref=ref1' % (self.account_id_api_key, self.test_i_id)

            response = yield self.http_client.fetch(
                self.get_url(url),
                body='',
                method='POST',
                allow_nonstandard_methods=True)

        self.assertEquals(response.code, 202)

        yield self.assertWaitForEquals(
            lambda: neondata.AccountLimits.get(self.account_id_api_key).video_posts,
            4,
            async=True)
        yield self.assertWaitForEquals(
            lambda: neondata.AccountLimits.get(
                self.account_id_api_key).refresh_time_video_posts,
            '2050-01-01 00:00:00.000000',
            async=True)
        # sanity check on the video make sure it made it
        video = yield neondata.VideoMetadata.get(
            self.account_id_api_key + '_' + '1234ascs',
            async=True)
        self.assertEquals(video.url, 'some_url')

        # finally lets sanity check the limits endpoint
        url = '/api/v2/%s/limits' % (self.account_id_api_key)
        response = yield self.http_client.fetch(self.get_url(url),
                                                method="GET")
        rjson = json.loads(response.body)
        self.assertEquals(rjson['video_posts'], 4)

    @tornado.testing.gen_test
    def test_post_video_with_limits_too_many_requests(self):
        limit = neondata.AccountLimits(self.account_id_api_key,
            video_posts=10)
        yield limit.save(async=True)
        url = '/api/v2/%s/videos?integration_id=%s'\
              '&external_video_ref=1234ascs'\
              '&default_thumbnail_url=url.invalid'\
              '&title=a_title&url=some_url'\
              '&thumbnail_ref=ref1' % (self.account_id_api_key, self.test_i_id)
        with self.assertRaises(tornado.httpclient.HTTPError) as e:
            yield self.http_client.fetch(self.get_url(url),
                                         body='',
                                         method='POST',
                                         allow_nonstandard_methods=True)

        self.assertEquals(e.exception.code, 402)

    @tornado.testing.gen_test
    def test_post_video_video_exists_in_db(self):
        url = '/api/v2/%s/videos?integration_id=%s'\
              '&external_video_ref=1234ascs'\
              '&default_thumbnail_url=url.invalid'\
              '&url=some_url' % (self.account_id_api_key, self.test_i_id)
        pstr = 'cmsdb.neondata.VideoMetadata.download_image_from_url'
        with self._future_wrap_mock(
             patch(pstr)) as cmsdb_download_image_mock:
            cmsdb_download_image_mock.side_effect = [self.random_image]
            response = yield self.http_client.fetch(
                self.get_url(url),
                body='',
                method='POST',
                allow_nonstandard_methods=True)

        self.assertEquals(response.code, 202)
        internal_video_id = neondata.InternalVideoID.generate(
            self.account_id_api_key,
            '1234ascs')
        video = neondata.VideoMetadata.get(internal_video_id)
        self.assertEquals(video.key, internal_video_id)

    @tornado.testing.gen_test
    def test_post_video_thumbnail_exists_in_db(self):
        url = '/api/v2/%s/videos?integration_id=%s'\
              '&external_video_ref=1234ascs'\
              '&default_thumbnail_url=url.invalid'\
              '&url=some_url' % (self.account_id_api_key, self.test_i_id)
        pstr = 'cmsdb.neondata.VideoMetadata.download_image_from_url'
        with self._future_wrap_mock(
             patch(pstr)) as cmsdb_download_image_mock:
            cmsdb_download_image_mock.side_effect = [self.random_image]
            response = yield self.http_client.fetch(
                self.get_url(url),
                body='',
                method='POST',
                allow_nonstandard_methods=True)

        self.assertEquals(response.code, 202)
        internal_video_id = neondata.InternalVideoID.generate(
            self.account_id_api_key,'1234ascs')
        video = neondata.VideoMetadata.get(internal_video_id)
        thumbnail_id = video.thumbnail_ids[0]
        thumbnail = neondata.ThumbnailMetadata.get(thumbnail_id)
        self.assertEquals(thumbnail_id, thumbnail.key)

    @tornado.testing.gen_test
    def test_post_video_with_dots(self):
        url = '/api/v2/%s/videos?integration_id=%s'\
              '&external_video_ref=1234a.s.cs'\
              '&default_thumbnail_url=url.invalid'\
              '&url=some_url' % (self.account_id_api_key,
                  self.test_i_id)
        pstr = 'cmsdb.neondata.VideoMetadata.download_image_from_url'
        with self._future_wrap_mock(
             patch(pstr)) as cmsdb_download_image_mock:
            cmsdb_download_image_mock.side_effect = [self.random_image]
            response = yield self.http_client.fetch(
                self.get_url(url),
                body='',
                method='POST',
                allow_nonstandard_methods=True)

        self.assertEquals(response.code, 202)
        rjson = json.loads(response.body)
        internal_video_id = neondata.InternalVideoID.generate(
            self.account_id_api_key, '1234.ascs')
        self.assertNotEquals(rjson['job_id'],'')
        self.assertNotEquals(rjson['video']['video_id'], '1234.ascs')

    @tornado.testing.gen_test
    def test_post_failed_to_download_thumbnail(self):
        url = '/api/v2/%s/videos?integration_id=%s'\
              '&external_video_ref=1234ascs'\
              '&default_thumbnail_url=url.invalid'\
              '&url=some_url' % (self.account_id_api_key, self.test_i_id)
        self.im_download_mock.side_effect = neondata.ThumbDownloadError('boom')
        with self.assertRaises(tornado.httpclient.HTTPError) as e:
            response = yield self.http_client.fetch(
                self.get_url(url),
                body='',
                method='POST',
                allow_nonstandard_methods=True)

        rjson = json.loads(e.exception.response.body)
        self.assertEquals(e.exception.code,400)
        self.assertEquals(rjson['error']['message'],
                          'failed to download thumbnail')

    @tornado.testing.gen_test
    def test_post_video_with_duration_and_nthumbs(self):
        url = '/api/v2/%s/videos?integration_id=%s'\
              '&external_video_ref=1234ascs'\
              '&duration=1354&url=some_url&n_thumbs=10' % (
                  self.account_id_api_key,
                  self.test_i_id)
        response = yield self.http_client.fetch(
            self.get_url(url),
            body='',
            method='POST',
            allow_nonstandard_methods=True)
        self.assertEquals(response.code, 202)
        rjson = json.loads(response.body)
        self.assertNotEquals(rjson['job_id'],'')

        internal_video_id = neondata.InternalVideoID.generate(
            self.account_id_api_key,
            '1234ascs')
        video = neondata.VideoMetadata.get(internal_video_id)
        self.assertEquals(1354, video.duration)

        self.assertEquals(self.job_write_mock.call_count, 1)
        cargs, kwargs = self.job_write_mock.call_args
        self.assertEquals(cargs[2], 1354.)

        job = yield neondata.NeonApiRequest.get(rjson['job_id'],
                                                self.account_id_api_key,
                                                async=True)
        self.assertEquals(job.api_param, 10)

    @tornado.testing.gen_test
    def test_post_video_with_float_duration(self):
        url = '/api/v2/%s/videos?integration_id=%s'\
              '&external_video_ref=1234ascs'\
              '&duration=1354.54&url=some_url' % (
                  self.account_id_api_key, self.test_i_id)

        response = yield self.http_client.fetch(
            self.get_url(url),
            body='',
            method='POST',
            allow_nonstandard_methods=True)

        self.assertEquals(response.code, 202)
        rjson = json.loads(response.body)
        self.assertNotEquals(rjson['job_id'],'')

        internal_video_id = neondata.InternalVideoID.generate(
            self.account_id_api_key,'1234ascs')
        video = neondata.VideoMetadata.get(internal_video_id)
        self.assertEquals(1354.54, video.duration)

        self.assertEquals(self.job_write_mock.call_count, 1)
        cargs, kwargs = self.job_write_mock.call_args
        self.assertEquals(cargs[2], 1354.54)

    @tornado.testing.gen_test
    def test_post_video_no_duration(self):
        url = '/api/v2/%s/videos?integration_id=%s'\
              '&external_video_ref=1234ascs'\
              '&url=some_url' % (
                  self.account_id_api_key, self.test_i_id)

        response = yield self.http_client.fetch(
            self.get_url(url),
            body='',
            method='POST',
            allow_nonstandard_methods=True)

        self.assertEquals(response.code, 202)
        rjson = json.loads(response.body)
        self.assertNotEquals(rjson['job_id'],'')

        internal_video_id = neondata.InternalVideoID.generate(
            self.account_id_api_key,'1234ascs')
        video = neondata.VideoMetadata.get(internal_video_id)
        self.assertIsNone(video.duration)

        self.assertEquals(self.job_write_mock.call_count, 1)
        cargs, kwargs = self.job_write_mock.call_args
        self.assertIsNone(cargs[2])

    @tornado.testing.gen_test
    def test_post_video_with_publish_date_valid_one(self):
        url = '/api/v2/%s/videos?integration_id=%s'\
              '&external_video_ref=1234ascs'\
              '&publish_date=2015-08-18T06:36:40.123Z'\
              '&url=some_url' % (self.account_id_api_key,
                  self.test_i_id)

        response = yield self.http_client.fetch(
            self.get_url(url),
            body='',
            method='POST',
            allow_nonstandard_methods=True)

        self.assertEquals(response.code, 202)
        rjson = json.loads(response.body)
        self.assertNotEquals(rjson['job_id'],'')

        internal_video_id = neondata.InternalVideoID.generate(
            self.account_id_api_key,'1234ascs')
        video = neondata.VideoMetadata.get(internal_video_id)
        self.assertEquals('2015-08-18T06:36:40.123Z', video.publish_date)

    @tornado.testing.gen_test
    def test_post_video_with_publish_date_valid_two(self):
        url = '/api/v2/%s/videos?integration_id=%s'\
              '&external_video_ref=1234ascs'\
              '&publish_date=2015-08-18T06:36:40Z'\
              '&url=some_url' % (self.account_id_api_key, self.test_i_id)

        response = yield self.http_client.fetch(
            self.get_url(url),
            body='',
            method='POST',
            allow_nonstandard_methods=True)

        self.assertEquals(response.code, 202)
        rjson = json.loads(response.body)
        self.assertNotEquals(rjson['job_id'],'')

        internal_video_id = neondata.InternalVideoID.generate(
            self.account_id_api_key,'1234ascs')
        video = neondata.VideoMetadata.get(internal_video_id)
        self.assertEquals('2015-08-18T06:36:40Z', video.publish_date)

    @tornado.testing.gen_test
    def test_post_video_with_publish_date_valid_three(self):
        url = '/api/v2/%s/videos?integration_id=%s'\
              '&external_video_ref=1234ascs'\
              '&publish_date=2015-08-18'\
              '&url=some_url' % (self.account_id_api_key, self.test_i_id)
        response = yield self.http_client.fetch(
            self.get_url(url),
            body='',
            method='POST',
            allow_nonstandard_methods=True)

        self.assertEquals(response.code, 202)
        rjson = json.loads(response.body)
        self.assertNotEquals(rjson['job_id'],'')

        internal_video_id = neondata.InternalVideoID.generate(
            self.account_id_api_key,'1234ascs')
        video = neondata.VideoMetadata.get(internal_video_id)
        self.assertEquals('2015-08-18', video.publish_date)

    @tornado.testing.gen_test
    def test_post_video_with_publish_date_invalid(self):
        with self.assertRaises(tornado.httpclient.HTTPError) as e:
            url = '/api/v2/%s/videos?integration_id=%s'\
                  '&external_video_ref=1234ascs'\
                  '&publish_date=2015-0'\
                  '&url=some_url' % (
                      self.account_id_api_key,
                      self.test_i_id)
            response = yield self.http_client.fetch(
                self.get_url(url),
                body='',
                method='POST',
                allow_nonstandard_methods=True)
        self.assertEquals(e.exception.response.code, 400)

    @tornado.testing.gen_test
    def test_post_video_missing_url(self):

        with self.assertRaises(tornado.httpclient.HTTPError) as e:
            url = '/api/v2/%s/videos?integration_id=%s'\
                  '&external_video_ref=1234ascs'\
                  '&title=a_title' % (self.account_id_api_key,
                      self.test_i_id)
            response = yield self.http_client.fetch(
                self.get_url(url),
                body='',
                method='POST',
                allow_nonstandard_methods=True)
        self.assertEquals(e.exception.response.code, 400)

    @tornado.testing.gen_test
    def test_post_url_and_reprocess(self):

        with self.assertRaises(tornado.httpclient.HTTPError) as e:
            url = '/api/v2/%s/videos?integration_id=%s'\
                  '&external_video_ref=1234ascs'\
                  '&title=a_title&url=some_url'\
                  '&reprocess=True' % (self.account_id_api_key, self.test_i_id)
            response = yield self.http_client.fetch(
                self.get_url(url),
                body='',
                method='POST',
                allow_nonstandard_methods=True)

        self.assertEquals(e.exception.response.code, 400)

    @tornado.testing.gen_test
    def test_post_video_with_custom_data(self):
        custom_data = urllib.quote(json.dumps({ "a" : 123456 }))
        url = '/api/v2/%s/videos?integration_id=%s'\
              '&external_video_ref=1234ascs'\
              '&custom_data=%s&url=some_url' % (self.account_id_api_key,
                  self.test_i_id, custom_data)
        response = yield self.http_client.fetch(
            self.get_url(url),
            body='',
            method='POST',
            allow_nonstandard_methods=True)

        self.assertEquals(response.code, 202)
        rjson = json.loads(response.body)
        self.assertNotEquals(rjson['job_id'],'')

        internal_video_id = neondata.InternalVideoID.generate(
            self.account_id_api_key,
            '1234ascs')
        video = neondata.VideoMetadata.get(internal_video_id)
        self.assertTrue(video.custom_data is not None)

    @tornado.testing.gen_test
    def test_post_video_with_bad_custom_data(self):
        url = '/api/v2/%s/videos?integration_id=%s'\
              '&external_video_ref=1234ascs'\
              '&custom_data=%s&url=some_url' % (self.account_id_api_key,
                  self.test_i_id, 4)
        with self.assertRaises(tornado.httpclient.HTTPError) as e:
            response = yield self.http_client.fetch(
                self.get_url(url),
                body='',
                method='POST',
                allow_nonstandard_methods=True)

        self.assertEquals(e.exception.response.code, 400)
        rjson = json.loads(e.exception.response.body)
        self.assertRegexpMatches(rjson['error']['message'],
                                 'not a dictionary')

    @tornado.testing.gen_test
    def test_post_two_videos(self):
        url = '/api/v2/%s/videos?integration_id=%s'\
              '&external_video_ref=1234ascs'\
              '&url=some_url' % (self.account_id_api_key, self.test_i_id)
        response = yield self.http_client.fetch(
            self.get_url(url),
            body='',
            method='POST',
            allow_nonstandard_methods=True)

        self.assertEquals(response.code, 202)
        rjson = json.loads(response.body)
        first_job_id = rjson['job_id']
        self.assertNotEquals(first_job_id,'')

        url = '/api/v2/%s/videos?integration_id=%s'\
              '&external_video_ref=1234ascs'\
              '&url=some_url' % (self.account_id_api_key, self.test_i_id)

        with self.assertRaises(tornado.httpclient.HTTPError) as e:
            response = yield self.http_client.fetch(
                self.get_url(url),
                body='',
                method='POST',
                allow_nonstandard_methods=True)

        self.assertEquals(e.exception.response.code, 409)
        rjson = json.loads(e.exception.response.body)
        data = rjson['error']['data']
        self.assertTrue(first_job_id in data)

    @tornado.testing.gen_test
    def test_post_two_videos_with_reprocess(self):
        self.job_write_mock.side_effect = [True, True]

        url = '/api/v2/%s/videos?integration_id=%s'\
              '&external_video_ref=1234ascs&duration=31'\
              '&url=some_url' % (self.account_id_api_key,
                  self.test_i_id)

        response = yield self.http_client.fetch(
            self.get_url(url),
            body='',
            method='POST',
            allow_nonstandard_methods=True)

        self.assertEquals(response.code, 202)
        rjson = json.loads(response.body)
        first_job_id = rjson['job_id']
        self.assertNotEquals(first_job_id,'')
        self.assertEquals(self.job_write_mock.call_count, 1)
        cargs, kwargs = self.job_write_mock.call_args
        self.assertEquals(cargs[0], 2)
        self.assertEquals(cargs[2], 31)
        self.job_write_mock.reset_mock()

        url = '/api/v2/%s/videos?integration_id=%s'\
              '&external_video_ref=1234ascs'\
              '&reprocess=true' % (self.account_id_api_key,
                  self.test_i_id)

        response = yield self.http_client.fetch(
            self.get_url(url),
            body='',
            method='POST',
            allow_nonstandard_methods=True)

        self.assertEquals(response.code, 202)
        rjson = json.loads(response.body)
        self.assertEquals(first_job_id, rjson['job_id'])
        self.assertEquals(self.job_write_mock.call_count, 1)
        cargs, kwargs = self.job_write_mock.call_args
        self.assertEquals(cargs[0], 2)
        self.assertEquals(cargs[2], 31)

    @tornado.testing.gen_test
    def test_post_two_videos_with_reprocess_fail(self):
        self.job_write_mock.side_effect = ['message', None]

        url = '/api/v2/%s/videos?integration_id=%s'\
              '&external_video_ref=1234ascs'\
              '&url=some_url' % (self.account_id_api_key,
                  self.test_i_id)
        response = yield self.http_client.fetch(self.get_url(url),
                                                body='',
                                                method='POST',
                                                allow_nonstandard_methods=True)
        self.assertEquals(response.code, 202)
        rjson = json.loads(response.body)
        first_job_id = rjson['job_id']
        self.assertNotEquals(first_job_id,'')

        url = '/api/v2/%s/videos?integration_id=%s'\
              '&external_video_ref=1234ascs'\
              '&reprocess=1' % (self.account_id_api_key,
                  self.test_i_id)
        with self.assertLogExists(logging.ERROR, 'Unable to submit job'):
            with self.assertRaises(tornado.httpclient.HTTPError) as e:
                yield self.http_client.fetch(self.get_url(url),
                                             body='',
                                             method='POST',
                                             allow_nonstandard_methods=True)
        response = e.exception.response
        self.assertEquals(e.exception.response.code, 500)
        rjson = json.loads(e.exception.response.body)
        self.assertRegexpMatches(rjson['error']['message'],
                                 'Internal Server Error')

    @tornado.testing.gen_test
    def test_get_without_video_id(self):
        vm = neondata.VideoMetadata(
            neondata.InternalVideoID.generate(self.account_id_api_key,'vid134'))
        yield vm.save(async=True)

        url = '/api/v2/%s/videos' % (self.account_id_api_key)

        with self.assertRaises(tornado.httpclient.HTTPError) as e:
            response = yield self.http_client.fetch(self.get_url(url),
                                                    method='GET')

        self.assertEquals(e.exception.code, 400)

        rjson = json.loads(e.exception.response.body)
        self.assertRegexpMatches(rjson['error']['message'],
                                 'key not provided')
    @tornado.testing.gen_test
    def test_get_single_video(self):
        vm = neondata.VideoMetadata(
            neondata.InternalVideoID.generate(self.account_id_api_key, 'vid1'),
            request_id='job1',
            i_id='int2',
            testing_enabled=False,
            duration=31.5,
            custom_data={'my_data' : 'happygo'},
            tids=['vid1_t1', 'vid1_t2'],
            video_url='http://someurl.com')
        vm.save()
        request = neondata.NeonApiRequest('job1', self.account_id_api_key,
                                          title='Title',
                                          publish_date='2015-06-10')
        request.state = neondata.RequestState.FINISHED
        request.save()
        url = '/api/v2/%s/videos?video_id=vid1' % (self.account_id_api_key)
        response = yield self.http_client.fetch(self.get_url(url),
                                                method='GET')

        rjson = json.loads(response.body)
        self.assertEquals(response.code, 200)
        self.assertEquals({
            'job_id': 'job1',
            'testing_enabled' : False,
            'url' : 'http://someurl.com',
            'state': neondata.ExternalRequestState.PROCESSED,
            'video_id': 'vid1',
            'publish_date' : '2015-06-10',
            'title' : 'Title'
            },
            rjson['videos'][0])

    @tornado.testing.gen_test
    def test_get_all_fields(self):
        vm = neondata.VideoMetadata(
            neondata.InternalVideoID.generate(self.account_id_api_key, 'vid1'),
            request_id='job1',
            i_id='int2',
            testing_enabled=False,
            duration=31.5,
            custom_data={'my_data' : 'happygo'},
            tids=['vid1_t1', 'vid1_t2'])
        vm.save()
        thumbs = [neondata.ThumbnailMetadata('vid1_t1', 'vid1', ['here.com']),
                  neondata.ThumbnailMetadata('vid1_t2', 'vid1', ['there.com'])]
        neondata.ThumbnailMetadata.save_all(thumbs)
        request = neondata.NeonApiRequest('job1', self.account_id_api_key,
                                          title='Title',
                                          publish_date='2015-06-10')
        request.response = {'error': 'Some error'}
        request.state = neondata.RequestState.FINISHED
        request.save()
        url = '/api/v2/%s/videos?video_id=vid1'\
              '&fields=state,integration_id,testing_enabled,'\
              'job_id,title,video_id,serving_url,publish_date,'\
              'thumbnails,duration,custom_data' % (self.account_id_api_key)
        response = yield self.http_client.fetch(self.get_url(url),
                                                method='GET')

        rjson = json.loads(response.body)
        self.assertEquals(response.code, 200)
        self.assertDictContainsSubset({
            'state': neondata.ExternalRequestState.PROCESSED,
            'integration_id': 'int2',
            'testing_enabled': False,
            'job_id': 'job1',
            'title' : 'Title',
            'video_id': 'vid1',
            'serving_url' : None,
            'publish_date' : '2015-06-10',
            'duration' : 31.5,
            'custom_data' : {'my_data' : 'happygo'},
            'error' : 'Some error'
            },
            rjson['videos'][0])
        tids = [x['thumbnail_id'] for x in rjson['videos'][0]['thumbnails']]
        self.assertItemsEqual(tids, ['vid1_t1', 'vid1_t2'])

    @tornado.testing.gen_test
    def test_get_two_videos(self):
        vm = neondata.VideoMetadata(neondata.InternalVideoID.generate(
            self.account_id_api_key,'vid1'),
            request_id='job1')
        vm.save()
        vm = neondata.VideoMetadata(neondata.InternalVideoID.generate(
            self.account_id_api_key,'vid2'),
            request_id='job2')
        vm.save()
        neondata.NeonApiRequest('job2', self.account_id_api_key).save()
        url = '/api/v2/%s/videos?video_id=vid1,vid2' % (
            self.account_id_api_key)
        response = yield self.http_client.fetch(self.get_url(url),
                                                method='GET')

        rjson = json.loads(response.body)
        self.assertEquals(response.code, 200)
        self.assertEquals(rjson['video_count'], 2)

    @tornado.testing.gen_test
    def test_get_two_videos_one_dne(self):
        vm1 = neondata.VideoMetadata(
            neondata.InternalVideoID.generate(self.account_id_api_key,'vid1'),
            request_id='job1')
        vm1.save()
        vm = neondata.VideoMetadata(
            neondata.InternalVideoID.generate(self.account_id_api_key,'vid2'))
        vm.save()
        url = '/api/v2/%s/videos?video_id=vid1,viddoesnotexist' % (
            self.account_id_api_key)
        response = yield self.http_client.fetch(self.get_url(url),
                                                method='GET')

        rjson = json.loads(response.body)
        self.assertEquals(response.code, 200)
        self.assertEquals(rjson['video_count'], 1)
        videos = rjson['videos']
        self.assertEquals(videos[0]['video_id'], 'vid1')

    def test_get_video_dne(self):
        url = '/api/v2/%s/videos?video_id=viddoesnotexist' % (self.account_id_api_key)
        response = self.http_client.fetch(self.get_url(url),
                                          self.stop,
                                          method='GET')

        response = self.wait()
        self.assertEquals(response.code, 404)
        rjson = json.loads(response.body)
        self.assertRegexpMatches(rjson['error']['message'],
                                 'do not exist .* viddoesnotexist')

    def test_get_multiple_video_dne(self):
        url = '/api/v2/%s/videos?'\
              'video_id=viddoesnotexist,vidoerwe,w3asdfa324ad' % (
                  self.account_id_api_key)
        response = self.http_client.fetch(self.get_url(url),
                                          self.stop,
                                          method='GET')

        response = self.wait()
        self.assertEquals(response.code, 404)
        rjson = json.loads(response.body)
        self.assertRegexpMatches(rjson['error']['message'],
                                 'do not exist with id')

    @tornado.testing.gen_test
    def test_get_single_video_with_fields(self):
        vm = neondata.VideoMetadata(
            neondata.InternalVideoID.generate(self.account_id_api_key,'vid1'),
            request_id='job1')
        yield vm.save(async=True)
        url = '/api/v2/%s/videos?video_id=vid1&fields=created' % (
            self.account_id_api_key)
        response = yield self.http_client.fetch(self.get_url(url),
                                                method='GET')

        rjson = json.loads(response.body)
        videos = rjson['videos']
        self.assertEquals(response.code, 200)

        self.assertIsNotNone(videos[0]['created'])
        self.assertNotIn('error', videos[0])
        self.assertItemsEqual(videos[0].keys(), ['created'])

    @tornado.testing.gen_test
    def test_get_single_video_with_invalid_fields(self):
        vm = neondata.VideoMetadata(
            neondata.InternalVideoID.generate(self.account_id_api_key,'vid1'),
            request_id='job1')
        yield vm.save(async=True)
        url = '/api/v2/%s/videos?video_id=vid1'\
              '&fields=created,me_is_invalid' % (
                  self.account_id_api_key)
        with self.assertRaises(tornado.httpclient.HTTPError) as e:
            response = yield self.http_client.fetch(
                self.get_url(url),
                method='GET')

        self.assertEquals(e.exception.code, 400)
        rjson = json.loads(e.exception.response.body)
        self.assertRegexpMatches(rjson['error']['message'], 'invalid field')

    @tornado.testing.gen_test(timeout=10.0)
    def test_update_video_testing_enabled(self):
        vm = neondata.VideoMetadata(neondata.InternalVideoID.generate(
            self.account_id_api_key,'vid1'))
        yield vm.save(async=True)
        url = '/api/v2/%s/videos?video_id=vid1&testing_enabled=0' % (
            self.account_id_api_key)
        response = yield self.http_client.fetch(
            self.get_url(url),
            body='',
            method='PUT',
            allow_nonstandard_methods=True)

        rjson = json.loads(response.body)
        self.assertFalse(rjson['testing_enabled'])
        self.assertEquals(response.code, 200)

        url = '/api/v2/%s/videos?video_id=vid1&testing_enabled=1' % (
            self.account_id_api_key)
        response = yield self.http_client.fetch(
            self.get_url(url),
            body='',
            method='PUT',
            allow_nonstandard_methods=True)

        rjson = json.loads(response.body)
        self.assertTrue(rjson['testing_enabled'])
        self.assertEquals(response.code, 200)

    @tornado.testing.gen_test
    def test_get_single_video_with_thumbnails_field(self):
        vm = neondata.VideoMetadata(
            neondata.InternalVideoID.generate(self.account_id_api_key,'vid1'),
            tids=['testing_vtid_one', 'testing_vtid_two'],
            request_id='job1')
        vm.save()
        url = '/api/v2/%s/videos?video_id=vid1&fields=created,thumbnails' % (
            self.account_id_api_key)
        response = yield self.http_client.fetch(
            self.get_url(url),
            method='GET')

        rjson = json.loads(response.body)
        self.assertEquals(response.code, 200)
        self.assertEquals(rjson['video_count'], 1)

        thumbnail_array = rjson['videos'][0]['thumbnails']
        thumbnail_one = thumbnail_array[0]
        thumbnail_two = thumbnail_array[1]
        self.assertEquals(len(thumbnail_array), 2)
        self.assertEquals(thumbnail_one['width'], 500)
        self.assertEquals(thumbnail_one['thumbnail_id'], 'testing_vtid_one')
        self.assertEquals(thumbnail_two['width'], 500)
        self.assertEquals(thumbnail_two['thumbnail_id'], 'testing_vtid_two')

    @tornado.testing.gen_test
    def test_get_video_with_thumbnails_field_no_thumbnails(self):
        vm = neondata.VideoMetadata(
            neondata.InternalVideoID.generate(
                self.account_id_api_key,'vid1'),
                tids=[],
            request_id='job1')
        vm.save()
        url = '/api/v2/%s/videos?video_id=vid1&fields=created,thumbnails' % (
            self.account_id_api_key)
        response = yield self.http_client.fetch(self.get_url(url),
                                                method='GET')
        rjson = json.loads(response.body)
        thumbnail_array = rjson['videos'][0]['thumbnails']
        self.assertEquals(len(rjson['videos']), 1)
        self.assertEquals(len(thumbnail_array), 0)

    @tornado.testing.gen_test
    def test_update_video_does_not_exist(self):
        with self.assertRaises(tornado.httpclient.HTTPError) as e:
            url = '/api/v2/%s/videos?video_id=vid_does_not_exist'\
                  '&testing_enabled=0' % (self.account_id_api_key)
            response = yield self.http_client.fetch(
                self.get_url(url),
                body='',
                method='PUT',
                allow_nonstandard_methods=True)

        self.assertEquals(e.exception.code, 404)
        rjson = json.loads(e.exception.response.body)
        self.assertRegexpMatches(rjson['error']['message'],
                                 'vid_does_not_exist')

    @tornado.testing.gen_test
    def test_update_video_title(self):
        url = '/api/v2/%s/videos?integration_id=%s'\
              '&external_video_ref=vid1'\
              '&title=kevinsvid&url=some_url' % (
                  self.account_id_api_key,
                  self.test_i_id)

        response = yield self.http_client.fetch(
            self.get_url(url),
            method='POST',
            allow_nonstandard_methods=True)
        rjson = json.loads(response.body)
        job_id = rjson['job_id']
        url = '/api/v2/%s/videos?video_id=vid1&title=vidkevinnew' % (
            self.account_id_api_key)
        response = yield self.http_client.fetch(
            self.get_url(url),
            method='PUT',
            allow_nonstandard_methods=True)

        self.assertEquals(response.code, 200)
        rjson = json.loads(response.body)
        self.assertEquals(rjson['title'], 'vidkevinnew')
        request = yield neondata.NeonApiRequest.get(
            job_id,
            self.account_id_api_key,
            async=True)
        self.assertEquals(request.video_title, 'vidkevinnew')

    @tornado.testing.gen_test
    def test_post_video_sub_required_active(self):
        pstr = 'cmsdb.neondata.VideoMetadata.download_image_from_url'
        so = neondata.NeonUserAccount('kevinacct')
        so.billed_elsewhere = False

        stripe_sub = stripe.Subscription()
        stripe_sub.status = 'active'
        stripe_sub.plan = stripe.Plan(id='pro_monthly')
        so.subscription_information = stripe_sub

        so.verify_subscription_expiry = datetime(2100, 10, 1).strftime(
            "%Y-%m-%d %H:%M:%S.%f")
        yield so.save(async=True)

        with self._future_wrap_mock(
             patch(pstr)) as cmsdb_download_image_mock:
            cmsdb_download_image_mock.side_effect = [self.random_image]

            url = '/api/v2/%s/videos?integration_id=%s'\
                  '&external_video_ref=1234ascs'\
                  '&default_thumbnail_url=url.invalid'\
                  '&title=a_title&url=some_url'\
                  '&thumbnail_ref=ref1' % (so.neon_api_key, self.test_i_id)

            response = yield self.http_client.fetch(
                self.get_url(url),
                body='',
                method='POST',
                allow_nonstandard_methods=True)

        # video should be posted with no issues
        video = yield neondata.VideoMetadata.get(
            so.neon_api_key + '_' + '1234ascs',
            async=True)
        self.assertEquals(video.url, 'some_url')

    @tornado.testing.gen_test
    def test_post_video_sub_required_trialing(self):
        pstr = 'cmsdb.neondata.VideoMetadata.download_image_from_url'
        so = neondata.NeonUserAccount('kevinacct')
        so.billed_elsewhere = False

        stripe_sub = stripe.Subscription()
        stripe_sub.status = 'trialing'
        stripe_sub.plan = stripe.Plan(id='pro_monthly')
        so.subscription_information = stripe_sub

        so.verify_subscription_expiry = datetime(2100, 10, 1).strftime(
            "%Y-%m-%d %H:%M:%S.%f")
        yield so.save(async=True)
        with self._future_wrap_mock(
             patch(pstr)) as cmsdb_download_image_mock:
            cmsdb_download_image_mock.side_effect = [self.random_image]

            url = '/api/v2/%s/videos?integration_id=%s'\
                  '&external_video_ref=1234ascs'\
                  '&default_thumbnail_url=url.invalid'\
                  '&title=a_title&url=some_url'\
                  '&thumbnail_ref=ref1' % (so.neon_api_key, self.test_i_id)

            response = yield self.http_client.fetch(
                self.get_url(url),
                body='',
                method='POST',
                allow_nonstandard_methods=True)

        # video should be posted with no issues
        video = yield neondata.VideoMetadata.get(
            so.neon_api_key + '_' + '1234ascs',
            async=True)
        self.assertEquals(video.url, 'some_url')

    @tornado.testing.gen_test
    def test_post_video_sub_required_no_good(self):
        pstr = 'cmsdb.neondata.VideoMetadata.download_image_from_url'
        so = neondata.NeonUserAccount('kevinacct')
        so.billed_elsewhere = False

        stripe_sub = stripe.Subscription()
        stripe_sub.status = 'unpaid'
        stripe_sub.plan = stripe.Plan(id='pro_monthly')
        so.subscription_information = stripe_sub

        so.verify_subscription_expiry = datetime(2100, 10, 1).strftime(
            "%Y-%m-%d %H:%M:%S.%f")
        yield so.save(async=True)
        with self.assertRaises(tornado.httpclient.HTTPError) as e:
            url = '/api/v2/%s/videos?integration_id=%s'\
                  '&external_video_ref=1234ascs'\
                  '&default_thumbnail_url=url.invalid'\
                  '&title=a_title&url=some_url'\
                  '&thumbnail_ref=ref1' % (so.neon_api_key, self.test_i_id)
            response = yield self.http_client.fetch(
                self.get_url(url),
                body='',
                method='POST',
                allow_nonstandard_methods=True)
        self.assertEquals(e.exception.code, 402)
        rjson = json.loads(e.exception.response.body)
        self.assertRegexpMatches(
            rjson['error']['message'],
            'Your subscription is not valid')

    @tornado.testing.gen_test
    def test_post_video_sub_check_subscription_state(self):
        pstr = 'cmsdb.neondata.VideoMetadata.download_image_from_url'
        so = neondata.NeonUserAccount('kevinacct')
        so.billed_elsewhere = False
        stripe_sub = stripe.Subscription()
        stripe_sub.status = 'unpaid'
        stripe_sub.plan = stripe.Plan(id='pro_monthly')
        so.subscription_information = stripe_sub

        so.verify_subscription_expiry = datetime(2000, 10, 1).strftime(
            "%Y-%m-%d %H:%M:%S.%f")

        cust_return = stripe.Customer.construct_from({
            'id': 'cus_foo',
            'subscriptions': {
                'object': 'list',
                'url': 'localhost',
            }
        }, 'api_key')

        sub_return = stripe.Subscription()
        sub_return.status = 'active'
        sub_return.plan = stripe.Plan(id='pro_monthly')
        yield so.save(async=True)
        with self._future_wrap_mock(
             patch(pstr)) as cmsdb_download_image_mock,\
             patch('cmsapiv2.apiv2.stripe.Customer.retrieve') as sr:

            sr.return_value.subscriptions.all.return_value = {
                'data' : [sub_return] }
            cmsdb_download_image_mock.side_effect = [self.random_image]

            url = '/api/v2/%s/videos?integration_id=%s'\
                  '&external_video_ref=1234ascs'\
                  '&default_thumbnail_url=url.invalid'\
                  '&title=a_title&url=some_url'\
                  '&thumbnail_ref=ref1' % (so.neon_api_key, self.test_i_id)

            response = yield self.http_client.fetch(
                self.get_url(url),
                body='',
                method='POST',
                allow_nonstandard_methods=True)

        acct = yield neondata.NeonUserAccount.get(
            so.neon_api_key,
            async=True)

        # verify we added an hour to subscription_expiry
        self.assertTrue(
            dateutil.parser.parse(
                acct.verify_subscription_expiry) > datetime.utcnow())
        self.assertEquals(
            acct.subscription_info['status'],
            'active')

        # video should be posted with no issues
        video = yield neondata.VideoMetadata.get(
            so.neon_api_key + '_' + '1234ascs',
            async=True)
        self.assertEquals(video.url, 'some_url')

    @tornado.testing.gen_test
    def test_post_video_sub_check_subscription_exception(self):
        pstr = 'cmsdb.neondata.VideoMetadata.download_image_from_url'
        so = neondata.NeonUserAccount('kevinacct')
        so.billed_elsewhere = False

        stripe_sub = stripe.Subscription()
        stripe_sub.status = 'trialing'
        stripe_sub.plan = stripe.Plan(id='pro_monthly')
        so.subscription_information = stripe_sub

        so.verify_subscription_expiry = datetime(2000, 10, 1).strftime(
            "%Y-%m-%d %H:%M:%S.%f")

        cust_return = stripe.Customer.construct_from({
            'id': 'cus_foo',
            'subscriptions': {
                'object': 'list',
                'url': 'localhost',
            }
        }, 'api_key')

        yield so.save(async=True)
        with self.assertRaises(tornado.httpclient.HTTPError) as e:
            with patch('cmsapiv2.apiv2.stripe.Customer.retrieve') as sr:
                sr.return_value.subscriptions.all.side_effect = [
                    Exception('blah')]
                url = '/api/v2/%s/videos?integration_id=%s'\
                      '&external_video_ref=1234ascs'\
                      '&default_thumbnail_url=url.invalid'\
                      '&title=a_title&url=some_url'\
                      '&thumbnail_ref=ref1' % (so.neon_api_key, self.test_i_id)

                yield self.http_client.fetch(
                    self.get_url(url),
                    body='',
                    method='POST',
                    allow_nonstandard_methods=True)

        self.assertEquals(e.exception.code, 500)
        rjson = json.loads(e.exception.response.body)
        self.assertRegexpMatches(
            rjson['error']['data'],
            'blah')

    @tornado.testing.gen_test
    def test_post_video_body(self):
        pstr = 'cmsdb.neondata.VideoMetadata.download_image_from_url'
        with self._future_wrap_mock(
           patch(pstr)) as cmock:
            cmock.side_effect = [self.random_image]
            body = {
                'external_video_ref': '1234ascs33',
                'url': 'some_url',
                'title': 'de pol\xc3\xb6tica de los EE.UU.-'.decode('utf-8'),
                'default_thumbnail_url': 'invalid',
                'thumbnail_ref': 'ref1'
            }
            header = {"Content-Type": "application/json"}
            url = '/api/v2/%s/videos' % (self.account_id_api_key)
            response = yield self.http_client.fetch(self.get_url(url),
                body=json.dumps(body),
                method='POST',
                headers=header)
        self.assertEquals(response.code, 202)
        video = yield neondata.VideoMetadata.get('%s_%s' % (
            self.account_id_api_key, '1234ascs33'), async=True)
        self.assertEquals(video.url, 'some_url')

    def test_get_video_exceptions(self):
        exception_mocker = patch('cmsapiv2.controllers.VideoHandler.get')
        url = '/api/v2/%s/videos' % '1234234'
        self.get_exceptions(url, exception_mocker)

    def test_put_video_exceptions(self):
        exception_mocker = patch('cmsapiv2.controllers.VideoHandler.put')
        params = json.dumps({'integration_id': '123123abc'})
        url = '/api/v2/%s/videos' % '1234234'
        self.put_exceptions(url, params, exception_mocker)

    def test_post_video_exceptions(self):
        exception_mocker = patch('cmsapiv2.controllers.VideoHandler.post')
        params = json.dumps({'integration_id': '123123abc'})
	url = '/api/v2/%s/videos' % '1234234'
        self.post_exceptions(url, params, exception_mocker)


class TestThumbnailHandler(TestControllersBase):
    def setUp(self):
        user = neondata.NeonUserAccount(uuid.uuid1().hex,name='testingme')
        user.save()
        self.account_id_api_key = user.neon_api_key
        neondata.ThumbnailMetadata('testingtid', width=500, urls=['s']).save()
        self.test_video = neondata.VideoMetadata(neondata.InternalVideoID.generate(self.account_id_api_key,
                             'tn_test_vid1')).save()
        neondata.VideoMetadata(neondata.InternalVideoID.generate(self.account_id_api_key,
                             'tn_test_vid2')).save()

        self.cdn_mocker = patch('cmsdb.cdnhosting.CDNHosting')
        self.cdn_mock = self._future_wrap_mock(
            self.cdn_mocker.start().create().upload)
        self.cdn_mock.return_value = [('some_cdn_url.jpg', 640, 480)]
        self.im_download_mocker = patch(
            'cvutils.imageutils.PILImageUtils.download_image')
        self.random_image = PILImageUtils.create_random_image(480, 640)
        self.im_download_mock = self._future_wrap_mock(
            self.im_download_mocker.start())
        self.im_download_mock.side_effect = [self.random_image]
        self.verify_account_mocker = patch(
            'cmsapiv2.apiv2.APIV2Handler.is_authorized')
        self.verify_account_mock = self._future_wrap_mock(
            self.verify_account_mocker.start())
        self.verify_account_mock.sife_effect = True
        super(TestThumbnailHandler, self).setUp()

    def tearDown(self):
        self.cdn_mocker.stop()
        self.im_download_mocker.stop()
        self.verify_account_mocker.stop()
        super(TestThumbnailHandler, self).tearDown()


    @tornado.testing.gen_test
    def test_add_new_thumbnail(self):
        url = '/api/v2/%s/thumbnails?video_id=tn_test_vid1'\
              '&url=blah.jpg&thumbnail_ref=kevin' % (self.account_id_api_key)
        response = yield self.http_client.fetch(self.get_url(url),
                                                body='',
                                                method='POST',
                                                allow_nonstandard_methods=True)
        self.assertEquals(response.code,202)
        internal_video_id = neondata.InternalVideoID.generate(
            self.account_id_api_key,'tn_test_vid1')
        video = neondata.VideoMetadata.get(internal_video_id)

        self.assertEquals(len(video.thumbnail_ids), 1)
        self.assertEquals(self.im_download_mock.call_args[0][0], 'blah.jpg')
        thumbnail = yield neondata.ThumbnailMetadata.get(
           video.thumbnail_ids[0],
           async=True)
        self.assertEquals(thumbnail.external_id, 'kevin')
        self.assertEquals(thumbnail.video_id,
            '%s_%s' % (self.account_id_api_key, 'tn_test_vid1'))

    @tornado.testing.gen_test
    def test_add_two_new_thumbnails(self):
        url = '/api/v2/%s/thumbnails?video_id=tn_test_vid2&url=blah.jpg' % (self.account_id_api_key)
        response = yield self.http_client.fetch(self.get_url(url),
                                                body='',
                                                method='POST',
                                                allow_nonstandard_methods=True)
        self.assertEquals(response.code, 202)
        self.im_download_mock.side_effect = [self.random_image]
        self.assertEquals(self.im_download_mock.call_args[0][0], 'blah.jpg')

        url = '/api/v2/%s/thumbnails?video_id=tn_test_vid2&url=blah2.jpg' % (
            self.account_id_api_key)
        response = yield self.http_client.fetch(
            self.get_url(url),
            body='',
            method='POST',
            allow_nonstandard_methods=True)

        self.assertEquals(self.im_download_mock.call_args[0][0], 'blah2.jpg')
        self.assertEquals(response.code, 202)
        internal_video_id = neondata.InternalVideoID.generate(
            self.account_id_api_key,'tn_test_vid2')
        video = neondata.VideoMetadata.get(internal_video_id)
        thumbnail_ids = video.thumbnail_ids
        self.assertEquals(len(video.thumbnail_ids), 2)
        #for tid in thumbnail_ids:

    @tornado.testing.gen_test
    def test_get_thumbnail_exists(self):
        url = '/api/v2/%s/thumbnails?thumbnail_id=testingtid' % (
            self.account_id_api_key)
        response = yield self.http_client.fetch(self.get_url(url),
                                                method='GET')
        rjson = json.loads(response.body)
        self.assertEquals(rjson['width'], 500)
        self.assertEquals(rjson['thumbnail_id'], 'testingtid')

    @tornado.testing.gen_test
    def test_get_thumbnail_does_not_exist(self):
        with self.assertRaises(tornado.httpclient.HTTPError) as e:
            url = ('/api/v2/%s/thumbnails?thumbnail_id=testingtiddoesnotexist'
                   % (self.account_id_api_key))
            response = yield self.http_client.fetch(self.get_url(url),
                                                    method='GET')
        self.assertEquals(e.exception.code, 404)
        rjson = json.loads(e.exception.response.body)
        self.assertRegexpMatches(rjson['error']['message'], 'does not exist')

    @tornado.testing.gen_test
    def test_thumbnail_update_enabled(self):
        url = '/api/v2/%s/thumbnails?thumbnail_id=testingtid' % (
            self.account_id_api_key)
        response = yield self.http_client.fetch(self.get_url(url),
                                                method='GET')
        old_tn = json.loads(response.body)

        url = '/api/v2/%s/thumbnails?thumbnail_id=testingtid&enabled=0' % (
            self.account_id_api_key)
        response = yield self.http_client.fetch(self.get_url(url),
                                                body='',
                                                method='PUT',
                                                allow_nonstandard_methods=True)
        new_tn = json.loads(response.body)
        self.assertEquals(new_tn['enabled'],False)

        url = '/api/v2/%s/thumbnails?thumbnail_id=testingtid&enabled=1' % (
            self.account_id_api_key)
        response = yield self.http_client.fetch(self.get_url(url),
                                                body='',
                                                method='PUT',
                                                allow_nonstandard_methods=True)
        new_tn = json.loads(response.body)
        self.assertEquals(new_tn['enabled'],True)

    @tornado.testing.gen_test
    def test_thumbnail_update_no_params(self):
        url = '/api/v2/%s/thumbnails?thumbnail_id=testingtid' % (
            self.account_id_api_key)
        response = yield self.http_client.fetch(self.get_url(url),
                                                method='GET')
        old_tn = json.loads(response.body)

        url = '/api/v2/%s/thumbnails?thumbnail_id=testingtid' % (
            self.account_id_api_key)
        response = yield self.http_client.fetch(self.get_url(url),
                                                body='',
                                                method='PUT',
                                                allow_nonstandard_methods=True)
        new_tn = json.loads(response.body)
        self.assertEquals(response.code, 200)
        self.assertEquals(new_tn['enabled'],old_tn['enabled'])

    @tornado.testing.gen_test
    def test_delete_thumbnail_not_implemented(self):
        with self.assertRaises(tornado.httpclient.HTTPError) as e:
            url = '/api/v2/%s/thumbnails?thumbnail_id=12234' % (
                self.account_id_api_key)
            response = yield self.http_client.fetch(self.get_url(url),
                                                    method='DELETE')
	    self.assertEquals(e.excpetion.code, 501)

    def test_get_thumbnail_exceptions(self):
        exception_mocker = patch('cmsapiv2.controllers.ThumbnailHandler.get')
	url = '/api/v2/%s/thumbnails' % '1234234'
        self.get_exceptions(url, exception_mocker)

    def test_put_thumbnail_exceptions(self):
        exception_mocker = patch('cmsapiv2.controllers.ThumbnailHandler.put')
        params = json.dumps({'integration_id': '123123abc'})
	url = '/api/v2/%s/thumbnails' % '1234234'
        self.put_exceptions(url, params, exception_mocker)

    def test_post_thumbnail_exceptions(self):
        exception_mocker = patch('cmsapiv2.controllers.ThumbnailHandler.post')
        params = json.dumps({'integration_id': '123123abc'})
	url = '/api/v2/%s/thumbnails' % '1234234'
        self.post_exceptions(url, params, exception_mocker)


class TestHealthCheckHandler(TestControllersBase):
    def setUp(self):
        self.http_mocker = patch('utils.http.send_request')
        self.http_mock = self._future_wrap_mock(
              self.http_mocker.start())
        super(TestHealthCheckHandler, self).setUp()

    def tearDown(self):
        self.http_mocker.stop()
        super(TestHealthCheckHandler, self).tearDown()

    def test_healthcheck_success(self):
        self.http_mock.side_effect = lambda x, callback: callback(
            tornado.httpclient.HTTPResponse(x, 200))
	url = '/healthcheck/'
        response = self.http_client.fetch(self.get_url(url),
                               callback=self.stop,
                               method='GET')
        response = self.wait()
        self.assertEquals(response.code, 200)

    def test_healthcheck_failure(self):
        self.http_mock.side_effect = lambda x, callback: callback(tornado.httpclient.HTTPResponse(x,400))
	url = '/healthcheck/'
        self.http_client.fetch(self.get_url(url),
                               callback=self.stop,
                               method='GET')
        response = self.wait()
        self.assertEquals(response.code, 500)
        rjson = json.loads(response.body)
        self.assertRegexpMatches(rjson['error']['message'], 'Internal Server')


class TestVideoStatsHandler(TestControllersBase):
    def setUp(self):
        user = neondata.NeonUserAccount(uuid.uuid1().hex,name='testingme')
        user.save()
        self.account_id_api_key = user.neon_api_key
        self.test_i_id = 'testbciid'
        self.defop = neondata.BrightcoveIntegration.modify(self.test_i_id, lambda x: x, create_missing=True)
        self.verify_account_mocker = patch(
            'cmsapiv2.apiv2.APIV2Handler.is_authorized')
        self.verify_account_mock = self._future_wrap_mock(
            self.verify_account_mocker.start())
        self.verify_account_mock.sife_effect = True
        super(TestVideoStatsHandler, self).setUp()

    def tearDown(self):
        self.verify_account_mocker.stop()
        super(TestVideoStatsHandler, self).tearDown()


    @tornado.testing.gen_test
    def test_one_video_id(self):
        vm = neondata.VideoMetadata(neondata.InternalVideoID.generate(self.account_id_api_key,'vid1'),
                                    tids=[])
        vm.save()
        vid_status = neondata.VideoStatus(neondata.InternalVideoID.generate(self.account_id_api_key,'vid1'),
                                          experiment_state=neondata.ExperimentState.COMPLETE)
        vid_status.winner_tid = '%s_t2' % neondata.InternalVideoID.generate(self.account_id_api_key,'vid1')
        vid_status.save()

        url = '/api/v2/%s/stats/videos?video_id=vid1' % (self.account_id_api_key)
        response = yield self.http_client.fetch(self.get_url(url),
                                                method='GET')
        rjson = json.loads(response.body)
        self.assertEquals(rjson['count'], 1)
        statistic_one = rjson['statistics'][0]
        self.assertEquals(statistic_one['experiment_state'], neondata.ExperimentState.COMPLETE)

    @tornado.testing.gen_test
    def test_two_video_ids(self):
        vm = neondata.VideoMetadata(neondata.InternalVideoID.generate(
            self.account_id_api_key,'vid1'),
                                    tids=[])
        vm.save()
        vid_status = neondata.VideoStatus(neondata.InternalVideoID.generate(
            self.account_id_api_key,'vid1'),
            experiment_state=neondata.ExperimentState.COMPLETE)
        vid_status.winner_tid = '%s_t2' % neondata.InternalVideoID.generate(
            self.account_id_api_key,'vid1')
        vid_status.save()
        vm = neondata.VideoMetadata(neondata.InternalVideoID.generate(
            self.account_id_api_key,'vid2'),
                                    tids=[])
        vm.save()
        vid_status = neondata.VideoStatus(neondata.InternalVideoID.generate(
            self.account_id_api_key,'vid2'),
            experiment_value_remaining=50,
            experiment_state=neondata.ExperimentState.RUNNING)
        vid_status.winner_tid = '%s_t2' % neondata.InternalVideoID.generate(
            self.account_id_api_key,'vid2')
        vid_status.save()

        url = '/api/v2/%s/stats/videos?video_id=vid1,vid2' % (
            self.account_id_api_key)
        response = yield self.http_client.fetch(self.get_url(url),
                                                method='GET')
        rjson = json.loads(response.body)
        self.assertEquals(rjson['count'], 2)
        statistic_one = rjson['statistics'][0]
        self.assertEquals(statistic_one['experiment_state'],
                          neondata.ExperimentState.COMPLETE)
        statistic_two = rjson['statistics'][1]
        self.assertEquals(statistic_two['experiment_state'],
                          neondata.ExperimentState.RUNNING)

    @tornado.testing.gen_test
    def test_one_video_id_dne(self):
        url = '/api/v2/%s/stats/videos?video_id=does_not_exist' % (self.account_id_api_key)
        response = yield self.http_client.fetch(self.get_url(url),
                                                method='GET')
        rjson = json.loads(response.body)
        self.assertEquals(response.code, 200)

    def test_no_video_id(self):
        url = '/api/v2/%s/stats/videos' % (self.account_id_api_key)
        self.http_client.fetch(self.get_url(url),
                               callback=self.stop,
                               method='GET')
        response = self.wait()
        self.assertEquals(response.code, 400)


class TestThumbnailStatsHandler(TestControllersBase):
    def setUp(self):
        user = neondata.NeonUserAccount(uuid.uuid1().hex,name='testingme')
        user.save()
        self.account_id_api_key = user.neon_api_key
        self.test_i_id = 'testbciid'
        self.defop = neondata.BrightcoveIntegration.modify(self.test_i_id, lambda x: x, create_missing=True)
        self.verify_account_mocker = patch(
            'cmsapiv2.apiv2.APIV2Handler.is_authorized')
        self.verify_account_mock = self._future_wrap_mock(
            self.verify_account_mocker.start())
        self.verify_account_mock.sife_effect = True
        neondata.ThumbnailMetadata('testingtid', width=800).save()
        neondata.ThumbnailMetadata('testing_vtid_one', width=500).save()
        neondata.ThumbnailMetadata('testing_vtid_two', width=500).save()
        super(TestThumbnailStatsHandler, self).setUp()

    def tearDown(self):
        self.verify_account_mocker.stop()
        super(TestThumbnailStatsHandler, self).tearDown()


    @tornado.testing.gen_test
    def test_account_id_video_id(self):
        vm = neondata.VideoMetadata(neondata.InternalVideoID.generate(self.account_id_api_key,'vid1'),
                                    tids=['testingtid','testing_vtid_one'])
        vm.save()
        ts = neondata.ThumbnailStatus('testingtid', serving_frac=0.8, ctr=0.23)
        ts.save()
        ts = neondata.ThumbnailStatus('testing_vtid_one', serving_frac=0.3, ctr=0.12)
        ts.save()
        url = '/api/v2/%s/stats/thumbnails?video_id=vid1,vid2' % (self.account_id_api_key)
        response = yield self.http_client.fetch(self.get_url(url),
                                                method='GET')
        rjson = json.loads(response.body)
        self.assertEquals(response.code, 200)
        self.assertEquals(rjson['count'], 2)
        status_one = rjson['statistics'][0]
        status_two = rjson['statistics'][1]
        self.assertEquals(status_one['ctr'], 0.23)
        self.assertEquals(status_two['ctr'], 0.12)

    @tornado.testing.gen_test
    def test_account_id_video_id_dne(self):
        url = '/api/v2/%s/stats/thumbnails?video_id=does_not_exist' % (self.account_id_api_key)
        response = yield self.http_client.fetch(self.get_url(url),
                                                method='GET')
        rjson = json.loads(response.body)
        self.assertEquals(response.code, 200)
        self.assertEquals(rjson['count'], 0)
        self.assertEquals(len(rjson['statistics']), 0)

    @tornado.testing.gen_test
    def test_account_id_thumbnail_id(self):
        ts = neondata.ThumbnailStatus('testingtid', serving_frac=0.8, ctr=0.23)
        ts.save()
        url = '/api/v2/%s/stats/thumbnails?thumbnail_id=testingtid' % (self.account_id_api_key)
        response = yield self.http_client.fetch(self.get_url(url),
                                                method='GET')
        rjson = json.loads(response.body)
        self.assertEquals(response.code, 200)
        self.assertEquals(rjson['count'], 1)
        status_one = rjson['statistics'][0]
        self.assertEquals(status_one['ctr'], 0.23)

    @tornado.testing.gen_test
    def test_account_id_multiple_thumbnail_ids(self):
        ts = neondata.ThumbnailStatus('testingtid', serving_frac=0.8, ctr=0.23)
        ts.save()
        ts = neondata.ThumbnailStatus('testing_vtid_one', serving_frac=0.3, ctr=0.12)
        ts.save()
        url = '/api/v2/%s/stats/thumbnails?thumbnail_id=testingtid,testing_vtid_one' % (self.account_id_api_key)
        response = yield self.http_client.fetch(self.get_url(url),
                                                method='GET')
        rjson = json.loads(response.body)
        self.assertEquals(response.code, 200)
        self.assertEquals(rjson['count'], 2)
        status_one = rjson['statistics'][0]
        status_two = rjson['statistics'][1]
        self.assertEquals(status_one['ctr'], 0.23)
        self.assertEquals(status_two['ctr'], 0.12)

        # test url encoded
        encoded_params = urllib.urlencode({ 'thumbnail_id' : 'testingtid,testing_vtid_one' })
        self.assertEquals('thumbnail_id=testingtid%2Ctesting_vtid_one', encoded_params)
        url = '/api/v2/%s/stats/thumbnails?%s' % (self.account_id_api_key, encoded_params)
        response = yield self.http_client.fetch(self.get_url(url),
                                                method='GET')
        rjson = json.loads(response.body)
        self.assertEquals(response.code, 200)
        self.assertEquals(rjson['count'], 2)
        status_one = rjson['statistics'][0]
        status_two = rjson['statistics'][1]
        self.assertEquals(status_one['ctr'], 0.23)
        self.assertEquals(status_two['ctr'], 0.12)

    def test_video_id_limit(self):
        url = '/api/v2/%s/stats/thumbnails?video_id=1,2,3,4,5,6,7,8,9,a,b,c,d,e,f,g,h,i,j,k,l,m,n,o' % (self.account_id_api_key)
        self.http_client.fetch(self.get_url(url),
                               callback=self.stop,
                               method='GET')
        response = self.wait()
        rjson = json.loads(response.body)
        self.assertEquals(response.code, 400)
        rjson = json.loads(response.body)
        self.assertRegexpMatches(rjson['error']['message'],
                                 'list exceeds limit')

    def test_video_id_and_thumbnail_id(self):
        url = '/api/v2/%s/stats/thumbnails?video_id=1&thumbnail_id=abc' % (self.account_id_api_key)
        self.http_client.fetch(self.get_url(url),
                               callback=self.stop,
                               method='GET')
        response = self.wait()
        rjson = json.loads(response.body)
        self.assertEquals(response.code, 400)
        rjson = json.loads(response.body)
        self.assertRegexpMatches(rjson['error']['message'],
                                 'you can only have')

    def test_no_video_id_or_thumbnail_id(self):
        url = '/api/v2/%s/stats/thumbnails' % (self.account_id_api_key)
        self.http_client.fetch(self.get_url(url),
                               callback=self.stop,
                               method='GET')
        response = self.wait()
        rjson = json.loads(response.body)
        self.assertEquals(response.code, 400)
        rjson = json.loads(response.body)
        self.assertRegexpMatches(rjson['error']['message'],
                                 'thumbnail_id or video_id is required')


class TestAPIKeyRequired(TestControllersBase, TestAuthenticationBase):
    def setUp(self):
        self.neon_user = neondata.NeonUserAccount(uuid.uuid1().hex,name='testingaccount')
        self.neon_user.save()
        super(TestAPIKeyRequired, self).setUp()

    def make_calls_and_assert_401(self,
                                  url,
                                  method,
                                  body_params='',
                                  message=None):
        self.http_client.fetch(self.get_url(url),
                               callback=self.stop,
                               body=body_params,
                               method=method,
                               allow_nonstandard_methods=True)
        response = self.wait()
        self.assertEquals(response.code, 401)
        if message:
            rjson = json.loads(response.body)
            self.assertEquals(rjson['error']['message'], message)

    def test_all_urls(self):
        urls = [ ('/api/v2/a1', 'GET'),
                 ('/api/v2/a1', 'PUT'),
                 ('/api/v2/a1/integrations/brightcove', 'GET'),
                 ('/api/v2/a1/integrations/brightcove', 'PUT'),
                 ('/api/v2/a1/integrations/brightcove', 'POST'),
                 ('/api/v2/a1/integrations/ooyala', 'GET'),
                 ('/api/v2/a1/integrations/ooyala', 'PUT'),
                 ('/api/v2/a1/integrations/ooyala', 'POST'),
                 ('/api/v2/a1/videos', 'GET'),
                 ('/api/v2/a1/videos', 'PUT'),
                 ('/api/v2/a1/videos', 'POST'),
                 ('/api/v2/a1/thumbnails', 'GET'),
                 ('/api/v2/a1/thumbnails', 'PUT'),
                 ('/api/v2/a1/thumbnails', 'POST') ]

        for url, method in urls:
            self.make_calls_and_assert_401(url, method, message='account does not exist')

    def test_urls_with_valid_account(self):
        urls = [
                 ('/api/v2/%s' % self.neon_user.neon_api_key, 'GET'),
                 ('/api/v2/%s' % self.neon_user.neon_api_key, 'PUT'),
                 ('/api/v2/%s/integrations/brightcove' % self.neon_user.neon_api_key, 'GET'),
                 ('/api/v2/%s/integrations/brightcove' % self.neon_user.neon_api_key, 'PUT'),
                 ('/api/v2/%s/integrations/brightcove' % self.neon_user.neon_api_key, 'POST'),
                 ('/api/v2/%s/integrations/ooyala' % self.neon_user.neon_api_key, 'GET'),
                 ('/api/v2/%s/integrations/ooyala' % self.neon_user.neon_api_key, 'PUT'),
                 ('/api/v2/%s/integrations/ooyala' % self.neon_user.neon_api_key, 'POST'),
                 ('/api/v2/%s/videos' % self.neon_user.neon_api_key, 'GET'),
                 ('/api/v2/%s/videos' % self.neon_user.neon_api_key, 'PUT'),
                 ('/api/v2/%s/videos' % self.neon_user.neon_api_key, 'POST'),
                 ('/api/v2/%s/thumbnails' % self.neon_user.neon_api_key, 'GET'),
                 ('/api/v2/%s/thumbnails' % self.neon_user.neon_api_key, 'PUT'),
                 ('/api/v2/%s/thumbnails' % self.neon_user.neon_api_key, 'POST')
               ]
        for url, method in urls:
            self.make_calls_and_assert_401(
                url, method, message='this endpoint requires an access token')

    def test_with_invalid_token_bad_secret_qs(self):
        user = neondata.User(username='testuser',
                             password='testpassword')

        token = jwt.encode({
                             'username': 'testuser',
                             'exp' : datetime.utcnow() +
                                     timedelta(seconds=324234)
                           },
                           'iisabadsecret',
                           algorithm='HS256')
        user.access_token = token
        user.save()

        urls = [
                 ('/api/v2/%s?token=%s' % (self.neon_user.neon_api_key, user.access_token), 'GET'),
                 ('/api/v2/%s?token=%s' % (self.neon_user.neon_api_key, user.access_token), 'PUT'),
                 ('/api/v2/%s/integrations/brightcove?token=%s' % (self.neon_user.neon_api_key, user.access_token), 'GET'),
                 ('/api/v2/%s/integrations/brightcove?token=%s' % (self.neon_user.neon_api_key, user.access_token), 'PUT'),
                 ('/api/v2/%s/integrations/brightcove?token=%s' % (self.neon_user.neon_api_key, user.access_token), 'POST'),
                 ('/api/v2/%s/integrations/ooyala?token=%s' % (self.neon_user.neon_api_key, user.access_token), 'GET'),
                 ('/api/v2/%s/integrations/ooyala?token=%s' % (self.neon_user.neon_api_key, user.access_token), 'PUT'),
                 ('/api/v2/%s/integrations/ooyala?token=%s' % (self.neon_user.neon_api_key, user.access_token), 'POST'),
                 ('/api/v2/%s/videos?token=%s' % (self.neon_user.neon_api_key, user.access_token), 'GET'),
                 ('/api/v2/%s/videos?token=%s' % (self.neon_user.neon_api_key, user.access_token), 'PUT'),
                 ('/api/v2/%s/videos?token=%s' % (self.neon_user.neon_api_key, user.access_token), 'POST'),
                 ('/api/v2/%s/thumbnails?token=%s' % (self.neon_user.neon_api_key, user.access_token), 'GET'),
                 ('/api/v2/%s/thumbnails?token=%s' % (self.neon_user.neon_api_key, user.access_token), 'PUT'),
                 ('/api/v2/%s/thumbnails?token=%s' % (self.neon_user.neon_api_key, user.access_token), 'POST')
               ]

        for url, method in urls:
            self.make_calls_and_assert_401(url, method, message='invalid token')

    def test_with_valid_token_wrong_access_level(self):
        user = neondata.User(username='testuser',
                             password='testpassword',
                             access_level=neondata.AccessLevels.READ)

        token = JWTHelper.generate_token({'username' : 'testuser'})
        user.access_token = token
        user.save()
        urls = [
                 ('/api/v2/%s?token=%s' % (self.neon_user.neon_api_key, user.access_token), 'PUT'),
                 ('/api/v2/%s/integrations/brightcove?token=%s' % (self.neon_user.neon_api_key, user.access_token), 'PUT'),
                 ('/api/v2/%s/integrations/brightcove?token=%s' % (self.neon_user.neon_api_key, user.access_token), 'POST'),
                 ('/api/v2/%s/integrations/ooyala?token=%s' % (self.neon_user.neon_api_key, user.access_token), 'PUT'),
                 ('/api/v2/%s/integrations/ooyala?token=%s' % (self.neon_user.neon_api_key, user.access_token), 'POST'),
                 ('/api/v2/%s/videos?token=%s' % (self.neon_user.neon_api_key, user.access_token), 'PUT'),
                 ('/api/v2/%s/videos?token=%s' % (self.neon_user.neon_api_key, user.access_token), 'POST'),
                 ('/api/v2/%s/thumbnails?token=%s' % (self.neon_user.neon_api_key, user.access_token), 'PUT'),
                 ('/api/v2/%s/thumbnails?token=%s' % (self.neon_user.neon_api_key, user.access_token), 'POST')
               ]
        for url, method in urls:
            self.make_calls_and_assert_401(url, method, message='You cannot access this resource.')

    def test_with_valid_token_wrong_access_level_nua_level(self):
        user = neondata.User(username='testuser',
                             password='testpassword',
                             access_level=neondata.AccessLevels.READ)

        token = JWTHelper.generate_token({'username' : 'testuser'})
        user.access_token = token
        user.save()
        self.neon_user.users.append('testuser')
        self.neon_user.save()
        urls = [
                 ('/api/v2/%s?token=%s' % (self.neon_user.neon_api_key, user.access_token), 'PUT'),
                 ('/api/v2/%s/integrations/brightcove?token=%s' % (self.neon_user.neon_api_key, user.access_token), 'PUT'),
                 ('/api/v2/%s/integrations/brightcove?token=%s' % (self.neon_user.neon_api_key, user.access_token), 'POST'),
                 ('/api/v2/%s/integrations/ooyala?token=%s' % (self.neon_user.neon_api_key, user.access_token), 'PUT'),
                 ('/api/v2/%s/integrations/ooyala?token=%s' % (self.neon_user.neon_api_key, user.access_token), 'POST'),
                 ('/api/v2/%s/videos?token=%s' % (self.neon_user.neon_api_key, user.access_token), 'PUT'),
                 ('/api/v2/%s/videos?token=%s' % (self.neon_user.neon_api_key, user.access_token), 'POST'),
                 ('/api/v2/%s/thumbnails?token=%s' % (self.neon_user.neon_api_key, user.access_token), 'PUT'),
                 ('/api/v2/%s/thumbnails?token=%s' % (self.neon_user.neon_api_key, user.access_token), 'POST')
               ]
        for url, method in urls:
            self.make_calls_and_assert_401(url, method, message='You cannot access this resource.')

    def test_401_with_expired_token(self):
        user = neondata.User(username='testuser',
                             password='testpassword',
                             access_level=neondata.AccessLevels.READ)

        token = JWTHelper.generate_token({'username' : 'testuser', 'exp' : -1 })
        user.access_token = token
        user.save()
        urls = [
                 ('/api/v2/%s?token=%s' % (self.neon_user.neon_api_key, user.access_token), 'GET'),
                 ('/api/v2/%s?token=%s' % (self.neon_user.neon_api_key, user.access_token), 'PUT'),
                 ('/api/v2/%s/integrations/brightcove?token=%s' % (self.neon_user.neon_api_key, user.access_token), 'GET'),
                 ('/api/v2/%s/integrations/brightcove?token=%s' % (self.neon_user.neon_api_key, user.access_token), 'PUT'),
                 ('/api/v2/%s/integrations/brightcove?token=%s' % (self.neon_user.neon_api_key, user.access_token), 'POST'),
                 ('/api/v2/%s/integrations/ooyala?token=%s' % (self.neon_user.neon_api_key, user.access_token), 'GET'),
                 ('/api/v2/%s/integrations/ooyala?token=%s' % (self.neon_user.neon_api_key, user.access_token), 'PUT'),
                 ('/api/v2/%s/integrations/ooyala?token=%s' % (self.neon_user.neon_api_key, user.access_token), 'POST'),
                 ('/api/v2/%s/videos?token=%s' % (self.neon_user.neon_api_key, user.access_token), 'GET'),
                 ('/api/v2/%s/videos?token=%s' % (self.neon_user.neon_api_key, user.access_token), 'PUT'),
                 ('/api/v2/%s/videos?token=%s' % (self.neon_user.neon_api_key, user.access_token), 'POST'),
                 ('/api/v2/%s/thumbnails?token=%s' % (self.neon_user.neon_api_key, user.access_token), 'GET'),
                 ('/api/v2/%s/thumbnails?token=%s' % (self.neon_user.neon_api_key, user.access_token), 'PUT'),
                 ('/api/v2/%s/thumbnails?token=%s' % (self.neon_user.neon_api_key, user.access_token), 'POST')
               ]

        for url, method in urls:
            self.make_calls_and_assert_401(url,
                                           method,
                                           message='access token is expired, please refresh the token')

    def test_401_with_not_valid_user(self):
        access_token = JWTHelper.generate_token({'username' : 'testuser'})
        urls = [
                 ('/api/v2/%s?token=%s' % (self.neon_user.neon_api_key, access_token), 'GET'),
                 ('/api/v2/%s?token=%s' % (self.neon_user.neon_api_key, access_token), 'PUT'),
                 ('/api/v2/%s/integrations/brightcove?token=%s' % (self.neon_user.neon_api_key, access_token), 'GET'),
                 ('/api/v2/%s/integrations/brightcove?token=%s' % (self.neon_user.neon_api_key, access_token), 'PUT'),
                 ('/api/v2/%s/integrations/brightcove?token=%s' % (self.neon_user.neon_api_key, access_token), 'POST'),
                 ('/api/v2/%s/integrations/ooyala?token=%s' % (self.neon_user.neon_api_key, access_token), 'GET'),
                 ('/api/v2/%s/integrations/ooyala?token=%s' % (self.neon_user.neon_api_key, access_token), 'PUT'),
                 ('/api/v2/%s/integrations/ooyala?token=%s' % (self.neon_user.neon_api_key, access_token), 'POST'),
                 ('/api/v2/%s/videos?token=%s' % (self.neon_user.neon_api_key, access_token), 'GET'),
                 ('/api/v2/%s/videos?token=%s' % (self.neon_user.neon_api_key, access_token), 'PUT'),
                 ('/api/v2/%s/videos?token=%s' % (self.neon_user.neon_api_key, access_token), 'POST'),
                 ('/api/v2/%s/thumbnails?token=%s' % (self.neon_user.neon_api_key, access_token), 'GET'),
                 ('/api/v2/%s/thumbnails?token=%s' % (self.neon_user.neon_api_key, access_token), 'PUT'),
                 ('/api/v2/%s/thumbnails?token=%s' % (self.neon_user.neon_api_key, access_token), 'POST')
               ]

        for url, method in urls:
            self.make_calls_and_assert_401(url,
                                           method,
                                           message='user does not exist')

    @tornado.testing.gen_test
    def test_create_brightcove_integration_god_mode(self):
        user = neondata.User(username='testuser',
                             password='testpassword',
                             access_level=neondata.AccessLevels.GLOBAL_ADMIN)

        token = JWTHelper.generate_token({'username' : 'testuser'})
        user.access_token = token
        user.save()

        params = json.dumps({'publisher_id': '123123abc', 'token': token,
                             'uses_bc_gallery': False})
        header = { 'Content-Type':'application/json' }
        url = '/api/v2/%s/integrations/brightcove' % (self.neon_user.neon_api_key)
        response = yield self.http_client.fetch(self.get_url(url),
                                                body=params,
                                                method='POST',
                                                headers=header)
        self.assertEquals(response.code, 200)

    @tornado.testing.gen_test
    def test_create_brightcove_integration_create_mode(self):
        user = neondata.User(username='testuser',
                             password='testpassword',
                             access_level=neondata.AccessLevels.CREATE)

        token = JWTHelper.generate_token({'username' : 'testuser'})
        user.access_token = token
        user.save()
        self.neon_user.users.append('testuser')
        self.neon_user.save()
        params = json.dumps({'publisher_id': '123123abc', 'token' : token,
                             'uses_bc_gallery': False})
        header = { 'Content-Type':'application/json' }
        url = '/api/v2/%s/integrations/brightcove' % (self.neon_user.neon_api_key)
        response = yield self.http_client.fetch(self.get_url(url),
                                                body=params,
                                                method='POST',
                                                headers=header)
        self.assertEquals(response.code, 200)

    def test_create_brightcove_integration_read_mode(self):
        user = neondata.User(username='testuser',
                             password='testpassword',
                             access_level=neondata.AccessLevels.READ)

        token = JWTHelper.generate_token({'username' : 'testuser'})
        user.access_token = token
        user.save()
        self.neon_user.users.append('testuser')
        self.neon_user.save()
        params = json.dumps({'publisher_id': '123123abc', 'token' : token})
        header = { 'Content-Type':'application/json' }
        url = '/api/v2/%s/integrations/brightcove' % (self.neon_user.neon_api_key)
        self.http_client.fetch(self.get_url(url),
                               body=params,
                               method='POST',
                               callback=self.stop,
                               headers=header)
        response = self.wait()
        self.assertEquals(response.code, 401)
        rjson = json.loads(response.body)
        self.assertRegexpMatches(rjson['error']['message'],
                                 'You cannot access')

    @tornado.testing.gen_test
    def test_create_brightcove_integration_all_normal_mode(self):
        user = neondata.User(username='testuser',
                             password='testpassword',
                             access_level=neondata.AccessLevels.ALL_NORMAL_RIGHTS)

        token = JWTHelper.generate_token({'username' : 'testuser'})
        user.access_token = token
        user.save()
        self.neon_user.users.append('testuser')
        self.neon_user.save()
        params = json.dumps({'publisher_id': '123123abc', 'token' : token,
                             'uses_bc_gallery': False})
        header = { 'Content-Type':'application/json' }
        url = '/api/v2/%s/integrations/brightcove' % (self.neon_user.neon_api_key)
        response = yield self.http_client.fetch(self.get_url(url),
                                                body=params,
                                                method='POST',
                                                headers=header)
        self.assertEquals(response.code, 200)

    @tornado.testing.gen_test
    def test_internal_search_access_level_normal(self):
        user = neondata.User(username='testuser',
                             password='testpassword',
                             access_level=neondata.AccessLevels.ALL_NORMAL_RIGHTS)

        token = JWTHelper.generate_token({'username' : 'testuser'})
        user.access_token = token
        user.save()
        url = '/api/v2/videos/search?token=%s' % (token)
        # should get a 401 unauth, because this is an internal only
        # resource, and this is not an internal_only user
        with self.assertRaises(tornado.httpclient.HTTPError) as e:
            yield self.http_client.fetch(self.get_url(url),
                                          method='GET')

        self.assertEquals(e.exception.code, 401)
        rjson = json.loads(e.exception.response.body)
        self.assertRegexpMatches(rjson['error']['message'],
                                 'internal only resource')

    @tornado.testing.gen_test
    def test_internal_search_access_level_internal_only(self):
        user = neondata.User(
            username='testuser',
            password='testpassword',
            access_level=neondata.AccessLevels.INTERNAL_ONLY_USER |
                         neondata.AccessLevels.ALL_NORMAL_RIGHTS)

        token = JWTHelper.generate_token({'username' : 'testuser'})
        user.access_token = token
        user.save()
        url = '/api/v2/videos/search?token=%s' % (token)
        # should get a 200 as this user has access to this resource
        # resource, and this is not an internal_only user
        response = yield self.http_client.fetch(self.get_url(url),
                       method='GET')

        self.assertEquals(response.code, 200)


class TestAPIKeyRequiredAuth(TestAuthenticationBase):
    def setUp(self):
        self.neon_user = neondata.NeonUserAccount(uuid.uuid1().hex,name='testingaccount')
        self.neon_user.save()
        super(TestAPIKeyRequiredAuth, self).setUp()

    @tornado.testing.gen_test
    def test_create_new_account_god_mode(self):
        user = neondata.User(username='testuser',
                             password='testpassword',
                             access_level=neondata.AccessLevels.GLOBAL_ADMIN)

        token = JWTHelper.generate_token({'username' : 'testuser'})
        user.access_token = token
        user.save()

        params = json.dumps({'customer_name': 'meisnew',
                             'email': 'a@a.bc',
                             'admin_user_username':'a@a.com',
                             'admin_user_password':'testacpas',
                             'token' : token})
        header = { 'Content-Type':'application/json' }
        url = '/api/v2/accounts'
        response = yield self.http_client.fetch(self.get_url(url),
                                                body=params,
                                                method='POST',
                                                headers=header)
        self.assertEquals(response.code, 200)

        params = json.dumps({'customer_name': 'meisnew',
                             'email': 'a@a.bc',
                             'admin_user_username':'bb@a.com',
                             'admin_user_password':'testacpas'})
        header = {
                   'Content-Type':'application/json',
                   'Authorization': 'Bearer %s' % token
                 }
        response = yield self.http_client.fetch(self.get_url(url),
                                                body=params,
                                                method='POST',
                                                headers=header)
        self.assertEquals(response.code, 200)

        url = '/api/v2/accounts?customer_name=meisnew&email=a@a.com'\
              '&admin_user_username=a123@a.com'\
              '&admin_user_password=abc123456&token=%s' % token
        response = yield self.http_client.fetch(self.get_url(url),
                                                allow_nonstandard_methods=True,
                                                body='',
                                                method='POST')
	self.assertEquals(response.code, 200)


class TestAuthenticationHandler(TestAuthenticationBase):
    def setUp(self):
        TestAuthenticationHandler.username = 'kevin'
        TestAuthenticationHandler.password = '12345678'
        TestAuthenticationHandler.first_name = 'kevin'
        TestAuthenticationHandler.last_name = 'keviniii'
        TestAuthenticationHandler.title = 'blah'
        self.user = neondata.User(username=TestAuthenticationHandler.username,
            password=TestAuthenticationHandler.password,
            first_name=TestAuthenticationHandler.first_name,
            last_name=TestAuthenticationHandler.last_name,
            title=TestAuthenticationHandler.title)
        self.user.save()
        super(TestAuthenticationHandler, self).setUp()


    def test_no_username(self):
        url = '/api/v2/authenticate'
        params = json.dumps({'password': '123123abc'})
        header = { 'Content-Type':'application/json' }
        self.http_client.fetch(self.get_url(url),
                               body=params,
                               method='POST',
                               callback=self.stop,
                               headers=header)
        response = self.wait()
        rjson = json.loads(response.body)
        self.assertEquals(response.code, 400)
        self.assertRegexpMatches(rjson['error']['message'],
                                 'required key not.*username')

    def test_no_password(self):
        url = '/api/v2/authenticate'
        params = json.dumps({'username': '123123abc'})
        header = { 'Content-Type':'application/json' }
        self.http_client.fetch(self.get_url(url),
                               body=params,
                               method='POST',
                               callback=self.stop,
                               headers=header)
        response = self.wait()
        rjson = json.loads(response.body)
        self.assertEquals(response.code, 400)
        self.assertRegexpMatches(rjson['error']['message'],
                                 'required key not.*password')

    def test_invalid_user_dne(self):
        url = '/api/v2/authenticate'
        params = json.dumps({
            'username': 'abc',
            'password':TestAuthenticationHandler.password})
        header = {'Content-Type':'application/json' }

        self.http_client.fetch(self.get_url(url),
                               body=params,
                               method='POST',
                               callback=self.stop,
                               headers=header)
        response =self.wait()

        rjson = json.loads(response.body)
        self.assertEquals(response.code, 401)
        self.assertRegexpMatches(rjson['error']['message'],
                                 'User is Not Authorized')

    def test_invalid_user_wrong_password(self):
        url = '/api/v2/authenticate'
        params = json.dumps({'username': TestAuthenticationHandler.username,
                             'password': 'notvalidpw'})
        header = { 'Content-Type':'application/json' }
        self.http_client.fetch(self.get_url(url),
                               body=params,
                               method='POST',
                               callback=self.stop,
                               headers=header)
        response = self.wait()
        rjson = json.loads(response.body)
        self.assertEquals(response.code, 401)
        self.assertRegexpMatches(rjson['error']['message'],
                                 'User is Not Authorized')

    @tornado.testing.gen_test
    def test_token_returned(self):
        url = '/api/v2/authenticate'
        params = json.dumps({'username': TestAuthenticationHandler.username,
                             'password': TestAuthenticationHandler.password })
        header = { 'Content-Type':'application/json' }
        response = yield self.http_client.fetch(self.get_url(url),
                                                body=params,
                                                method='POST',
                                                headers=header)
        rjson = json.loads(response.body)
        self.assertEquals(response.code, 200)
        user = yield neondata.User.get(
            TestAuthenticationHandler.username,
            async=True)
        self.assertEquals(user.access_token, rjson['access_token'])
        self.assertEquals(user.refresh_token, rjson['refresh_token'])
        user_info = rjson['user_info']
        self.assertEquals(user_info['first_name'],
            TestAuthenticationHandler.first_name)
        self.assertEquals(user_info['last_name'],
            TestAuthenticationHandler.last_name)
        self.assertEquals(user_info['title'],
            TestAuthenticationHandler.title)

    @tornado.testing.gen_test
    def test_token_returned_upper_case_username(self):
        url = '/api/v2/authenticate'
        params = json.dumps(
            {'username': TestAuthenticationHandler.username.upper(),
             'password': TestAuthenticationHandler.password })
        header = { 'Content-Type':'application/json' }
        response = yield self.http_client.fetch(self.get_url(url),
                                                body=params,
                                                method='POST',
                                                headers=header)
        rjson = json.loads(response.body)
        self.assertEquals(response.code, 200)
        user = yield neondata.User.get(
            TestAuthenticationHandler.username,
            async=True)
        self.assertEquals(user.access_token, rjson['access_token'])
        self.assertEquals(user.refresh_token, rjson['refresh_token'])
        user_info = rjson['user_info']
        self.assertEquals(user_info['first_name'],
            TestAuthenticationHandler.first_name)
        self.assertEquals(user_info['last_name'],
            TestAuthenticationHandler.last_name)
        self.assertEquals(user_info['title'],
            TestAuthenticationHandler.title)

    @tornado.testing.gen_test
    def test_token_changed(self):
        url = '/api/v2/authenticate'
        params = json.dumps({'username': TestAuthenticationHandler.username,
                             'password': TestAuthenticationHandler.password})
        header = { 'Content-Type':'application/json' }
        with patch('cmsapiv2.apiv2.datetime') as mock_dt:
            mock_dt.utcnow.return_value = datetime.utcnow()
            response = yield self.http_client.fetch(self.get_url(url),
                                                    body=params,
                                                    method='POST',
                                                    headers=header)
            rjson = json.loads(response.body)
            token1 = rjson['access_token']
            mock_dt.utcnow.return_value += timedelta(1)
            response = yield self.http_client.fetch(self.get_url(url),
                                                    body=params,
                                                    method='POST',
                                                    headers=header)
        rjson = json.loads(response.body)
        token2 = rjson['access_token']
        self.assertNotEquals(token1, token2)

    @tornado.testing.gen_test
    def test_account_ids_returned_single(self):
        new_account_one = neondata.NeonUserAccount('test_account1')
        new_account_one.users.append(self.user.username)
        yield new_account_one.save(async=True)

        url = '/api/v2/authenticate'
        params = json.dumps({'username': TestAuthenticationHandler.username,
                             'password': TestAuthenticationHandler.password})
        header = { 'Content-Type':'application/json' }
        response = yield self.http_client.fetch(self.get_url(url),
                                                body=params,
                                                method='POST',
                                                headers=header)
        rjson = json.loads(response.body)
        account_ids = rjson['account_ids']
        self.assertEquals(1, len(account_ids))
        a_id = account_ids[0]
        self.assertEquals(a_id, new_account_one.neon_api_key)

    @tornado.testing.gen_test
    def test_account_ids_returned_multiple(self):
        new_account_one = neondata.NeonUserAccount('test_account1')
        new_account_one.users.append(self.user.username)
        yield new_account_one.save(async=True)

        new_account_two = neondata.NeonUserAccount('test_account2')
        new_account_two.users.append(self.user.username)
        yield new_account_two.save(async=True)

        url = '/api/v2/authenticate'
        params = json.dumps({'username': TestAuthenticationHandler.username,
                             'password': TestAuthenticationHandler.password})
        header = { 'Content-Type':'application/json' }
        response = yield self.http_client.fetch(self.get_url(url),
                                                body=params,
                                                method='POST',
                                                headers=header)
        rjson = json.loads(response.body)
        account_ids = rjson['account_ids']
        self.assertEquals(2, len(account_ids))
        self.assertTrue(new_account_one.neon_api_key in account_ids)
        self.assertTrue(new_account_two.neon_api_key in account_ids)

    @tornado.testing.gen_test
    def test_account_ids_returned_empty(self):
        url = '/api/v2/authenticate'
        params = json.dumps({'username': TestAuthenticationHandler.username,
                             'password': TestAuthenticationHandler.password})
        header = { 'Content-Type':'application/json' }
        response = yield self.http_client.fetch(self.get_url(url),
                                                body=params,
                                                method='POST',
                                                headers=header)
        rjson = json.loads(response.body)
        account_ids = rjson['account_ids']
        account_ids = rjson['account_ids']
        self.assertEquals(0, len(account_ids))


class TestRefreshTokenHandler(TestAuthenticationBase):
    def setUp(self):
        self.refresh_token_exp = options.get('cmsapiv2.apiv2.refresh_token_exp')
        TestRefreshTokenHandler.username = 'kevin'
        TestRefreshTokenHandler.password = '12345678'
        self.user = neondata.User(username=TestRefreshTokenHandler.username,
                             password=TestRefreshTokenHandler.password)
        self.user.save()
        super(TestRefreshTokenHandler, self).setUp()

    def tearDown(self):
        options._set('cmsapiv2.apiv2.refresh_token_exp', self.refresh_token_exp)
        super(TestRefreshTokenHandler, self).tearDown()

    def test_no_token(self):
        url = '/api/v2/refresh_token'
        params = json.dumps({})
        header = { 'Content-Type':'application/json' }
        self.http_client.fetch(self.get_url(url),
                               body=params,
                               method='POST',
                               callback=self.stop,
                               headers=header)
        response = self.wait()
        rjson = json.loads(response.body)
        self.assertEquals(response.code, 400)
        self.assertRegexpMatches(rjson['error']['message'],
                                 'required key not')

    def test_refresh_token_expired(self):
        refresh_token_exp = options.get('cmsapiv2.apiv2.refresh_token_exp')
        options._set('cmsapiv2.apiv2.refresh_token_exp', -1)
        url = '/api/v2/authenticate'
        params = json.dumps({'username': TestRefreshTokenHandler.username,
                             'password': TestRefreshTokenHandler.password})
        header = { 'Content-Type':'application/json' }
        with patch('cmsapiv2.apiv2.datetime') as mock_dt:
            # Fix time
            mock_dt.utcnow.return_value = datetime.utcnow()

            self.http_client.fetch(self.get_url(url),
                                   body=params,
                                   method='POST',
                                   callback=self.stop,
                                   headers=header)
            response = self.wait()
            rjson = json.loads(response.body)
            refresh_token = rjson['refresh_token']
            url = '/api/v2/refresh_token'
            params = json.dumps({'token': refresh_token })

            mock_dt.utcnow.return_value += timedelta(1)
            self.http_client.fetch(self.get_url(url),
                                   body=params,
                                   method='POST',
                                   callback=self.stop,
                                   headers=header)

        response = self.wait()
        rjson = json.loads(response.body)
        self.assertEquals(
            rjson['error']['message'],
            'refresh token has expired, please authenticate again')
        self.assertEquals(response.code, 401)
        options._set('cmsapiv2.apiv2.refresh_token_exp', refresh_token_exp)

    @tornado.testing.gen_test
    def test_get_new_access_token(self):
        new_account_one = neondata.NeonUserAccount('test_account1')
        new_account_one.users.append(self.user.username)
        yield new_account_one.save(async=True)
        url = '/api/v2/authenticate'
        params = json.dumps({'username': TestRefreshTokenHandler.username,
                             'password': TestRefreshTokenHandler.password})
        header = { 'Content-Type':'application/json' }

        with patch('cmsapiv2.apiv2.datetime') as mock_dt:
            mock_dt.utcnow.return_value = datetime.utcnow()

            response = yield self.http_client.fetch(self.get_url(url),
                                                    body=params,
                                                    method='POST',
                                                    headers=header)
            rjson1 = json.loads(response.body)
            refresh_token = rjson1['refresh_token']
            url = '/api/v2/refresh_token'
            params = json.dumps({'token': refresh_token })
            header = { 'Content-Type':'application/json' }
            # Set time forward one second so token will change
            mock_dt.utcnow.return_value += timedelta(1)
            response = yield self.http_client.fetch(self.get_url(url),
                                                    body=params,
                                                    method='POST',
                                                    headers=header)
        rjson2 = json.loads(response.body)
        refresh_token2 = rjson2['refresh_token']
        self.assertEquals(refresh_token, refresh_token2)
        account_ids = rjson2['account_ids']
        self.assertEquals(1, len(account_ids))
        user = yield tornado.gen.Task(neondata.User.get,
            TestRefreshTokenHandler.username)
        # verify that the access_token was indeed updated
        self.assertNotEquals(user.access_token, rjson1['access_token'])
        self.assertEquals(user.access_token, rjson2['access_token'])
        # verify refresh tokens stay the same
        self.assertEquals(user.refresh_token, rjson1['refresh_token'])

    @tornado.testing.gen_test
    def test_get_token_with_account_id(self):
        """Test refresh token where the payload is account not user."""
        account = neondata.NeonUserAccount('key')
        account_id = account.neon_api_key
        yield account.save(async=True)
        _, refresh_token = authentication.AccountHelper.get_auth_tokens(
            {'account_id': account_id})
        url = self.get_url('/api/v2/refresh_token')
        headers = {'Content-Type': 'application/json'}
        body = json.dumps({'token': refresh_token})
        response = yield self.http_client.fetch(url, headers=headers,
                                                method='POST', body=body)
        body = json.loads(response.body)
        self.assertEqual(account_id, body['account_ids'][0])
        payload = JWTHelper.decode_token(body['access_token'])
        self.assertEqual(account_id, payload['account_id'])
        self.assertEqual(refresh_token, body['refresh_token'])


class TestLogoutHandler(TestAuthenticationBase):
    def setUp(self):
        TestLogoutHandler.username = 'kevin'
        TestLogoutHandler.password = '12345678'
        user = neondata.User(username=TestLogoutHandler.username,
                             password=TestLogoutHandler.password)
        user.save()
        super(TestLogoutHandler, self).setUp()
    def tearDown(self):
        super(TestLogoutHandler, self).tearDown()

    def test_no_token(self):
        url = '/api/v2/logout'
        params = json.dumps({})
        header = { 'Content-Type':'application/json' }
        self.http_client.fetch(self.get_url(url),
                               body=params,
                               method='POST',
                               callback=self.stop,
                               headers=header)
        response = self.wait()
        rjson = json.loads(response.body)
        self.assertEquals(response.code, 400)
        self.assertRegexpMatches(rjson['error']['message'], 'key not provided')

    @tornado.testing.gen_test
    def test_proper_logout(self):
        url = '/api/v2/authenticate'
        params = json.dumps({'username': TestLogoutHandler.username,
                             'password': TestLogoutHandler.password})
        header = { 'Content-Type':'application/json' }
        response = yield self.http_client.fetch(self.get_url(url),
                                                body=params,
                                                method='POST',
                                                headers=header)
        rjson = json.loads(response.body)
        access_token = rjson['access_token']

        url = '/api/v2/logout'
        params = json.dumps({'token': access_token })
        response = yield self.http_client.fetch(self.get_url(url),
                                                body=params,
                                                method='POST',
                                                headers=header)
        rjson = json.loads(response.body)
        self.assertEquals(response.code, 200)

    @tornado.testing.gen_test
    def test_logout_with_expired_token(self):
        token_exp = options.get('cmsapiv2.apiv2.access_token_exp')

        options._set('cmsapiv2.apiv2.access_token_exp', -1)
        url = '/api/v2/authenticate'
        params = json.dumps({'username': TestLogoutHandler.username,
                             'password': TestLogoutHandler.password})
        header = { 'Content-Type':'application/json' }
        response = yield self.http_client.fetch(self.get_url(url),
                                                body=params,
                                                method='POST',
                                                headers=header)
        rjson = json.loads(response.body)
        access_token = rjson['access_token']
        url = '/api/v2/logout'
        params = json.dumps({'token': access_token })
        response = yield self.http_client.fetch(self.get_url(url),
                                                body=params,
                                                method='POST',
                                                headers=header)
        rjson = json.loads(response.body)
        self.assertRegexpMatches(rjson['message'],
                                 'logged out expired user')
        self.assertEquals(response.code, 200)
        options._set('cmsapiv2.apiv2.access_token_exp', token_exp)


class TestAuthenticationHealthCheckHandler(TestAuthenticationBase):
    def setUp(self):
        super(TestAuthenticationHealthCheckHandler, self).setUp()

    def tearDown(self):
        super(TestAuthenticationHealthCheckHandler, self).tearDown()

    def test_healthcheck_success(self):
	url = '/healthcheck/'
        response = self.http_client.fetch(self.get_url(url),
                               callback=self.stop,
                               method='GET')
        response = self.wait()
        self.assertEquals(response.code, 200)


class TestVideoSearchInternalHandler(TestControllersBase):
    def setUp(self):
        user = neondata.NeonUserAccount(uuid.uuid1().hex,
                                        name='testingme')
        user.save()
        self.account_id_api_key = user.neon_api_key
        self.verify_account_mocker = patch(
            'cmsapiv2.apiv2.APIV2Handler.is_authorized')
        self.verify_account_mock = self._future_wrap_mock(
            self.verify_account_mocker.start())
        self.verify_account_mock.sife_effect = True
        super(TestVideoSearchInternalHandler, self).setUp()

    def tearDown(self):
        self.verify_account_mocker.stop()
        super(TestVideoSearchInternalHandler, self).tearDown()


    @tornado.testing.gen_test
    def test_search_no_videos(self):
        url = '/api/v2/videos/search?account_id=kevin&fields='\
              'video_id,title,created,updated'
        response = yield self.http_client.fetch(self.get_url(url),
                                                method='GET')
        rjson = json.loads(response.body)
        self.assertEquals(rjson['video_count'], 0)

    @tornado.testing.gen_test
    def test_search_base(self):
        video = neondata.VideoMetadata('kevin_vid1', request_id='job1')
        yield video.save(async=True)
        yield neondata.NeonApiRequest('job1',
            'kevin',
             title='kevins video').save(async=True)
        video = neondata.VideoMetadata('kevin_vid2', request_id='job2')
        yield video.save(async=True)
        yield neondata.NeonApiRequest('job2',
            'kevin',
            title='kevins best video yet').save(async=True)
        url = '/api/v2/videos/search?account_id=kevin&fields='\
              'video_id,title,created,updated'
        response = yield self.http_client.fetch(self.get_url(url),
                                                method='GET')
        rjson = json.loads(response.body)
        self.assertEquals(rjson['video_count'], 2)

    @tornado.testing.gen_test
    def test_search_get_newer_prev_page(self):
        video = neondata.VideoMetadata('kevin_vid1', request_id='job1')
        yield video.save(async=True)
        yield neondata.NeonApiRequest('job1',
            'kevin',
             title='kevins video').save(async=True)
        video = neondata.VideoMetadata('kevin_vid2', request_id='job2')
        yield video.save(async=True)
        yield neondata.NeonApiRequest('job2',
            'kevin',
            title='kevins best video yet').save(async=True)
        url = '/api/v2/videos/search?account_id=kevin&fields='\
              'video_id,title,created,updated'
        response = yield self.http_client.fetch(self.get_url(url),
                                                method='GET')

        video = neondata.VideoMetadata('kevin_vid3', request_id='job3')
        yield video.save(async=True)
        yield neondata.NeonApiRequest('job3', 'kevin',
                  title='really kevins best video yet').save(async=True)
        rjson1 = json.loads(response.body)
        url = rjson1['prev_page']
        response = yield self.http_client.fetch(self.get_url(url),
                                                method='GET')
        rjson = json.loads(response.body)
        self.assertEquals(rjson['video_count'], 1)
        video = rjson['videos'][0]
        self.assertEquals('really kevins best video yet', video['title'])

    @tornado.testing.gen_test
    def test_search_get_older_next_page(self):
        video = neondata.VideoMetadata('kevin_vid1', request_id='job1')
        yield video.save(async=True)
        yield neondata.NeonApiRequest('job1',
            'kevin',
             title='kevins video').save(async=True)
        video = neondata.VideoMetadata('kevin_vid2', request_id='job2')
        yield video.save(async=True)
        yield neondata.NeonApiRequest('job2',
            'kevin',
            title='kevins best video yet').save(async=True)
        url = '/api/v2/videos/search?account_id=kevin&fields='\
              'video_id,title,created,updated&limit=1'
        response = yield self.http_client.fetch(self.get_url(url),
                                                method='GET')

        rjson = json.loads(response.body)
        self.assertEquals(rjson['video_count'], 1)
        video = rjson['videos'][0]
        self.assertEquals('kevins best video yet', video['title'])

        url = rjson['next_page']
        url += '&limit=1'
        response = yield self.http_client.fetch(self.get_url(url),
                                                method='GET')
        rjson = json.loads(response.body)
        self.assertEquals(rjson['video_count'], 1)
        video = rjson['videos'][0]
        self.assertEquals('kevins video', video['title'])

    @tornado.testing.gen_test
    def test_search_with_limit(self):
        video = neondata.VideoMetadata('kevin_vid1', request_id='job1')
        yield video.save(async=True)
        yield neondata.NeonApiRequest('job1',
            'kevin',
             title='kevins video').save(async=True)
        video = neondata.VideoMetadata('kevin_vid2', request_id='job2')
        yield video.save(async=True)
        yield neondata.NeonApiRequest('job2',
            'kevin',
            title='kevins best video yet').save(async=True)
        url = '/api/v2/videos/search?account_id=kevin&fields='\
              'video_id,title,created,updated&limit=1'
        response = yield self.http_client.fetch(self.get_url(url),
                                                method='GET')
        rjson = json.loads(response.body)
        self.assertEquals(rjson['video_count'], 1)
        video = rjson['videos'][0]
        # this should grab the most recently created video
        self.assertEquals('kevins best video yet', video['title'])

    @tornado.testing.gen_test
    def test_search_without_account_id(self):
        video = neondata.VideoMetadata('kevin_vid1', request_id='job1')
        yield video.save(async=True)
        yield neondata.NeonApiRequest('job1',
            'kevin',
             title='kevins video').save(async=True)
        video = neondata.VideoMetadata('kevin2_vid2', request_id='job2')
        yield video.save(async=True)
        yield neondata.NeonApiRequest('job2',
            'kevin2',
            title='kevins best video yet').save(async=True)
        url = '/api/v2/videos/search?fields='\
              'video_id,title,created,updated'
        response = yield self.http_client.fetch(self.get_url(url),
                                                method='GET')
        rjson = json.loads(response.body)
        # should return all the videos despite no account
        self.assertEquals(rjson['video_count'], 2)

    @tornado.testing.gen_test
    def test_search_without_requests(self):
        video = neondata.VideoMetadata('kevin_vid1')
        yield video.save(async=True)
        url = '/api/v2/videos/search?fields='\
              'video_id,created,updated'
        response = yield self.http_client.fetch(self.get_url(url),
                                                method='GET')
        rjson = json.loads(response.body)
        video_count = rjson['video_count']
        videos = rjson['videos']
<<<<<<< HEAD
        self.assertEquals(video_count, 0) 
        self.assertEquals(videos, []) 
=======
        self.assertEquals(video_count, 0)
        self.assertEquals(videos, [])
>>>>>>> 1356e937

class TestVideoSearchExternalHandler(TestControllersBase):
    def setUp(self):
        user = neondata.NeonUserAccount(uuid.uuid1().hex,name='testingme')
        user.save()
        self.account_id_api_key = user.neon_api_key
        self.verify_account_mocker = patch(
            'cmsapiv2.apiv2.APIV2Handler.is_authorized')
        self.verify_account_mock = self._future_wrap_mock(
            self.verify_account_mocker.start())
        self.verify_account_mock.sife_effect = True
        super(TestVideoSearchExternalHandler, self).setUp()

    def tearDown(self):
        self.verify_account_mocker.stop()
        super(TestVideoSearchExternalHandler, self).tearDown()

    @tornado.testing.gen_test
    def test_deleted_video(self):
        # Add videos and hide one. The hidden doesn't show in a search.
        neondata.VideoMetadata('u_1', request_id='1').save()
        neondata.VideoMetadata('u_2', request_id='2').save()
        neondata.VideoMetadata('u_3', request_id='3').save()
        neondata.NeonApiRequest('1', 'u').save()
        neondata.NeonApiRequest('2', 'u').save()
        neondata.NeonApiRequest('3', 'u').save()
        url = self.get_url('/api/v2/u/videos/')
        body = json.dumps({
            'video_id': '2',
            'hidden': True
        })
        headers = {'Content-Type': 'application/json'}
        response = yield self.http_client.fetch(
            url,
            method='PUT',
            headers=headers,
            body=body)
        self.assertEqual(200, response.code)
        search_url = self.get_url('/api/v2/u/videos/search?fields=video_id')
        response = yield self.http_client.fetch(search_url)
        rjson = json.loads(response.body)
        self.assertEqual(2, rjson['video_count'])
        self.assertIn('1', [v['video_id'] for v in rjson['videos']])
        self.assertNotIn('2', [v['video_id'] for v in rjson['videos']])

        # Put it back.
        body = json.dumps({
            'video_id': '2',
            'hidden': False
        })
        response = yield self.http_client.fetch(
            url,
            method='PUT',
            headers=headers,
            body=body)
        self.assertEqual(200, response.code)
        response = yield self.http_client.fetch(search_url)
        rjson = json.loads(response.body)
        self.assertEqual(3, rjson['video_count'])
        self.assertIn('1', [v['video_id'] for v in rjson['videos']])
        self.assertIn('2', [v['video_id'] for v in rjson['videos']])

    @tornado.testing.gen_test
    def test_since_and_until_param(self):
        # Add a number of videos and get the time at third's creation
        for i in range(6):
            c = str(i)
            neondata.VideoMetadata('u0_v' + c, request_id='j' + c).save()
            neondata.NeonApiRequest('j' + c, 'u0').save()
            if i == 3:
                video = neondata.VideoMetadata.get('u0_v' + c)
                time_param = dateutil.parser.parse(video.created).strftime('%s.%f')

        url = '/api/v2/u0/videos/search?fields=video_id,created&since={}'.format(
            time_param)
        response = yield self.http_client.fetch(self.get_url(url))
        rjson = json.loads(response.body)
        self.assertEqual(2, len(rjson['videos']), 'Two videos after timestamp')

        url = '/api/v2/u0/videos/search?fields=video_id,created&until={}'.format(
            time_param)
        response = yield self.http_client.fetch(self.get_url(url))
        rjson = json.loads(response.body)
        self.assertEqual(3, len(rjson['videos']), 'Three videos before timestamp')

    @tornado.testing.gen_test
    def test_search_base(self):
        video = neondata.VideoMetadata('kevin_vid1', request_id='job1')
        yield video.save(async=True)
        yield neondata.NeonApiRequest('job1',
            'kevin',
             title='kevins video').save(async=True)
        video = neondata.VideoMetadata('kevin_vid2', request_id='job2')
        yield video.save(async=True)
        yield neondata.NeonApiRequest('job2',
            'kevin',
            title='kevins best video yet').save(async=True)
        url = '/api/v2/kevin/videos/search?fields='\
              'video_id,title,created,updated'
        response = yield self.http_client.fetch(self.get_url(url),
                                                method='GET')
        rjson = json.loads(response.body)
        self.assertEquals(rjson['video_count'], 2)

    @tornado.testing.gen_test
    def test_search_get_older_prev_page(self):
        video = neondata.VideoMetadata('kevin_vid1', request_id='job1')
        yield video.save(async=True)
        yield neondata.NeonApiRequest('job1',
            'kevin',
             title='kevins video').save(async=True)
        video = neondata.VideoMetadata('kevin_vid2', request_id='job2')
        yield video.save(async=True)
        yield neondata.NeonApiRequest('job2',
            'kevin',
            title='kevins best video yet').save(async=True)
        url = '/api/v2/kevin/videos/search?fields='\
              'video_id,title,created,updated'
        response = yield self.http_client.fetch(self.get_url(url),
                                                method='GET')

        video = neondata.VideoMetadata('kevin_vid3', request_id='job3')
        yield video.save(async=True)
        yield neondata.NeonApiRequest('job3', 'kevin',
                  title='really kevins best video yet').save(async=True)
        rjson1 = json.loads(response.body)
        url = rjson1['prev_page']
        response = yield self.http_client.fetch(self.get_url(url),
                                                method='GET')
        rjson = json.loads(response.body)
        self.assertEquals(rjson['video_count'], 1)
        video = rjson['videos'][0]
        self.assertEquals('really kevins best video yet', video['title'])

    @tornado.testing.gen_test
    def test_search_with_limit(self):
        video = neondata.VideoMetadata('kevin_vid1', request_id='job1')
        yield video.save(async=True)
        yield neondata.NeonApiRequest('job1',
            'kevin',
             title='kevins video').save(async=True)
        video = neondata.VideoMetadata('kevin_vid2', request_id='job2')
        yield video.save(async=True)
        yield neondata.NeonApiRequest('job2',
            'kevin',
            title='kevins best video yet').save(async=True)
        url = '/api/v2/kevin/videos/search?fields='\
              'video_id,title,created,updated&limit=1'
        response = yield self.http_client.fetch(self.get_url(url),
                                                method='GET')
        rjson = json.loads(response.body)
        self.assertEquals(rjson['video_count'], 1)
        video = rjson['videos'][0]
        # this should grab the most recently created video
        self.assertEquals('kevins best video yet', video['title'])


class TestVideoSearchExtHandlerQuery(TestControllersBase):

    def setUp(self):
        user = neondata.NeonUserAccount(uuid.uuid1().hex,name='testingme')
        user.save()
        self.account_id_api_key = user.neon_api_key
        self.verify_account_mocker = patch(
            'cmsapiv2.apiv2.APIV2Handler.is_authorized')
        self.verify_account_mock = self._future_wrap_mock(
            self.verify_account_mocker.start())
        self.verify_account_mock.sife_effect = True

        super(TestVideoSearchExtHandlerQuery, self).setUp()

        neondata.VideoMetadata('u0_v0', request_id='j0').save()
        neondata.NeonApiRequest('j0', 'u0',
                                title='Title title0 title').save()
        neondata.VideoMetadata('u0_v1', request_id='j1').save()
        neondata.NeonApiRequest('j1', 'u0',
                                title='*.*.* Title2 title1 title *.*.*').save()
        neondata.VideoMetadata('u0_v2', request_id='j2').save()
        neondata.NeonApiRequest('j2', 'u0',
                                title='Another title0 title1 title?').save()
        self.url = self.get_url(
            '/api/v2/u0/videos/search?fields=video_id,title&query={}')
    def tearDown(self):
        self.verify_account_mocker.stop()
        super(TestVideoSearchExtHandlerQuery, self).tearDown()

    @tornado.testing.gen_test
    def test_regex(self):
        '''Allow POSIX features.'''
        response = yield self.http_client.fetch(self.url.format('^[A|T].*title0.*'))
        rjson = json.loads(response.body)
        self.assertEqual(2, len(rjson['videos']))

    @tornado.testing.gen_test
    def test_case_insensitive(self):
        '''Allow case insensitive matches'''
        response = yield self.http_client.fetch(self.url.format('.*title2.*'))
        rjson = json.loads(response.body)
        self.assertEqual(1, len(rjson['videos']), 'Matches "Title2" in request j1')

    @tornado.testing.gen_test
    def test_special_character_in_param(self):
        '''Handle pattern that has special characters'''
        response = yield self.http_client.fetch(self.url.format('*.*.*'))
        rjson = json.loads(response.body)
        self.assertEqual(1, len(rjson['videos']))
        response = yield self.http_client.fetch(self.url.format('?'))
        rjson = json.loads(response.body)
        self.assertEqual(1, len(rjson['videos']))

    @tornado.testing.gen_test
    def test_instring_query_param(self):
        '''Falls back to using in-string (LIKE %s<param>%s)'''
        response = yield self.http_client.fetch(self.url.format('title%20title0'))
        rjson = json.loads(response.body)
        self.assertEqual(1, len(rjson['videos']), 'Search is case insensitive')

    @tornado.testing.gen_test
    def test_order_query_param(self):
        '''Find only titles where tokens in query appear in order'''
        response = yield self.http_client.fetch(self.url.format('title1%20title2'))
        rjson = json.loads(response.body)
        self.assertEqual(0, len(rjson['videos']), 'Search is strict on token order')


class TestAccountLimitsHandler(TestControllersBase): 
    def setUp(self):
        self.user = neondata.NeonUserAccount(uuid.uuid1().hex,name='testingme')
        self.user.save()
        self.account_id_api_key = self.user.neon_api_key
        self.verify_account_mocker = patch(
            'cmsapiv2.apiv2.APIV2Handler.is_authorized')
        self.verify_account_mock = self._future_wrap_mock(
            self.verify_account_mocker.start())
        self.verify_account_mock.sife_effect = True
        super(TestAccountLimitsHandler, self).setUp()

    def tearDown(self):
        self.verify_account_mocker.stop()
        super(TestAccountLimitsHandler, self).tearDown()


    @tornado.testing.gen_test
    def test_search_with_limit(self):
        limits = neondata.AccountLimits(self.user.neon_api_key)
        yield limits.save(async=True)

        url = '/api/v2/%s/limits' % (self.user.neon_api_key)
        response = yield self.http_client.fetch(self.get_url(url),
                                                method="GET")
        rjson = json.loads(response.body)
        self.assertEquals(response.code, 200)
        self.assertEquals(rjson['video_posts'], 0)


class TestAccountIntegrationsHandler(TestControllersBase):
    def setUp(self):
        self.verify_account_mocker = patch(
            'cmsapiv2.apiv2.APIV2Handler.is_authorized')
        self.verify_account_mock = self._future_wrap_mock(
            self.verify_account_mocker.start())
        self.verify_account_mock.sife_effect = True
        super(TestAccountIntegrationsHandler, self).setUp()

    def tearDown(self):
        self.verify_account_mocker.stop()
        super(TestAccountIntegrationsHandler, self).tearDown()


    @tornado.testing.gen_test
    def test_one_integration(self):
        so = neondata.NeonUserAccount('kevinacct')
        yield so.save(async=True)
        bi = neondata.BrightcoveIntegration('kevinacct')
        yield bi.save(async=True)
        url = '/api/v2/%s/integrations' % (so.neon_api_key)
        response = yield self.http_client.fetch(self.get_url(url),
                                                method="GET")
        rjson = json.loads(response.body)
        self.assertEquals(rjson['integration_count'], 1)
        self.assertEquals(len(rjson['integrations']), 1)
        self.assertEquals(rjson['integrations'][0]['account_id'], 'kevinacct')

    @tornado.testing.gen_test
    def test_two_integrations_one_type(self):
        so = neondata.NeonUserAccount('kevinacct')
        yield so.save(async=True)
        bi = neondata.BrightcoveIntegration('kevinacct')
        yield bi.save(async=True)
        bi = neondata.BrightcoveIntegration('kevinacct')
        yield bi.save(async=True)
        url = '/api/v2/%s/integrations' % (so.neon_api_key)
        response = yield self.http_client.fetch(self.get_url(url),
                                                method="GET")
        rjson = json.loads(response.body)
        self.assertEquals(rjson['integration_count'], 2)
        self.assertEquals(len(rjson['integrations']), 2)
        self.assertEquals(rjson['integrations'][0]['account_id'], 'kevinacct')
        self.assertNotEqual(
            rjson['integrations'][0]['integration_id'],
            rjson['integrations'][1]['integration_id'])

    @tornado.testing.gen_test
    def test_wrong_account(self):
        so = neondata.NeonUserAccount('kevinacct')
        yield so.save(async=True)
        url = '/api/v2/%s/integrations' % ('doesnotexist')
        with self.assertRaises(tornado.httpclient.HTTPError) as e:
            yield self.http_client.fetch(self.get_url(url),
                                          method='GET')

        self.assertEquals(e.exception.code, 404)

    @tornado.testing.gen_test
    def test_multiple_integrations_multiple_types(self):
        so = neondata.NeonUserAccount('kevinacct')
        yield so.save(async=True)

        yield neondata.BrightcoveIntegration('kevinacct').save(async=True)
        yield neondata.OoyalaIntegration('kevinacct').save(async=True)
        yield neondata.BrightcoveIntegration('kevinacct').save(async=True)
        yield neondata.BrightcoveIntegration('kevinacct').save(async=True)
        yield neondata.OoyalaIntegration('kevinacct').save(async=True)
        yield neondata.BrightcoveIntegration('kevinacct').save(async=True)

        url = '/api/v2/%s/integrations' % (so.neon_api_key)
        response = yield self.http_client.fetch(self.get_url(url),
                                                method="GET")
        rjson = json.loads(response.body)
        self.assertEquals(rjson['integration_count'], 6)
        self.assertEquals(len(rjson['integrations']), 6)
        # the first four intergrations should be type brightcove
        self.assertEquals(rjson['integrations'][0]['type'], 'brightcove')
        self.assertEquals(rjson['integrations'][1]['type'], 'brightcove')
        self.assertEquals(rjson['integrations'][2]['type'], 'brightcove')
        self.assertEquals(rjson['integrations'][3]['type'], 'brightcove')
        # the last two intergrations should be type ooyala
        self.assertEquals(rjson['integrations'][4]['type'], 'ooyala')
        self.assertEquals(rjson['integrations'][5]['type'], 'ooyala')

    @tornado.testing.gen_test
    def test_no_integrations_exist(self):
        so = neondata.NeonUserAccount('kevinacct')
        yield so.save(async=True)

        yield neondata.BrightcoveIntegration(
            'differentaccount').save(async=True)
        url = '/api/v2/%s/integrations' % (so.neon_api_key)
        response = yield self.http_client.fetch(self.get_url(url),
                                                method="GET")
        rjson = json.loads(response.body)
        self.assertEquals(rjson['integration_count'], 0)


class TestBillingAccountHandler(TestControllersBase):
    def setUp(self):
        self.verify_account_mocker = patch(
            'cmsapiv2.apiv2.APIV2Handler.is_authorized')
        self.verify_account_mock = self._future_wrap_mock(
            self.verify_account_mocker.start())
        self.verify_account_mock.sife_effect = True
        super(TestBillingAccountHandler, self).setUp()

    def tearDown(self):
        self.verify_account_mocker.stop()
        super(TestBillingAccountHandler, self).tearDown()


    @tornado.testing.gen_test
    def test_post_billing_account_no_account(self):
        header = { 'Content-Type':'application/json' }
        url = '/api/v2/noaccount/billing/account'
        params = json.dumps({'billing_token_ref' : 'testa'})
        with self.assertRaises(tornado.httpclient.HTTPError) as e:
            yield self.http_client.fetch(
                self.get_url(url),
                body=params,
                method='POST',
                headers=header)

        self.assertEquals(e.exception.code, 404)

    @tornado.testing.gen_test
    def test_post_billing_account_customer_exists(self):
        so = neondata.NeonUserAccount('kevinacct')
        so.billing_provider_ref = '123'
        yield so.save(async=True)
        header = { 'Content-Type':'application/json' }
        url = '/api/v2/%s/billing/account' % so.neon_api_key
        params = json.dumps({'billing_token_ref' : 'testa'})

        customer = stripe.Customer(id='test')
        customer.email = 'test@test.com'
        with patch('cmsapiv2.apiv2.stripe.Customer.retrieve') as stripe_ret,\
              patch('cmsapiv2.apiv2.stripe.Customer.save') as stripe_save:
            stripe_ret.return_value = customer
            yield self.http_client.fetch(self.get_url(url),
                body=params,
                method='POST',
                headers=header)

        # let's grab our account and make sure we saved the
        # id value, and set billed_elsewhere correctly
        acct = yield neondata.NeonUserAccount.get(
            so.neon_api_key,
            async=True)
        self.assertEquals(acct.billed_elsewhere, False)
        self.assertEquals(acct.billing_provider_ref, 'test')

    @tornado.testing.gen_test
    def test_post_billing_account_customer_retrieve_exception(self):
        so = neondata.NeonUserAccount('kevinacct')
        yield so.save(async=True)
        header = { 'Content-Type':'application/json' }
        url = '/api/v2/%s/billing/account' % so.neon_api_key
        params = json.dumps({'billing_token_ref' : 'testa'})

        with self.assertRaises(tornado.httpclient.HTTPError) as e:
            with patch('cmsapiv2.apiv2.stripe.Customer.retrieve') as sr:
                sr.side_effect = [Exception('testa')]
                yield self.http_client.fetch(self.get_url(url),
                     body=params,
                     method='POST',
                     headers=header)

        self.assertEquals(e.exception.code, 500)
        acct = yield neondata.NeonUserAccount.get(
            so.neon_api_key,
            async=True)
        self.assertEquals(acct.billed_elsewhere, True)
        self.assertEquals(acct.billing_provider_ref, None)

    @tornado.testing.gen_test
    def test_post_billing_account_customer_save_exception(self):
        so = neondata.NeonUserAccount('kevinacct')
        yield so.save(async=True)
        header = { 'Content-Type':'application/json' }
        url = '/api/v2/%s/billing/account' % so.neon_api_key
        params = json.dumps({'billing_token_ref' : 'testa'})

        patch_class = 'cmsapiv2.stripe.Customer'
        customer = stripe.Customer(id='test')
        customer.email = 'test@test.com'
        with self.assertRaises(tornado.httpclient.HTTPError) as e:
            with patch('cmsapiv2.apiv2.stripe.Customer.retrieve') as sr,\
                 patch('cmsapiv2.apiv2.stripe.Customer.save') as ss:
                sr.return_value = customer
                ss.side_effect = [Exception('testa')]
                yield self.http_client.fetch(self.get_url(url),
                     body=params,
                     method='POST',
                     headers=header)

        self.assertEquals(e.exception.code, 500)
        acct = yield neondata.NeonUserAccount.get(
            so.neon_api_key,
            async=True)
        self.assertEquals(acct.billed_elsewhere, True)
        self.assertEquals(acct.billing_provider_ref, None)

    @tornado.testing.gen_test
    def test_post_billing_account_create_new_customer(self):
        so = neondata.NeonUserAccount('kevinacct')
        so.email = 'kevin@test.invalid'
        so.billing_provider_ref = '123'
        yield so.save(async=True)
        header = { 'Content-Type':'application/json' }
        url = '/api/v2/%s/billing/account' % so.neon_api_key
        params = json.dumps({'billing_token_ref' : 'testa'})

        customer = stripe.Customer(id='test')
        customer.email = 'test@test.com'
        with patch('cmsapiv2.apiv2.stripe.Customer.retrieve') as sr,\
             patch('cmsapiv2.apiv2.stripe.Customer.create') as sc:
            sr.side_effect = [ stripe.error.InvalidRequestError(
                'No such customer', 'test') ]
            sc.return_value = customer
            yield self.http_client.fetch(self.get_url(url),
                body=params,
                method='POST',
                headers=header)

        acct = yield neondata.NeonUserAccount.get(
            so.neon_api_key,
            async=True)
        self.assertEquals(acct.billed_elsewhere, False)
        self.assertEquals(acct.billing_provider_ref, 'test')
        self.assertEquals(sc.call_args[1]['source'], 'testa')
        self.assertEquals(sc.call_args[1]['email'], 'kevin@test.invalid')

    @tornado.testing.gen_test
    def test_post_billing_account_customer_different_invalid_request(self):
        so = neondata.NeonUserAccount('kevinacct')
        yield so.save(async=True)
        header = { 'Content-Type':'application/json' }
        url = '/api/v2/%s/billing/account' % so.neon_api_key
        params = json.dumps({'billing_token_ref' : 'testa'})

        patch_class = 'cmsapiv2.stripe.Customer'
        customer = stripe.Customer(id='test')
        customer.email = 'test@test.com'
        with self.assertRaises(tornado.httpclient.HTTPError) as e:
            with patch('cmsapiv2.apiv2.stripe.Customer.retrieve') as sr:
                sr.side_effect = [ stripe.error.InvalidRequestError(
                    'not recognized', 'test') ]
                yield self.http_client.fetch(self.get_url(url),
                     body=params,
                     method='POST',
                     headers=header)

        self.assertEquals(e.exception.code, 500)
        acct = yield neondata.NeonUserAccount.get(
            so.neon_api_key,
            async=True)
        self.assertEquals(acct.billed_elsewhere, True)
        self.assertEquals(acct.billing_provider_ref, None)

    @tornado.testing.gen_test
    def test_get_billing_account_no_account(self):
        url = '/api/v2/dne/billing/account'
        with self.assertRaises(tornado.httpclient.HTTPError) as e:
            yield self.http_client.fetch(self.get_url(url),
                method='GET')
        self.assertEquals(e.exception.code, 404)

    @tornado.testing.gen_test
    def test_get_billing_account_not_recongnized_invalid(self):
        so = neondata.NeonUserAccount('kevinacct')
        so.billing_provider_ref = '123'
        yield so.save(async=True)
        url = '/api/v2/%s/billing/account' % so.neon_api_key

        customer = stripe.Customer(id='test')
        customer.email = 'test@test.com'
        with self.assertRaises(tornado.httpclient.HTTPError) as e:
            with patch('cmsapiv2.apiv2.stripe.Customer.retrieve') as sr:
                sr.side_effect = [ stripe.error.InvalidRequestError(
                    'not recognized', 'test') ]
                yield self.http_client.fetch(self.get_url(url),
                    method='GET')
        self.assertEquals(e.exception.code, 500)
        rjson = json.loads(e.exception.response.body)
        self.assertRegexpMatches(
            rjson['error']['data'],
            'Unknown')

    @tornado.testing.gen_test
    def test_get_billing_account_recognized_invalid(self):
        so = neondata.NeonUserAccount('kevinacct')
        so.billing_provider_ref = '123'
        yield so.save(async=True)
        url = '/api/v2/%s/billing/account' % so.neon_api_key

        customer = stripe.Customer(id='test')
        customer.email = 'test@test.com'
        with self.assertRaises(tornado.httpclient.HTTPError) as e:
            with patch('cmsapiv2.apiv2.stripe.Customer.retrieve') as sr:
                sr.side_effect = [ stripe.error.InvalidRequestError(
                    'No such customer', 'test') ]
                yield self.http_client.fetch(self.get_url(url),
                    method='GET')
        self.assertEquals(e.exception.code, 404)
        rjson = json.loads(e.exception.response.body)
        self.assertRegexpMatches(
            rjson['error']['message'],
            'No billing')

    @tornado.testing.gen_test
    def test_get_billing_account_customer_exists(self):
        so = neondata.NeonUserAccount('kevinacct')
        so.billing_provider_ref = '123'
        yield so.save(async=True)
        url = '/api/v2/%s/billing/account' % so.neon_api_key

        customer = stripe.Customer(id='test')
        customer.email = 'test@test.com'
        with patch('cmsapiv2.apiv2.stripe.Customer.retrieve') as sr:
            sr.return_value = customer
            response = yield self.http_client.fetch(self.get_url(url),
                method='GET')
        rjson = json.loads(response.body)
        self.assertEquals(rjson['id'], customer.id)
        self.assertEquals(rjson['email'], customer.email)

    @tornado.testing.gen_test
    def test_get_billing_account_normal_exception(self):
        so = neondata.NeonUserAccount('kevinacct')
        so.billing_provider_ref = '123'
        yield so.save(async=True)
        url = '/api/v2/%s/billing/account' % so.neon_api_key
        with self.assertRaises(tornado.httpclient.HTTPError) as e:
            with patch('cmsapiv2.apiv2.stripe.Customer.retrieve') as sr:
                sr.side_effect = [ Exception(
                    'Unknown', 'test') ]
                yield self.http_client.fetch(self.get_url(url),
                     method='GET')

        self.assertEquals(e.exception.code, 500)
        rjson = json.loads(e.exception.response.body)
        self.assertRegexpMatches(
            rjson['error']['data'],
            'Unknown')

    @tornado.testing.gen_test
    def test_post_actual_int(self):
        if not options.run_stripe_on_test_account:
            raise unittest.SkipTest(
                'actually talks to stripe, skipped in normal testing')
        so = neondata.NeonUserAccount('kevinacct')
        so.email = 'test@invalid24.xxx.test'
        yield so.save(async=True)
        header = { 'Content-Type':'application/json' }
        url = '/api/v2/%s/billing/account' % so.neon_api_key
        params = json.dumps({'billing_token_ref' : 'testa'})
        response = yield self.http_client.fetch(self.get_url(url),
            body=params,
            method='POST',
            headers=header)
        print response.body

    @tornado.testing.gen_test
    def test_get_actual_int(self):
        if not options.run_stripe_on_test_account:
            raise unittest.SkipTest(
                'actually talks to stripe, skipped in normal testing')
        options._set('cmsapiv2.apiv2.stripe_api_key',
            'sk_test_mOzHk0K8yKfe57T63jLhfCa8')
        so = neondata.NeonUserAccount('kevinacct')
        so.billing_provider_ref = 'cus_8QKom2aGH0u1Vs'
        yield so.save(async=True)
        url = '/api/v2/%s/billing/account' % so.neon_api_key
        response = yield self.http_client.fetch(self.get_url(url),
            method='GET')
        print response.body


class TestBillingSubscriptionHandler(TestControllersBase):
    def setUp(self):
        self.verify_account_mocker = patch(
            'cmsapiv2.apiv2.APIV2Handler.is_authorized')
        self.verify_account_mock = self._future_wrap_mock(
            self.verify_account_mocker.start())
        self.verify_account_mock.sife_effect = True
        super(TestBillingSubscriptionHandler, self).setUp()

    def tearDown(self):
        self.verify_account_mocker.stop()
        super(TestBillingSubscriptionHandler, self).tearDown()


    @tornado.testing.gen_test
    def test_post_billing_subscription_no_account(self):
        header = { 'Content-Type':'application/json' }
        url = '/api/v2/noaccount/billing/subscription'
        params = json.dumps({'plan_type' : 'pro_monthly'})
        with self.assertRaises(tornado.httpclient.HTTPError) as e:
            yield self.http_client.fetch(
                self.get_url(url),
                body=params,
                method='POST',
                headers=header)

        self.assertEquals(e.exception.code, 404)
        rjson = json.loads(e.exception.response.body)
        self.assertRegexpMatches(rjson['error']['message'],
                                 'Neon Account was not found')

    @tornado.testing.gen_test
    def test_post_billing_subscription_no_billing_provider_ref(self):
        so = neondata.NeonUserAccount('kevinacct')
        yield so.save(async=True)
        header = { 'Content-Type':'application/json' }
        url = '/api/v2/%s/billing/subscription' % so.neon_api_key
        params = json.dumps({'plan_type' : 'pro_monthly'})
        with self.assertRaises(tornado.httpclient.HTTPError) as e:
            yield self.http_client.fetch(
                self.get_url(url),
                body=params,
                method='POST',
                headers=header)

        self.assertEquals(e.exception.code, 404)
        rjson = json.loads(e.exception.response.body)
        self.assertRegexpMatches(rjson['error']['message'],
                                 'There is not a billing account')

    @tornado.testing.gen_test
    def test_post_billing_subscription_invalid_request_error_known(self):
        so = neondata.NeonUserAccount('kevinacct')
        so.billing_provider_ref = '123'
        yield so.save(async=True)
        header = { 'Content-Type':'application/json' }
        url = '/api/v2/%s/billing/subscription' % so.neon_api_key
        params = json.dumps({'plan_type' : 'pro_monthly'})
        with self.assertRaises(tornado.httpclient.HTTPError) as e:
            with patch('cmsapiv2.apiv2.stripe.Customer.retrieve') as sr:
                sr.side_effect = [ stripe.error.InvalidRequestError(
                    'No such customer', 'test') ]
                yield self.http_client.fetch(self.get_url(url),
                     body=params,
                     method='POST',
                     headers=header)

        self.assertEquals(e.exception.code, 404)
        rjson = json.loads(e.exception.response.body)
        self.assertRegexpMatches(
            rjson['error']['message'],
            'No billing account found in Stripe')

    @tornado.testing.gen_test
    def test_post_billing_subscription_no_billing_plan(self):
        so = neondata.NeonUserAccount('kevinacct')
        so.billing_provider_ref = '123'
        yield so.save(async=True)
        header = { 'Content-Type':'application/json' }
        url = '/api/v2/%s/billing/subscription' % so.neon_api_key
        params = json.dumps({'plan_type' : 'proe_monthly'})
        with self.assertRaises(tornado.httpclient.HTTPError) as e:
            yield self.http_client.fetch(self.get_url(url),
                 body=params,
                 method='POST',
                 headers=header)

        self.assertEquals(e.exception.code, 404)
        rjson = json.loads(e.exception.response.body)
        self.assertRegexpMatches(
            rjson['error']['message'],
            'No billing plan for that plan_type')

    @tornado.testing.gen_test
    def test_post_billing_subscription_invalid_request_error_not_known(self):
        so = neondata.NeonUserAccount('kevinacct')
        so.billing_provider_ref = '123'
        yield so.save(async=True)
        header = { 'Content-Type':'application/json' }
        url = '/api/v2/%s/billing/subscription' % so.neon_api_key
        params = json.dumps({'plan_type' : 'pro_monthly'})
        with self.assertRaises(tornado.httpclient.HTTPError) as e:
            with patch('cmsapiv2.apiv2.stripe.Customer.retrieve') as sr:
                sr.side_effect = [ stripe.error.InvalidRequestError(
                    'not known', 'test') ]
                yield self.http_client.fetch(self.get_url(url),
                     body=params,
                     method='POST',
                     headers=header)

        self.assertEquals(e.exception.code, 500)
        rjson = json.loads(e.exception.response.body)
        self.assertRegexpMatches(
            rjson['error']['data'],
            'not known')

    @tornado.testing.gen_test
    def test_post_billing_subscription_bad_card_error(self):
        so = neondata.NeonUserAccount('kevinacct')
        so.billing_provider_ref = '123'
        yield so.save(async=True)
        header = { 'Content-Type':'application/json' }
        url = '/api/v2/%s/billing/subscription' % so.neon_api_key
        params = json.dumps({'plan_type' : 'pro_monthly'})
        with self.assertRaises(tornado.httpclient.HTTPError) as e:
            with patch('cmsapiv2.apiv2.stripe.Customer.retrieve') as sr:
                sr.side_effect = [ stripe.error.CardError(
                    'not known', 'test', 402) ]
                yield self.http_client.fetch(self.get_url(url),
                     body=params,
                     method='POST',
                     headers=header)

        self.assertEquals(e.exception.code, 402)
        rjson = json.loads(e.exception.response.body)
        self.assertRegexpMatches(
            rjson['error']['message'],
            'not known')

    @tornado.testing.gen_test
    def test_post_billing_subscription_bad_card_error_different_status(self):
        so = neondata.NeonUserAccount('kevinacct')
        so.billing_provider_ref = '123'
        yield so.save(async=True)
        header = { 'Content-Type':'application/json' }
        url = '/api/v2/%s/billing/subscription' % so.neon_api_key
        params = json.dumps({'plan_type' : 'pro_monthly'})
        with self.assertRaises(tornado.httpclient.HTTPError) as e:
            with patch('cmsapiv2.apiv2.stripe.Customer.retrieve') as sr:
                sr.side_effect = [ stripe.error.CardError(
                    'not known', 'test', 402, http_status=433) ]
                yield self.http_client.fetch(self.get_url(url),
                     body=params,
                     method='POST',
                     headers=header)

        self.assertEquals(e.exception.code, 433)
        rjson = json.loads(e.exception.response.body)
        self.assertRegexpMatches(
            rjson['error']['message'],
            'not known')

    @tornado.testing.gen_test
    def test_post_billing_subscription_retrieve_exception(self):
        so = neondata.NeonUserAccount('kevinacct')
        so.billing_provider_ref = '123'
        yield so.save(async=True)
        header = { 'Content-Type':'application/json' }
        url = '/api/v2/%s/billing/subscription' % so.neon_api_key
        params = json.dumps({'plan_type' : 'pro_monthly'})
        with self.assertRaises(tornado.httpclient.HTTPError) as e:
            with patch('cmsapiv2.apiv2.stripe.Customer.retrieve') as sr:
                sr.side_effect = [ Exception('not known') ]
                yield self.http_client.fetch(self.get_url(url),
                     body=params,
                     method='POST',
                     headers=header)

        self.assertEquals(e.exception.code, 500)
        rjson = json.loads(e.exception.response.body)
        self.assertRegexpMatches(
            rjson['error']['data'],
            'not known')

    @tornado.testing.gen_test
    def test_post_billing_subscription_full_upgrade(self):
        so = neondata.NeonUserAccount('kevinacct')
        so.billing_provider_ref = '123'
        yield so.save(async=True)
        header = { 'Content-Type':'application/json' }
        url = '/api/v2/%s/billing/subscription' % so.neon_api_key
        params = json.dumps({'plan_type' : 'pro_monthly'})

        cust_return = stripe.Customer.construct_from({
            'id': 'cus_foo',
            'subscriptions': {
                'object': 'list',
                'url': 'localhost',
            }
        }, 'api_key')
        sub_return = stripe.Subscription()
        sub_return.status = 'active'
        sub_return.plan = stripe.Plan(id='pro_monthly')
        with patch('cmsapiv2.apiv2.stripe.Customer.retrieve') as sr,\
             patch('cmsapiv2.apiv2.stripe.Subscription.delete') as sd:
            sr.return_value.subscriptions.all.return_value = { 'data' : [] }
            sr.return_value.subscriptions.create.return_value = sub_return
            sd.delete.return_value = True
            yield self.http_client.fetch(self.get_url(url),
                 body=params,
                 method='POST',
                 headers=header)

        current_time = datetime.utcnow()
        acct = yield neondata.NeonUserAccount.get(
            so.neon_api_key,
            async=True)
        self.assertTrue(current_time < dateutil.parser.parse(
            acct.verify_subscription_expiry))
        self.assertEquals(acct.billing_provider_ref, '123')
        self.assertEquals(acct.subscription_information['status'], 'active')
        self.assertEquals(
            acct.subscription_information['plan']['id'],
            'pro_monthly')

        acct_limits = yield neondata.AccountLimits.get(
            so.neon_api_key,
            async=True)

        bp = yield neondata.BillingPlans.get(
            'pro_monthly',
            async=True)

        self.assertEquals(acct_limits.max_video_posts,
            bp.max_video_posts)
        next_refresh_time = datetime.utcnow() + \
            timedelta(seconds=bp.seconds_to_refresh_video_posts - 100)
        self.assertTrue(
            dateutil.parser.parse(
                acct_limits.refresh_time_video_posts) > next_refresh_time)
        self.assertEquals(acct_limits.max_video_size,
            bp.max_video_size)

    @tornado.testing.gen_test
    def test_post_billing_subscription_full_downgrade(self):
        so = neondata.NeonUserAccount('kevinacct')
        so.billing_provider_ref = '123'
        yield so.save(async=True)
        header = { 'Content-Type':'application/json' }
        url = '/api/v2/%s/billing/subscription' % so.neon_api_key
        params = json.dumps({'plan_type' : 'demo'})

        cust_return = stripe.Customer.construct_from({
            'id': 'cus_foo',
            'subscriptions': {
                'object': 'list',
                'url': 'localhost',
            },
            'sources' : {
                'object' : 'list',
                "data": [
                {
                    "id": "card_18AYHJBbJLCvOlUnloCk6f5k"
                },
                {
                    "id": "card_18AYHJBbJLCvOlUnloCk6f5k"
                }
                ]
            }
        }, 'api_key')
        sub_return = stripe.Subscription()
        sub_return.status = 'active'
        sub_return.plan = stripe.Plan(id='pro_monthly')
        with patch('cmsapiv2.apiv2.stripe.Customer.retrieve') as sr,\
             patch('cmsapiv2.apiv2.stripe.Subscription.delete') as sd:
            sr.return_value.sources.all.return_value = \
                cust_return.sources['data']
            for rv in sr.return_value.sources.all.return_value:
                rv.delete = MagicMock()
            sr.return_value.subscriptions.all.return_value = { 'data' : [] }
            sr.return_value.subscriptions.create.return_value = sub_return
            sd.delete.return_value = True
            yield self.http_client.fetch(self.get_url(url),
                 body=params,
                 method='POST',
                 headers=header)

        current_time = datetime.utcnow()
        acct = yield neondata.NeonUserAccount.get(
            so.neon_api_key,
            async=True)
        self.assertEquals(acct.subscription_information, None)
        self.assertEquals(acct.billed_elsewhere, True)
        # should always serve for them
        self.assertEquals(acct.serving_enabled, True)
        acct_limits = yield neondata.AccountLimits.get(
            so.neon_api_key,
            async=True)

        bp = yield neondata.BillingPlans.get(
            'demo',
            async=True)
        self.assertEquals(acct_limits.max_video_posts,
            bp.max_video_posts)
        next_refresh_time = datetime.utcnow() + \
            timedelta(seconds=bp.seconds_to_refresh_video_posts - 100)
        self.assertTrue(
            dateutil.parser.parse(
                acct_limits.refresh_time_video_posts) > next_refresh_time)
        self.assertEquals(acct_limits.max_video_size,
            bp.max_video_size)

    @tornado.testing.gen_test
    def test_post_billing_subscription_change(self):
        so = neondata.NeonUserAccount('kevinacct')
        so.billing_provider_ref = '123'
        yield so.save(async=True)
        header = { 'Content-Type':'application/json' }
        url = '/api/v2/%s/billing/subscription' % so.neon_api_key
        params = json.dumps({'plan_type' : 'pro_monthly'})

        cust_return = stripe.Customer.construct_from({
            'id': 'cus_foo',
            'subscriptions': {
                'object': 'list',
                'url': 'localhost',
            }
        }, 'api_key')
        sub_return_one = stripe.Subscription()
        sub_return_one.status = 'active'
        sub_return_one.plan = stripe.Plan(id='pro_monthly')
        sub_return_two = stripe.Subscription()
        sub_return_two.status = 'active'
        sub_return_two.plan = stripe.Plan(id='pro_yearly')
        with patch('cmsapiv2.apiv2.stripe.Customer.retrieve') as sr,\
             patch('cmsapiv2.apiv2.stripe.Subscription.delete') as sd:
            sr.return_value.subscriptions.all.return_value = {
                'data' : [sub_return_one] }
            sr.return_value.subscriptions.create.return_value = sub_return_two
            sd.delete.return_value = True
            yield self.http_client.fetch(self.get_url(url),
                 body=params,
                 method='POST',
                 headers=header)

        self.assertEquals(sd.call_count, 1)
        current_time = datetime.utcnow()
        acct = yield neondata.NeonUserAccount.get(
            so.neon_api_key,
            async=True)
        self.assertTrue(current_time < dateutil.parser.parse(
            acct.verify_subscription_expiry))
        self.assertEquals(acct.billing_provider_ref, '123')
        self.assertEquals(acct.subscription_information['status'], 'active')
        self.assertEquals(acct.serving_enabled, True)
        self.assertEquals(
            acct.subscription_information['plan']['id'],
            'pro_yearly')

    @tornado.testing.gen_test
    def test_post_billing_subscription_create_exception(self):
        so = neondata.NeonUserAccount('kevinacct')
        so.billing_provider_ref = '123'
        yield so.save(async=True)
        header = { 'Content-Type':'application/json' }
        url = '/api/v2/%s/billing/subscription' % so.neon_api_key
        params = json.dumps({'plan_type' : 'pro_monthly'})

        cust_return = stripe.Customer.construct_from({
            'id': 'cus_foo',
            'subscriptions': {
                'object': 'list',
                'url': 'localhost',
            }
        }, 'api_key')
        sub_return = stripe.Subscription()
        sub_return.status = 'active'
        with self.assertRaises(tornado.httpclient.HTTPError) as e:
            with patch('cmsapiv2.apiv2.stripe.Customer.retrieve') as sr:
                sr.return_value.subscriptions.create.side_effect = [
                    Exception('not known') ]
                yield self.http_client.fetch(self.get_url(url),
                     body=params,
                     method='POST',
                     headers=header)

        self.assertEquals(e.exception.code, 500)
        rjson = json.loads(e.exception.response.body)
        self.assertRegexpMatches(
            rjson['error']['data'],
            'not known')

    @tornado.testing.gen_test
    def test_get_billing_subscription(self):
        so = neondata.NeonUserAccount('kevinacct')
        so.billing_provider_ref = '123'
        yield so.save(async=True)
        header = { 'Content-Type':'application/json' }
        url = '/api/v2/%s/billing/subscription' % so.neon_api_key

        sub_return_one = stripe.Subscription()
        sub_return_one.status = 'active'
        sub_return_one.plan = stripe.Plan(id='pro_monthly')

        with patch('cmsapiv2.apiv2.stripe.Customer.retrieve') as sr:
            sr.return_value.subscriptions.all.return_value = {
                'data' : [sub_return_one] }
            response = yield self.http_client.fetch(self.get_url(url),
                 method='GET')
        rjson = json.loads(response.body)
        self.assertEquals(rjson['plan']['id'], 'pro_monthly')

    @tornado.testing.gen_test
    def test_get_billing_subscription_no_billing_ref(self):
        so = neondata.NeonUserAccount('kevinacct')
        yield so.save(async=True)
        url = '/api/v2/%s/billing/subscription' % so.neon_api_key

        sub_return_one = stripe.Subscription()
        sub_return_one.status = 'active'
        sub_return_one.plan = stripe.Plan(id='pro_monthly')

        with self.assertRaises(tornado.httpclient.HTTPError) as e:
            response = yield self.http_client.fetch(self.get_url(url),
                 method='GET')
        self.assertEquals(e.exception.code, 404)
        rjson = json.loads(e.exception.response.body)
        self.assertRegexpMatches(
            rjson['error']['message'],
            'No billing')

    @tornado.testing.gen_test
    def test_get_billing_subscription_no_stripe_customer(self):
        so = neondata.NeonUserAccount('kevinacct')
        so.billing_provider_ref = '123'
        yield so.save(async=True)
        url = '/api/v2/%s/billing/subscription' % so.neon_api_key
        with self.assertRaises(tornado.httpclient.HTTPError) as e:
            with patch('cmsapiv2.apiv2.stripe.Customer.retrieve') as sr:
                sr.side_effect = [ stripe.error.InvalidRequestError(
                    'No such customer', 'test') ]
                yield self.http_client.fetch(self.get_url(url),
                     method='GET')

        self.assertEquals(e.exception.code, 404)
        rjson = json.loads(e.exception.response.body)
        self.assertRegexpMatches(
            rjson['error']['message'],
            'No billing account found')

    @tornado.testing.gen_test
    def test_get_billing_subscription_invalid_diff_error(self):
        so = neondata.NeonUserAccount('kevinacct')
        so.billing_provider_ref = '123'
        yield so.save(async=True)
        url = '/api/v2/%s/billing/subscription' % so.neon_api_key
        with self.assertRaises(tornado.httpclient.HTTPError) as e:
            with patch('cmsapiv2.apiv2.stripe.Customer.retrieve') as sr:
                sr.side_effect = [ stripe.error.InvalidRequestError(
                    'invalid', 'test') ]
                yield self.http_client.fetch(self.get_url(url),
                     method='GET')

        self.assertEquals(e.exception.code, 500)
        rjson = json.loads(e.exception.response.body)
        self.assertRegexpMatches(
            rjson['error']['data'],
            'Unknown')

    @tornado.testing.gen_test
    def test_get_billing_subscription_normal_exception(self):
        so = neondata.NeonUserAccount('kevinacct')
        so.billing_provider_ref = '123'
        yield so.save(async=True)
        url = '/api/v2/%s/billing/subscription' % so.neon_api_key
        with self.assertRaises(tornado.httpclient.HTTPError) as e:
            with patch('cmsapiv2.apiv2.stripe.Customer.retrieve') as sr:
                sr.side_effect = [ Exception(
                    'Unknown', 'test') ]
                yield self.http_client.fetch(self.get_url(url),
                     method='GET')

        self.assertEquals(e.exception.code, 500)
        rjson = json.loads(e.exception.response.body)
        self.assertRegexpMatches(
            rjson['error']['data'],
            'Unknown')

    @tornado.testing.gen_test
    def test_post_billing_actual_talking(self):
        if not options.run_stripe_on_test_account:
            raise unittest.SkipTest(
                'actually talks to stripe, skipped in normal testing')

        so = neondata.NeonUserAccount('kevinacct')
        so.billing_provider_ref = 'cus_8P7y8RI3gRyhF0'
        yield so.save(async=True)
        header = { 'Content-Type':'application/json' }
        url = '/api/v2/%s/billing/subscription' % so.neon_api_key
        params = json.dumps({'plan_type' : 'pro_monthly'})
        response = yield self.http_client.fetch(self.get_url(url),
                                                body=params,
                                                method='POST',
                                                headers=header)
        print response

    @tornado.testing.gen_test
    def test_get_actual_sub(self):
        if not options.run_stripe_on_test_account:
            raise unittest.SkipTest(
                'actually talks to stripe, skipped in normal testing')

        options._set('cmsapiv2.apiv2.stripe_api_key',
            'sk_test_mOzHk0K8yKfe57T63jLhfCa8')
        so = neondata.NeonUserAccount('kevinacct')
        so.billing_provider_ref = 'cus_8P7y8RI3gRyhF0'
        yield so.save(async=True)
        url = '/api/v2/%s/billing/subscription' % so.neon_api_key
        response = yield self.http_client.fetch(self.get_url(url),
            method='GET')
        print response.body


class TestTelemetrySnippet(TestControllersBase):
    def setUp(self):
        self.acct = neondata.NeonUserAccount(uuid.uuid1().hex,
                                        name='testingme')
        self.acct.save()
        user = neondata.User('my_user',
                             access_level=neondata.AccessLevels.GLOBAL_ADMIN)
        user.save()
        self.account_id = self.acct.neon_api_key

        # Mock out the token decoding
        self.token_decode_patcher = patch(
            'cmsapiv2.apiv2.JWTHelper.decode_token')
        self.token_decode_mock = self.token_decode_patcher.start()
        self.token_decode_mock.return_value = {
            'username' : 'my_user'
            }
        super(TestTelemetrySnippet, self).setUp()

    def tearDown(self):
        self.token_decode_patcher.stop()
        super(TestTelemetrySnippet, self).tearDown()

    @tornado.gen.coroutine
    def _send_authed_request(self, url):
        request = tornado.httpclient.HTTPRequest(
            self.get_url(url),
            headers={'Authorization' : 'Bearer my_token'})
        response = yield self.http_client.fetch(request)
        raise tornado.gen.Return(response)

    @tornado.testing.gen_test
    def test_invalid_account_id(self):
        with self.assertRaises(tornado.httpclient.HTTPError) as e:
            yield self._send_authed_request(
                '/api/v2/badacct/telemetry/snippet')

        self.assertEquals(e.exception.code, 401)

    @tornado.testing.gen_test
    def test_no_integrations(self):
        response = yield self._send_authed_request(
            '/api/v2/%s/telemetry/snippet' % self.account_id)

        self.assertEquals(response.headers['Content-Type'],
                          'text/plain')
        self.assertEquals(response.code, 200)


        self.assertIn(
            "var neonPublisherId = '%s';" % self.acct.tracker_account_id,
            response.body)
        self.assertNotIn('neonBrightcoveGallery', response.body)
        self.assertIn('cdn.neon-lab.com/neonoptimizer_dixon.js', response.body)

    @tornado.testing.gen_test
    def test_non_gallery_bc_integration(self):
        neondata.BrightcoveIntegration(self.account_id, 'pub_id').save()

        response = yield self._send_authed_request(
            '/api/v2/%s/telemetry/snippet' % self.account_id)

        self.assertEquals(response.headers['Content-Type'],
                          'text/plain')
        self.assertEquals(response.code, 200)

        self.assertIn(
            "var neonPublisherId = '%s';" % self.acct.tracker_account_id,
            response.body)
        self.assertNotIn('neonBrightcoveGallery', response.body)
        self.assertIn('cdn.neon-lab.com/neonoptimizer_dixon.js', response.body)

    @tornado.testing.gen_test
    def test_gallery_bc_integration(self):
        neondata.BrightcoveIntegration(self.account_id, 'pub_id',
                                       uses_bc_gallery=True).save()

        response = yield self._send_authed_request(
            '/api/v2/%s/telemetry/snippet' % self.account_id)

        self.assertEquals(response.headers['Content-Type'],
                          'text/plain')
        self.assertEquals(response.code, 200)

        self.assertIn(
            "var neonPublisherId = '%s';" % self.acct.tracker_account_id,
            response.body)
        self.assertIn('neonBrightcoveGallery = true', response.body)
        self.assertNotIn('insertBefore', response.body)
        self.assertIn("src='//cdn.neon-lab.com/neonoptimizer_dixon.js'",
                      response.body)


class TestBrightcovePlayerHandler(TestControllersBase):
    '''Test the handler and helper classes for BrightcovePlayer'''

    def setUp(self):
        super(TestBrightcovePlayerHandler, self).setUp()

        # Mock our user authorization
        self.user = neondata.NeonUserAccount('a0')
        self.user.save()
        self.account_id = self.user.neon_api_key
        self.publisher_id = 'p0'
        self.verify_account_mocker = patch(
            'cmsapiv2.apiv2.APIV2Handler.is_authorized')
        self.verify_account_mock = self._future_wrap_mock(
            self.verify_account_mocker.start())
        self.verify_account_mock.sife_effect = True

        # Create a mock integration
        self.integration = neondata.BrightcoveIntegration(
            self.account_id,
            self.publisher_id,
            application_client_id='id',
            application_client_secret='secret')
        self.integration.save()
        self.api = api.brightcove_api.PlayerAPI(self.integration)

        # Set up two initial players
        self.player = neondata.BrightcovePlayer(
            player_ref='pl0',
            integration_id=self.integration.integration_id,
            name='db name',
            is_tracked=True,
            published_plugin_version='0.0.1');
        self.player.save()
        self.untracked_player = neondata.BrightcovePlayer(
            player_ref='pl2',
            integration_id=self.integration.integration_id,
            name='untracked player',
            is_tracked=False)
        self.untracked_player.save()

        # An example player configuration
        self.tracked_player_config = {
            "autoadvance": 0,
            "autoplay": False,
            "compatibility": True,
            "flashHlsDisabledByStudio": False,
            "fullscreenControl": True,
            "id": "BkMO9qa8x",
            "player": {
                "inactive": False,
                "template": {
                    "locked": False,
                    "name": "single-video-template",
                    "version": "5.1.14"
                }
            },
            "plugins": [
                {
                    "name": "other-plugin-2",
                    "options": {
                        "flag": False,
                    },
                },
                {
                    "name": "neon",
                    "options": {
                        "publisher": {
                            "id": 12345
                        },
                    },
                },
                {
                    "name": "other-plugin-1",
                    "options": {
                        "flag": True
                    },
                },
            ],
            "scripts": [
                "example.js",
                "another.js",
                "https://s3.amazonaws.com/neon-cdn-assets/old-version/videojs-neon-plugin.min.js",
                "other.js"
            ],
            "skin": "graphite",
            "studio_configuration": {
                "player": {
                    "adjusted": True
                }
            },
            "stylesheets": [],
            "video_cloud": {
                "policy_key": "BCpkADawqM2Z5-2XLiQna9qL7qIuHETaqzXl1fdmHcVOFOP6Rf8uUnlhNxNlh9MLNjb5lkodGFv2yBU9suVWdnXZTcFWEMx2qvNACzbVDIyco9fvRTAi43xUeygF_GPQqOUGomo8Bg1s-V7J"
            }
        }

        # Mock bc player get
        self.get_player_mocker = patch('api.brightcove_api.PlayerAPI.get_player')
        self.get_player = self._future_wrap_mock(self.get_player_mocker.start())

    def tearDown(self):
        self.get_player_mocker.stop()
        self.verify_account_mocker.stop()
        super(TestBrightcovePlayerHandler, self).tearDown()

    @tornado.testing.gen_test
    def test_get_players(self):

        header = { 'Content-Type':'application/json' }
        url = '/api/v2/{}/integrations/brightcove/players?integration_id={}'.format(
             self.account_id,
             self.integration.integration_id)

        with patch('api.brightcove_api.PlayerAPI.get_players') as _get:
            get = self._future_wrap_mock(_get)
            get.side_effect = [{
                'items': [
                    {
                        'accountId': self.publisher_id,
                        'id':'pl0',
                        'name':'Neon Tracking Player',
                        'description':'Neon tracking plugin bundled.'
                    },
                    {
                        'accountId': self.publisher_id,
                        'id':'pl1',
                        'name':'Neon Player 2: Neoner',
                        'description':'Another description.'
                    }],
                'item_count': 2
            }]
            r = yield self.http_client.fetch(
                self.get_url(url),
                headers=header)
            self.assertEqual(get.call_count, 1)
            self.assertEqual(200, r.code)
        rjson = json.loads(r.body)
        players, count = rjson.values()
        self.assertEqual(2, len(players))
        self.assertEqual(2, count)
        player0, player1 = players
        self.assertNotIn('id', player0)
        self.assertEqual('pl0', player0['player_ref'])
        self.assertEqual('Neon Tracking Player', player0['name'])
        self.assertNotIn('description', player0)
        self.assertEqual('pl1', player1['player_ref'])
        self.assertEqual('Neon Player 2: Neoner', player1['name'])
        self.assertIsNone(neondata.BrightcovePlayer.get('pl1'))

    @tornado.testing.gen_test
    def test_get_no_default_player(self):
        # TODO factor these header, etc.
        header = { 'Content-Type':'application/json' }
        url = '/api/v2/{}/integrations/brightcove/players?integration_id={}'.format(
             self.account_id,
             self.integration.integration_id)
        with patch('api.brightcove_api.PlayerAPI.get_players') as _get:
            get = self._future_wrap_mock(_get)
            default_bc_player = {
                'accountId': self.publisher_id,
                'id':'default',
                'name':'Default Player',
                'description':'Default Brightcove player.'
            }
            get.side_effect = [{
                'items': [
                    {
                        'accountId': self.publisher_id,
                        'id':'pl0',
                        'name':'Neon Tracking Player',
                        'description':'Neon tracking plugin bundled.'
                    },
                    default_bc_player,
                    {
                        'accountId': self.publisher_id,
                        'id':'pl1',
                        'name':'Neon Player 2: Neoner',
                        'description':'Another description.'
                    },
                    default_bc_player],
                'item_count': 2
            }]
            r = yield self.http_client.fetch(
                self.get_url(url),
                headers=header)
        players, count = json.loads(r.body).values()
        self.assertEqual(players[0]['player_ref'], 'pl0')
        self.assertEqual(players[1]['player_ref'], 'pl1')
        self.assertEqual(count, 2)

    @tornado.testing.gen_test
    def test_get_players_bc_401(self):
        '''Test that a BrightcoveApiClientError for authorization translates to 401'''
        headers = { 'Content-Type':'application/json' }
        url = '/api/v2/{}/integrations/brightcove/players?integration_id={}'.format(
             self.account_id, self.integration.integration_id)
        with patch('api.brightcove_api.PlayerAPI.get_players') as _get:
            with self.assertRaises(tornado.httpclient.HTTPError) as e:
                get = self._future_wrap_mock(_get)
                get.side_effect = api.brightcove_api.BrightcoveApiClientError(
                    401,
                    'Insufficient access for operation')
                yield self.http_client.fetch(
                    self.get_url(url),
                    headers=headers)
        self.assertEqual(e.exception.code, 401)

    @tornado.testing.gen_test
    def test_get_players_bc_500(self):
        '''Test that a BrightcoveApiServerError for authorization translates to 500'''
        headers = { 'Content-Type':'application/json' }
        url = '/api/v2/{}/integrations/brightcove/players?integration_id={}'.format(
             self.account_id, self.integration.integration_id)
        with patch('api.brightcove_api.PlayerAPI.get_players') as _get:
            with self.assertRaises(tornado.httpclient.HTTPError) as e:
                get = self._future_wrap_mock(_get)
                get.side_effect = api.brightcove_api.BrightcoveApiServerError(
                    500,
                    'Internal server error')
                yield self.http_client.fetch(
                    self.get_url(url),
                    headers=headers)
        self.assertEqual(e.exception.code, 500)

    @tornado.testing.gen_test
    def test_put_tracked_player(self):
        header = { 'Content-Type':'application/json' }
        url = '/api/v2/{}/integrations/brightcove/players'.format(self.account_id)

        with patch('cmsapiv2.controllers.BrightcovePlayerHelper.publish_player') as _pub:
            pub = self._future_wrap_mock(_pub)
            pub.side_effect = [True]
            self.get_player.side_effect = [{
                'id': 'pl0',
                'name': 'new name',
                'branches': {
                    'master': {
                        'configuration': self.tracked_player_config
            }}}]

            r = yield self.http_client.fetch(
                self.get_url(url),
                headers=header,
                method='PUT',
                body=json.dumps({
                    'player_ref': 'pl0',
                    'is_tracked': True,
                    'integration_id': self.integration.integration_id
                }))
            self.assertEqual(1, pub.call_count)

        self.assertEqual(self.get_player.call_args[0][0], 'pl0')
        our_url = controllers.BrightcovePlayerHelper._get_current_tracking_url()
        self.assertEqual(pub.call_args[0][0], 'pl0')
        self.assertIn(our_url, pub.call_args[0][1]['scripts'])
        player = json.loads(r.body)
        self.assertTrue(player['is_tracked'])
        self.assertEqual(player['player_ref'], 'pl0')
        self.assertEqual(player['name'], 'new name')

        # Try with a new player
        with patch('cmsapiv2.controllers.BrightcovePlayerHelper.publish_player') as _pub:
            pub = self._future_wrap_mock(_pub)
            self.get_player.side_effect = [{
                'player_ref': 'pl-new',
                'name': 'new name',
                'branches': {
                    'master': {
                        'configuration': self.tracked_player_config
            }}}]
            r = yield self.http_client.fetch(
                self.get_url(url),
                headers=header,
                method='PUT',
                body=json.dumps({
                    'player_ref': 'pl-new',
                    'is_tracked': True,
                    'integration_id': self.integration.integration_id
                }))
            self.assertEqual(1, pub.call_count)

        player = json.loads(r.body)
        self.assertEqual(player['player_ref'], 'pl-new')
        self.assertEqual(player['name'],'new name')
        self.assertTrue(player['is_tracked'])
        player = yield neondata.BrightcovePlayer.get('pl-new', async=True)
        self.assertEqual(player.get_id(), 'pl-new')
        self.assertEqual(player.name,'new name')
        self.assertTrue(player.is_tracked)
        self.assertEqual(
            player.integration_id, self.integration.integration_id)

    @tornado.testing.gen_test
    def test_put_untracked_player(self):
        header = { 'Content-Type':'application/json' }
        url = '/api/v2/{}/integrations/brightcove/players'.format(self.account_id)

        with patch('cmsapiv2.controllers.BrightcovePlayerHelper.publish_player') as _pub:
            pub = self._future_wrap_mock(_pub)
            self.get_player.side_effect = [{
                'id': 'pl2',
                'name': 'Player 2',
                'branches': {
                    'master': {
                        'configuration': self.tracked_player_config
                    }
                }
            }]

            r = yield self.http_client.fetch(
                self.get_url(url),
                headers=header,
                method='PUT',
                body=json.dumps({
                    'player_ref': 'pl2',
                    'is_tracked': False,
                    'integration_id': self.integration.integration_id
                }))

        self.assertEqual(1, pub.call_count)
        player = json.loads(r.body)
        self.assertEqual(player['player_ref'], 'pl2')
        self.assertFalse(player['is_tracked'])
        uninstall = controllers.BrightcovePlayerHelper._uninstall_plugin_patch(
            self.tracked_player_config)
        self.assertEqual(pub.call_args[0][0], 'pl2')
        self.assertEqual(pub.call_args[0][1], uninstall)

    @tornado.testing.gen_test
    def test_put_player_bc_404(self):
        '''Test that a BrightcoveApiClientError translates to HTTPError(404)'''
        self.get_player.side_effect = api.brightcove_api.BrightcoveApiClientError(
            404,
            'not found')
        headers = { 'Content-Type':'application/json' }
        url = '/api/v2/{}/integrations/brightcove/players'.format(self.account_id)
        with self.assertRaises(tornado.httpclient.HTTPError) as e:
            yield self.http_client.fetch(
                self.get_url(url),
                method='PUT',
                headers=headers,
                body=json.dumps({
                    'player_ref': 'pl0',
                    'is_tracked': True,
                    'integration_id': self.integration.integration_id}))
        self.assertEqual(e.exception.code, 404)

    @tornado.testing.gen_test
    def test_install_patch(self):

        config = self.tracked_player_config
        install = controllers.BrightcovePlayerHelper._install_plugin_patch(config, 100)
        self.assertIn('example.js', install['scripts'],
                      'Keeps the non-Neon script')
        our_url = controllers.BrightcovePlayerHelper._get_current_tracking_url()
        self.assertIn(our_url, install['scripts'], 'Adds this url to scripts')
        self.assertEqual(
            2,
            len([p for p in install['plugins'] if p['name'] != 'neon']),
            'Keeps the non-Neon plugin')
        self.assertEqual(
            1,
            len([p for p in install['plugins'] if p['name'] == 'neon']),
            'Has one Neon plugin')
        self.assertNotIn('stylesheets', install, 'Patch skips stylesheets')

        # Running it again makes no change
        self.assertEqual(
            install,
            controllers.BrightcovePlayerHelper._install_plugin_patch(install, 100))

    @tornado.testing.gen_test
    def test_uninstall_patch(self):
        config = self.tracked_player_config
        uninstall = controllers.BrightcovePlayerHelper._uninstall_plugin_patch(config)

        self.assertIn('example.js', uninstall['scripts'],
                      'Keeps the non-Neon script')
        our_url = controllers.BrightcovePlayerHelper._get_current_tracking_url()
        self.assertNotIn(our_url, uninstall['scripts'], 'Remove this url from scripts')
        self.assertEqual(
            2,
            len([p for p in uninstall['plugins'] if p['name'] != 'neon']),
            'Keeps the non-Neon plugin')
        self.assertEqual(
            0,
            len([p for p in uninstall['plugins'] if p['name'] == 'neon']),
            'Has no Neon plugin')
        self.assertNotIn('stylesheets', uninstall, 'Patch skips stylesheets')

        # Running it again makes no change
        self.assertFalse(
            controllers.BrightcovePlayerHelper._uninstall_plugin_patch(uninstall))

    @tornado.testing.gen_test
    def test_uninstall_patch_string_equality(self):
        '''Ensure that plugins are removed by uninstall '''
        config = self.tracked_player_config
        config['plugins'][1]['name'] = 'neo'
        config['plugins'][1]['name'] += 'n'
        uninstall = controllers.BrightcovePlayerHelper._uninstall_plugin_patch(config)
        self.assertFalse(any([p for p in uninstall['plugins'] if p['name'] == 'neon']))

    @tornado.testing.gen_test
    def test_no_publish_patch_not_found(self):
        '''Ensure no call to publish a player is made if no Neon reference found'''

        # Build a player with no reference to Neon's plugin
        config = {
            'scripts': [
                'https://cdn.google.com/google-analytics.min.js',
                'https://optimizely.js'
            ],
            'plugins': [{
                'name': 'plugin0',
                'options': {
                    'flag': True
                }
            }]}
        player = {
            'name': 'Name of Player',
            'branches': {
                'master': {
                    'configuration': self.tracked_player_config}}}
        player['branches']['master']['configuration'].update(config)
        self.get_player.side_effect = [player]
        headers = { 'Content-Type':'application/json' }
        with patch('cmsapiv2.controllers.BrightcovePlayerHelper.publish_player') as _pub:
            pub = self._future_wrap_mock(_pub)
            url = '/api/v2/{}/integrations/brightcove/players'.format(self.account_id)
            yield self.http_client.fetch(
                self.get_url(url),
                method='PUT',
                headers=headers,
                body=json.dumps({
                    'player_ref': 'pl0',
                    'is_tracked': False,
                    'integration_id': self.integration.integration_id}))
        self.assertEqual(0, pub.call_count)
        self.assertFalse(controllers.BrightcovePlayerHelper._uninstall_plugin_patch(config))


class TestForgotPasswordHandler(TestAuthenticationBase):
    def setUp(self):
        self.verify_account_mocker = patch(
            'cmsapiv2.apiv2.APIV2Handler.is_authorized')
        self.verify_account_mock = self._future_wrap_mock(
            self.verify_account_mocker.start())
        self.verify_account_mock.sife_effect = True
        super(TestForgotPasswordHandler, self).setUp()

    def tearDown(self):
        self.verify_account_mocker.stop()
        super(TestForgotPasswordHandler, self).tearDown()

    @tornado.testing.gen_test
    def test_no_user(self):
        header = { 'Content-Type':'application/json' }
        params = json.dumps(
            {'username': 'dne@test.invalid'})
        with self.assertRaises(tornado.httpclient.HTTPError) as e:
            url = '/api/v2/users/forgot_password'
            response = yield self.http_client.fetch(
                self.get_url(url),
                body=params,
                method="POST",
                headers=header)
	    self.assertEquals(e.exception.code, 400)
        rjson = json.loads(e.exception.response.body)
        self.assertRegexpMatches(rjson['error']['message'],
                                 'User was not found')

    @tornado.testing.gen_test
    def test_non_email_username_no_secondary(self):
        user = neondata.User(username='testuser',
                             password='testpassword',
                             first_name='kevin',
                             last_name='kevin',
                             access_level=neondata.AccessLevels.CREATE |
                                          neondata.AccessLevels.READ)
        yield user.save(async=True)
        header = { 'Content-Type':'application/json' }
        params = json.dumps(
            {'username': 'testuser'})
        with self.assertRaises(tornado.httpclient.HTTPError) as e:
            url = '/api/v2/users/forgot_password'
            response = yield self.http_client.fetch(
                self.get_url(url),
                body=params,
                method="POST",
                headers=header)
	    self.assertEquals(e.exception.code, 400)
        rjson = json.loads(e.exception.response.body)
        self.assertRegexpMatches(rjson['error']['message'],
                                 'No recovery email')

    @tornado.testing.gen_test
    def test_non_email_username_with_secondary(self):
        user = neondata.User(username='testuser',
                             password='testpassword',
                             first_name='kevin',
                             last_name='kevin',
                             secondary_email='kevindfenger@gmail.com',
                             access_level=neondata.AccessLevels.CREATE |
                                          neondata.AccessLevels.READ)
        yield user.save(async=True)
        header = { 'Content-Type':'application/json' }
        params = json.dumps({'username': 'testuser'})
        url = '/api/v2/users/forgot_password'
        response = yield self.http_client.fetch(
            self.get_url(url),
            body=params,
            method="POST",
            headers=header)
	self.assertEquals(response.code, 200)
        rjson = json.loads(response.body)
        self.assertRegexpMatches(rjson['message'],
            'Reset Password')
        user = yield neondata.User.get(user.username, async=True)
        self.assertNotEqual(None, user.reset_password_token)

    @tornado.testing.gen_test
    def test_non_email_username_with_phone_not_available(self):
        user = neondata.User(username='testuser',
                             password='testpassword',
                             first_name='kevin',
                             last_name='kevin',
                             access_level=neondata.AccessLevels.CREATE |
                                          neondata.AccessLevels.READ)
        yield user.save(async=True)
        header = { 'Content-Type':'application/json' }
        params = json.dumps(
            {'username': 'testuser', 'communication_type' : 'cell_phone'})
        with self.assertRaises(tornado.httpclient.HTTPError) as e:
            url = '/api/v2/users/forgot_password'
            response = yield self.http_client.fetch(
                self.get_url(url),
                body=params,
                method="POST",
                headers=header)
	    self.assertEquals(e.exception.code, 400)
        rjson = json.loads(e.exception.response.body)
        self.assertRegexpMatches(rjson['error']['message'],
                                 'No cell phone number')

    @tornado.testing.gen_test
    def test_non_email_username_with_phone_available(self):
        user = neondata.User(username='testuser',
                             password='testpassword',
                             first_name='kevin',
                             last_name='kevin',
                             cell_phone_number='123-245-3423',
                             access_level=neondata.AccessLevels.CREATE |
                                          neondata.AccessLevels.READ)
        yield user.save(async=True)
        header = { 'Content-Type':'application/json' }
        params = json.dumps(
            {'username': 'testuser', 'communication_type' : 'cell_phone'})
        with self.assertRaises(tornado.httpclient.HTTPError) as e:
            url = '/api/v2/users/forgot_password'
            response = yield self.http_client.fetch(
                self.get_url(url),
                body=params,
                method="POST",
                headers=header)
	    self.assertEquals(e.exception.code, 501)
        rjson = json.loads(e.exception.response.body)
        self.assertRegexpMatches(rjson['error']['message'],
                                 'recovery by phone is not ready')

    @tornado.testing.gen_test
    def test_invalid_communication_type(self):
        user = neondata.User(username='testuser',
                             password='testpassword',
                             first_name='kevin',
                             last_name='kevin',
                             access_level=neondata.AccessLevels.CREATE |
                                          neondata.AccessLevels.READ)
        yield user.save(async=True)
        header = { 'Content-Type':'application/json' }
        params = json.dumps(
            {'username': 'testuser', 'communication_type' : 'carrier_pigeon'})
        with self.assertRaises(tornado.httpclient.HTTPError) as e:
            url = '/api/v2/users/forgot_password'
            response = yield self.http_client.fetch(
                self.get_url(url),
                body=params,
                method="POST",
                headers=header)
	    self.assertEquals(e.exception.code, 400)
        rjson = json.loads(e.exception.response.body)
        self.assertRegexpMatches(rjson['error']['message'],
                                 'Communication Type not')

    @tornado.testing.gen_test
    def test_non_expired_token(self):
        user = neondata.User(username='testuser',
                             password='testpassword',
                             first_name='kevin',
                             last_name='kevin',
                             secondary_email='kf@kf.com',
                             access_level=neondata.AccessLevels.CREATE |
                                          neondata.AccessLevels.READ)
        token = JWTHelper.generate_token(
            {'username' : 'testuser'},
            token_type=TokenTypes.RESET_PASSWORD_TOKEN)
        user.reset_password_token = token
        yield user.save(async=True)
        header = { 'Content-Type':'application/json' }
        params = json.dumps(
            {'username': 'testuser', 'communication_type' : 'email'})
        with self.assertRaises(tornado.httpclient.HTTPError) as e:
            url = '/api/v2/users/forgot_password'
            response = yield self.http_client.fetch(
                self.get_url(url),
                body=params,
                method="POST",
                headers=header)
	    self.assertEquals(e.exception.code, 400)
        rjson = json.loads(e.exception.response.body)
        self.assertRegexpMatches(rjson['error']['message'],
                                 'There is a password reset comm')

    @tornado.testing.gen_test
    def test_existing_token_expired(self):
        user = neondata.User(username='kevindfenger@gmail.com',
                             password='testpassword',
                             first_name='kevin',
                             last_name='kevin',
                             access_level=neondata.AccessLevels.CREATE |
                                          neondata.AccessLevels.READ)
        token = JWTHelper.generate_token(
            {'username' : 'kevindfenger@gmail.com', 'exp': -1},
            token_type=TokenTypes.RESET_PASSWORD_TOKEN)
        user.reset_password_token = token
        yield user.save(async=True)
        header = { 'Content-Type':'application/json' }
        params = json.dumps(
            {'username': 'kevindfenger@gmail.com',
             'communication_type' : 'email'})
        url = '/api/v2/users/forgot_password'
        response = yield self.http_client.fetch(
            self.get_url(url),
            body=params,
            method="POST",
            headers=header)
	self.assertEquals(response.code, 200)
        rjson = json.loads(response.body)
        self.assertRegexpMatches(rjson['message'],
            'Reset Password')
        user = yield neondata.User.get(user.username, async=True)
        self.assertNotEqual(None, user.reset_password_token)


if __name__ == "__main__" :
    utils.neon.InitNeon()
    unittest.main()<|MERGE_RESOLUTION|>--- conflicted
+++ resolved
@@ -4520,13 +4520,8 @@
         rjson = json.loads(response.body)
         video_count = rjson['video_count']
         videos = rjson['videos']
-<<<<<<< HEAD
-        self.assertEquals(video_count, 0) 
-        self.assertEquals(videos, []) 
-=======
         self.assertEquals(video_count, 0)
         self.assertEquals(videos, [])
->>>>>>> 1356e937
 
 class TestVideoSearchExternalHandler(TestControllersBase):
     def setUp(self):
