--- conflicted
+++ resolved
@@ -259,7 +259,6 @@
     def test_post_acct_exceptions(self):
         exception_mocker = patch('cmsapiv2.controllers.NewAccountHandler.post')
         params = json.dumps({'name': '123123abc'})
-<<<<<<< HEAD
 	url = '/api/v2/accounts'
         self.post_exceptions(url, params, exception_mocker)
 
@@ -283,10 +282,6 @@
         options._set('cmsdb.neondata.wants_postgres', 1)
         dump_file = '%s/cmsdb/migrations/cmsdb.sql' % (__base_path__)
         cls.postgresql = test_utils.postgresql.Postgresql(dump_file=dump_file)
-=======
-        url = '/api/v2/accounts'
-        self.post_exceptions(url, params, exception_mocker) 
->>>>>>> f4c0dc5c
 
     @classmethod
     def tearDownClass(cls): 
@@ -1663,7 +1658,6 @@
     def test_post_video_exceptions(self):
         exception_mocker = patch('cmsapiv2.controllers.VideoHandler.post')
         params = json.dumps({'integration_id': '123123abc'})
-<<<<<<< HEAD
 	url = '/api/v2/%s/videos' % '1234234'
         self.post_exceptions(url, params, exception_mocker) 
 
@@ -1717,10 +1711,6 @@
         options._set('cmsdb.neondata.wants_postgres', 0) 
         cls.postgresql.stop()
         super(TestVideoHandlerPG, cls).tearDownClass() 
-=======
-        url = '/api/v2/%s/videos' % '1234234'
-        self.post_exceptions(url, params, exception_mocker)  
->>>>>>> f4c0dc5c
 
 class TestThumbnailHandler(TestControllersBase): 
     def setUp(self):
@@ -2090,7 +2080,6 @@
                                method='GET')
         response = self.wait() 
         self.assertEquals(response.code, 400)
-<<<<<<< HEAD
 
 class TestVideoStatsHandlerPG(TestVideoStatsHandler): 
     def setUp(self):
@@ -2121,11 +2110,6 @@
     def tearDownClass(cls): 
         options._set('cmsdb.neondata.wants_postgres', 0) 
         cls.postgresql.stop()
-=======
-        rjson = json.loads(response.body)
-        self.assertRegexpMatches(rjson['error']['message'],
-                                 'required key not provided') 
->>>>>>> f4c0dc5c
  
 class TestThumbnailStatsHandler(TestControllersBase): 
     def setUp(self):
@@ -2680,8 +2664,10 @@
                                body='', 
                                method='POST') 
         response = self.wait()
-<<<<<<< HEAD
 	self.assertEquals(response.code, 401)
+        rjson = json.loads(response.body)
+        self.assertRegexpMatches(rjson['error']['message'],
+                                 'you can not access') 
 
 class TestAPIKeyRequiredPG(TestAPIKeyRequired): 
     def setUp(self):
@@ -2703,12 +2689,6 @@
     def tearDownClass(cls): 
         options._set('cmsdb.neondata.wants_postgres', 0) 
         cls.postgresql.stop()
-=======
-        self.assertEquals(response.code, 401)
-        rjson = json.loads(response.body)
-        self.assertRegexpMatches(rjson['error']['message'],
-                                 'you can not access') 
->>>>>>> f4c0dc5c
        
 class TestAuthenticationHandler(TestAuthenticationBase): 
     def setUp(self): 
