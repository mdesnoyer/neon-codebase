#!/usr/bin/env python
# encoding: utf-8

import os.path
import sys
__base_path__ = os.path.abspath(os.path.join(os.path.dirname(__file__), '..',
                                         '..'))
if sys.path[0] != __base_path__:
    sys.path.insert(0, __base_path__)

import api.brightcove_api
from boto.sqs.message import Message
import boto.exception
from cmsapiv2.apiv2 import *
from cmsapiv2 import controllers
from cmsapiv2 import authentication
from datetime import datetime, timedelta
import json
import model
import logging
import numpy as np
import random
from requests_toolbelt import MultipartEncoder
import stripe
import tornado.gen
import tornado.testing
import tornado.httpclient
import test_utils.postgresql
import time
import unittest
import utils.neon
import utils.http
import urllib
import urlparse
import test_utils.neontest
from test_utils import sqsmock
import uuid
import jwt
from mock import patch, DEFAULT, MagicMock
from cmsdb import neondata
from passlib.hash import sha256_crypt
import PIL.Image
from StringIO import StringIO
from cvutils.imageutils import PILImageUtils
from tornado.httpclient import HTTPError, HTTPRequest, HTTPResponse
from tornado.httputil import HTTPServerRequest
import video_processor.video_processing_queue
from utils.options import options
from utils import statemon

define('run_stripe_on_test_account', default=0, type=int,
       help='If set, will run tests that hit the real Stripe APIs')

_log = logging.getLogger(__name__)

# Supress momoko debug.
logging.getLogger('momoko').setLevel(logging.INFO)

class TestBase(test_utils.neontest.AsyncHTTPTestCase):
    def setUp(self):
        self.send_email_mocker = patch(
            'cmsapiv2.authentication.AccountHelper.send_verification_email')
        self.send_email_mock = self._future_wrap_mock(
            self.send_email_mocker.start())
        self.send_email_mock.return_value = True
        self.send_email_mocker_two = patch(
            'cmsapiv2.authentication.ForgotPasswordHandler._send_email')
        self.send_email_mock_two = self._future_wrap_mock(
            self.send_email_mocker_two.start()) 
        self.send_email_mock_two.return_value = True

        # Mock out the aquila lookup
        self.aquila_conn_patcher = patch(
            'cmsapiv2.controllers.utils.autoscale')
        self.aquila_conn_patcher.start()
        
        super(TestBase, self).setUp()

    def tearDown(self):
        self.send_email_mocker.stop()
        self.send_email_mocker_two.stop()
        self.aquila_conn_patcher.stop()
        self.postgresql.clear_all_tables()
        super(TestBase, self).tearDown()

    @classmethod
    def setUpClass(cls):
        super(TestBase, cls).tearDownClass()
        cls.max_io_loop_size = options.get(
            'cmsdb.neondata.max_io_loop_dict_size')
        options._set('cmsdb.neondata.max_io_loop_dict_size', 10)
        dump_file = '%s/cmsdb/migrations/cmsdb.sql' % (__base_path__)
        cls.postgresql = test_utils.postgresql.Postgresql(dump_file=dump_file)

    @classmethod
    def tearDownClass(cls):
        cls.postgresql.stop()
        options._set('cmsdb.neondata.max_io_loop_dict_size',
            cls.max_io_loop_size)
        super(TestBase, cls).tearDownClass()

    def post_exceptions(self, url, params, exception_mocker):
        exception_mock = self._future_wrap_mock(exception_mocker.start())
        exception_mock.side_effect = Exception('blah blah')
        header = { 'Content-Type':'application/json' }
        self.http_client.fetch(self.get_url(url),
                               callback=self.stop,
                               body=params,
                               method='POST',
                               headers=header)
        response = self.wait()
        self.assertEquals(response.code, 500)
        self.assertIn('application/json', response.headers['Content-Type'])

        exception_mock.side_effect = ValueError('blah blah')
        header = { 'Content-Type':'application/json' }
        self.http_client.fetch(self.get_url(url),
                               callback=self.stop,
                               body=params,
                               method='POST',
                               headers=header)
        response = self.wait()
        self.assertEquals(response.code, 500)
        self.assertIn('application/json', response.headers['Content-Type'])

        exception_mock.side_effect = KeyError('blah blah')
        header = { 'Content-Type':'application/json' }
        self.http_client.fetch(self.get_url(url),
                               callback=self.stop,
                               body=params,
                               method='POST',
                               headers=header)
        response = self.wait()
        self.assertEquals(response.code, 500)
        self.assertIn('application/json', response.headers['Content-Type'])

        exception_mock.side_effect = controllers.Invalid('blah blah')
        self.http_client.fetch(self.get_url(url),
                               callback=self.stop,
                               body=params,
                               method='POST',
                               headers=header)
        response = self.wait()
        self.assertEquals(response.code, 400)
        self.assertIn('application/json', response.headers['Content-Type'])

        exception_mock.side_effect = controllers.MultipleInvalid('blah blah')
        self.http_client.fetch(self.get_url(url),
                               callback=self.stop,
                               body=params,
                               method='POST',
                               headers=header)
        response = self.wait()
        self.assertEquals(response.code, 400)
        self.assertIn('application/json', response.headers['Content-Type'])
        exception_mocker.stop()

    def get_exceptions(self, url, exception_mocker):
        exception_mock = self._future_wrap_mock(exception_mocker.start())
        exception_mock.side_effect = Exception('blah blah')
        self.http_client.fetch(self.get_url(url),
                                 callback=self.stop,
                                 method="GET")
        response = self.wait()
        self.assertEquals(response.code, 500)
        self.assertIn('application/json', response.headers['Content-Type'])

        exception_mock.side_effect = ValueError('blah blah')
        self.http_client.fetch(self.get_url(url),
                               callback=self.stop,
                               method="GET")
        response = self.wait()
        self.assertEquals(response.code, 500)
        self.assertIn('application/json', response.headers['Content-Type'])

        exception_mock.side_effect = controllers.NotFoundError('blah blah')
        self.http_client.fetch(self.get_url(url),
                               callback=self.stop,
                               method="GET")
        response = self.wait()
        self.assertEquals(response.code, 404)
        self.assertIn('application/json', response.headers['Content-Type'])
        exception_mocker.stop()

    def put_exceptions(self, url, params, exception_mocker):
        exception_mock = self._future_wrap_mock(exception_mocker.start())
        exception_mock.side_effect = Exception('blah blah')
        header = { 'Content-Type':'application/json' }
        self.http_client.fetch(self.get_url(url),
                               callback=self.stop,
                               body=params,
                               method='PUT',
                               headers=header)
        response = self.wait()
        self.assertEquals(response.code, 500)
        self.assertIn('application/json', response.headers['Content-Type'])

        exception_mock.side_effect = controllers.NotFoundError('blah blah')
        self.http_client.fetch(self.get_url(url),
                               callback=self.stop,
                               body=params,
                               method='PUT',
                               headers=header)
        response = self.wait()
        self.assertEquals(response.code, 404)
        self.assertIn('application/json', response.headers['Content-Type'])

        exception_mock.side_effect = controllers.AlreadyExists('blah blah')
        self.http_client.fetch(self.get_url(url),
                               callback=self.stop,
                               body=params,
                               method='PUT',
                               headers=header)
        response = self.wait()
        self.assertEquals(response.code, 409)
        self.assertIn('application/json', response.headers['Content-Type'])

        exception_mock.side_effect = controllers.Invalid('blah blah')
        self.http_client.fetch(self.get_url(url),
                               callback=self.stop,
                               body=params,
                               method='PUT',
                               headers=header)
        response = self.wait()
        self.assertEquals(response.code, 400)
        self.assertIn('application/json', response.headers['Content-Type'])
        exception_mocker.stop()


class TestAuthenticationBase(TestBase):
    def get_app(self):
        return authentication.application


class TestControllersBase(TestBase):
    def get_app(self):
        return controllers.application

class TestAPIV2(test_utils.neontest.AsyncHTTPTestCase):

    def setUp(self):
        pass

    def tearDown(self):
        pass

    def test_write_error_io_error(self):
        app = MagicMock()
        req = MagicMock()
        handler = APIV2Handler(app, req)
        handler.error = MagicMock()

        exc_info = (None, IOError())
        handler.write_error(500, exc_info=exc_info)
        handler.error.assert_called_with('', code=500)

        # Uses the message prop in exception.
        exc_info = (None, IOError('problem'))
        handler.write_error(500, exc_info=exc_info)
        handler.error.assert_called_with('problem', code=500)

        # Uses the errno in exception if set.
        exc_info = (None, IOError(501, 'with status code'))
        handler.write_error(500, exc_info=exc_info)
        handler.error.assert_called_with('with status code', code=501)

        # Uses the errno only if it is a valid http status code.
        exc_info = (None, IOError(4444, 'invalid status code'))
        handler.write_error(500, exc_info=exc_info)
        handler.error.assert_called_with('invalid status code', code=500)

        # Doesn't use a filename.
        exc_info = (None, IOError(401, 'filename ignored', 'ignore'))
        handler.write_error(500, exc_info=exc_info)
        handler.error.assert_called_with('filename ignored', code=401)

class TestAuthorizedControllerBase(TestControllersBase):
    def setUp(self):
        self.verify_account_mocker = patch(
            'cmsapiv2.apiv2.APIV2Handler.is_authorized')
        self.verify_account_mock = self._future_wrap_mock(
            self.verify_account_mocker.start())
        self.verify_account_mock.sife_effect = True
        super(TestAuthorizedControllerBase, self).setUp()

    def tearDown(self):
        self.verify_account_mocker.stop()
        super(TestAuthorizedControllerBase, self).tearDown()


class TestNewAccountHandler(TestAuthenticationBase):
    def setUp(self):
        self.verify_account_mocker = patch(
            'cmsapiv2.apiv2.APIV2Handler.is_authorized')
        self.verify_account_mock = self._future_wrap_mock(
            self.verify_account_mocker.start())
        self.verify_account_mock.return_value = True
        super(TestNewAccountHandler, self).setUp()

    def tearDown(self):
        self.verify_account_mocker.stop()
        super(TestNewAccountHandler, self).tearDown()

    @tornado.testing.gen_test
    def test_create_new_account_query(self):
        url = '/api/v2/accounts?customer_name=meisnew&email=a@a.bc'\
              '&admin_user_username=a@a.com'\
              '&admin_user_password=b1234567'\
              '&admin_user_first_name=kevin'\
              '&admin_user_last_name=fenger'\
              '&admin_user_title=Mr.'
        response = yield self.http_client.fetch(self.get_url(url),
                                                body='',
                                                method='POST',
                                                allow_nonstandard_methods=True)
        self.assertEquals(response.code, 200)
        self.assertIn('application/json', response.headers['Content-Type'])
        rjson = json.loads(response.body)
        self.assertRegexpMatches(rjson['message'],
                                 'account verification email sent to')

        # verifier row gets created
        verifier = yield neondata.Verification.get('a@a.bc', async=True)

        # now send this token to the verify endpoint
        url = '/api/v2/accounts/verify?token=%s' % verifier.token
        response = yield self.http_client.fetch(self.get_url(url),
                                                body='',
                                                method='POST',
                                                allow_nonstandard_methods=True)

        self.assertEquals(response.code, 200)
        rjson = json.loads(response.body)
        self.assertEquals(rjson['customer_name'], 'meisnew')
        self.assertEquals(rjson['serving_enabled'], 1)
        account_id = rjson['account_id']
        account = yield neondata.NeonUserAccount.get(account_id,
                      async=True)
        self.assertEquals(account.name, 'meisnew')
        self.assertEquals(account.email, 'a@a.bc')
        self.assertEquals(account.serving_enabled, True)

        user = yield neondata.User.get('a@a.com',
                   async=True)
        self.assertEquals(user.username, 'a@a.com')
        self.assertEquals(user.first_name, 'kevin')
        self.assertEquals(user.last_name, 'fenger')
        self.assertEquals(user.title, 'Mr.')

        limits = yield neondata.AccountLimits.get(account_id, async=True)
        self.assertEquals(limits.key, account_id)
        self.assertEquals(limits.video_posts, 0)
        # An account with an email register has a certain video limit.
        expect_limit = neondata.AccountLimits.MAX_VIDEOS_ON_DEMO_SIGNUP
        self.assertEqual(expect_limit, limits.max_video_posts)

        exps = yield neondata.ExperimentStrategy.get(account_id, async=True)
        self.assertEquals(exps.get_id(), account_id)
        self.assertEquals(exps.exp_frac, 1.0)

    @tornado.testing.gen_test
    def test_create_new_account_json(self):
        params = json.dumps({'customer_name': 'meisnew',
                             'email': 'a@a.bc',
                             'admin_user_username':'a@a.com',
                             'admin_user_password':'testacpas',
                             'admin_user_first_name':'kevin'})
        header = { 'Content-Type':'application/json' }
        url = '/api/v2/accounts'
        response = yield self.http_client.fetch(self.get_url(url),
                                                body=params,
                                                method='POST',
                                                headers=header)
        rjson = json.loads(response.body)
        self.assertRegexpMatches(rjson['message'],
                                 'account verification email sent to')

        # verifier row gets created
        verifier = yield neondata.Verification.get('a@a.bc', async=True)
        self.assertIsNotNone(verifier)

        url = '/api/v2/accounts/verify?token=%s' % verifier.token
        response = yield self.http_client.fetch(self.get_url(url),
                                                body='',
                                                method='POST',
                                                allow_nonstandard_methods=True)


        self.assertEquals(response.code, 200)
        rjson = json.loads(response.body)
        self.assertEquals(rjson['customer_name'], 'meisnew')
        self.assertEquals(rjson['serving_enabled'], True)
        account_id = rjson['account_id']
        account = yield neondata.NeonUserAccount.get(account_id,
                      async=True)
        self.assertEquals(account.name, 'meisnew')
        self.assertEquals(account.email, 'a@a.bc')
        self.assertEquals(account.serving_enabled, True)

        user = yield neondata.User.get('a@a.com',
                   async=True)
        self.assertEquals(user.username, 'a@a.com')
        self.assertEquals(user.first_name, 'kevin')
        self.assertTrue(user.is_email_verified())

        limits = yield neondata.AccountLimits.get(account_id, async=True)
        self.assertEquals(limits.key, account_id)
        self.assertEquals(limits.video_posts, 0)
        expect_limit = neondata.AccountLimits.MAX_VIDEOS_ON_DEMO_SIGNUP
        self.assertEqual(expect_limit, limits.max_video_posts)

        exps = yield neondata.ExperimentStrategy.get(account_id, async=True)
        self.assertEquals(exps.get_id(), account_id)
        self.assertEquals(exps.exp_frac, 1.0)
        self.assertEquals(exps.holdback_frac, 0.05)

    @tornado.testing.gen_test
    def test_create_new_account_uppercase_username(self):
        params = json.dumps({'email': 'a@a.bc',
                             'admin_user_username':'A@A.com',
                             'admin_user_password':'testacpas',
                             'admin_user_first_name':'kevin'})
        header = { 'Content-Type':'application/json' }
        url = '/api/v2/accounts'
        response = yield self.http_client.fetch(self.get_url(url),
                                                body=params,
                                                method='POST',
                                                headers=header)
        rjson = json.loads(response.body)
        self.assertRegexpMatches(rjson['message'],
                                 'account verification email sent to')

        # verifier row gets created
        verifier = yield neondata.Verification.get('a@a.bc', async=True)

        url = '/api/v2/accounts/verify?token=%s' % verifier.token
        response = yield self.http_client.fetch(self.get_url(url),
                                                body='',
                                                method='POST',
                                                allow_nonstandard_methods=True)


        self.assertEquals(response.code, 200)
        rjson = json.loads(response.body)
        self.assertEquals(rjson['customer_name'], None)
        self.assertEquals(rjson['serving_enabled'], True)
        account_id = rjson['account_id']
        account = yield neondata.NeonUserAccount.get(account_id,
                      async=True)
        self.assertEquals(account.name, None)
        self.assertEquals(account.email, 'a@a.bc')
        self.assertEquals(account.serving_enabled, True)

        user = yield neondata.User.get('a@a.com',
                   async=True)
        self.assertEquals(user.username, 'a@a.com')
        self.assertEquals(user.first_name, 'kevin')

        limits = yield neondata.AccountLimits.get(account_id, async=True)
        self.assertEquals(limits.key, account_id)
        self.assertEquals(limits.video_posts, 0)

    @tornado.testing.gen_test
    def test_create_new_account_duplicate_users(self):
        params = json.dumps({'customer_name': 'meisnew',
                             'email': 'a@a.bc',
                             'admin_user_username':'a@a.com',
                             'admin_user_password':'testacpas'})
        header = { 'Content-Type':'application/json' }
        url = '/api/v2/accounts'
        response = yield self.http_client.fetch(self.get_url(url),
                                                body=params,
                                                method='POST',
                                                headers=header)
        self.assertEquals(response.code, 200)
        verifier = yield neondata.Verification.get('a@a.bc', async=True)

        url = '/api/v2/accounts/verify?token=%s' % verifier.token
        response = yield self.http_client.fetch(self.get_url(url),
                                                body='',
                                                method='POST',
                                                allow_nonstandard_methods=True)

        params = json.dumps({'customer_name': 'meisnew2',
                             'email': 'a@a.bc',
                             'admin_user_username':'a@a.com',
                             'admin_user_password':'testacpas'})
        header = { 'Content-Type':'application/json' }
        url = '/api/v2/accounts'
        with self.assertRaises(tornado.httpclient.HTTPError) as e:
            response = yield self.http_client.fetch(
                self.get_url(url),
                body=params,
                method='POST',
                headers=header)

        # fails with a conflict
        self.assertEquals(e.exception.code, 409)
        rjson = json.loads(e.exception.response.body)
        self.assertRegexpMatches(rjson['error']['message'],
                                 'user with that email already exists')

    @tornado.testing.gen_test
    def test_create_new_account_without_email(self):
        url = '/api/v2/accounts'
        response = yield self.http_client.fetch(
            self.get_url(url),
            method='POST',
            allow_nonstandard_methods=True)
        body = json.loads(response.body)
        self.assertIn('account_ids', body)
        account_id = body['account_ids'][0]
        self.assertIn('access_token', body)
        self.assertIn('refresh_token', body)
        # Assert database-backed objects were saved.
        self.assertIsNotNone(neondata.NeonUserAccount.get(account_id))
        # One mapper for each of prod, stage.
        mappers = neondata.TrackerAccountIDMapper.get_all()
        self.assertEqual(2, len(mappers))
        (self.assertEqual(account_id, mapper.value) for mapper in mappers)

        # Check their limits against the demo plan.
        limits = neondata.AccountLimits.get(account_id)
        expect_plan = neondata.BillingPlans.get(neondata.BillingPlans.PLAN_DEMO)
        self.assertEqual(expect_plan.max_video_posts, expect_plan.max_video_posts)

        self.assertIsNotNone(neondata.ExperimentStrategy.get(account_id))
        account = neondata.NeonUserAccount.get(account_id)
        self.assertFalse(account.serving_enabled)

    @tornado.testing.gen_test
    def test_create_account_with_utf8_name(self):
        url = self.get_url('/api/v2/accounts/')
        username = 'a@a.bc'
        first_name = u'Lucía'
        last_name = u'Rolagár'
        body = json.dumps({'customer_name': 'meisnew',
                             'email': username,
                             'admin_user_username':'a@a.com',
                             'admin_user_password':'testacpas',
                             'admin_user_first_name': first_name,
                             'admin_user_last_name': last_name})
        headers = {'Content-Type':'application/json'}
        yield self.http_client.fetch(
                url,
                method='POST',
                headers=headers,
                body=body)
        verification = yield neondata.Verification.get(username, async=True)
        verif_user = json.loads(verification.extra_info['user'])
        self.assertEqual(first_name, verif_user['_data']['first_name'])
        self.assertEqual(last_name, verif_user['_data']['last_name'])


    @tornado.testing.gen_test
    def test_create_new_account_invalid_email(self):
        url = '/api/v2/accounts?customer_name=meisnew&email=aa.bc'\
              '&admin_user_username=abcd1234'\
              '&admin_user_password=b1234567'
        with self.assertRaises(tornado.httpclient.HTTPError) as e:
            response = yield self.http_client.fetch(
                self.get_url(url),
                method='POST',
                allow_nonstandard_methods=True)

        self.assertEquals(e.exception.code, 400)

    @tornado.testing.gen_test
    def test_create_new_account_tracker_accounts(self):
        params = json.dumps({'customer_name': 'meisnew',
                             'email': 'a@a.bc',
                             'admin_user_username':'a@a.com',
                             'admin_user_password':'testacpas'})
        header = { 'Content-Type':'application/json' }
        url = '/api/v2/accounts'
        response = yield self.http_client.fetch(self.get_url(url),
                                                body=params,
                                                method='POST',
                                                headers=header)
        self.assertEquals(response.code, 200)
        verifier = yield neondata.Verification.get('a@a.bc', async=True)

        url = '/api/v2/accounts/verify?token=%s' % verifier.token
        response = yield self.http_client.fetch(self.get_url(url),
                                                body='',
                                                method='POST',
                                                allow_nonstandard_methods=True)
        rjson = json.loads(response.body)
        self.assertEquals(rjson['customer_name'], 'meisnew')
        prod_t_id = rjson['tracker_account_id']
        staging_t_id = rjson['staging_tracker_account_id']
        tai_p = neondata.TrackerAccountIDMapper.get_neon_account_id(prod_t_id)
        self.assertEquals(tai_p[0], rjson['account_id'])
        tai_s = neondata.TrackerAccountIDMapper.get_neon_account_id(staging_t_id)
        self.assertEquals(tai_s[0], rjson['account_id'])

    @tornado.testing.gen_test
    def test_account_is_verified(self):
        params = json.dumps({'customer_name': 'meisnew',
                             'email': 'a@a.bc',
                             'admin_user_username':'a@a.com',
                             'admin_user_password':'testacpas'})
        header = { 'Content-Type':'application/json' }
        url = '/api/v2/accounts'
        response = yield self.http_client.fetch(self.get_url(url),
                                                body=params,
                                                method='POST',
                                                headers=header)
        self.assertEquals(response.code, 200)

    @tornado.testing.gen_test
    def test_create_account_send_email_exception(self):
        self.send_email_mock.return_value = None
        self.send_email_mock.side_effect = Exception('blah blah')
        params = json.dumps({'customer_name': 'meisnew',
                             'email': 'a@a.invalid',
                             'admin_user_username':'a@a.invalid',
                             'admin_user_password':'testacpas'})
        header = { 'Content-Type':'application/json' }
        url = '/api/v2/accounts'
        with self.assertRaises(tornado.httpclient.HTTPError) as e:
            yield self.http_client.fetch(self.get_url(url),
                                         body=params,
                                         method='POST',
                                         headers=header)
        self.assertEquals(e.exception.code, 500)

    @tornado.testing.gen_test
    def test_get_new_acct_not_implemented(self):
        with self.assertRaises(tornado.httpclient.HTTPError):
            url = '/api/v2/accounts'
            response = yield self.http_client.fetch(self.get_url(url),
                                                    method="GET")


class TestAccountHandler(TestControllersBase):
    def setUp(self):
        self.user = neondata.NeonUserAccount(uuid.uuid1().hex,name='testingaccount')
        self.user.save()
        self.verify_account_mocker = patch(
            'cmsapiv2.apiv2.APIV2Handler.is_authorized')
        self.verify_account_mock = self._future_wrap_mock(
            self.verify_account_mocker.start())
        self.verify_account_mock.return_value = True
        super(TestAccountHandler, self).setUp()

    def tearDown(self):
        self.verify_account_mocker.stop()
        super(TestAccountHandler, self).tearDown()

    @tornado.testing.gen_test
    def test_get_acct_does_not_exist(self):
        with self.assertRaises(tornado.httpclient.HTTPError) as e:
            url = '/api/v2/124abc'
            response = yield self.http_client.fetch(self.get_url(url),
                                                    method="GET")
        self.assertEquals(e.exception.code, 404)
        rjson = json.loads(e.exception.response.body)
        self.assertRegexpMatches(rjson['error']['message'],
                                 'resource was not found')

    @tornado.testing.gen_test
    def test_post_acct_not_implemented(self):
        with self.assertRaises(tornado.httpclient.HTTPError) as e:
            header = { 'Content-Type':'application/json' }
            url = '/api/v2/124abc'
            response = yield self.http_client.fetch(self.get_url(url),
                                                    body='{"abc123":"1"}',
                                                    method="POST",
                                                    headers=header)
        self.assertEquals(e.exception.code, 501)
        rjson = json.loads(e.exception.response.body)
        self.assertRegexpMatches(rjson['error']['message'],
                                 'access levels are not defined')

    @tornado.testing.gen_test
    def test_delete_acct_not_implemented(self):
        with self.assertRaises(tornado.httpclient.HTTPError) as e:
            url = '/api/v2/124abc'
            response = yield self.http_client.fetch(self.get_url(url),
                                                    method='DELETE')
        self.assertEquals(e.exception.code, 501)
        rjson = json.loads(e.exception.response.body)
        self.assertRegexpMatches(rjson['error']['message'],
                                 'access levels are not defined')

    @tornado.testing.gen_test
    def test_get_acct_does_exist(self):
        url = '/api/v2/%s' % (self.user.neon_api_key)
        response = yield self.http_client.fetch(self.get_url(url),
                                                method="GET")
        rjson = json.loads(response.body)
        self.assertEquals(self.user.neon_api_key, rjson['account_id'])
        self.assertEquals(1, rjson['serving_enabled'])

    @tornado.testing.gen_test
    def test_update_acct_base(self):
        url = '/api/v2/%s?default_height=1200&default_width=1500' % (
            self.user.neon_api_key)
        response = yield self.http_client.fetch(self.get_url(url),
                                                body='',
                                                method='PUT',
                                                allow_nonstandard_methods=True)

        url = '/api/v2/%s' % (self.user.neon_api_key)
        response = yield self.http_client.fetch(self.get_url(url),
                                                method="GET")
        rjson = json.loads(response.body)
        default_size = rjson['default_size']
        self.assertEquals(default_size[0],1500)
        self.assertEquals(default_size[1],1200)

    @tornado.testing.gen_test
    def test_update_acct_height_only(self):
        url = '/api/v2/%s' % (self.user.neon_api_key)
        response = yield self.http_client.fetch(self.get_url(url),
                                                method="GET")
        orig_user = json.loads(response.body)
        default_size_old = orig_user['default_size']

        url = '/api/v2/%s?default_height=1200' % (self.user.neon_api_key)
        response = yield self.http_client.fetch(self.get_url(url),
                                                body='',
                                                method='PUT',
                                                allow_nonstandard_methods=True)

        url = '/api/v2/%s' % (self.user.neon_api_key)
        response = yield self.http_client.fetch(self.get_url(url),
                                                method="GET")
        new_user = json.loads(response.body)
        default_size_new = new_user['default_size']
        self.assertEquals(default_size_new[1], 1200)
        self.assertEquals(default_size_new[0], default_size_old[0])

    @tornado.testing.gen_test
    def test_update_acct_no_content_type(self):
        with self.assertRaises(tornado.httpclient.HTTPError) as e:
            url = '/api/v2/124abc'
            response = yield self.http_client.fetch(
                self.get_url(url),
                body='{"default_width":"1"}',
                method="PUT")
	    self.assertEquals(e.exception.code, 400)
        rjson = json.loads(e.exception.response.body)
        self.assertRegexpMatches(rjson['error']['message'],
                                 'Content-Type must be JSON')

    @tornado.testing.gen_test
    def test_update_acct_width_only(self):
        # do a get here to test and make sure the height wasn't messed up
        url = '/api/v2/%s' % (self.user.neon_api_key)
        response = yield self.http_client.fetch(self.get_url(url),
                                                method="GET")
        orig_user = json.loads(response.body)
        default_size_old = orig_user['default_size']

        url = '/api/v2/%s?default_width=1200' % (self.user.neon_api_key)
        response = yield self.http_client.fetch(self.get_url(url),
                                                body='',
                                                method='PUT',
                                                allow_nonstandard_methods=True)

        url = '/api/v2/%s' % (self.user.neon_api_key)
        response = yield self.http_client.fetch(self.get_url(url),
                                                method="GET")
        new_user = json.loads(response.body)
        default_size_new = new_user['default_size']
        self.assertEquals(default_size_new[0], 1200)
        self.assertEquals(default_size_new[1], default_size_old[1])

    def test_update_account_does_not_exist(self):
        url = '/api/v2/doesnotexist?default_height=1200&default_width=1500'
        self.http_client.fetch(self.get_url(url),
                               body='',
                               method='PUT',
                               callback=self.stop,
                               allow_nonstandard_methods=True)
        response = self.wait()
        self.assertEquals(response.code, 404)
        rjson = json.loads(response.body)
        self.assertRegexpMatches(rjson['error']['message'],
                                 'resource was not found')

    def test_get_acct_exceptions(self):
        exception_mocker = patch('cmsapiv2.controllers.AccountHandler.get')
	url = '/api/v2/%s' % '1234234'
        self.get_exceptions(url, exception_mocker)

    def test_put_acct_exceptions(self):
        exception_mocker = patch('cmsapiv2.controllers.AccountHandler.put')
	url = '/api/v2/124234234?param=123'
        params = json.dumps({'rando': '123123abc'})
        self.put_exceptions(url, params, exception_mocker)


class TestAuthUserHandler(TestAuthenticationBase):
    def setUp(self):
        self.verify_account_mocker = patch(
            'cmsapiv2.apiv2.APIV2Handler.is_authorized')
        self.verify_account_mock = self._future_wrap_mock(
            self.verify_account_mocker.start())
        self.verify_account_mock.return_value = True
        super(TestAuthUserHandler, self).setUp()

    def tearDown(self):
        self.verify_account_mocker.stop()
        super(TestAuthUserHandler, self).tearDown()

    @tornado.testing.gen_test
    def test_create_new_user_query(self):
        username = 'abcd1234@gmail.com'
        url = '/api/v2/users?username=%s&password=b1234567&access_level=6' % username
        yield neondata.NeonUserAccount(None, 'a0').save(async=True)
        yield neondata.User('a0').save(async=True)
        token = JWTHelper.generate_token({
            'account_id': 'a0',
            'username': 'a0'})
        headers = {
            'Authorization': 'Bearer %s' % token
        }
        response = yield self.http_client.fetch(
            self.get_url(url),
            headers=headers,
            body='',
            method='POST')
        self.assertEquals(response.code, 200)
        self.assertIn('application/json', response.headers['Content-Type'])
        rjson = json.loads(response.body)
        self.assertIn('message', rjson)
        user = yield neondata.User.get(username, async=True)
        # User hasn't been created yet.
        self.assertIsNone(user)

        verification = yield neondata.Verification.get(username, async=True)
        account = json.loads(verification.extra_info['account'])
        self.assertEqual([username], account['users'])
        user = json.loads(verification.extra_info['user'])

    @tornado.testing.gen_test
    def test_create_new_user_json(self):
        username = 'abcd1234@gmail.com'
        params = json.dumps({
            'username': username,
            'password': 'b1234567',
            'access_level': '6',
            'cell_phone_number':'867-5309',
            'secondary_email':'rocking@invalid.com'})
        yield neondata.NeonUserAccount(None, 'a0').save(async=True)
        yield neondata.User('a0').save(async=True)
        token = JWTHelper.generate_token({
            'account_id': 'a0',
            'username': 'a0'})
        headers = {
            'Content-Type': 'application/json',
            'Authorization': 'Bearer %s' % token}
        url = '/api/v2/users'
        response = yield self.http_client.fetch(self.get_url(url),
                                                body=params,
                                                method='POST',
                                                headers=headers)
        self.assertEquals(response.code, 200)
        rjson = json.loads(response.body)
        user = yield neondata.User.get(username, async=True)
        self.assertIsNone(user)
        verification = yield neondata.Verification.get(username, async=True)
        account = json.loads(verification.extra_info['account'])
        self.assertEqual([username], account['users'])
        user = json.loads(verification.extra_info['user'])
        self.assertEqual('867-5309', user['_data']['cell_phone_number'])
        self.assertEqual('rocking@invalid.com', user['_data']['secondary_email'])

    @tornado.testing.gen_test
    def test_create_user_with_utf8(self):
        username = 'gianna@gmail.com'
        first_name = u'전지현'
        params = json.dumps({
            'username': username,
            'password': 'passw0rd',
            'first_name': first_name})
        yield neondata.NeonUserAccount(None, 'a0').save(async=True)
        yield neondata.User('a0').save(async=True)
        token = JWTHelper.generate_token({
            'account_id': 'a0',
            'username': 'a0'})
        headers = {
            'Content-Type': 'application/json',
            'Authorization': 'Bearer %s' % token}
        url = '/api/v2/users'
        response = yield self.http_client.fetch(self.get_url(url),
                                                body=params,
                                                method='POST',
                                                headers=headers)
        verification = yield neondata.Verification.get(username, async=True)
        verif_user = json.loads(verification.extra_info['user'])
        self.assertEqual(first_name, verif_user['_data']['first_name'])

        username = 'lucia@gmail.com'
        first_name = u'Lucía'
        last_name = u'Rolagár'
        params = json.dumps({
            'username': username,
            'password': 'passw0rd',
            'first_name': first_name,
            'last_name': last_name})
        token = JWTHelper.generate_token({
            'account_id': 'a0',
            'username': 'a0'})
        headers = {
            'Content-Type': 'application/json',
            'Authorization': 'Bearer %s' % token}

        response = yield self.http_client.fetch(self.get_url(url),
                                                body=params,
                                                method='POST',
                                                headers=headers)
        verification = yield neondata.Verification.get(username, async=True)
        verif_user = json.loads(verification.extra_info['user'])
        self.assertEqual(first_name, verif_user['_data']['first_name'])
        self.assertEqual(last_name, verif_user['_data']['last_name'])

    def test_post_user_exceptions(self):
        exception_mocker = patch('cmsapiv2.authentication.UserHandler.post')
        params = json.dumps({'username': '123123abc'})
	url = '/api/v2/users'
        self.post_exceptions(url, params, exception_mocker)

    @tornado.testing.gen_test
    def test_put_user_reset_password_no_user(self):
        header = { 'Content-Type':'application/json' }
        params = json.dumps(
            {'username': 'dne@test.invalid',
             'new_password': 'newpassword',
             'reset_password_token': 'sdfasdfasdfasdfasdfasdf'})
        with self.assertRaises(tornado.httpclient.HTTPError) as e:
            url = '/api/v2/users'
            response = yield self.http_client.fetch(
                self.get_url(url),
                body=params,
                method="PUT",
                headers=header)
	    self.assertEquals(e.exception.code, 400)
        rjson = json.loads(e.exception.response.body)
        self.assertRegexpMatches(rjson['error']['message'],
                                 'User was not found')

    @tornado.testing.gen_test
    def test_put_user_reset_password_bad_pw_token(self):
        user = neondata.User(username='testuser@test.invalid',
                             password='testpassword',
                             first_name='kevin',
                             last_name='kevin',
                             access_level=neondata.AccessLevels.CREATE |
                                          neondata.AccessLevels.READ)

        header = { 'Content-Type':'application/json' }
        token = JWTHelper.generate_token(
            {'username' : 'testuser@test.invalid'},
            token_type=TokenTypes.RESET_PASSWORD_TOKEN)
        user.reset_password_token = token
        yield user.save(async=True)
        params = json.dumps(
            {'username': 'testuser@test.invalid',
             'new_password': 'newpassword',
             'reset_password_token': 'ohsobadmeissixteenchars'})

        with self.assertRaises(tornado.httpclient.HTTPError) as e:
            url = '/api/v2/users'
            response = yield self.http_client.fetch(
                self.get_url(url),
                body=params,
                method="PUT",
                headers=header)
	    self.assertEquals(e.exception.code, 401)

        rjson = json.loads(e.exception.response.body)
        self.assertRegexpMatches(rjson['error']['message'],
                                 'Token mismatch')

    @tornado.testing.gen_test
    def test_put_user_reset_password_token_expired(self):
        user = neondata.User(username='testuser@test.invalid',
                             password='testpassword',
                             first_name='kevin',
                             last_name='kevin',
                             access_level=neondata.AccessLevels.CREATE |
                                          neondata.AccessLevels.READ)

        header = { 'Content-Type':'application/json' }
        token = JWTHelper.generate_token(
            {'username' : 'testuser@test.invalid', 'exp' : -1},
            token_type=TokenTypes.RESET_PASSWORD_TOKEN)
        user.reset_password_token = token
        yield user.save(async=True)
        params = json.dumps(
            {'username': 'testuser@test.invalid',
             'new_password': 'newpassword',
             'reset_password_token': token})

        with self.assertRaises(tornado.httpclient.HTTPError) as e:
            url = '/api/v2/users'
            response = yield self.http_client.fetch(
                self.get_url(url),
                body=params,
                method="PUT",
                headers=header)
	    self.assertEquals(e.exception.code, 401)

        rjson = json.loads(e.exception.response.body)
        self.assertRegexpMatches(rjson['error']['message'],
                                 'reset password token has')

    @tornado.testing.gen_test
    def test_put_user_reset_password_full(self):
        user = neondata.User(username='testuser@test.invalid',
                             password='testpassword',
                             first_name='kevin',
                             last_name='kevin',
                             access_level=neondata.AccessLevels.CREATE |
                                          neondata.AccessLevels.READ)

        token = JWTHelper.generate_token(
            {'username' : 'testuser@test.invalid'},
            token_type=TokenTypes.RESET_PASSWORD_TOKEN)
        user.reset_password_token = token
        yield user.save(async=True)
        params = json.dumps(
            {'username': 'testuser@test.invalid',
             'new_password': 'newpassword',
             'reset_password_token': user.reset_password_token})
        header = { 'Content-Type':'application/json' }
        url = '/api/v2/users'
        response = yield self.http_client.fetch(
            self.get_url(url),
            body=params,
            method='PUT',
            headers=header)

        # verify the password was changed
        user = yield user.get('testuser@test.invalid', async=True)
        self.assertTrue(sha256_crypt.verify('newpassword', user.password_hash))
        self.assertEqual(None, user.reset_password_token)


class TestVerifyAccountHandler(TestAuthenticationBase):

    @tornado.testing.gen_test
    def test_verify_with_no_user_saved(self):
        email = 'yo@notgmail.com'
        account = neondata.NeonUserAccount('name', 'a0', serving_enabled=False)
        yield account.save(async=True)
        account.email = email
        cell = '867-5309'

        # User wants to verify yo@notgmail.com.
        user = neondata.User(email, cell_phone_number=cell)
        account.users = [email]
        info = {
            'account': account.to_json(),
            'user': user.to_json()
        }
        token = JWTHelper.generate_token(
            {'email': email},
            token_type=TokenTypes.VERIFY_TOKEN)
        verifier = neondata.Verification(email, token, extra_info=info)
        yield verifier.save(async=True)

        # Now verify.
        url = self.get_url('/api/v2/accounts/verify')
        headers = {'Content-Type': 'application/json'}
        body = json.dumps({'token': token})
        response = yield self.http_client.fetch(
            url,
            method='POST',
            headers=headers,
            body=body)

        self.assertEqual(200, response.code)
        rjson = json.loads(response.body)
        self.assertEqual('a0', rjson['account_id'])
        self.assertEqual(email, rjson['email'])
        self.assertEqual([email], rjson['users'])
        account = yield neondata.NeonUserAccount.get('a0', async=True)
        self.assertTrue(account.serving_enabled)
        user = yield neondata.User.get(email, async=True)
        self.assertEqual(email, user.username)
        self.assertEqual(cell, user.cell_phone_number)
        self.assertTrue(user.is_email_verified())

    @tornado.testing.gen_test
    def test_verify_with_account_keyed_user(self):
        email = 'yo@notgmail.com'
        account = neondata.NeonUserAccount('name', 'a0', serving_enabled=False)
        yield account.save(async=True)
        account.email = email
        user = neondata.User('a0', access_level=neondata.AccessLevels.ADMIN,
                             email_verified=False)
        self.assertFalse(user.is_email_verified())
        yield user.save(async=True)

        cell = '867-5309'
        email2 = 'rocking@invalid.com'
        user.key = user.format_key(email)
        user.username = email
        user.cell_phone_number = cell
        user.secondary_email = email2
        account.users = [email]
        info = {
            'account': account.to_json(),
            'user': user.to_json()
        }
        token = JWTHelper.generate_token(
            {'email': email},
            token_type=TokenTypes.VERIFY_TOKEN)
        verifier = neondata.Verification(email, token, extra_info=info)
        yield verifier.save(async=True)
        user = yield neondata.User.get('a0', async=True)
        self.assertFalse(user.is_email_verified())

        # Now verify.
        url = self.get_url('/api/v2/accounts/verify')
        headers = {'Content-Type': 'application/json'}
        body = json.dumps({'token': token})
        response = yield self.http_client.fetch(
            url,
            method='POST',
            headers=headers,
            body=body)
        self.assertEqual(200, response.code)
        rjson = json.loads(response.body)
        self.assertEqual('a0', rjson['account_id'])
        self.assertEqual(email, rjson['email'])
        self.assertEqual([email], rjson['users'])
        account = yield neondata.NeonUserAccount.get('a0', async=True)
        self.assertTrue(account.serving_enabled)
        user = yield neondata.User.get(email, async=True)
        self.assertTrue(user.is_email_verified())
        self.assertEqual(email, user.username)
        self.assertEqual(cell, user.cell_phone_number)
        self.assertEqual(email2, user.secondary_email)


class TestUserHandler(TestControllersBase):
    def setUp(self):
        self.neon_user = neondata.NeonUserAccount(
            uuid.uuid1().hex,
            name='testingaccount')
        self.neon_user.save()
        super(TestUserHandler, self).setUp()


    # token creation can be slow give it some extra time just in case
    @tornado.testing.gen_test(timeout=10.0)
    def test_get_user_does_exist(self):
        user = neondata.User(username='testuser',
                             password='testpassword',
                             first_name='kevin',
                             last_name='kevin',
                             cell_phone_number='867-5309',
                             secondary_email='rocking@invalid.com',
                             access_level=neondata.AccessLevels.CREATE |
                                          neondata.AccessLevels.READ)

        token = JWTHelper.generate_token({'username' : 'testuser'})
        user.access_token = token
        user.save()
        self.neon_user.users.append('testuser')
        self.neon_user.save()
        url = '/api/v2/%s/users?username=%s&token=%s' % (
                   self.neon_user.neon_api_key,
                   'testuser',
                   token)
        response = yield self.http_client.fetch(self.get_url(url),
                                                method='GET')
        self.assertEquals(response.code, 200)
        rjson = json.loads(response.body)
        self.assertEquals(rjson['username'], 'testuser')
        self.assertEquals(rjson['first_name'], 'kevin')
        self.assertEquals(rjson['last_name'], 'kevin')
        self.assertEquals(rjson['cell_phone_number'], '867-5309')
        self.assertEquals(rjson['secondary_email'], 'rocking@invalid.com')

        user = yield neondata.User.get('testuser', async=True)
        self.assertEquals(user.username, 'testuser')

    @tornado.testing.gen_test(timeout=10.0)
    def test_get_user_unauthorized(self):
        user1 = neondata.User(username='testuser',
                             password='testpassword',
                             access_level=neondata.AccessLevels.READ)

        token = JWTHelper.generate_token({'username' : 'testuser'})
        user1.access_token = token
        yield user1.save(async=True)

        user2 = neondata.User(username='testuser2',
                             password='testpassword',
                             access_level=neondata.AccessLevels.READ)
        token = JWTHelper.generate_token({'username' : 'testuser2'})
        user2.access_token = token
        yield user2.save(async=True)

        self.neon_user.users.append('testuser')
        self.neon_user.users.append('testuser2')
        self.neon_user.save()

        url = '/api/v2/%s/users?username=%s&token=%s' % (
                   self.neon_user.neon_api_key,
                   'testuser',
                   token)
        with self.assertRaises(tornado.httpclient.HTTPError) as e:
            response = yield self.http_client.fetch(self.get_url(url),
                                                    method='GET')
        self.assertEquals(e.exception.code, 401)
        rjson = json.loads(e.exception.response.body)
        self.assertRegexpMatches(rjson['error']['message'], 'Cannot view')

    @tornado.testing.gen_test(timeout=10.0)
    def test_get_user_does_not_exist(self):
        user = neondata.User(
                   username='testuser',
                   password='testpassword',
                   access_level=neondata.AccessLevels.ALL_NORMAL_RIGHTS)

        token = JWTHelper.generate_token({'username' : 'testuser'})
        user.access_token = token
        user.save()
        self.neon_user.users.append('testuser')
        self.neon_user.save()
        url = '/api/v2/%s/users?username=%s&token=%s' % (
                   self.neon_user.neon_api_key,
                   'doesnotexist',
                   token)
        with self.assertRaises(tornado.httpclient.HTTPError) as e:
            response = yield self.http_client.fetch(self.get_url(url),
                                                    method='GET')
        self.assertEquals(e.exception.code, 404)
        rjson = json.loads(e.exception.response.body)
        self.assertRegexpMatches(rjson['error']['message'], 'resource was not')

    # token creation can be slow give it some extra time just in case
    @tornado.testing.gen_test(timeout=10.0)
    def test_update_user_does_exist(self):
        user = neondata.User(
                   username='testuser',
                   password='testpassword',
                   access_level=neondata.AccessLevels.ALL_NORMAL_RIGHTS)

        token = JWTHelper.generate_token({'username' : 'testuser'})
        user.access_token = token
        user.save()
        self.neon_user.users.append('testuser')
        self.neon_user.save()
        params = json.dumps({'username':'testuser',
                             'first_name' : 'kevin',
                             'last_name' : 'kevin',
                             'title' : 'DOCTOR',
                             'cell_phone_number':'867-5309',
                             'secondary_email':'rocking@invalid.com',
                             'send_emails':False,
                             'token' : token})
        header = { 'Content-Type':'application/json' }
        url = '/api/v2/%s/users' % (self.neon_user.neon_api_key)
        response = yield self.http_client.fetch(self.get_url(url),
                                                body=params,
                                                method='PUT',
                                                headers=header)
        self.assertEquals(response.code, 200)
        rjson = json.loads(response.body)
        updated_user = yield neondata.User.get('testuser', async=True)
        self.assertEquals(updated_user.first_name, 'kevin')
        self.assertEquals(updated_user.last_name, 'kevin')
        self.assertEquals(updated_user.title, 'DOCTOR')
        self.assertEquals(rjson['cell_phone_number'], '867-5309')
        self.assertEquals(rjson['secondary_email'], 'rocking@invalid.com')
        self.assertEquals(updated_user.cell_phone_number, '867-5309')
        self.assertEquals(updated_user.secondary_email, 'rocking@invalid.com')
        self.assertEquals(updated_user.send_emails, False)

    # token creation can be slow give it some extra time just in case
    @unittest.skip('revisit when access levels are better defined')
    @tornado.testing.gen_test(timeout=10.0)
    def test_update_user_bad_access_level(self):
        user = neondata.User(
                   username='testuser',
                   password='testpassword',
                   access_level=neondata.AccessLevels.ALL_NORMAL_RIGHTS)

        token = JWTHelper.generate_token({'username' : 'testuser'})
        user.access_token = token
        user.save()
        self.neon_user.users.append('testuser')
        self.neon_user.save()
        params = json.dumps({'username':'testuser', 'token' : token})
        header = { 'Content-Type':'application/json' }
        with self.assertRaises(tornado.httpclient.HTTPError) as e:
            url = '/api/v2/%s/users' % (self.neon_user.neon_api_key)
            response = yield self.http_client.fetch(self.get_url(url),
                                                    body=params,
                                                    method='PUT',
                                                    headers=header)
        self.assertEquals(e.exception.code, 401)
        rjson = json.loads(e.exception.response.body)
        self.assertRegexpMatches(rjson['error']['message'], 'Cannot set')

    # token creation can be slow give it some extra time just in case
    @tornado.testing.gen_test(timeout=10.0)
    def test_update_user_wrong_username(self):
        user1 = neondata.User(
                    username='testuser',
                    password='testpassword',
                    access_level=neondata.AccessLevels.ALL_NORMAL_RIGHTS)

        token = JWTHelper.generate_token({'username' : 'testuser'})
        user1.access_token = token
        yield user1.save(async=True)
        self.neon_user.users.append('testuser')
        self.neon_user.users.append('testuser2')
        self.neon_user.save()

        user2 = neondata.User(
                    username='testuser2',
                    password='testpassword',
                    access_level=neondata.AccessLevels.ALL_NORMAL_RIGHTS)

        token = JWTHelper.generate_token({'username' : 'testuser2'})
        user2.access_token = token
        yield user2.save(async=True)
        params = json.dumps({'username':'testuser',
                             'token' : token})
        header = { 'Content-Type':'application/json' }
        # testuser2 should not be able to update testuser
        with self.assertRaises(tornado.httpclient.HTTPError) as e:
            url = '/api/v2/%s/users' % (self.neon_user.neon_api_key)
            response = yield self.http_client.fetch(self.get_url(url),
                                                    body=params,
                                                    method='PUT',
                                                    headers=header)

        self.assertEquals(e.exception.code, 401)
        rjson = json.loads(e.exception.response.body)
        self.assertRegexpMatches(rjson['error']['message'], 'Cannot update')


class TestOoyalaIntegrationHandler(TestControllersBase):
    def setUp(self):
        user = neondata.NeonUserAccount(uuid.uuid1().hex,name='testingme')
        user.save()
        self.account_id_api_key = user.neon_api_key
        defop = neondata.OoyalaIntegration.modify(
            'acct1',
            lambda x: x,
            create_missing=True)
        self.test_i_id = defop.integration_id
        self.verify_account_mocker = patch(
            'cmsapiv2.apiv2.APIV2Handler.is_authorized')
        self.verify_account_mock = self._future_wrap_mock(
            self.verify_account_mocker.start())
        self.verify_account_mock.return_value = True
        super(TestOoyalaIntegrationHandler, self).setUp()

    def tearDown(self):
        self.verify_account_mocker.stop()
        super(TestOoyalaIntegrationHandler, self).tearDown()


    @tornado.testing.gen_test
    def test_post_integration(self):
        url = '/api/v2/%s/integrations/ooyala?publisher_id=123123abc' % (
            self.account_id_api_key)
        response = yield self.http_client.fetch(
            self.get_url(url),
            body='',
            method='POST',
            allow_nonstandard_methods=True)
        self.assertEquals(response.code, 200)
        rjson = json.loads(response.body)
        platform = yield tornado.gen.Task(neondata.OoyalaIntegration.get,
                                          rjson['integration_id'])
        self.assertEquals(rjson['integration_id'], platform.integration_id)

    @tornado.testing.gen_test
    def test_get_integration(self):
        url = '/api/v2/%s/integrations/ooyala?integration_id=%s' % (
            self.account_id_api_key,
            self.test_i_id)
        response = yield self.http_client.fetch(self.get_url(url),
                                                method='GET')
        self.assertEquals(response.code, 200)
        rjson = json.loads(response.body)
        platform = yield tornado.gen.Task(neondata.OoyalaIntegration.get,
                                          self.test_i_id)

        self.assertEquals(rjson['integration_id'], platform.integration_id)
        self.assertEquals(rjson['account_id'], platform.account_id)
        self.assertEquals(rjson['partner_code'], platform.partner_code)
        self.assertEquals(rjson['api_key'], platform.api_key)
        self.assertEquals(rjson['api_secret'], platform.api_secret)

    @tornado.testing.gen_test
    def test_get_integration_with_fields(self):
        url = '/api/v2/%s/integrations/ooyala?integration_id=%s'\
              '&fields=%s' % (self.account_id_api_key,
                   self.test_i_id,
                   'integration_id,account_id,partner_code')
        response = yield self.http_client.fetch(self.get_url(url),
                                                method='GET')
        self.assertEquals(response.code, 200)
        rjson = json.loads(response.body)
        platform = yield tornado.gen.Task(neondata.OoyalaIntegration.get,
                                          self.test_i_id)

        self.assertEquals(rjson['integration_id'], platform.integration_id)
        self.assertEquals(rjson['account_id'], platform.account_id)
        self.assertEquals(rjson['partner_code'], platform.partner_code)
        self.assertEquals(rjson.get('api_key',None), None)
        self.assertEquals(rjson.get('api_secret',None), None)

    def test_get_integration_dne(self):
        url = '/api/v2/%s/integrations/ooyala?integration_id=idontexist' % (
            self.account_id_api_key)
        self.http_client.fetch(self.get_url(url),
                               callback=self.stop,
                               method='GET')
        response = self.wait()
        self.assertEquals(response.code, 404)
        rjson = json.loads(response.body)
        self.assertRegexpMatches(rjson['error']['message'], 'idontexist')

    @tornado.testing.gen_test
    def test_put_integration(self):
        api_key = 'testapikey'
        url = '/api/v2/%s/integrations/ooyala?integration_id=%s&api_key=%s' % (
            self.account_id_api_key, self.test_i_id, api_key)
        response = yield self.http_client.fetch(self.get_url(url),
                                                body='',
                                                method='PUT',
                                                allow_nonstandard_methods=True)
        self.assertEquals(response.code, 200)
        platform = yield tornado.gen.Task(neondata.OoyalaIntegration.get,
                                          self.test_i_id)

        self.assertEquals(platform.api_key, api_key)
    @tornado.testing.gen_test
    def test_put_integration_dne(self):
        with self.assertRaises(tornado.httpclient.HTTPError) as e:
            api_key = 'testapikey'
            url = '/api/v2/%s/integrations/ooyala?integration_id=nope'\
                  '&api_key=%s' % (self.account_id_api_key, api_key)

            response = yield self.http_client.fetch(
                self.get_url(url),
                body='',
                method='PUT',
                allow_nonstandard_methods=True)

        self.assertEquals(e.exception.code, 404)
        rjson = json.loads(e.exception.response.body)
        self.assertRegexpMatches(rjson['error']['message'], 'unable to find')

    @tornado.testing.gen_test
    def test_put_integration_ensure_old_info_not_nulled(self):
        api_key = 'testapikey'
        url = '/api/v2/%s/integrations/ooyala?integration_id=%s'\
              '&api_key=%s' % (self.account_id_api_key,
                  self.test_i_id,
                  api_key)
        response = yield self.http_client.fetch(self.get_url(url),
                                                body='',
                                                method='PUT',
                                                allow_nonstandard_methods=True)
        api_secret = 'testapisecret'
        url = '/api/v2/%s/integrations/ooyala?integration_id=%s'\
              '&api_secret=%s' % (self.account_id_api_key,
                  self.test_i_id,
                  api_secret)
        response = yield self.http_client.fetch(self.get_url(url),
                                                body='',
                                                method='PUT',
                                                allow_nonstandard_methods=True)

        platform = yield tornado.gen.Task(neondata.OoyalaIntegration.get,
                                          self.test_i_id)

        self.assertEquals(platform.api_key, api_key)
        self.assertEquals(platform.api_secret, api_secret)

    def test_get_integration_exceptions(self):
        exception_mocker = patch(
            'cmsapiv2.controllers.OoyalaIntegrationHandler.get')
        url = '/api/v2/%s/integrations/ooyala' % '1234234'
        self.get_exceptions(url, exception_mocker)

    def test_put_integration_exceptions(self):
        exception_mocker = patch(
            'cmsapiv2.controllers.OoyalaIntegrationHandler.put')
        params = json.dumps({'integration_id': '123123abc'})
        url = '/api/v2/%s/integrations/ooyala' % '1234234'
        self.put_exceptions(url, params, exception_mocker)

    def test_post_integration_exceptions(self):
        exception_mocker = patch(
            'cmsapiv2.controllers.OoyalaIntegrationHandler.post')
        params = json.dumps({'integration_id': '123123abc'})
        url = '/api/v2/%s/integrations/ooyala' % '1234234'
        self.post_exceptions(url, params, exception_mocker)


class TestBrightcoveIntegrationHandler(TestControllersBase):
    def setUp(self):
        user = neondata.NeonUserAccount(uuid.uuid1().hex,name='testingme')
        user.save()
        self.account_id_api_key = user.neon_api_key
        self.defop = neondata.BrightcoveIntegration.modify(
            'acct1',
            lambda x: x,
            create_missing=True)
        self.test_i_id = self.defop.integration_id
        self.verify_account_mocker = patch(
            'cmsapiv2.apiv2.APIV2Handler.is_authorized')
        self.verify_account_mock = self._future_wrap_mock(
            self.verify_account_mocker.start())
        self.verify_account_mock.return_value = True
        super(TestBrightcoveIntegrationHandler, self).setUp()

    def tearDown(self):
        self.verify_account_mocker.stop()
        super(TestBrightcoveIntegrationHandler, self).tearDown()

    @tornado.testing.gen_test
    def test_post_integration(self):
        url = (('/api/v2/%s/integrations/brightcove?publisher_id=123123abc'
                '&uses_bc_gallery=false') % (self.account_id_api_key))
        response = yield self.http_client.fetch(self.get_url(url),
                                                body='',
                                                method='POST',
                                                allow_nonstandard_methods=True)
        self.assertEquals(response.code, 200)
        rjson = json.loads(response.body)
        platform = yield tornado.gen.Task(neondata.BrightcoveIntegration.get,
                                          rjson['integration_id'])

        self.assertEquals(rjson['integration_id'], platform.integration_id)
        # make sure the defaults are the default
        self.assertEquals(rjson['playlist_feed_ids'], self.defop.playlist_feed_ids)
        self.assertEquals(rjson['read_token'], self.defop.read_token)
        self.assertEquals(rjson['write_token'], self.defop.write_token)
        self.assertEquals(rjson['application_client_id'], self.defop.application_client_id)
        self.assertEquals(rjson['application_client_secret'], self.defop.application_client_secret)
        self.assertEquals(rjson['callback_url'], self.defop.callback_url)
        self.assertEquals(rjson['uses_batch_provisioning'], self.defop.uses_batch_provisioning)
        self.assertEquals(rjson['id_field'], self.defop.id_field)
        self.assertEquals(rjson['uses_bc_thumbnail_api'], self.defop.uses_bc_thumbnail_api)
        self.assertEquals(rjson['uses_bc_videojs_player'], self.defop.uses_bc_videojs_player)
        self.assertEquals(rjson['uses_bc_smart_player'], self.defop.uses_bc_smart_player)
        self.assertFalse(rjson['uses_bc_gallery'])

    @tornado.testing.gen_test
    def test_post_integration_body_params(self):
        params = json.dumps({'publisher_id': '123123abc',
                             'uses_bc_gallery': False})
        header = { 'Content-Type':'application/json' }
        url = '/api/v2/%s/integrations/brightcove' % (self.account_id_api_key)
        response = yield self.http_client.fetch(self.get_url(url),
                                                body=params,
                                                method='POST',
                                                headers=header)
        self.assertEquals(response.code, 200)
        rjson = json.loads(response.body)
        self.assertEquals(rjson['publisher_id'], '123123abc')

        platform = yield tornado.gen.Task(neondata.BrightcoveIntegration.get,
                                          rjson['integration_id'])

        self.assertEquals(rjson['integration_id'], platform.integration_id)
        # make sure the defaults are the default
        self.assertEquals(rjson['playlist_feed_ids'], self.defop.playlist_feed_ids)
        self.assertEquals(rjson['read_token'], self.defop.read_token)
        self.assertEquals(rjson['write_token'], self.defop.write_token)
        self.assertEquals(rjson['application_client_id'], self.defop.application_client_id)
        self.assertEquals(rjson['application_client_secret'], self.defop.application_client_secret)
        self.assertEquals(rjson['callback_url'], self.defop.callback_url)
        self.assertEquals(rjson['uses_batch_provisioning'], self.defop.uses_batch_provisioning)
        self.assertEquals(rjson['id_field'], self.defop.id_field)
        self.assertEquals(rjson['uses_bc_thumbnail_api'], self.defop.uses_bc_thumbnail_api)
        self.assertEquals(rjson['uses_bc_videojs_player'], self.defop.uses_bc_videojs_player)
        self.assertEquals(rjson['uses_bc_smart_player'], self.defop.uses_bc_smart_player)
        self.assertFalse(rjson['uses_bc_gallery'])

    @tornado.testing.gen_test
    def test_post_gallery_required(self):
        with self.assertRaises(tornado.httpclient.HTTPError) as e:
            url = ('/api/v2/%s/integrations/brightcove?publisher_id=123123abc'
                    % (self.account_id_api_key))
            response = yield self.http_client.fetch(
                self.get_url(url),
                body='',
                method='POST',
                allow_nonstandard_methods=True)
        self.assertEquals(e.exception.code, 400)

    @tornado.testing.gen_test
    def test_post_gallery(self):
        params = json.dumps({'publisher_id': '123123abc',
                             'uses_bc_gallery': True})
        header = { 'Content-Type':'application/json' }
        url = '/api/v2/%s/integrations/brightcove' % (self.account_id_api_key)
        response = yield self.http_client.fetch(self.get_url(url),
                                                body=params,
                                                method='POST',
                                                headers=header)
        self.assertEquals(response.code, 200)
        rjson = json.loads(response.body)
        self.assertTrue(rjson['uses_bc_gallery'])

        # Check that uses_bc_thumbnail_api is set
        self.assertTrue(rjson['uses_bc_thumbnail_api'])

        # Check that the CDN was set properly
        cdns = neondata.CDNHostingMetadataList.get(
            neondata.CDNHostingMetadataList.create_key(
                self.account_id_api_key,
                rjson['integration_id']))
        self.assertItemsEqual(cdns.cdns[0].rendition_sizes,[
            [120, 67],
            [120, 90],
            [160, 90],
            [160, 120],
            [210, 118],
            [320, 180],
            [374, 210],
            [320, 240],
            [460, 260],
            [480, 270],
            [622, 350],
            [480, 360],
            [640, 360],
            [640, 480],
            [960, 540],
            [1280, 720]])

    @tornado.testing.gen_test
    def test_get_integration(self):
        url = '/api/v2/%s/integrations/brightcove?integration_id=%s' % (
            self.account_id_api_key,
            self.test_i_id)
        response = yield self.http_client.fetch(self.get_url(url),
                                                method='GET')
        self.assertEquals(response.code, 200)
        rjson = json.loads(response.body)
        platform = yield tornado.gen.Task(neondata.BrightcoveIntegration.get,
                                          self.test_i_id)

        self.assertEquals(rjson['integration_id'], platform.integration_id)
        self.assertEquals(rjson['playlist_feed_ids'], platform.playlist_feed_ids)
        self.assertEquals(rjson['read_token'], platform.read_token)
        self.assertEquals(rjson['write_token'], platform.write_token)
        self.assertEquals(rjson['application_client_id'], platform.application_client_id)
        self.assertEquals(rjson['application_client_secret'], platform.application_client_secret)
        self.assertEquals(rjson['callback_url'], platform.callback_url)
        self.assertEquals(rjson['uses_batch_provisioning'], platform.uses_batch_provisioning)
        self.assertEquals(rjson['id_field'], platform.id_field)
        self.assertEquals(rjson['uses_bc_thumbnail_api'], platform.uses_bc_thumbnail_api)
        self.assertEquals(rjson['uses_bc_videojs_player'], platform.uses_bc_videojs_player)
        self.assertEquals(rjson['uses_bc_smart_player'], platform.uses_bc_smart_player)
        self.assertEquals(rjson['uses_bc_gallery'], platform.uses_bc_gallery)

    @tornado.testing.gen_test
    def test_get_integration_with_fields(self):
        url = '/api/v2/%s/integrations/brightcove?integration_id=%s'\
              '&fields=%s' % (
            self.account_id_api_key,
            self.test_i_id, 'read_token,write_token,application_client_id,callback_url')
        response = yield self.http_client.fetch(self.get_url(url),
                                                method='GET')
        self.assertEquals(response.code, 200)
        rjson = json.loads(response.body)
        platform = yield tornado.gen.Task(neondata.BrightcoveIntegration.get,
                                          self.test_i_id)

        self.assertEquals(rjson['read_token'], platform.read_token)
        self.assertEquals(rjson['write_token'], platform.write_token)
        self.assertEquals(rjson['application_client_id'], platform.application_client_id)
        self.assertEquals(rjson['callback_url'], platform.callback_url)
        self.assertEquals(rjson.get('uses_batch_provisioning', None), None)
        self.assertEquals(rjson.get('id_field', None), None)

    @tornado.testing.gen_test
    def test_put_integration(self):
        read_token = 'readtoken'
        url = '/api/v2/%s/integrations/brightcove?'\
              'integration_id=%s&read_token=%s' % (
                  self.account_id_api_key,
                  self.test_i_id,
                  read_token)
        response = yield self.http_client.fetch(
            self.get_url(url),
            body='',
            method='PUT',
            allow_nonstandard_methods=True)

        self.assertEquals(response.code, 200)
        platform = yield tornado.gen.Task(neondata.BrightcoveIntegration.get,
                                          self.test_i_id)

        self.assertEquals(platform.read_token, read_token)

    @tornado.testing.gen_test
    def test_put_integration_dne(self):
        with self.assertRaises(tornado.httpclient.HTTPError) as e:
            read_token = 'readtoken'
            url = '/api/v2/%s/integrations/brightcove?integration_id=nope&read_token=%s' % (self.account_id_api_key, read_token)
            response = yield self.http_client.fetch(self.get_url(url),
                                                    body='',
                                                    method='PUT',
                                                    allow_nonstandard_methods=True)
        self.assertEquals(e.exception.code, 404)
        rjson = json.loads(e.exception.response.body)
        self.assertRegexpMatches(rjson['error']['message'], 'unable to find')

    @tornado.testing.gen_test
    def test_put_integration_ensure_old_info_not_nulled(self):
        read_token = 'readtoken'
        url = '/api/v2/%s/integrations/brightcove?integration_id=%s&read_token=%s' % (self.account_id_api_key, self.test_i_id, read_token)
        response = yield self.http_client.fetch(self.get_url(url),
                                                body='',
                                                method='PUT',
                                                allow_nonstandard_methods=True)
        write_token = 'writetoken'
        url = '/api/v2/%s/integrations/brightcove?integration_id=%s&write_token=%s' % (self.account_id_api_key, self.test_i_id, write_token)
        response = yield self.http_client.fetch(self.get_url(url),
                                                body='',
                                                method='PUT',
                                                allow_nonstandard_methods=True)

        platform = yield tornado.gen.Task(neondata.BrightcoveIntegration.get,
                                          self.test_i_id)

        self.assertEquals(platform.read_token, read_token)
        self.assertEquals(platform.write_token, write_token)

    @tornado.testing.gen_test
    def test_post_integration_one_playlist_feed_id(self):
        url = (('/api/v2/%s/integrations/brightcove?publisher_id=123123abc'
                '&uses_bc_gallery=false&playlist_feed_ids=abc') %
                (self.account_id_api_key))
        response = yield self.http_client.fetch(self.get_url(url),
                                                body='',
                                                method='POST',
                                                allow_nonstandard_methods=True)
        self.assertEquals(response.code, 200)
        rjson = json.loads(response.body)
        platform = yield tornado.gen.Task(neondata.BrightcoveIntegration.get,
                                          rjson['integration_id'])

        playlist_feed_ids = rjson['playlist_feed_ids']

        self.assertEquals(playlist_feed_ids[0], 'abc')
        self.assertEquals(platform.playlist_feed_ids[0], 'abc')

    @tornado.testing.gen_test
    def test_post_integration_multiple_playlist_feed_ids(self):
        url = (('/api/v2/%s/integrations/brightcove?publisher_id=123123abc'
                '&uses_bc_gallery=false&playlist_feed_ids=abc,def,ghi') %
                (self.account_id_api_key))
        response = yield self.http_client.fetch(self.get_url(url),
                                                body='',
                                                method='POST',
                                                allow_nonstandard_methods=True)
        self.assertEquals(response.code, 200)
        rjson = json.loads(response.body)
        platform = yield tornado.gen.Task(neondata.BrightcoveIntegration.get,
                                          rjson['integration_id'])

        playlist_feed_ids = rjson['playlist_feed_ids']

        self.assertEquals(playlist_feed_ids[0], 'abc')
        self.assertEquals(playlist_feed_ids[1], 'def')
        self.assertEquals(playlist_feed_ids[2], 'ghi')
        self.assertEquals(platform.playlist_feed_ids[0], 'abc')
        self.assertEquals(platform.playlist_feed_ids[1], 'def')
        self.assertEquals(platform.playlist_feed_ids[2], 'ghi')

    @tornado.testing.gen_test
    def test_post_integration_body_playlist_feed_ids(self):
        params = json.dumps({'publisher_id': '123123abc',
                             'uses_bc_gallery' : 'true',
                             'playlist_feed_ids': 'abc,def,ghi,123'})
        header = { 'Content-Type':'application/json' }
        url = '/api/v2/%s/integrations/brightcove' % (self.account_id_api_key)
        response = yield self.http_client.fetch(self.get_url(url),
                                                body=params,
                                                method='POST',
                                                headers=header)
	self.assertEquals(response.code, 200)
        rjson = json.loads(response.body)
        platform = yield tornado.gen.Task(neondata.BrightcoveIntegration.get,
                                          rjson['integration_id'])

        playlist_feed_ids = rjson['playlist_feed_ids']
        self.assertEquals(playlist_feed_ids[0], 'abc')
        self.assertEquals(playlist_feed_ids[1], 'def')
        self.assertEquals(playlist_feed_ids[2], 'ghi')
        self.assertEquals(playlist_feed_ids[3], '123')
        self.assertEquals(platform.playlist_feed_ids[0], 'abc')
        self.assertEquals(platform.playlist_feed_ids[1], 'def')
        self.assertEquals(platform.playlist_feed_ids[2], 'ghi')
        self.assertEquals(platform.playlist_feed_ids[3], '123')

    @tornado.testing.gen_test
    def test_post_integration_with_uses_batch_provisioning(self):
        params = json.dumps({'publisher_id': '123123abc',
                             'uses_bc_gallery' : 0,
                             'uses_batch_provisioning': 1})
        header = { 'Content-Type':'application/json' }
        url = '/api/v2/%s/integrations/brightcove' % (self.account_id_api_key)
        response = yield self.http_client.fetch(self.get_url(url),
                                                body=params,
                                                method='POST',
                                                headers=header)
	self.assertEquals(response.code, 200)
        rjson = json.loads(response.body)
        platform = yield tornado.gen.Task(neondata.BrightcoveIntegration.get,
                                          rjson['integration_id'])
        self.assertTrue(platform.uses_batch_provisioning, True)

    @tornado.testing.gen_test
    def test_put_integration_playlist_feed_ids(self):
        params = json.dumps({'publisher_id': '123123abc',
                             'uses_bc_gallery': True,
                             'playlist_feed_ids': 'abc,def,ghi,123'})
        header = { 'Content-Type':'application/json' }
        url = '/api/v2/%s/integrations/brightcove' % (self.account_id_api_key)
        response = yield self.http_client.fetch(self.get_url(url),
                                                body=params,
                                                method='POST',
                                                headers=header)

        rjson = json.loads(response.body)
        params = json.dumps({'integration_id': rjson['integration_id'],
                             'playlist_feed_ids': 'putupdate'})

        url = '/api/v2/%s/integrations/brightcove' % (self.account_id_api_key)
        response = yield self.http_client.fetch(self.get_url(url),
                                                body=params,
                                                method='PUT',
                                                headers=header)
	self.assertEquals(response.code, 200)
        rjson = json.loads(response.body)
        platform = yield tornado.gen.Task(neondata.BrightcoveIntegration.get,
                                          rjson['integration_id'])
        playlist_feed_ids = rjson['playlist_feed_ids']
        self.assertEquals(platform.playlist_feed_ids[0], 'putupdate')

    @tornado.testing.gen_test
    def test_put_integration_uses_batch_provisioning(self):
        params = json.dumps({'publisher_id': '123123abc',
                             'uses_batch_provisioning': 1,
                             'uses_bc_gallery': False})
        header = { 'Content-Type':'application/json' }
        url = '/api/v2/%s/integrations/brightcove' % (self.account_id_api_key)
        response = yield self.http_client.fetch(self.get_url(url),
                                                body=params,
                                                method='POST',
                                                headers=header)

        rjson = json.loads(response.body)
        platform = yield tornado.gen.Task(neondata.BrightcoveIntegration.get,
                                          rjson['integration_id'])
        self.assertEquals(platform.uses_batch_provisioning, True)
        params = json.dumps({'integration_id': rjson['integration_id'],
                             'uses_batch_provisioning': 0})

        url = '/api/v2/%s/integrations/brightcove' % (self.account_id_api_key)
        response = yield self.http_client.fetch(self.get_url(url),
                                                body=params,
                                                method='PUT',
                                                headers=header)
	self.assertEquals(response.code, 200)
        rjson = json.loads(response.body)
        platform = yield tornado.gen.Task(neondata.BrightcoveIntegration.get,
                                          rjson['integration_id'])
        self.assertEquals(platform.uses_batch_provisioning, False)

    @tornado.testing.gen_test
    def test_post_integration_videos_empty(self):
        with patch('api.brightcove_api.CMSAPI') as gvp:
            gvp.return_value.get_videos = MagicMock()
            get_videos_mock = self._future_wrap_mock(
                gvp.return_value.get_videos)
            get_videos_mock.return_value = []
            params = json.dumps({
                'publisher_id': '123123abc',
                'uses_bc_gallery': False,
                'application_client_id': '5',
                'application_client_secret': 'some secret'})
            header = { 'Content-Type':'application/json' }
            url = '/api/v2/%s/integrations/brightcove' % (
                self.account_id_api_key)
            response = yield self.http_client.fetch(
                self.get_url(url),
                body=params,
                method='POST',
                headers=header)

        rjson = json.loads(response.body)
        platform = yield neondata.BrightcoveIntegration.get(
            rjson['integration_id'], async=True)
        self.assertNotEqual(platform.last_process_date, None)

    @tornado.testing.gen_test
    def test_post_integration_videos_none(self):
        with patch('api.brightcove_api.CMSAPI') as gvp:
            gvp.return_value.get_videos = MagicMock()
            get_videos_mock = self._future_wrap_mock(
                gvp.return_value.get_videos)
            get_videos_mock.return_value = None
            params = json.dumps({
                'publisher_id': '123123abc',
                'uses_bc_gallery' : False,
                'application_client_id': '5',
                'application_client_secret': 'some secret'})
            header = { 'Content-Type':'application/json' }
            url = '/api/v2/%s/integrations/brightcove' % (
                self.account_id_api_key)
            response = yield self.http_client.fetch(
                self.get_url(url),
                body=params,
                method='POST',
                headers=header)

        rjson = json.loads(response.body)
        platform = yield neondata.BrightcoveIntegration.get(
            rjson['integration_id'], async=True)
        self.assertNotEqual(platform.last_process_date, None)

    @tornado.testing.gen_test
    def test_post_integration_videos_brightcove_errors(self):
        with self.assertRaises(tornado.httpclient.HTTPError) as e:
            with patch('api.brightcove_api.CMSAPI') as gvp:
                gvp.return_value.get_videos = MagicMock()
                get_videos_mock = self._future_wrap_mock(
                    gvp.return_value.get_videos)
                get_videos_mock.side_effect = [
                    api.brightcove_api.BrightcoveApiServerError('test')]
                params = json.dumps({
                    'publisher_id': '123123abc',
                    'uses_bc_gallery' : False,
                    'application_client_id': '5',
                    'application_client_secret': 'some secret'})
                header = { 'Content-Type':'application/json' }
                url = '/api/v2/%s/integrations/brightcove' % (
                    self.account_id_api_key)
                response = yield self.http_client.fetch(
                    self.get_url(url),
                    body=params,
                    method='POST',
                    headers=header)

        self.assertEquals(e.exception.code, 400)
        rjson = json.loads(e.exception.response.body)
        self.assertRegexpMatches(rjson['error']['message'],
                                 'Brightcove credentials are bad')

        with self.assertRaises(tornado.httpclient.HTTPError) as e:
            with patch('api.brightcove_api.CMSAPI') as gvp:
                gvp.return_value.get_videos = MagicMock()
                get_videos_mock = self._future_wrap_mock(
                    gvp.return_value.get_videos)
                get_videos_mock.side_effect = [
                    api.brightcove_api.BrightcoveApiNotAuthorizedError('test')]
                params = json.dumps({
                    'publisher_id': '123123abc',
                    'uses_bc_gallery' : False,
                    'application_client_id': '5',
                    'application_client_secret': 'some secret'})
                header = { 'Content-Type':'application/json' }
                url = '/api/v2/%s/integrations/brightcove' % (
                    self.account_id_api_key)
                response = yield self.http_client.fetch(
                    self.get_url(url),
                    body=params,
                    method='POST',
                    headers=header)

        self.assertEquals(e.exception.code, 400)
        rjson = json.loads(e.exception.response.body)
        self.assertRegexpMatches(rjson['error']['message'],
                                 'Brightcove credentials are bad')

        with self.assertRaises(tornado.httpclient.HTTPError) as e:
            with patch('api.brightcove_api.CMSAPI') as gvp:
                gvp.return_value.get_videos = MagicMock()
                get_videos_mock = self._future_wrap_mock(
                    gvp.return_value.get_videos)
                get_videos_mock.side_effect = [
                    api.brightcove_api.BrightcoveApiClientError('test')]
                params = json.dumps({
                    'publisher_id': '123123abc',
                    'uses_bc_gallery' : False,
                    'application_client_id': '5',
                    'application_client_secret': 'some secret'})
                header = { 'Content-Type':'application/json' }
                url = '/api/v2/%s/integrations/brightcove' % (
                    self.account_id_api_key)
                response = yield self.http_client.fetch(
                    self.get_url(url),
                    body=params,
                    method='POST',
                    headers=header)

        self.assertEquals(e.exception.code, 400)
        rjson = json.loads(e.exception.response.body)
        self.assertRegexpMatches(rjson['error']['message'],
                                 'Brightcove credentials are bad')

        with self.assertRaises(tornado.httpclient.HTTPError) as e:
            with patch('api.brightcove_api.CMSAPI') as gvp:
                gvp.return_value.get_videos = MagicMock()
                get_videos_mock = self._future_wrap_mock(
                    gvp.return_value.get_videos)
                get_videos_mock.side_effect = [
                    api.brightcove_api.BrightcoveApiError('test')]
                params = json.dumps({
                    'publisher_id': '123123abc',
                    'uses_bc_gallery' : False,
                    'application_client_id': '5',
                    'application_client_secret': 'some secret'})
                header = { 'Content-Type':'application/json' }
                url = '/api/v2/%s/integrations/brightcove' % (
                    self.account_id_api_key)
                response = yield self.http_client.fetch(
                    self.get_url(url),
                    body=params,
                    method='POST',
                    headers=header)

        self.assertEquals(e.exception.code, 400)
        rjson = json.loads(e.exception.response.body)
        self.assertRegexpMatches(rjson['error']['message'],
                                 'Brightcove credentials are bad')

        with self.assertRaises(tornado.httpclient.HTTPError) as e:
            with patch('api.brightcove_api.CMSAPI') as gvp:
                gvp.return_value.get_videos = MagicMock()
                get_videos_mock = self._future_wrap_mock(
                    gvp.return_value.get_videos)
                get_videos_mock.side_effect = [Exception('test')]
                params = json.dumps({
                    'publisher_id': '123123abc',
                    'uses_bc_gallery' : False,
                    'application_client_id': '5',
                    'application_client_secret': 'some secret'})
                header = { 'Content-Type':'application/json' }
                url = '/api/v2/%s/integrations/brightcove' % (
                    self.account_id_api_key)
                response = yield self.http_client.fetch(
                    self.get_url(url),
                    body=params,
                    method='POST',
                    headers=header)

        self.assertEquals(e.exception.code, 500)
        rjson = json.loads(e.exception.response.body)
        self.assertRegexpMatches(rjson['error']['data'],
                                 'test')

    @tornado.testing.gen_test
    def test_post_and_put_integration_client_id_and_secret(self):
        with patch('api.brightcove_api.CMSAPI') as gvp:
            gvp.return_value.get_videos = MagicMock()
            get_videos_mock = self._future_wrap_mock(
                gvp.return_value.get_videos)
            get_videos_mock.return_value = [
                {"updated_at" : "2015-04-20T21:18:32.351Z"}]
            params = json.dumps({
                'publisher_id': '123123abc',
                'uses_bc_gallery': False,
                'application_client_id': '5',
                'application_client_secret': 'some secret'})
            header = { 'Content-Type':'application/json' }
            url = '/api/v2/%s/integrations/brightcove' % (
                self.account_id_api_key)
            response = yield self.http_client.fetch(
                self.get_url(url),
                body=params,
                method='POST',
                headers=header)

        rjson = json.loads(response.body)
        platform = yield neondata.BrightcoveIntegration.get(
            rjson['integration_id'], async=True)
        self.assertEqual(platform.application_client_id, '5')
        params = json.dumps({'integration_id': rjson['integration_id'],
                             'application_client_id': '6',
                             'application_client_secret': 'another secret'})

        url = '/api/v2/%s/integrations/brightcove' % (self.account_id_api_key)
        with patch('api.brightcove_api.CMSAPI') as gvp:
            gvp.return_value.get_videos = MagicMock()
            get_videos_mock = self._future_wrap_mock(
                gvp.return_value.get_videos)
            get_videos_mock.return_value = [
                {'updated_at': '2015-04-20T21:18:32.351Z'}]
            response = yield self.http_client.fetch(
                self.get_url(url),
                body=params,
                method='PUT',
                headers=header)

        self.assertEqual(response.code, 200)
        rjson = json.loads(response.body)
        platform = yield neondata.BrightcoveIntegration.get(
            rjson['integration_id'], async=True)
        self.assertEqual(platform.application_client_id, '6')
        self.assertEqual(platform.application_client_secret, 'another secret')
        self.assertEqual(platform.last_process_date, '2015-04-20T21:18:32.351Z')

    @tornado.testing.gen_test
    def test_put_client_id_missing_secret(self):
        with patch('api.brightcove_api.CMSAPI') as gvp:
            gvp.return_value.get_videos = MagicMock()
            get_videos_mock = self._future_wrap_mock(
                gvp.return_value.get_videos)
            get_videos_mock.return_value = [
                {"updated_at" : "2015-04-20T21:18:32.351Z"}]
            params = json.dumps({'publisher_id': '123123abc',
                'application_client_id': '5',
                'application_client_secret': 'some secret',
                'uses_bc_gallery': True,
                'uses_bc_videojs_player': 'True'})
            header = {'Content-Type':'application/json'}
            url = '/api/v2/%s/integrations/brightcove' % (
                self.account_id_api_key)
            response = yield self.http_client.fetch(
                self.get_url(url),
                body=params,
                method='POST',
                headers=header)

        rjson = json.loads(response.body)
        platform = yield neondata.BrightcoveIntegration.get(
            rjson['integration_id'], async=True)
        self.assertEqual(platform.application_client_id, '5')
        self.assertEqual(platform.uses_bc_gallery, True)
        self.assertTrue(platform.uses_bc_videojs_player)
        params = json.dumps({'integration_id': rjson['integration_id'],
                             'application_client_id': 'not 5',
                             'application_client_secret': None})
        url = '/api/v2/%s/integrations/brightcove' % (self.account_id_api_key)

        with self.assertRaises(tornado.httpclient.HTTPError) as e:
            response = yield self.http_client.fetch(
                self.get_url(url), body=params, method='PUT')
        self.assertEqual(e.exception.code, 400, 'Bad parameters by client for PUT')
        platform = yield neondata.BrightcoveIntegration.get(
            rjson['integration_id'], async=True)
        self.assertEqual(
            platform.application_client_id, '5', 'A malformed PUT makes no change')

        params = json.dumps({'integration_id': rjson['integration_id'],
                             'application_client_id': None,
                             'application_client_secret': None,
                             'uses_bc_videojs_player': False})
        response = yield self.http_client.fetch(
            self.get_url(url), body=params, method='PUT', headers=header)
        self.assertEqual(response.code, 200)
        platform = yield neondata.BrightcoveIntegration.get(
            rjson['integration_id'], async=True)
        self.assertEqual(platform.uses_bc_videojs_player, False,
                         'Valid PUT updates this field')

    def test_get_integration_exceptions(self):
        exception_mocker = patch('cmsapiv2.controllers.BrightcoveIntegrationHandler.get')
	url = '/api/v2/%s/integrations/brightcove' % '1234234'
        self.get_exceptions(url, exception_mocker)

    def test_put_integration_exceptions(self):
        exception_mocker = patch('cmsapiv2.controllers.BrightcoveIntegrationHandler.put')
        params = json.dumps({'integration_id': '123123abc'})
	url = '/api/v2/%s/integrations/brightcove' % '1234234'
        self.put_exceptions(url, params, exception_mocker)

    def test_post_integration_exceptions(self):
        exception_mocker = patch('cmsapiv2.controllers.BrightcoveIntegrationHandler.post')
        params = json.dumps({'integration_id': '123123abc'})
        url = '/api/v2/%s/integrations/brightcove' % '1234234'
        self.post_exceptions(url, params, exception_mocker)


class TestVideoHandler(TestControllersBase):
    def setUp(self):
        random.seed(1324689)
        np.random.seed(1348)
        
        user = neondata.NeonUserAccount(
            uuid.uuid1().hex,
            name='testingme',
            processing_priority=2)
        user.save()
        self.account_id_api_key = user.neon_api_key
        self.test_i_id = 'testvideohiid'
        neondata.ThumbnailMetadata('testing_vtid_one', width=500,
                                   urls=['s'],
                                   ttype='neon',
                                   model_score=0.32,
                                   model_version='aqv1').save()
        neondata.ThumbnailMetadata('testing_vtid_two', width=500,
                                   urls=['d'],
                                   ttype='neon',
                                   features=np.random.rand(1024),
                                   model_version='20160713-test').save()
        neondata.ThumbnailMetadata('testing_vtid_bad', width=500,
                                   urls=['bad'],
                                   features=np.random.rand(1024),
                                   model_version='20160713-test').save()
        neondata.ThumbnailMetadata('testing_vtid_rand', 
                                   ttype='random',
                                   urls=['rand.jpg']).save()
        neondata.ThumbnailMetadata('testing_vtid_default',
                                   ttype='default',
                                   urls=['default.jpg'],
                                   features=np.random.rand(1024),
                                   model_version='20160713-test').save()
        neondata.NeonApiRequest('job1', self.account_id_api_key).save()
        defop = neondata.BrightcoveIntegration.modify(self.test_i_id,
            lambda x: x,
            create_missing=True)
        user.modify(self.account_id_api_key, lambda p: p.add_platform(defop))
        self.cdn_mocker = patch('cmsdb.cdnhosting.CDNHosting')
        self.cdn_mock = self._future_wrap_mock(
            self.cdn_mocker.start().create().upload)
        self.cdn_mock.return_value = [('some_cdn_url.jpg', 640, 480)]
        self.im_download_mocker = patch(
            'cvutils.imageutils.PILImageUtils.download_image')
        self.random_image = PILImageUtils.create_random_image(480, 640)
        self.im_download_mock = self._future_wrap_mock(
            self.im_download_mocker.start())
        self.im_download_mock.side_effect = [self.random_image]
        self.verify_account_mocker = patch(
            'cmsapiv2.apiv2.APIV2Handler.is_authorized')
        self.verify_account_mock = self._future_wrap_mock(
            self.verify_account_mocker.start())
        self.verify_account_mock.return_value = True
        self.maxDiff = 5000

        # Mock the video queue
        self.job_queue_patcher = patch(
            'video_processor.video_processing_queue.' \
            'VideoProcessingQueue')
        self.job_queue_mock = self.job_queue_patcher.start()()
        self.job_write_mock = self._future_wrap_mock(
            self.job_queue_mock.write_message)
        self.job_write_mock.side_effect = ['message']

        super(TestVideoHandler, self).setUp()

    def tearDown(self):
        self.cdn_mocker.stop()
        self.im_download_mocker.stop()
        self.verify_account_mocker.stop()
        self.job_queue_patcher.stop()

        super(TestVideoHandler, self).tearDown()

    @patch('cmsdb.neondata.ThumbnailMetadata.download_image_from_url')
    @tornado.testing.gen_test
    def test_post_video(self, cmsdb_download_image_mock):
        
        url = ('/api/v2/{0}/videos?integration_id={1}'\
               '&external_video_ref=1234ascs'\
               '&default_thumbnail_url=url.invalid'\
               '&title=a_title'\
               '&url=some_url'\
               '&thumbnail_ref=ref1'\
               '&duration=16').format(self.account_id_api_key, self.test_i_id)
        cmsdb_download_image_mock = self._future_wrap_mock(cmsdb_download_image_mock)
        cmsdb_download_image_mock.side_effect = [self.random_image]
        response = yield self.http_client.fetch(self.get_url(url),
                                                body='',
                                                method='POST',
                                                allow_nonstandard_methods=True)
        self.assertEquals(response.code, 202)
        rjson = json.loads(response.body)
        self.assertNotEquals(rjson['job_id'],'')
        job = yield neondata.NeonApiRequest.get(rjson['job_id'],
                                                self.account_id_api_key,
                                                async=True)

        self.assertEquals(self.job_write_mock.call_count, 1)
        cargs, kwargs = self.job_write_mock.call_args
        self.assertEquals(cargs[0], 2)
        self.assertDictContainsSubset(json.loads(cargs[1]), job.__dict__)
        self.assertEquals(cargs[2], 16)
        self.assertEquals(job.api_param, 5)
        self.assertIsNone(job.age)
        self.assertIsNone(job.gender)

    @tornado.testing.gen_test
    def test_post_video_with_clip(self):
        
        url = ('/api/v2/{0}/videos?integration_id={1}'\
               '&external_video_ref=1234ascs'\
               '&title=a_title'\
               '&url=some_url'\
               '&thumbnail_ref=ref1'\
               '&duration=16'\
               '&result_type=clips').format(self.account_id_api_key, self.test_i_id)
        
        response = yield self.http_client.fetch(self.get_url(url),
                                                body='',
                                                method='POST',
                                                allow_nonstandard_methods=True)
        self.assertEquals(response.code, 202)
        rjson = json.loads(response.body)
        self.assertNotEquals(rjson['job_id'],'')
        job = yield neondata.NeonApiRequest.get(rjson['job_id'],
                                                self.account_id_api_key,
                                                async=True)

        self.assertEquals(self.job_write_mock.call_count, 1)
        cargs, kwargs = self.job_write_mock.call_args
        self.assertEquals(cargs[0], 2)
        self.assertDictContainsSubset(json.loads(cargs[1]), job.__dict__)
        self.assertEquals(cargs[2], 16)
        self.assertEquals(job.api_param, None)
        self.assertEquals(job.n_clips, 1)
        self.assertEquals(job.result_type, neondata.ResultType.CLIPS)
        self.assertIsNone(job.clip_length)
        self.assertIsNone(job.age)
        self.assertIsNone(job.gender)

    @tornado.testing.gen_test
    def test_post_video_with_clip_with_length(self):
        url = ('/api/v2/{0}/videos?integration_id={1}'\
               '&external_video_ref=1234ascs'\
               '&title=a_title'\
               '&url=some_url'\
               '&thumbnail_ref=ref1'\
               '&duration=16'\
               '&result_type=clips'\
               '&clip_length=5.3'\
               '&n_clips=3').format(self.account_id_api_key,
                                    self.test_i_id)
        response = yield self.http_client.fetch(self.get_url(url),
                                                body='',
                                                method='POST',
                                                allow_nonstandard_methods=True)
        self.assertEquals(response.code, 202)
        rjson = json.loads(response.body)
        self.assertNotEquals(rjson['job_id'],'')
        job = yield neondata.NeonApiRequest.get(rjson['job_id'],
                                                self.account_id_api_key,
                                                async=True)

        self.assertEquals(self.job_write_mock.call_count, 1)
        cargs, kwargs = self.job_write_mock.call_args
        self.assertEquals(cargs[0], 2)
        self.assertDictContainsSubset(json.loads(cargs[1]), job.__dict__)
        self.assertEquals(cargs[2], 16)
        self.assertEquals(job.api_param, None)
        self.assertEquals(job.n_clips, 3)
        self.assertEquals(job.result_type, neondata.ResultType.CLIPS)
        self.assertAlmostEquals(job.clip_length, 5.3)
        self.assertIsNone(job.age)
        self.assertIsNone(job.gender)

    @tornado.testing.gen_test
    def test_post_video_with_default_clip(self):
        body = {
                'external_video_ref': '1234ascs33',
                'url': 'some_url',
                'title': 'my_clip_video',
                'gender': 'M',
                'age': '50+',
                'result_type': 'clips',
                'default_clip_url': 'clipurl.mp4'
            }
        header = {"Content-Type": "application/json"}
        url = '/api/v2/%s/videos' % (self.account_id_api_key)
        response = yield self.http_client.fetch(
            self.get_url(url),
            body=json.dumps(body),
            method='POST',
            headers=header)

        self.assertEquals(response.code, 202)
        rjson = json.loads(response.body)
        self.assertNotEquals(rjson['job_id'],'')
        job = yield neondata.NeonApiRequest.get(rjson['job_id'],
                                                self.account_id_api_key,
                                                async=True)

        self.assertEquals(self.job_write_mock.call_count, 1)
        cargs, kwargs = self.job_write_mock.call_args
        self.assertEquals(cargs[0], 2)
        self.assertDictContainsSubset(json.loads(cargs[1]), job.__dict__)
        self.assertIsNone(cargs[2]) # Unknown duration
        self.assertIsNone(job.api_param)
        self.assertEquals(job.default_clip, 'clipurl.mp4')
        self.assertEquals(job.result_type, neondata.ResultType.CLIPS)
        self.assertEquals(job.age, '50+')
        self.assertEquals(job.gender, 'M')

    @tornado.testing.gen_test
    def test_post_demographic(self):        
        body = {
                'external_video_ref': '1234ascs33',
                'url': 'some_url',
                'title': 'my_demo_video',
                'gender': 'M',
                'age': '50+'
            }
        header = {"Content-Type": "application/json"}
        url = '/api/v2/%s/videos' % (self.account_id_api_key)
        response = yield self.http_client.fetch(
            self.get_url(url),
            body=json.dumps(body),
            method='POST',
            headers=header)
        rjson = json.loads(response.body)
        job_id = rjson['job_id']
        self.assertEquals(response.code, 202)
        video = yield neondata.VideoMetadata.get('%s_%s' % (
            self.account_id_api_key, '1234ascs33'), async=True)
        self.assertEquals(video.url, 'some_url')

        request = neondata.NeonApiRequest.get(job_id, self.account_id_api_key)
        self.assertEquals(request.gender, 'M')
        self.assertEquals(request.age, '50+')

        # Check the submitted job
        self.assertEquals(self.job_write_mock.call_count, 1)
        cargs, kwargs = self.job_write_mock.call_args
        job = json.loads(cargs[1])
        self.assertEquals(job['gender'], 'M')
        self.assertEquals(job['age'], '50+')

    @tornado.testing.gen_test
    def test_post_bad_demographic(self):
        url = '/api/v2/%s/videos?external_video_ref=1234ascs&url=some_url&gender={}&age={}' % (self.account_id_api_key)

        for demo_combos in [('alien', '18-19'),
                            ('M', '0-18'),
                            ('F', 56)]:
            with self.assertRaises(tornado.httpclient.HTTPError) as e:
                yield self.http_client.fetch(
                    self.get_url(url.format(*demo_combos)),
                    body='',
                    method='POST',
                    allow_nonstandard_methods=True)

            self.assertEquals(e.exception.code, 400)
            rjson = json.loads(e.exception.response.body)
            self.assertRegexpMatches(rjson['error']['message'],
                                     'not allowed for .*(gender|age)')

    @tornado.testing.gen_test
    def test_post_reprocess_demographic(self):        
        body = {
                'external_video_ref': '1234ascs33',
                'url': 'some_url',
                'title': 'my_demo_video',
                'gender': 'M',
                'age': '50+'
            }
        header = {"Content-Type": "application/json"}
        url = '/api/v2/%s/videos' % (self.account_id_api_key)
        response = yield self.http_client.fetch(
            self.get_url(url),
            body=json.dumps(body),
            method='POST',
            headers=header)
        rjson = json.loads(response.body)
        job_id = rjson['job_id']
        self.assertEquals(response.code, 202)
        video = yield neondata.VideoMetadata.get('%s_%s' % (
            self.account_id_api_key, '1234ascs33'), async=True)
        self.assertEquals(video.url, 'some_url')

        request = neondata.NeonApiRequest.get(job_id, self.account_id_api_key)
        self.assertEquals(request.gender, 'M')
        self.assertEquals(request.age, '50+')
        self.assertEquals(request.state, neondata.RequestState.SUBMIT)

        # Check the submitted job
        self.assertEquals(self.job_write_mock.call_count, 1)
        cargs, kwargs = self.job_write_mock.call_args
        job = json.loads(cargs[1])
        self.assertEquals(job['gender'], 'M')
        self.assertEquals(job['age'], '50+')
        self.job_write_mock.reset_mock()
        self.job_write_mock.side_effect = ['message']

        # Try to reprocess, but the last job didn't finish
        body['reprocess'] = True
        body['gender'] = 'F'
        body['url'] = None
        with self.assertRaises(tornado.httpclient.HTTPError) as e:
            response = yield self.http_client.fetch(
                self.get_url(url),
                body=json.dumps(body),
                method='POST',
                headers=header)
        self.assertEquals(e.exception.code, 409)
        self.assertEquals(self.job_write_mock.call_count, 0)

        # Finish the job and try reprocessing
        request = neondata.NeonApiRequest.get(job_id, self.account_id_api_key)
        request.state = neondata.RequestState.FINISHED
        request.save()
        response = yield self.http_client.fetch(
            self.get_url(url),
            body=json.dumps(body),
            method='POST',
            headers=header)
        self.assertEquals(response.code, 202)
        request = neondata.NeonApiRequest.get(job_id, self.account_id_api_key)
        self.assertEquals(request.gender, 'F')
        self.assertEquals(request.age, '50+')
        self.assertEquals(request.state, neondata.RequestState.REPROCESS)

        self.assertEquals(self.job_write_mock.call_count, 1)
        cargs, kwargs = self.job_write_mock.call_args
        job = json.loads(cargs[1])
        self.assertEquals(job['gender'], 'F')
        self.assertEquals(job['age'], '50+')
        self.job_write_mock.reset_mock()        

        # Check for a tag.
        tag_id = rjson['video']['tag_id']
        self.assertIsNotNone(tag_id)
        tag = neondata.Tag.get(tag_id)
        self.assertEqual(tag.account_id, self.account_id_api_key)
        self.assertEqual(tag.tag_type, neondata.TagType.VIDEO)

    @tornado.testing.gen_test
    def test_post_video_with_limits_refresh_date_reset(self):
        cmsdb_download_image_mocker = patch(
            'cmsdb.neondata.ThumbnailMetadata.download_image_from_url')
        cmsdb_download_image_mock = self._future_wrap_mock(
            cmsdb_download_image_mocker.start())
        cmsdb_download_image_mock.side_effect = [self.random_image]

        limit = neondata.AccountLimits(self.account_id_api_key,
            refresh_time_video_posts=datetime(1999,1,1),
            video_posts=10)
        yield limit.save(async=True)

        url = '/api/v2/%s/videos?integration_id=%s'\
              '&external_video_ref=1234ascs'\
              '&default_thumbnail_url=url.invalid'\
              '&title=a_title&url=some_url'\
              '&thumbnail_ref=ref1' % (self.account_id_api_key, self.test_i_id)

        response = yield self.http_client.fetch(self.get_url(url),
                                                body='',
                                                method='POST',
                                                allow_nonstandard_methods=True)
        self.assertEquals(response.code, 202)

        yield self.assertWaitForEquals(
            lambda: neondata.AccountLimits.get(self.account_id_api_key).video_posts,
            1,
            async=True)
        yield self.assertWaitForEquals(
            lambda: neondata.AccountLimits.get(
                self.account_id_api_key).refresh_time_video_posts \
            > '2016-04-15 00:00:00.000000', True,
            async=True)
        # sanity check on the video make sure it made it
        video = yield neondata.VideoMetadata.get(
            self.account_id_api_key + '_' + '1234ascs',
            async=True)
        self.assertEquals(video.url, 'some_url')
        cmsdb_download_image_mocker.stop()

    @tornado.testing.gen_test
    def test_post_video_with_limits_increase_post_videos(self):
        pstr = 'cmsdb.neondata.ThumbnailMetadata.download_image_from_url'
        with self._future_wrap_mock(
             patch(pstr)) as cmsdb_download_image_mock:
            cmsdb_download_image_mock.side_effect = [self.random_image]

            limit = neondata.AccountLimits(self.account_id_api_key,
                refresh_time_video_posts=datetime(2050,1,1),
                video_posts=3)
            yield limit.save(async=True)

            url = '/api/v2/%s/videos?integration_id=%s'\
                  '&external_video_ref=1234ascs'\
                  '&default_thumbnail_url=url.invalid'\
                  '&title=a_title&url=some_url'\
                  '&thumbnail_ref=ref1' % (self.account_id_api_key, self.test_i_id)

            response = yield self.http_client.fetch(
                self.get_url(url),
                body='',
                method='POST',
                allow_nonstandard_methods=True)

        self.assertEquals(response.code, 202)

        yield self.assertWaitForEquals(
            lambda: neondata.AccountLimits.get(self.account_id_api_key).video_posts,
            4,
            async=True)
        yield self.assertWaitForEquals(
            lambda: neondata.AccountLimits.get(
                self.account_id_api_key).refresh_time_video_posts,
            '2050-01-01 00:00:00.000000',
            async=True)
        # sanity check on the video make sure it made it
        video = yield neondata.VideoMetadata.get(
            self.account_id_api_key + '_' + '1234ascs',
            async=True)
        self.assertEquals(video.url, 'some_url')

        # finally lets sanity check the limits endpoint
        url = '/api/v2/%s/limits' % (self.account_id_api_key)
        response = yield self.http_client.fetch(self.get_url(url),
                                                method="GET")
        rjson = json.loads(response.body)
        self.assertEquals(rjson['video_posts'], 4)

    @tornado.testing.gen_test
    def test_post_video_with_limits_too_many_requests(self):
        limit = neondata.AccountLimits(self.account_id_api_key,
            video_posts=10)
        yield limit.save(async=True)
        url = '/api/v2/%s/videos?integration_id=%s'\
              '&external_video_ref=1234ascs'\
              '&default_thumbnail_url=url.invalid'\
              '&title=a_title&url=some_url'\
              '&thumbnail_ref=ref1' % (self.account_id_api_key, self.test_i_id)
        with self.assertRaises(tornado.httpclient.HTTPError) as e:
            yield self.http_client.fetch(self.get_url(url),
                                         body='',
                                         method='POST',
                                         allow_nonstandard_methods=True)

        self.assertEquals(e.exception.code, 402)

        # Make sure the job isn't in the database or submitted
        self.assertIsNone(neondata.VideoMetadata.get(
            neondata.InternalVideoID.generate(self.account_id_api_key,
                                              '1234ascs')))
        self.assertEquals(self.job_write_mock.call_count, 0)
        

    @tornado.testing.gen_test(timeout=600)
    def test_post_video_reprocess_doesnt_hit_limit(self):
        # Add a video to reprocess
        body = {
                'external_video_ref': '1234ascs33',
                'url': 'some_url',
                'title': 'my_demo_video',
                'gender': 'M',
                'age': '50+'
            }
        header = {"Content-Type": "application/json"}
        url = '/api/v2/%s/videos' % (self.account_id_api_key)
        response = yield self.http_client.fetch(
            self.get_url(url),
            body=json.dumps(body),
            method='POST',
            headers=header)
        rjson = json.loads(response.body)
        job_id = rjson['job_id']
        self.assertEquals(response.code, 202)

        # Simulate the job finishing
        def _finish_job(x):
            x.state = neondata.RequestState.FINISHED
        neondata.NeonApiRequest.modify(job_id, self.account_id_api_key,
                                       _finish_job)

        # Simulate being at the end of the limits
        neondata.AccountLimits(self.account_id_api_key,
            video_posts=10).save()

        # Submitting a new job will hit the limit
        body['external_video_ref'] = 'new-job'
        with self.assertRaises(tornado.httpclient.HTTPError) as e:
            yield self.http_client.fetch(self.get_url(url),
                                         body=json.dumps(body),
                                         method='POST',
                                         headers=header)

        self.assertEquals(e.exception.code, 402)

        # Reprocessing the first job will not hit the limit
        self.job_write_mock.reset_mock()
        self.job_write_mock.side_effect = ['message']
        body['external_video_ref'] = '1234ascs33'
        body['reprocess'] = True
        body['url'] = None
        response = yield self.http_client.fetch(
            self.get_url(url),
            body=json.dumps(body),
            method='POST',
            headers=header)
        self.assertEquals(response.code, 202)
        rjson = json.loads(response.body)
        job_id = rjson['job_id']

        # Check that the limit count isn't increased
        self.assertEquals(
            neondata.AccountLimits.get(self.account_id_api_key).video_posts,
            10)

    @tornado.testing.gen_test
    def test_post_video_video_exists_in_db(self):
        url = '/api/v2/%s/videos?integration_id=%s'\
              '&external_video_ref=1234ascs'\
              '&default_thumbnail_url=url.invalid'\
              '&url=some_url' % (self.account_id_api_key, self.test_i_id)
        pstr = 'cmsdb.neondata.ThumbnailMetadata.download_image_from_url'
        with self._future_wrap_mock(
             patch(pstr)) as cmsdb_download_image_mock:
            cmsdb_download_image_mock.side_effect = [self.random_image]
            response = yield self.http_client.fetch(
                self.get_url(url),
                body='',
                method='POST',
                allow_nonstandard_methods=True)

        self.assertEquals(response.code, 202)
        internal_video_id = neondata.InternalVideoID.generate(
            self.account_id_api_key,
            '1234ascs')
        video = neondata.VideoMetadata.get(internal_video_id)
        self.assertEquals(video.key, internal_video_id)

    @tornado.testing.gen_test
    def test_post_video_bad_id(self):
        url = '/api/v2/%s/videos?integration_id=%s'\
              '&external_video_ref=id_with_underscore'\
              '&url=some_url' % (self.account_id_api_key, self.test_i_id)
        with self.assertRaises(tornado.httpclient.HTTPError) as e:
            yield self.http_client.fetch(
                self.get_url(url),
                body='',
                method='POST',
                allow_nonstandard_methods=True)

        rjson = json.loads(e.exception.response.body)
        self.assertEquals(e.exception.code, 400)
        self.assertRegexpMatches(rjson['error']['message'],
                                 'Invalid video reference')

    @tornado.testing.gen_test
    def test_post_video_thumbnail_exists_in_db(self):
        url = '/api/v2/%s/videos?integration_id=%s'\
              '&external_video_ref=1234ascs'\
              '&default_thumbnail_url=url.invalid'\
              '&url=some_url' % (self.account_id_api_key, self.test_i_id)
        pstr = 'cmsdb.neondata.ThumbnailMetadata.download_image_from_url'
        with self._future_wrap_mock(
             patch(pstr)) as cmsdb_download_image_mock:
            cmsdb_download_image_mock.side_effect = [self.random_image]
            response = yield self.http_client.fetch(
                self.get_url(url),
                body='',
                method='POST',
                allow_nonstandard_methods=True)

        self.assertEquals(response.code, 202)
        internal_video_id = neondata.InternalVideoID.generate(
            self.account_id_api_key,'1234ascs')
        video = neondata.VideoMetadata.get(internal_video_id)
        thumbnail_id = video.thumbnail_ids[0]
        thumbnail = neondata.ThumbnailMetadata.get(thumbnail_id)
        self.assertEquals(thumbnail_id, thumbnail.key)

    @tornado.testing.gen_test
    def test_post_video_with_dots(self):
        url = '/api/v2/%s/videos?integration_id=%s'\
              '&external_video_ref=1234a.s.cs'\
              '&default_thumbnail_url=url.invalid'\
              '&url=some_url' % (self.account_id_api_key,
                  self.test_i_id)
        pstr = 'cmsdb.neondata.ThumbnailMetadata.download_image_from_url'
        with self._future_wrap_mock(
             patch(pstr)) as cmsdb_download_image_mock:
            cmsdb_download_image_mock.side_effect = [self.random_image]
            response = yield self.http_client.fetch(
                self.get_url(url),
                body='',
                method='POST',
                allow_nonstandard_methods=True)

        self.assertEquals(response.code, 202)
        rjson = json.loads(response.body)
        internal_video_id = neondata.InternalVideoID.generate(
            self.account_id_api_key, '1234.ascs')
        self.assertNotEquals(rjson['job_id'],'')
        self.assertNotEquals(rjson['video']['video_id'], '1234.ascs')

    @tornado.testing.gen_test
    def test_post_failed_to_download_thumbnail(self):
        url = '/api/v2/%s/videos?integration_id=%s'\
              '&external_video_ref=1234ascs'\
              '&default_thumbnail_url=url.invalid'\
              '&url=some_url' % (self.account_id_api_key, self.test_i_id)
        self.im_download_mock.side_effect = neondata.ThumbDownloadError('boom')
        with self.assertRaises(tornado.httpclient.HTTPError) as e:
            response = yield self.http_client.fetch(
                self.get_url(url),
                body='',
                method='POST',
                allow_nonstandard_methods=True)

        rjson = json.loads(e.exception.response.body)
        self.assertEquals(e.exception.code, 400)
        self.assertEquals(rjson['error']['message'],
                          'failed to download thumbnail')

    @tornado.testing.gen_test
    def test_post_video_with_duration_and_nthumbs(self):
        url = '/api/v2/%s/videos?integration_id=%s'\
              '&external_video_ref=1234ascs'\
              '&duration=1354&url=some_url&n_thumbs=10' % (
                  self.account_id_api_key,
                  self.test_i_id)
        response = yield self.http_client.fetch(
            self.get_url(url),
            body='',
            method='POST',
            allow_nonstandard_methods=True)
        self.assertEquals(response.code, 202)
        rjson = json.loads(response.body)
        self.assertNotEquals(rjson['job_id'],'')

        internal_video_id = neondata.InternalVideoID.generate(
            self.account_id_api_key,
            '1234ascs')
        video = neondata.VideoMetadata.get(internal_video_id)
        self.assertEquals(1354, video.duration)

        self.assertEquals(self.job_write_mock.call_count, 1)
        cargs, kwargs = self.job_write_mock.call_args
        self.assertEquals(cargs[2], 1354.)

        job = yield neondata.NeonApiRequest.get(rjson['job_id'],
                                                self.account_id_api_key,
                                                async=True)
        self.assertEquals(job.api_param, 10)

    @tornado.testing.gen_test
    def test_post_video_with_float_duration(self):
        url = '/api/v2/%s/videos?integration_id=%s'\
              '&external_video_ref=1234ascs'\
              '&duration=1354.54&url=some_url' % (
                  self.account_id_api_key, self.test_i_id)

        response = yield self.http_client.fetch(
            self.get_url(url),
            body='',
            method='POST',
            allow_nonstandard_methods=True)

        self.assertEquals(response.code, 202)
        rjson = json.loads(response.body)
        self.assertNotEquals(rjson['job_id'],'')

        internal_video_id = neondata.InternalVideoID.generate(
            self.account_id_api_key,'1234ascs')
        video = neondata.VideoMetadata.get(internal_video_id)
        self.assertEquals(1354.54, video.duration)

        self.assertEquals(self.job_write_mock.call_count, 1)
        cargs, kwargs = self.job_write_mock.call_args
        self.assertEquals(cargs[2], 1354.54)

    @tornado.testing.gen_test
    def test_post_video_no_duration(self):
        url = '/api/v2/%s/videos?integration_id=%s'\
              '&external_video_ref=1234ascs'\
              '&url=some_url' % (
                  self.account_id_api_key, self.test_i_id)

        response = yield self.http_client.fetch(
            self.get_url(url),
            body='',
            method='POST',
            allow_nonstandard_methods=True)

        self.assertEquals(response.code, 202)
        rjson = json.loads(response.body)
        self.assertNotEquals(rjson['job_id'],'')

        internal_video_id = neondata.InternalVideoID.generate(
            self.account_id_api_key,'1234ascs')
        video = neondata.VideoMetadata.get(internal_video_id)
        self.assertIsNone(video.duration)

        self.assertEquals(self.job_write_mock.call_count, 1)
        cargs, kwargs = self.job_write_mock.call_args
        self.assertIsNone(cargs[2])

    @tornado.testing.gen_test
    def test_post_video_with_publish_date_valid_one(self):
        url = '/api/v2/%s/videos?integration_id=%s'\
              '&external_video_ref=1234ascs'\
              '&publish_date=2015-08-18T06:36:40.123Z'\
              '&url=some_url' % (self.account_id_api_key,
                  self.test_i_id)

        response = yield self.http_client.fetch(
            self.get_url(url),
            body='',
            method='POST',
            allow_nonstandard_methods=True)

        self.assertEquals(response.code, 202)
        rjson = json.loads(response.body)
        self.assertNotEquals(rjson['job_id'],'')

        internal_video_id = neondata.InternalVideoID.generate(
            self.account_id_api_key,'1234ascs')
        video = neondata.VideoMetadata.get(internal_video_id)
        self.assertEquals('2015-08-18T06:36:40.123Z', video.publish_date)

    @tornado.testing.gen_test
    def test_post_video_with_publish_date_valid_two(self):
        url = '/api/v2/%s/videos?integration_id=%s'\
              '&external_video_ref=1234ascs'\
              '&publish_date=2015-08-18T06:36:40Z'\
              '&url=some_url' % (self.account_id_api_key, self.test_i_id)

        response = yield self.http_client.fetch(
            self.get_url(url),
            body='',
            method='POST',
            allow_nonstandard_methods=True)

        self.assertEquals(response.code, 202)
        rjson = json.loads(response.body)
        self.assertNotEquals(rjson['job_id'],'')

        internal_video_id = neondata.InternalVideoID.generate(
            self.account_id_api_key,'1234ascs')
        video = neondata.VideoMetadata.get(internal_video_id)
        self.assertEquals('2015-08-18T06:36:40Z', video.publish_date)

    @tornado.testing.gen_test
    def test_post_video_with_publish_date_valid_three(self):
        url = '/api/v2/%s/videos?integration_id=%s'\
              '&external_video_ref=1234ascs'\
              '&publish_date=2015-08-18'\
              '&url=some_url' % (self.account_id_api_key, self.test_i_id)
        response = yield self.http_client.fetch(
            self.get_url(url),
            body='',
            method='POST',
            allow_nonstandard_methods=True)

        self.assertEquals(response.code, 202)
        rjson = json.loads(response.body)
        self.assertNotEquals(rjson['job_id'],'')

        internal_video_id = neondata.InternalVideoID.generate(
            self.account_id_api_key,'1234ascs')
        video = neondata.VideoMetadata.get(internal_video_id)
        self.assertEquals('2015-08-18', video.publish_date)

    @tornado.testing.gen_test
    def test_post_video_with_publish_date_invalid(self):
        with self.assertRaises(tornado.httpclient.HTTPError) as e:
            url = '/api/v2/%s/videos?integration_id=%s'\
                  '&external_video_ref=1234ascs'\
                  '&publish_date=2015-0'\
                  '&url=some_url' % (
                      self.account_id_api_key,
                      self.test_i_id)
            response = yield self.http_client.fetch(
                self.get_url(url),
                body='',
                method='POST',
                allow_nonstandard_methods=True)
        self.assertEquals(e.exception.response.code, 400)

    @tornado.testing.gen_test
    def test_post_video_missing_url(self):

        with self.assertRaises(tornado.httpclient.HTTPError) as e:
            url = '/api/v2/%s/videos?integration_id=%s'\
                  '&external_video_ref=1234ascs'\
                  '&title=a_title' % (self.account_id_api_key,
                      self.test_i_id)
            response = yield self.http_client.fetch(
                self.get_url(url),
                body='',
                method='POST',
                allow_nonstandard_methods=True)
        self.assertEquals(e.exception.response.code, 400)

    @tornado.testing.gen_test
    def test_post_url_and_reprocess(self):

        with self.assertRaises(tornado.httpclient.HTTPError) as e:
            url = '/api/v2/%s/videos?integration_id=%s'\
                  '&external_video_ref=1234ascs'\
                  '&title=a_title&url=some_url'\
                  '&reprocess=True' % (self.account_id_api_key, self.test_i_id)
            response = yield self.http_client.fetch(
                self.get_url(url),
                body='',
                method='POST',
                allow_nonstandard_methods=True)

        self.assertEquals(e.exception.response.code, 400)

    @tornado.testing.gen_test
    def test_post_video_with_custom_data(self):
        custom_data = urllib.quote(json.dumps({ "a" : 123456 }))
        url = '/api/v2/%s/videos?integration_id=%s'\
              '&external_video_ref=1234ascs'\
              '&custom_data=%s&url=some_url' % (self.account_id_api_key,
                  self.test_i_id, custom_data)
        response = yield self.http_client.fetch(
            self.get_url(url),
            body='',
            method='POST',
            allow_nonstandard_methods=True)

        self.assertEquals(response.code, 202)
        rjson = json.loads(response.body)
        self.assertNotEquals(rjson['job_id'],'')

        internal_video_id = neondata.InternalVideoID.generate(
            self.account_id_api_key,
            '1234ascs')
        video = neondata.VideoMetadata.get(internal_video_id)
        self.assertTrue(video.custom_data is not None)

    @tornado.testing.gen_test
    def test_post_video_with_bad_custom_data(self):
        url = '/api/v2/%s/videos?integration_id=%s'\
              '&external_video_ref=1234ascs'\
              '&custom_data=%s&url=some_url' % (self.account_id_api_key,
                  self.test_i_id, 4)
        with self.assertRaises(tornado.httpclient.HTTPError) as e:
            response = yield self.http_client.fetch(
                self.get_url(url),
                body='',
                method='POST',
                allow_nonstandard_methods=True)

        self.assertEquals(e.exception.response.code, 400)
        rjson = json.loads(e.exception.response.body)
        self.assertRegexpMatches(rjson['error']['message'],
                                 'not a dictionary')

    @tornado.testing.gen_test
    def test_post_two_videos(self):
        url = '/api/v2/%s/videos?integration_id=%s'\
              '&external_video_ref=1234ascs'\
              '&url=some_url' % (self.account_id_api_key, self.test_i_id)
        response = yield self.http_client.fetch(
            self.get_url(url),
            body='',
            method='POST',
            allow_nonstandard_methods=True)

        self.assertEquals(response.code, 202)
        rjson = json.loads(response.body)
        first_job_id = rjson['job_id']
        self.assertNotEquals(first_job_id,'')

        url = '/api/v2/%s/videos?integration_id=%s'\
              '&external_video_ref=1234ascs'\
              '&url=some_url' % (self.account_id_api_key, self.test_i_id)

        with self.assertRaises(tornado.httpclient.HTTPError) as e:
            response = yield self.http_client.fetch(
                self.get_url(url),
                body='',
                method='POST',
                allow_nonstandard_methods=True)

        self.assertEquals(e.exception.response.code, 409)
        rjson = json.loads(e.exception.response.body)
        data = rjson['error']['message']
        self.assertTrue(first_job_id in data)

    @tornado.testing.gen_test
    def test_post_two_videos_with_reprocess(self):
        self.job_write_mock.side_effect = [True, True]

        url = '/api/v2/%s/videos?integration_id=%s'\
              '&external_video_ref=1234ascs&duration=31'\
              '&url=some_url' % (self.account_id_api_key,
                  self.test_i_id)

        response = yield self.http_client.fetch(
            self.get_url(url),
            body='',
            method='POST',
            allow_nonstandard_methods=True)

        self.assertEquals(response.code, 202)
        rjson = json.loads(response.body)
        first_job_id = rjson['job_id']
        self.assertNotEquals(first_job_id,'')
        self.assertEquals(self.job_write_mock.call_count, 1)
        cargs, kwargs = self.job_write_mock.call_args
        self.assertEquals(cargs[0], 2)
        self.assertEquals(cargs[2], 31)
        self.job_write_mock.reset_mock()

        # Simulate a job failure
        def _mod(x):
            x.fail_count = 1
            x.try_count = 1
            x.response = {'error': 'Ooops'}
            x.state = neondata.RequestState.INT_ERROR
        neondata.NeonApiRequest.modify(first_job_id, self.account_id_api_key,
                                       _mod)

        url = '/api/v2/%s/videos?integration_id=%s'\
              '&external_video_ref=1234ascs'\
              '&reprocess=true' % (self.account_id_api_key,
                  self.test_i_id)

        response = yield self.http_client.fetch(
            self.get_url(url),
            body='',
            method='POST',
            allow_nonstandard_methods=True)

        self.assertEquals(response.code, 202)
        rjson = json.loads(response.body)
        self.assertEquals(first_job_id, rjson['job_id'])
        self.assertEquals(self.job_write_mock.call_count, 1)
        cargs, kwargs = self.job_write_mock.call_args
        self.assertEquals(cargs[0], 2)
        self.assertEquals(cargs[2], 31)

        # Make sure that the fail and try counts are reset
        job = neondata.NeonApiRequest.get(first_job_id,
                                          self.account_id_api_key)
        self.assertEquals(job.try_count, 0)
        self.assertEquals(job.fail_count, 0)
        self.assertEquals(job.state, neondata.RequestState.REPROCESS)

    @tornado.testing.gen_test
    def test_post_two_videos_with_reprocess_fail(self):
        self.job_write_mock.side_effect = ['message', None]

        url = '/api/v2/%s/videos?integration_id=%s'\
              '&external_video_ref=1234ascs'\
              '&url=some_url' % (self.account_id_api_key,
                  self.test_i_id)
        response = yield self.http_client.fetch(self.get_url(url),
                                                body='',
                                                method='POST',
                                                allow_nonstandard_methods=True)
        self.assertEquals(response.code, 202)
        rjson = json.loads(response.body)
        first_job_id = rjson['job_id']
        self.assertNotEquals(first_job_id,'')

        url = '/api/v2/%s/videos?integration_id=%s'\
              '&external_video_ref=1234ascs'\
              '&reprocess=1' % (self.account_id_api_key,
                  self.test_i_id)
        with self.assertRaises(tornado.httpclient.HTTPError) as e:
            yield self.http_client.fetch(self.get_url(url),
                                         body='',
                                         method='POST',
                                         allow_nonstandard_methods=True)
        response = e.exception.response
        self.assertEquals(response.code, 409)
        rjson = json.loads(e.exception.response.body)
        self.assertRegexpMatches(rjson['error']['message'],
                                 'A job for this video is currently underway')

    @tornado.testing.gen_test
    def test_get_without_video_id(self):
        vm = neondata.VideoMetadata(
            neondata.InternalVideoID.generate(self.account_id_api_key,'vid134'))
        yield vm.save(async=True)

        url = '/api/v2/%s/videos' % (self.account_id_api_key)

        with self.assertRaises(tornado.httpclient.HTTPError) as e:
            response = yield self.http_client.fetch(self.get_url(url),
                                                    method='GET')

        self.assertEquals(e.exception.code, 400)

        rjson = json.loads(e.exception.response.body)
        self.assertRegexpMatches(rjson['error']['message'],
                                 'key not provided')
    @tornado.testing.gen_test
    def test_get_single_video(self):
        vm = neondata.VideoMetadata(
            neondata.InternalVideoID.generate(self.account_id_api_key, 'vid1'),
            request_id='job1',
            i_id='int2',
            testing_enabled=False,
            duration=31.5,
            custom_data={'my_data' : 'happygo'},
            tids=['vid1_t1', 'vid1_t2'],
            video_url='http://someurl.com')
        vm.save()
        request = neondata.NeonApiRequest('job1', self.account_id_api_key,
                                          title='Title',
                                          publish_date='2015-06-10')
        request.state = neondata.RequestState.FINISHED
        request.save()
        url = '/api/v2/%s/videos?video_id=vid1' % (self.account_id_api_key)
        response = yield self.http_client.fetch(self.get_url(url))

        rjson = json.loads(response.body)
        self.assertEquals(response.code, 200)
        self.assertEquals({
                'estimated_time_remaining': None,
                'job_id': 'job1',
                'testing_enabled' : False,
                'url' : 'http://someurl.com',
                'state': neondata.ExternalRequestState.PROCESSED,
                'video_id': 'vid1',
                'publish_date' : '2015-06-10',
                'title' : 'Title',
                'tag_id': None
            },
            rjson['videos'][0])

    @tornado.testing.gen_test
    def test_get_single_video_processing(self):
        vm = neondata.VideoMetadata(
            neondata.InternalVideoID.generate(self.account_id_api_key, 'vid1'),
            request_id='job1',
            i_id='int2',
            testing_enabled=False,
            duration=31.5,
            custom_data={'my_data' : 'happygo'},
            tids=['vid1_t1', 'vid1_t2'],
            video_url='http://someurl.com')
        vm.save()
        request = neondata.NeonApiRequest('job1', self.account_id_api_key,
                                          title='Title',
                                          publish_date='2015-06-10')
        request.state = neondata.RequestState.PROCESSING
        request.save()
        url = '/api/v2/%s/videos?video_id=vid1' % (self.account_id_api_key)
        response = yield self.http_client.fetch(self.get_url(url),
                                                method='GET')

        rjson = json.loads(response.body)
        self.assertEquals(response.code, 200)
        vid1 = rjson['videos'][0] 
 
        self.assertEquals(vid1['video_id'], 'vid1')
        self.assertGreaterEqual(vid1['estimated_time_remaining'], 0.0)
  
    @tornado.testing.gen_test
    def test_get_single_video_processing_none_duration(self):
        vm = neondata.VideoMetadata(
            neondata.InternalVideoID.generate(self.account_id_api_key, 'vid1'),
            request_id='job1',
            i_id='int2',
            testing_enabled=False,
            duration=None,
            custom_data={'my_data' : 'happygo'},
            tids=['vid1_t1', 'vid1_t2'],
            video_url='http://someurl.com')
        vm.save()
        request = neondata.NeonApiRequest('job1', self.account_id_api_key,
                                          title='Title',
                                          publish_date='2015-06-10')
        request.state = neondata.RequestState.PROCESSING
        request.save()
        url = '/api/v2/%s/videos?video_id=vid1' % (self.account_id_api_key)
        response = yield self.http_client.fetch(self.get_url(url),
                                                method='GET')

        rjson = json.loads(response.body)
        self.assertEquals(response.code, 200)
        vid1 = rjson['videos'][0] 
 
        self.assertEquals(vid1['video_id'], 'vid1')
        self.assertEquals(vid1['estimated_time_remaining'], 0.0)  

    @tornado.testing.gen_test
    def test_get_all_fields(self):
        vm = neondata.VideoMetadata(
            neondata.InternalVideoID.generate(self.account_id_api_key, 'vid1'),
            request_id='job1',
            i_id='int2',
            testing_enabled=False,
            duration=31.5,
            custom_data={'my_data' : 'happygo'},
            tids=['vid1_t1', 'vid1_t2'])
        vm.save()
        thumbs = [neondata.ThumbnailMetadata('vid1_t1', 'vid1', ['here.com']),
                  neondata.ThumbnailMetadata('vid1_t2', 'vid1', ['there.com'])]
        neondata.ThumbnailMetadata.save_all(thumbs)
        request = neondata.NeonApiRequest('job1', self.account_id_api_key,
                                          title='Title',
                                          publish_date='2015-06-10')
        request.response = {'error': 'Some error'}
        request.state = neondata.RequestState.FINISHED
        request.save()
        url = '/api/v2/%s/videos?video_id=vid1'\
              '&fields=state,integration_id,testing_enabled,'\
              'job_id,title,video_id,serving_url,publish_date,'\
              'thumbnails,duration,custom_data,demographic_thumbnails' % (
                  self.account_id_api_key)
        response = yield self.http_client.fetch(self.get_url(url),
                                                method='GET')

        rjson = json.loads(response.body)
        self.assertEquals(response.code, 200)
        self.assertDictContainsSubset({
            'state': neondata.ExternalRequestState.PROCESSED,
            'integration_id': 'int2',
            'testing_enabled': False,
            'job_id': 'job1',
            'title' : 'Title',
            'video_id': 'vid1',
            'serving_url' : None,
            'publish_date' : '2015-06-10',
            'duration' : 31.5,
            'custom_data' : {'my_data' : 'happygo'},
            'error' : 'Some error'
            },
            rjson['videos'][0])
        tids = [x['thumbnail_id'] for x in rjson['videos'][0]['thumbnails']]
        self.assertItemsEqual(tids, ['vid1_t1', 'vid1_t2'])

    @tornado.testing.gen_test
    def test_get_two_videos(self):
        vm = neondata.VideoMetadata(neondata.InternalVideoID.generate(
            self.account_id_api_key,'vid1'),
            request_id='job1')
        vm.save()
        vm = neondata.VideoMetadata(neondata.InternalVideoID.generate(
            self.account_id_api_key,'vid2'),
            request_id='job2')
        vm.save()
        neondata.NeonApiRequest('job2', self.account_id_api_key).save()
        url = '/api/v2/%s/videos?video_id=vid1,vid2' % (
            self.account_id_api_key)
        response = yield self.http_client.fetch(self.get_url(url),
                                                method='GET')

        rjson = json.loads(response.body)
        self.assertEquals(response.code, 200)
        self.assertEquals(rjson['video_count'], 2)

    @tornado.testing.gen_test
    def test_get_two_videos_one_dne(self):
        vm1 = neondata.VideoMetadata(
            neondata.InternalVideoID.generate(self.account_id_api_key,'vid1'),
            request_id='job1')
        vm1.save()
        vm = neondata.VideoMetadata(
            neondata.InternalVideoID.generate(self.account_id_api_key,'vid2'))
        vm.save()
        url = '/api/v2/%s/videos?video_id=vid1,viddoesnotexist' % (
            self.account_id_api_key)
        response = yield self.http_client.fetch(self.get_url(url),
                                                method='GET')

        rjson = json.loads(response.body)
        self.assertEquals(response.code, 200)
        self.assertEquals(rjson['video_count'], 1)
        videos = rjson['videos']
        self.assertEquals(videos[0]['video_id'], 'vid1')

    def test_get_video_dne(self):
        url = '/api/v2/%s/videos?video_id=viddoesnotexist' % (self.account_id_api_key)
        response = self.http_client.fetch(self.get_url(url),
                                          self.stop,
                                          method='GET')

        response = self.wait()
        self.assertEquals(response.code, 404)
        rjson = json.loads(response.body)
        self.assertRegexpMatches(rjson['error']['message'],
                                 'do not exist .*viddoesnotexist*')

    def test_get_multiple_video_dne(self):
        url = '/api/v2/%s/videos?'\
              'video_id=viddoesnotexist,vidoerwe,w3asdfa324ad' % (
                  self.account_id_api_key)
        response = self.http_client.fetch(self.get_url(url),
                                          self.stop,
                                          method='GET')

        response = self.wait()
        self.assertEquals(response.code, 404)
        rjson = json.loads(response.body)
        self.assertRegexpMatches(rjson['error']['message'],
                                 'do not exist with id')

    @tornado.testing.gen_test
    def test_get_single_video_with_fields(self):
        vm = neondata.VideoMetadata(
            neondata.InternalVideoID.generate(self.account_id_api_key,'vid1'),
            request_id='job1')
        yield vm.save(async=True)
        url = '/api/v2/%s/videos?video_id=vid1&fields=created' % (
            self.account_id_api_key)
        response = yield self.http_client.fetch(self.get_url(url),
                                                method='GET')

        rjson = json.loads(response.body)
        videos = rjson['videos']
        self.assertEquals(response.code, 200)

        self.assertIsNotNone(videos[0]['created'])
        self.assertNotIn('error', videos[0])
        self.assertItemsEqual(videos[0].keys(), ['created'])

    @tornado.testing.gen_test
    def test_get_single_video_with_invalid_fields(self):
        vm = neondata.VideoMetadata(
            neondata.InternalVideoID.generate(self.account_id_api_key,'vid1'),
            request_id='job1')
        yield vm.save(async=True)
        url = '/api/v2/%s/videos?video_id=vid1'\
              '&fields=created,me_is_invalid' % (
                  self.account_id_api_key)
        with self.assertRaises(tornado.httpclient.HTTPError) as e:
            response = yield self.http_client.fetch(
                self.get_url(url),
                method='GET')

        self.assertEquals(e.exception.code, 400)
        rjson = json.loads(e.exception.response.body)
        self.assertRegexpMatches(rjson['error']['message'], 'invalid field')

    @tornado.testing.gen_test(timeout=10.0)
    def test_update_video_testing_enabled(self):
        vm = neondata.VideoMetadata(neondata.InternalVideoID.generate(
            self.account_id_api_key,'vid1'))
        yield vm.save(async=True)
        url = '/api/v2/%s/videos?video_id=vid1&testing_enabled=0' % (
            self.account_id_api_key)
        response = yield self.http_client.fetch(
            self.get_url(url),
            body='',
            method='PUT')

        rjson = json.loads(response.body)
        self.assertFalse(rjson['testing_enabled'])
        self.assertEquals(response.code, 200)

        url = '/api/v2/%s/videos?video_id=vid1&testing_enabled=1' % (
            self.account_id_api_key)
        response = yield self.http_client.fetch(
            self.get_url(url),
            body='',
            method='PUT')

        rjson = json.loads(response.body)
        self.assertTrue(rjson['testing_enabled'])
        self.assertEquals(response.code, 200)

    @tornado.testing.gen_test(timeout=10.0)
    def test_update_video_set_hidden(self):
        tag = neondata.Tag('tag1') 
        yield tag.save(async=True) 
        vm = neondata.VideoMetadata(neondata.InternalVideoID.generate(
            self.account_id_api_key,'vid1'), tag_id='tag1')
        yield vm.save(async=True)
        url = '/api/v2/%s/videos?video_id=vid1&testing_enabled=0' % (
            self.account_id_api_key)
        response = yield self.http_client.fetch(
            self.get_url(url),
            body='',
            method='PUT')

        rjson = json.loads(response.body)
        self.assertFalse(rjson['testing_enabled'])
        self.assertEquals(response.code, 200)

        url = '/api/v2/%s/videos?video_id=vid1&hidden=1' % (
            self.account_id_api_key)
        response = yield self.http_client.fetch(
            self.get_url(url),
            body='',
            method='PUT')
        rjson = json.loads(response.body)
        self.assertEquals(response.code, 200)

        tag = yield neondata.Tag.get(vm.tag_id, async=True)
        self.assertTrue(tag.hidden)
        video = yield vm.get(vm.key, async=True)
<<<<<<< HEAD
        self.assertTrue(video.hidden) 
=======
        self.assertTrue(video.hidden)
 
    @tornado.testing.gen_test(timeout=10.0)
    def test_update_video_default_thumbnail_url(self):
        self.im_download_mock.side_effect = [
            self.random_image, 
            self.random_image]
        tag = neondata.Tag('tag1') 
        yield tag.save(async=True) 
        vm = neondata.VideoMetadata(neondata.InternalVideoID.generate(
            self.account_id_api_key,'vid1'), tag_id='tag1')
        yield vm.save(async=True)
        url = '/api/v2/%s/videos?video_id=vid1&default_thumbnail_url=test' % (
            self.account_id_api_key)
        response = yield self.http_client.fetch(
            self.get_url(url),
            body='',
            method='PUT')

        vid = yield vm.get(vm.key, async=True)
        self.assertEquals(len(vid.thumbnail_ids), 1)
        first_thumb_id = vid.thumbnail_ids[0]
        tn = yield neondata.ThumbnailMetadata.get(
            first_thumb_id, 
            async=True)

        self.assertEquals(tn.type, neondata.ThumbnailType.DEFAULT)
        self.assertEquals(tn.rank, -1)
        url = '/api/v2/%s/videos?video_id=vid1&default_thumbnail_url=test2' % (
            self.account_id_api_key)

        yield self.http_client.fetch(
            self.get_url(url),
            body='',
            method='PUT')
        vid = yield vm.get(vm.key, async=True)
        self.assertEquals(len(vid.thumbnail_ids), 2)
        second_thumb_id = vid.thumbnail_ids[1]
        tn = yield neondata.ThumbnailMetadata.get(
            second_thumb_id, 
            async=True)
        self.assertEquals(tn.type, neondata.ThumbnailType.DEFAULT)
        self.assertEquals(tn.rank, -2)


    @tornado.testing.gen_test
    def test_update_video_multipart_upload(self):
        vm = neondata.VideoMetadata(neondata.InternalVideoID.generate(
            self.account_id_api_key,'vid1'))
        yield vm.save(async=True)

        url = self.get_url('/api/v2/{}/videos?video_id=vid1'.format(
            self.account_id_api_key))
        buf = StringIO()
        self.random_image.save(buf, 'JPEG')
        body = MultipartEncoder({
            'video_id': 'vid1',
            'upload': ('image1.jpg', buf.getvalue())})
        headers = {'Content-Type': body.content_type}
        response = yield self.http_client.fetch(
            url,
            headers=headers,
            body=body.to_string(),
            method='PUT')
        self.assertEqual(response.code, 200)
        vid = yield vm.get(vm.key, async=True)
        self.assertEquals(len(vid.thumbnail_ids), 1)
        first_thumb_id = vid.thumbnail_ids[0]
        tn = yield neondata.ThumbnailMetadata.get(
            first_thumb_id, 
            async=True)

        self.assertEquals(tn.type, neondata.ThumbnailType.DEFAULT)
        self.assertEquals(tn.rank, -1)
>>>>>>> 1645c28c

    @tornado.testing.gen_test
    def test_get_single_video_with_thumbnails_field(self):
        tids = ['testing_vtid_one', 'testing_vtid_two']
        vm = neondata.VideoMetadata(
            neondata.InternalVideoID.generate(self.account_id_api_key, 'vid1'),
            tids=tids,
            request_id='job1')
        vm.save()

        for tid in tids:
            base_url = 'http://n3.neon-images.com/xbo/neontn'
            neondata.ThumbnailServingURLs(
                tid,
                size_map={
                    (210, 118): '%s%s_w210_h118.jpg' % (base_url, tid),
                    (120, 67): '%s%s_w120_h67.jpg' % (base_url, tid),
                    (320, 180): '%s%s_w320_h180.jpg' % (base_url, tid)}).save()


        url = '/api/v2/%s/videos?video_id=vid1&fields=created,thumbnails' % (
            self.account_id_api_key)
        response = yield self.http_client.fetch(
            self.get_url(url))
        rjson = json.loads(response.body)
        self.assertEquals(response.code, 200)
        self.assertEquals(rjson['video_count'], 1)

        thumbnail_array = rjson['videos'][0]['thumbnails']
        self.assertEquals(len(thumbnail_array), 2)
        self.assertItemsEqual([x['thumbnail_id'] for x in thumbnail_array],
                              tids)
        if thumbnail_array[0]['thumbnail_id'] == 'testing_vtid_one':
            thumbnail_one = thumbnail_array[0]
            thumbnail_two = thumbnail_array[1]
        else:
            thumbnail_one = thumbnail_array[1]
            thumbnail_two = thumbnail_array[0]
        self.assertEquals(thumbnail_one['width'], 500)
        self.assertEquals(thumbnail_two['width'], 500)
        self.assertEqual(3, len(thumbnail_two['renditions']))
        rendition = {
            u'aspect_ratio': u'16x9',
            u'width': 120,
            u'height': 67,
            u'url': u'http://n3.neon-images.com/xbo/neontntesting_vtid_two_w120_h67.jpg'
        }
        self.assertIn(rendition, thumbnail_two['renditions'])

        neondata.ThumbnailServingURLs(
            tids[0],
            size_map={}).save()
        response = yield self.http_client.fetch(
            self.get_url(url))
        rjson = json.loads(response.body)
        self.assertEquals(response.code, 200)

    @tornado.testing.gen_test
    def test_get_video_with_thumbnails_field_no_thumbnails(self):
        vm = neondata.VideoMetadata(
            neondata.InternalVideoID.generate(
                self.account_id_api_key,'vid1'),
                tids=[],
            request_id='job1')
        vm.save()
        url = '/api/v2/%s/videos?video_id=vid1&fields=created,thumbnails' % (
            self.account_id_api_key)
        response = yield self.http_client.fetch(self.get_url(url),
                                                method='GET')
        rjson = json.loads(response.body)
        thumbnail_array = rjson['videos'][0]['thumbnails']
        self.assertEquals(len(rjson['videos']), 1)
        self.assertEquals(len(thumbnail_array), 0)

    @tornado.testing.gen_test
    def test_demographic_thumbnails_available(self):
        vm = neondata.VideoMetadata(
            neondata.InternalVideoID.generate(
                self.account_id_api_key, 'vid1'),
            tids=[],
            non_job_thumb_ids=['testing_vtid_default','testing_vtid_rand'],
            job_results=[
                neondata.VideoJobThumbnailList(
                    thumbnail_ids=['testing_vtid_one'],
                    model_version='localsearch'),
                neondata.VideoJobThumbnailList(
                    gender='F',
                    age='20-29',
                    thumbnail_ids=['testing_vtid_two'],
                    bad_thumbnail_ids=['testing_vtid_bad'],
                    model_version='localsearch')],
            request_id='job1')
        vm.save()

        # Check that the demographic thumbnails are returned as expected
        url = ('/api/v2/%s/videos?video_id=vid1&fields=demographic_thumbnails'
               %(self.account_id_api_key))
        response = yield self.http_client.fetch(self.get_url(url),
                                                method='GET')
        rjson = json.loads(response.body)
        self.assertEquals(len(rjson['videos'][0]['demographic_thumbnails']), 2)
        self.assertIn('bad_thumbnails',
                         rjson['videos'][0]['demographic_thumbnails'][0])
        self.assertIn('bad_thumbnails',
                         rjson['videos'][0]['demographic_thumbnails'][1])

        # Each demographic response should include the non_job_thumb_ids list
        demos = dict([((x['gender'], x['age']), x['thumbnails'])
                      for x in rjson['videos'][0]['demographic_thumbnails']])
        self.assertItemsEqual([x['thumbnail_id'] for x in demos[(None, None)]],
                              ['testing_vtid_default', 'testing_vtid_rand',
                               'testing_vtid_one'])
        self.assertItemsEqual([x['thumbnail_id'] for x in
                               demos[('F', '20-29')]],
                              ['testing_vtid_default', 'testing_vtid_rand',
                               'testing_vtid_two'])
        # Make sure that the scores are different for the default
        # thumb for the different demographics
        female_default = [x for x in demos[('F', '20-29')]
                          if x['thumbnail_id'] == 'testing_vtid_default'][0]
        general_default = [x for x in demos[(None, None)]
                          if x['thumbnail_id'] == 'testing_vtid_default'][0]
        self.assertNotEqual(female_default['neon_score'],
                            general_default['neon_score'])

        # Now, ask for bad thumbnails too
        url = ('/api/v2/%s/videos?video_id=vid1&fields=%s'
               % (self.account_id_api_key,
                  'demographic_thumbnails,bad_thumbnails'))
        response = yield self.http_client.fetch(self.get_url(url),
                                                method='GET')
        rjson = json.loads(response.body)
        self.assertEquals(len(rjson['videos'][0]['demographic_thumbnails']), 2)
        thumbs = dict([((x['gender'], x['age']), x['thumbnails'])
                       for x in rjson['videos'][0]['demographic_thumbnails']])
        bad_thumbs = dict([((x['gender'], x['age']), x['bad_thumbnails'])
                       for x in rjson['videos'][0]['demographic_thumbnails']])
        self.assertEquals(bad_thumbs[(None, None)], [])
        self.assertEquals(len(bad_thumbs[('F', '20-29')]), 1)
        self.assertEquals(bad_thumbs[('F', '20-29')][0]['thumbnail_id'],
                          'testing_vtid_bad')
        # No demo score bucket is greater than the model score, so 0.
        self.assertGreater(bad_thumbs[('F', '20-29')][0]['neon_score'], 0)

        # Ask for the thumbnails and they should return the result
        # from the (None, None) demographic response
        url = ('/api/v2/%s/videos?video_id=vid1&fields=%s'
               % (self.account_id_api_key, 'thumbnails'))
        response = yield self.http_client.fetch(self.get_url(url),
                                                method='GET')
        rjson = json.loads(response.body)
        self.assertItemsEqual(
            [x['thumbnail_id'] for x in rjson['videos'][0]['thumbnails']],
            ['testing_vtid_default', 'testing_vtid_rand', 'testing_vtid_one'])

    @tornado.testing.gen_test
    def test_demographic_thumbnails_not_available(self):
        # When these is no job list, but the demographic thumbs are asked for
        # This is for backwards compatilibity

        # Start with the default being available (in processing)
        vm = neondata.VideoMetadata(
            neondata.InternalVideoID.generate(
                self.account_id_api_key, 'vid1'),
            tids=['testing_vtid_default'],
            request_id='job1')
        vm.save()

        url = ('/api/v2/%s/videos?video_id=vid1&fields=%s'
               % (self.account_id_api_key,
                  'demographic_thumbnails,thumbnails'))
        response = yield self.http_client.fetch(self.get_url(url),
                                                method='GET')
        rjson = json.loads(response.body)
        self.assertEquals(len(rjson['videos'][0]['demographic_thumbnails']), 0)
        self.assertEquals(len(rjson['videos'][0]['thumbnails']), 1)
        self.assertEquals(rjson['videos'][0]['thumbnails'][0]['thumbnail_id'],
                          'testing_vtid_default')

        # Now, after the job is done, more thumbs will appear
        vm = neondata.VideoMetadata(
            neondata.InternalVideoID.generate(
                self.account_id_api_key, 'vid1'),
            tids=['testing_vtid_default', 'testing_vtid_rand',
                  'testing_vtid_one'],
            request_id='job1')
        vm.save()

        url = ('/api/v2/%s/videos?video_id=vid1&fields=%s'
               % (self.account_id_api_key,
                  'demographic_thumbnails,thumbnails'))
        response = yield self.http_client.fetch(self.get_url(url),
                                                method='GET')
        rjson = json.loads(response.body)
        self.assertEquals(len(rjson['videos'][0]['demographic_thumbnails']), 1)

        demo = rjson['videos'][0]['demographic_thumbnails'][0]
        self.assertIsNone(demo['gender'])
        self.assertIsNone(demo['age'])
        self.assertItemsEqual([x['thumbnail_id'] for x in demo['thumbnails']],
                              ['testing_vtid_default', 'testing_vtid_rand',
                               'testing_vtid_one'])
        
        self.assertItemsEqual([x['thumbnail_id'] for x in 
                               rjson['videos'][0]['thumbnails']],
                              ['testing_vtid_default', 'testing_vtid_rand',
                               'testing_vtid_one'])

    @tornado.testing.gen_test
    def test_update_video_does_not_exist(self):
        with self.assertRaises(tornado.httpclient.HTTPError) as e:
            url = '/api/v2/%s/videos?video_id=vid_does_not_exist'\
                  '&testing_enabled=0' % (self.account_id_api_key)
            response = yield self.http_client.fetch(
                self.get_url(url),
                body='',
                method='PUT',
                allow_nonstandard_methods=True)

        self.assertEquals(e.exception.code, 404)
        rjson = json.loads(e.exception.response.body)
        self.assertRegexpMatches(rjson['error']['message'],
                                 'vid_does_not_exist')

    @tornado.testing.gen_test
    def test_update_video_title(self):
        url = '/api/v2/%s/videos?integration_id=%s'\
              '&external_video_ref=vid1'\
              '&title=kevinsvid&url=some_url' % (
                  self.account_id_api_key,
                  self.test_i_id)

        response = yield self.http_client.fetch(
            self.get_url(url),
            method='POST',
            allow_nonstandard_methods=True)
        rjson = json.loads(response.body)
        job_id = rjson['job_id']
        url = '/api/v2/%s/videos?video_id=vid1&title=vidkevinnew' % (
            self.account_id_api_key)
        response = yield self.http_client.fetch(
            self.get_url(url),
            method='PUT',
            allow_nonstandard_methods=True)

        self.assertEquals(response.code, 200)
        rjson = json.loads(response.body)
        self.assertEquals(rjson['title'], 'vidkevinnew')
        request = yield neondata.NeonApiRequest.get(
            job_id,
            self.account_id_api_key,
            async=True)
        self.assertEquals(request.video_title, 'vidkevinnew')

    @tornado.testing.gen_test
    def test_put_video_title_with_tag(self):
        # With no request, nor tag
        video_id = neondata.InternalVideoID.generate(self.account_id_api_key, 'v0')
        video = neondata.VideoMetadata(video_id)
        video.save()
        url = self.get_url('/api/v2/%s/videos' % self.account_id_api_key)
        headers = {'Content-Type': 'application/json'}
        body = json.dumps({
            'video_id': 'v0',
            'title': 'New title'})
        response = yield self.http_client.fetch(
            url,
            method='PUT',
            headers=headers,
            body=body)
        self.assertEqual(ResponseCode.HTTP_OK, response.code)

        video_id = neondata.InternalVideoID.generate(self.account_id_api_key, 'v1')
        video = neondata.VideoMetadata(video_id, request_id='j1')
        video.save()
        neondata.NeonApiRequest('j1', self.account_id_api_key).save()
        body = json.dumps({
            'video_id': 'v1',
            'title': 'New title'})
        response = yield self.http_client.fetch(
            url,
            method='PUT',
            headers=headers,
            body=body)
        self.assertEqual(ResponseCode.HTTP_OK, response.code)
        request = neondata.NeonApiRequest.get('j1', self.account_id_api_key)
        self.assertEqual('New title', request.video_title)

    @tornado.testing.gen_test
    def test_update_video_cb_email(self):
        url = '/api/v2/%s/videos?integration_id=%s'\
              '&external_video_ref=vid1'\
              '&title=kevinsvid&url=some_url' % (
                  self.account_id_api_key,
                  self.test_i_id)

        response = yield self.http_client.fetch(
            self.get_url(url),
            method='POST',
            allow_nonstandard_methods=True)

        rjson = json.loads(response.body)
        job_id = rjson['job_id']
        url = '/api/v2/%s/videos?video_id=vid1&callback_email=a@a.com' % (
            self.account_id_api_key)
        response = yield self.http_client.fetch(
            self.get_url(url),
            method='PUT',
            allow_nonstandard_methods=True)

        self.assertEqual(response.code, 200)
        rjson = json.loads(response.body)
        request = yield neondata.NeonApiRequest.get(
            job_id,
            self.account_id_api_key,
            async=True)
        self.assertEqual(request.callback_email, 'a@a.com')

    @tornado.testing.gen_test
    def test_post_video_sub_required_active(self):
        pstr = 'cmsdb.neondata.ThumbnailMetadata.download_image_from_url'
        so = neondata.NeonUserAccount('kevinacct')
        so.billed_elsewhere = False

        stripe_sub = stripe.Subscription()
        stripe_sub.status = 'active'
        stripe_sub.plan = stripe.Plan(id='pro_monthly')
        so.subscription_information = stripe_sub

        so.verify_subscription_expiry = datetime(2100, 10, 1).strftime(
            "%Y-%m-%d %H:%M:%S.%f")
        yield so.save(async=True)

        with self._future_wrap_mock(
             patch(pstr)) as cmsdb_download_image_mock:
            cmsdb_download_image_mock.side_effect = [self.random_image]

            url = '/api/v2/%s/videos?integration_id=%s'\
                  '&external_video_ref=1234ascs'\
                  '&default_thumbnail_url=url.invalid'\
                  '&title=a_title&url=some_url'\
                  '&thumbnail_ref=ref1' % (so.neon_api_key, self.test_i_id)

            response = yield self.http_client.fetch(
                self.get_url(url),
                body='',
                method='POST',
                allow_nonstandard_methods=True)

        # video should be posted with no issues
        video = yield neondata.VideoMetadata.get(
            so.neon_api_key + '_' + '1234ascs',
            async=True)
        self.assertEquals(video.url, 'some_url')

    @tornado.testing.gen_test
    def test_post_video_sub_required_trialing(self):
        pstr = 'cmsdb.neondata.ThumbnailMetadata.download_image_from_url'
        so = neondata.NeonUserAccount('kevinacct')
        so.billed_elsewhere = False

        stripe_sub = stripe.Subscription()
        stripe_sub.status = 'trialing'
        stripe_sub.plan = stripe.Plan(id='pro_monthly')
        so.subscription_information = stripe_sub

        so.verify_subscription_expiry = datetime(2100, 10, 1).strftime(
            "%Y-%m-%d %H:%M:%S.%f")
        yield so.save(async=True)
        with self._future_wrap_mock(
             patch(pstr)) as cmsdb_download_image_mock:
            cmsdb_download_image_mock.side_effect = [self.random_image]

            url = '/api/v2/%s/videos?integration_id=%s'\
                  '&external_video_ref=1234ascs'\
                  '&default_thumbnail_url=url.invalid'\
                  '&title=a_title&url=some_url'\
                  '&thumbnail_ref=ref1' % (so.neon_api_key, self.test_i_id)

            response = yield self.http_client.fetch(
                self.get_url(url),
                body='',
                method='POST',
                allow_nonstandard_methods=True)

        # video should be posted with no issues
        video = yield neondata.VideoMetadata.get(
            so.neon_api_key + '_' + '1234ascs',
            async=True)
        self.assertEquals(video.url, 'some_url')

    @tornado.testing.gen_test
    def test_post_video_sub_required_no_good(self):
        pstr = 'cmsdb.neondata.ThumbnailMetadata.download_image_from_url'
        so = neondata.NeonUserAccount('kevinacct')
        so.billed_elsewhere = False

        stripe_sub = stripe.Subscription()
        stripe_sub.status = 'unpaid'
        stripe_sub.plan = stripe.Plan(id='pro_monthly')
        so.subscription_information = stripe_sub

        so.verify_subscription_expiry = datetime(2100, 10, 1).strftime(
            "%Y-%m-%d %H:%M:%S.%f")
        yield so.save(async=True)
        with self.assertRaises(tornado.httpclient.HTTPError) as e:
            url = '/api/v2/%s/videos?integration_id=%s'\
                  '&external_video_ref=1234ascs'\
                  '&default_thumbnail_url=url.invalid'\
                  '&title=a_title&url=some_url'\
                  '&thumbnail_ref=ref1' % (so.neon_api_key, self.test_i_id)
            response = yield self.http_client.fetch(
                self.get_url(url),
                body='',
                method='POST',
                allow_nonstandard_methods=True)
        self.assertEquals(e.exception.code, 402)
        rjson = json.loads(e.exception.response.body)
        self.assertRegexpMatches(
            rjson['error']['message'],
            'Your subscription is not valid')

    @tornado.testing.gen_test
    def test_post_video_sub_check_subscription_state(self):
        pstr = 'cmsdb.neondata.ThumbnailMetadata.download_image_from_url'
        so = neondata.NeonUserAccount('kevinacct')
        so.billed_elsewhere = False
        stripe_sub = stripe.Subscription()
        stripe_sub.status = 'unpaid'
        stripe_sub.plan = stripe.Plan(id='pro_monthly')
        so.subscription_information = stripe_sub

        so.verify_subscription_expiry = datetime(2000, 10, 1).strftime(
            "%Y-%m-%d %H:%M:%S.%f")

        cust_return = stripe.Customer.construct_from({
            'id': 'cus_foo',
            'subscriptions': {
                'object': 'list',
                'url': 'localhost',
            }
        }, 'api_key')

        sub_return = stripe.Subscription()
        sub_return.status = 'active'
        sub_return.plan = stripe.Plan(id='pro_monthly')
        yield so.save(async=True)
        with self._future_wrap_mock(
             patch(pstr)) as cmsdb_download_image_mock,\
             patch('cmsapiv2.apiv2.stripe.Customer.retrieve') as sr:

            sr.return_value.subscriptions.all.return_value = {
                'data' : [sub_return] }
            cmsdb_download_image_mock.side_effect = [self.random_image]

            url = '/api/v2/%s/videos?integration_id=%s'\
                  '&external_video_ref=1234ascs'\
                  '&default_thumbnail_url=url.invalid'\
                  '&title=a_title&url=some_url'\
                  '&thumbnail_ref=ref1' % (so.neon_api_key, self.test_i_id)

            response = yield self.http_client.fetch(
                self.get_url(url),
                body='',
                method='POST',
                allow_nonstandard_methods=True)

        acct = yield neondata.NeonUserAccount.get(
            so.neon_api_key,
            async=True)

        # verify we added an hour to subscription_expiry
        self.assertTrue(
            dateutil.parser.parse(
                acct.verify_subscription_expiry) > datetime.utcnow())
        self.assertEquals(
            acct.subscription_info['status'],
            'active')

        # video should be posted with no issues
        video = yield neondata.VideoMetadata.get(
            so.neon_api_key + '_' + '1234ascs',
            async=True)
        self.assertEquals(video.url, 'some_url')

    @tornado.testing.gen_test
    def test_post_video_sub_check_subscription_exception(self):
        pstr = 'cmsdb.neondata.ThumbnailMetadata.download_image_from_url'
        so = neondata.NeonUserAccount('kevinacct')
        so.billed_elsewhere = False

        stripe_sub = stripe.Subscription()
        stripe_sub.status = 'trialing'
        stripe_sub.plan = stripe.Plan(id='pro_monthly')
        so.subscription_information = stripe_sub

        so.verify_subscription_expiry = datetime(2000, 10, 1).strftime(
            "%Y-%m-%d %H:%M:%S.%f")

        cust_return = stripe.Customer.construct_from({
            'id': 'cus_foo',
            'subscriptions': {
                'object': 'list',
                'url': 'localhost',
            }
        }, 'api_key')

        yield so.save(async=True)
        with self.assertRaises(tornado.httpclient.HTTPError) as e:
            with patch('cmsapiv2.apiv2.stripe.Customer.retrieve') as sr:
                sr.return_value.subscriptions.all.side_effect = [
                    Exception('blah')]
                url = '/api/v2/%s/videos?integration_id=%s'\
                      '&external_video_ref=1234ascs'\
                      '&default_thumbnail_url=url.invalid'\
                      '&title=a_title&url=some_url'\
                      '&thumbnail_ref=ref1' % (so.neon_api_key, self.test_i_id)

                yield self.http_client.fetch(
                    self.get_url(url),
                    body='',
                    method='POST',
                    allow_nonstandard_methods=True)

        self.assertEquals(e.exception.code, 500)
        rjson = json.loads(e.exception.response.body)
        self.assertRegexpMatches(
            rjson['error']['data'],
            'blah')

    @tornado.testing.gen_test
    def test_post_video_body(self):
        pstr = 'cmsdb.neondata.VideoMetadata.download_image_from_url'
        with self._future_wrap_mock(
           patch(pstr)) as cmock:
            cmock.side_effect = [self.random_image]
            body = {
                'external_video_ref': '1234ascs33',
                'url': 'some_url',
                'title': 'de pol\xc3\xb6tica de los EE.UU.-'.decode('utf-8'),
                'default_thumbnail_url': 'invalid',
                'thumbnail_ref': 'ref1'
            }
            header = {"Content-Type": "application/json"}
            url = '/api/v2/%s/videos' % (self.account_id_api_key)
            response = yield self.http_client.fetch(self.get_url(url),
                body=json.dumps(body),
                method='POST',
                headers=header)
        self.assertEquals(response.code, 202)
        video = yield neondata.VideoMetadata.get('%s_%s' % (
            self.account_id_api_key, '1234ascs33'), async=True)
        self.assertEquals(video.url, 'some_url')

    @tornado.testing.gen_test
    def test_post_video_body_nones(self):
        pstr = 'cmsdb.neondata.ThumbnailMetadata.download_image_from_url'
        with self._future_wrap_mock(
           patch(pstr)) as cmock:
            cmock.side_effect = [self.random_image]
            body = {
                'external_video_ref': '1234ascs33',
                'url': 'some_url',
                'title': 'de pol\xc3\xb6tica de los EE.UU.-'.decode('utf-8'),
                'default_thumbnail_url': 'invalid',
                'thumbnail_ref': 'ref1',
                'duration' : None, 
                'publish_date': None,
                'thumbnail_ref': None, 
                'custom_data': None
            }
            header = {"Content-Type": "application/json"}
            url = '/api/v2/%s/videos' % (self.account_id_api_key)
            response = yield self.http_client.fetch(self.get_url(url),
                body=json.dumps(body),
                method='POST',
                headers=header)
        self.assertEquals(response.code, 202) 
        video = yield neondata.VideoMetadata.get('%s_%s' % (
            self.account_id_api_key, '1234ascs33'), async=True)
        self.assertEquals(video.url, 'some_url')
        self.assertEquals(video.publish_date, None)
        self.assertEquals(video.custom_data, {})

    @tornado.testing.gen_test
    def test_post_video_too_big_duration(self):
        pstr = 'cmsdb.neondata.ThumbnailMetadata.download_image_from_url'
        with self._future_wrap_mock(
           patch(pstr)) as cmock:
            cmock.side_effect = [self.random_image]
            body = {
                'external_video_ref': '1234ascs33',
                'url': 'some_url',
                'title': 'de pol\xc3\xb6tica de los EE.UU.-'.decode('utf-8'),
                'default_thumbnail_url': 'invalid',
                'thumbnail_ref': 'ref1',
                'duration': 8532234.3,
            }
            header = {"Content-Type": "application/json"}
            url = '/api/v2/%s/videos' % (self.account_id_api_key)
            with self.assertRaises(tornado.httpclient.HTTPError) as e:
                response = yield self.http_client.fetch(self.get_url(url),
                    body=json.dumps(body),
                    method='POST',
                    headers=header)
        self.assertEquals(e.exception.code, 400)

    def test_get_video_exceptions(self):
        exception_mocker = patch('cmsapiv2.controllers.VideoHandler.get')
        url = '/api/v2/%s/videos' % '1234234'
        self.get_exceptions(url, exception_mocker)

    def test_put_video_exceptions(self):
        exception_mocker = patch('cmsapiv2.controllers.VideoHandler.put')
        params = json.dumps({'integration_id': '123123abc'})
        url = '/api/v2/%s/videos' % '1234234'
        self.put_exceptions(url, params, exception_mocker)

    def test_post_video_exceptions(self):
        exception_mocker = patch('cmsapiv2.controllers.VideoHandler.post')
        params = json.dumps({'integration_id': '123123abc'})
        url = '/api/v2/%s/videos' % '1234234'
        self.post_exceptions(url, params, exception_mocker)

    @tornado.testing.gen_test
    def test_get_video_with_clips(self):
        vm = neondata.VideoMetadata(
            neondata.InternalVideoID.generate(self.account_id_api_key, 'vid1'),
            request_id='job1',
            non_job_clip_ids=['clip1'],
            job_results=[
                neondata.VideoJobThumbnailList(
                    clip_ids=['clip2'],
                    model_version='localsearch'),
                neondata.VideoJobThumbnailList(
                    gender='F',
                    age='20-29',
                    clip_ids=['clip3'],
                    model_version='localsearch')])
        vm.save()

        url = ('/api/v2/%s/videos?video_id=vid1&fields=demographic_clip_ids'
               %(self.account_id_api_key))
        response = yield self.http_client.fetch(self.get_url(url),
                                                method='GET')

        rjson = json.loads(response.body)
        self.assertEquals(len(rjson['videos'][0]['demographic_clip_ids']), 2)
        clip_lists = {x['gender']: x for x in 
                      rjson['videos'][0]['demographic_clip_ids']}
        self.assertEquals(clip_lists[None]['gender'], None)
        self.assertEquals(clip_lists[None]['age'], None)
        self.assertItemsEqual(clip_lists[None]['clip_ids'], ['clip1', 'clip2'])

        self.assertEquals(clip_lists['F']['gender'], 'F')
        self.assertEquals(clip_lists['F']['age'], '20-29')
        self.assertItemsEqual(clip_lists['F']['clip_ids'], ['clip1', 'clip3'])
        


class TestThumbnailHandler(TestControllersBase):
    def setUp(self):

        self.user = neondata.NeonUserAccount(uuid.uuid1().hex, name='testingme')
        self.user.save()
        self.account_id_api_key = self.user.neon_api_key

        np.random.seed(2341235)
        self.thumb = neondata.ThumbnailMetadata(
            '%s_vid0_testingtid' % self.account_id_api_key,
            width=500,
            urls=['s'],
            features=np.random.rand(1024),
            model_version='20160713-test',
            internal_vid='%s_vid0' % self.account_id_api_key)
        self.thumb.save()

        # I use "video_id" to be the id without the account prefix,
        # and video.get_id() to be the internal video id used for lookup.
        self.video_id = self.video0_id = 'vid0'
        self.video = self.video0 = neondata.VideoMetadata(
            neondata.InternalVideoID.generate(
                self.account_id_api_key,
                self.video_id),
            tids=[self.thumb.get_id()])
        self.video0.save()
        self.video1_id = 'vid1'
        self.video1 = neondata.VideoMetadata(
            neondata.InternalVideoID.generate(
                self.account_id_api_key,
                self.video1_id))
        self.video1.save()

        self.cdn_mocker = patch('cmsdb.cdnhosting.CDNHosting')
        self.cdn_mock = self._future_wrap_mock(
            self.cdn_mocker.start().create().upload)
        self.cdn_mock.return_value = [('some_cdn_url.jpg', 640, 480)]
        self.im_download_mocker = patch(
            'cvutils.imageutils.PILImageUtils.download_image')
        self.random_image = PILImageUtils.create_random_image(480, 640)
        self.random_image2 = PILImageUtils.create_random_image(480, 640)
        self.random_image3 = PILImageUtils.create_random_image(480, 640)
        self.im_download_mock = self._future_wrap_mock(
            self.im_download_mocker.start())
        self.im_download_mock.side_effect = [
            self.random_image,
            self.random_image2,
            self.random_image3]
        self.verify_account_mocker = patch(
            'cmsapiv2.apiv2.APIV2Handler.is_authorized')
        self.verify_account_mock = self._future_wrap_mock(
            self.verify_account_mocker.start())
        self.verify_account_mock.sife_effect = True

        neondata.Tag(
            'tag_0',
            name='A',
            account_id=self.account_id_api_key).save()
        neondata.Tag(
            'tag_2',
            name='B',
            account_id=self.account_id_api_key).save()
        neondata.TagThumbnail.save(tag_id='tag_2', thumbnail_id='testingtid')

        self.model_connect = patch('model.predictor.DeepnetPredictor.connect')
        self.model_connect.start()
        self.model_predict_mocker = patch(
           'model.predictor.DeepnetPredictor.predict')
        self.model_predict_mock = self._future_wrap_mock(
            self.model_predict_mocker.start())
        self.model_predict_mock.side_effect = [(
            .5,
            np.random.rand(1024),
            '20160713-test')]
        self.verify_account_mock.return_value = True

        super(TestThumbnailHandler, self).setUp()

    def tearDown(self):
        self.model_connect.stop()
        self.model_predict_mocker.stop()
        self.cdn_mocker.stop()
        self.im_download_mocker.stop()
        self.verify_account_mocker.stop()
        super(TestThumbnailHandler, self).tearDown()

    @tornado.testing.gen_test
    def test_add_new_thumbnail_by_url(self):

        thumbnail_ref = 'kevin'
        image_filename = 'blah.jpg'
        _url = '/api/v2/{}/thumbnails?video_id={}&thumbnail_ref={}&url={}&tag_id={}'
        url = self.get_url(_url.format(
            self.account_id_api_key,
            self.video_id,
            thumbnail_ref,
            image_filename,
            'tag_0,tag_1,tag_2'))

        response = yield self.http_client.fetch(url, body='', method='POST')
        self.assertEqual(response.code, 202)

        video = neondata.VideoMetadata.get(self.video.get_id())
        self.assertEqual(len(video.thumbnail_ids), 2)
        self.assertEqual(self.im_download_mock.call_args[0][0], image_filename)

        thumbnail = neondata.ThumbnailMetadata.get(video.thumbnail_ids[-1])
        self.assertEqual(thumbnail.external_id, thumbnail_ref)
        self.assertEqual(thumbnail.video_id, self.video.get_id())

        url2 = self.get_url('/api/v2/{}/thumbnails/?thumbnail_id={}'.format(
            self.account_id_api_key,
            thumbnail.get_id()))
        response = yield self.http_client.fetch(url2)
        rjson = json.loads(response.body)
        valid_tag_ids = {'tag_0', 'tag_2'}
        thumb1 = rjson['thumbnails'][0]
        self.assertEqual(set(thumb1['tag_ids']), valid_tag_ids)

        # Try two.
        _url = '/api/v2/{}/thumbnails?thumbnail_ref={}&url={}&tag_id={}'
        url = self.get_url(_url.format(
            self.account_id_api_key,
            thumbnail_ref,
            '1.jpg,2.jpg',
            'tag_0,tag_1,tag_2'))

        r = yield self.http_client.fetch(url, body='', method='POST')
        self.assertEqual(202, r.code)
        rj = json.loads(r.body)['thumbnails']
        new_ids = [t['thumbnail_id'] for t in rj]
        new_thumbs = neondata.ThumbnailMetadata.get_many(new_ids)
        self.assertEqual(2, len(new_thumbs))

    @tornado.testing.gen_test
    def test_add_new_thumbnail_with_some_there(self):

        # Add another thumbnail to the video.
        rand_thumb = neondata.ThumbnailMetadata(
            '%s_rand' % self.video.get_id(),
            ttype=neondata.ThumbnailType.RANDOM,
            rank=1,
            urls=['rand.jpg'])
        rand_thumb.save()
        neondata.VideoMetadata.modify(
            self.video.get_id(),
            lambda x: x.thumbnail_ids.append(rand_thumb.key))

        thumbnail_ref = 'kevin'
        image_url = 'blah.jpg'
        url = self.get_url(
            '/api/v2/{}/thumbnails?video_id={}&thumbnail_ref={}&url={}'.format(
                self.account_id_api_key,
                self.video_id,
                thumbnail_ref,
                'blah.jpg'))
        response = yield self.http_client.fetch(url, body='', method='POST')
        self.assertEqual(response.code, 202)

        video = neondata.VideoMetadata.get(self.video.get_id())
        self.assertEqual(len(video.thumbnail_ids), 3)
        self.assertEqual(self.im_download_mock.call_args[0][0], 'blah.jpg')

        thumbnail = neondata.ThumbnailMetadata.get(video.thumbnail_ids[-1])
        self.assertEqual(thumbnail.external_id, 'kevin')
        self.assertEqual(thumbnail.video_id, video.get_id())
        self.assertEqual(thumbnail.type, neondata.ThumbnailType.CUSTOMUPLOAD)
        self.assertEqual(thumbnail.rank, 0)

    @tornado.testing.gen_test
    def test_add_new_thumbnail_by_body(self):

        start_thumb_ct = len(self.video.thumbnail_ids)

        thumbnail_ref = 'kevin'
        url = self.get_url('/api/v2/{}/thumbnails?thumbnail_ref={}'.format(
            self.account_id_api_key, thumbnail_ref))
        buf = StringIO()
        self.random_image.save(buf, 'JPEG')
        body = MultipartEncoder({
            'video_id': self.video_id,
            'upload': ('image1.jpg', buf.getvalue())})
        headers = {'Content-Type': body.content_type}

        self.im_download_mock.side_effect = Exception('No download allowed')
        response = yield self.http_client.fetch(
            url,
            headers=headers,
            body=body.to_string(),
            method='POST')
        self.assertEqual(response.code, 202)

        video = neondata.VideoMetadata.get(self.video.get_id())
        self.assertEqual(start_thumb_ct + 1, len(video.thumbnail_ids))

        thumbnail = neondata.ThumbnailMetadata.get(video.thumbnail_ids[-1])
        self.assertEqual(thumbnail.external_id, 'kevin')
        self.assertEqual(thumbnail.video_id, video.get_id())
        self.assertEqual(thumbnail.type, neondata.ThumbnailType.CUSTOMUPLOAD)
        self.assertEqual(thumbnail.rank, 0)

    @tornado.testing.gen_test
    def test_add_new_thumbnail_by_body_no_video(self):

        thumbnail_ref = 'kevin'
        url = self.get_url('/api/v2/{}/thumbnails?thumbnail_ref={}'.format(
            self.account_id_api_key, thumbnail_ref))
        buf = StringIO()
        self.random_image.save(buf, 'JPEG')
        body = MultipartEncoder({
            'upload': ('image1.jpg', buf.getvalue(), 'multipart/form-data')})
        headers = {'Content-Type': body.content_type}

        self.im_download_mock.side_effect = Exception('No download allowed')
        response = yield self.http_client.fetch(
            url,
            headers=headers,
            body=body.to_string(),
            method='POST')
        self.assertEqual(response.code, 202)
        r = json.loads(response.body)
        r = r['thumbnails'][0]

        thumbnail = neondata.ThumbnailMetadata.get(r['thumbnail_id'])
        expect_video_id = neondata.InternalVideoID.generate(
            self.account_id_api_key)

        self.assertEqual(expect_video_id, thumbnail.video_id)
        self.assertEqual(thumbnail.external_id, thumbnail_ref)
        self.assertIn('some_cdn_url.jpg', thumbnail.urls)
        thumbnail_id_parts = r['thumbnail_id'].split('_')
        self.assertEqual(3, len(thumbnail_id_parts))
        self.assertEqual(self.account_id_api_key, thumbnail_id_parts[0])
        self.assertEqual(neondata.InternalVideoID.NOVIDEO, thumbnail_id_parts[1])
        self.assertIsNotNone(thumbnail_id_parts[2])
        # Expect that scoring has been done.
        self.assertIsNotNone(thumbnail.model_score)
        self.assertIsNotNone(thumbnail.model_version)
        print(url)

    @tornado.testing.gen_test
    def test_add_two_thumbs_by_body(self):

        url = self.get_url('/api/v2/%s/thumbnails?thumbnail_ref=a&tag_id=tag_0,tag_2' %
            self.account_id_api_key)

        buf = StringIO()
        self.random_image.save(buf, 'JPEG')
        buf2 = StringIO()
        self.random_image2.save(buf2, 'JPEG')

        #body = MultipartEncoder({
        #    'upload': ('image1.jpg', buf.getvalue(), 'multipart/form-data')})
        # Try two.
        body = MultipartEncoder([
            ('upload', ('image1.jpg', buf.getvalue(), 'multipart/form-data')),
            ('upload', ('image2.jpg', buf2.getvalue(), 'multipart/form-data'))])

        headers = {'Content-Type': body.content_type}

        response = yield self.http_client.fetch(
            url,
            headers=headers,
            body=body.to_string(),
            method='POST')

        self.assertEqual(response.code, 202)
        r = json.loads(response.body)
        new_thumbs = r['thumbnails']
        self.assertEqual(2, len(new_thumbs))
        self.assertEqual('a', new_thumbs[0]['external_ref'])
        new_ids = [t['thumbnail_id'] for t in new_thumbs]
        thumbs = neondata.ThumbnailMetadata.get_many(new_ids)
        self.assertEqual(2, len(thumbs))
        tag_thumb_ids = neondata.TagThumbnail.get_many(tag_id=['tag_0', 'tag_2'])
        self.assertEqual(set(new_ids), set(tag_thumb_ids['tag_0']))
        # Tag 0 has a thumbnail from setUp, testingtid.
        ids = new_ids + ['testingtid']
        self.assertEqual(set(ids), set(tag_thumb_ids['tag_2']))


    @tornado.testing.gen_test
    def test_bad_add_new_thumbnail_no_upload(self):
        thumbnail_ref = 'kevin'
        url = self.get_url('/api/v2/{}/thumbnails?video_id={}&thumbnail_ref={}'.format(
            self.account_id_api_key, self.video_id, thumbnail_ref))
        self.im_download_mock.side_effect = Exception('No download')

        with self.assertRaises(tornado.httpclient.HTTPError) as e:
            yield self.http_client.fetch(
                url,
                body='',
                method='POST')
        self.assertEquals(e.exception.code, 400)

        url = self.get_url('/api/v2/{}/thumbnails?thumbnail_ref={}'.format(
            self.account_id_api_key, thumbnail_ref))
        with self.assertRaises(tornado.httpclient.HTTPError) as e:
            yield self.http_client.fetch(
                url,
                body='',
                method='POST')
        self.assertEquals(e.exception.code, 400)

    @tornado.testing.gen_test
    def test_bad_add_new_thumbnail_not_image(self):
        url = self.get_url('/api/v2/{}/thumbnails?video_id={}'.format(
            self.account_id_api_key,
            self.video_id))

        # Make a random, non-image file.
        buf = StringIO()
        buf.write(bytearray(os.urandom(100000)))
        body = MultipartEncoder({
            'upload': ('image1.jpg', buf.getvalue(), 'multipart/form-data')})
        headers = {'Content-Type': body.content_type}

        with self.assertRaises(tornado.httpclient.HTTPError) as e:
            yield self.http_client.fetch(
                url,
                headers=headers,
                body=body.to_string(),
                method='POST')
        self.assertEqual(e.exception.code, 400)

    @tornado.testing.gen_test
    def test_add_two_new_thumbnails(self):

        start_thumb_ct = len(self.video.thumbnail_ids)

        url = self.get_url('/api/v2/%s/thumbnails?video_id=%s&url=%s' % (
            self.account_id_api_key,
            self.video_id,
            'blah.jpg'))
        response = yield self.http_client.fetch(url, body='', method='POST')

        self.assertEqual(response.code, 202)
        self.im_download_mock.side_effect = [PILImageUtils.create_random_image(480, 640)]
        self.assertEqual(self.im_download_mock.call_args[0][0], 'blah.jpg')

        url = self.get_url('/api/v2/%s/thumbnails?video_id=%s&url=%s' % (
            self.account_id_api_key,
            self.video_id,
            'blah2.jpg'))
        response = yield self.http_client.fetch(url, body='', method='POST')

        self.assertEqual(self.im_download_mock.call_args[0][0], 'blah2.jpg')
        self.assertEqual(response.code, 202)
        video = neondata.VideoMetadata.get(self.video.get_id())
        thumbnail_ids = video.thumbnail_ids
        self.assertEqual(start_thumb_ct + 2, len(video.thumbnail_ids))

    @tornado.testing.gen_test
    def test_get_thumbnail_exists(self):
        url = self.get_url('/api/v2/%s/thumbnails?thumbnail_id=%s&fields=%s' % (
            self.account_id_api_key,
            self.thumb.get_id(),
            'thumbnail_id,width'))
        response = yield self.http_client.fetch(url)
        rjson = json.loads(response.body)['thumbnails'][0]
        self.assertEqual(rjson['width'], 500)
        self.assertEqual(rjson['thumbnail_id'], self.thumb.get_id())

    @tornado.testing.gen_test
    def test_feature_ids(self):

        thumbnail_id = '%s_vid0_testingtid' % self.account_id_api_key
        url = '/api/v2/%s/thumbnails?thumbnail_id=%s&fields=%s' % (
            self.account_id_api_key, thumbnail_id, 'thumbnail_id,feature_ids')
        response = yield self.http_client.fetch(self.get_url(url))
        rjson = json.loads(response.body)['thumbnails'][0]

        feature_ids = rjson['feature_ids']
        self.assertEqual(len(feature_ids), 1024)
        self.assertEqual(len(feature_ids[0]), 2)
        self.assertEqual(feature_ids, sorted(feature_ids, reverse=True,
                                             key=lambda x: x[1]))

        # Check the format of the keys
        splits = feature_ids[0][0].split('_')
        self.assertEqual(len(splits), 2)
        self.assertEqual(splits[0], '20160713-test')
        self.assertGreaterEqual(int(splits[1]), 0)
        self.assertLess(int(splits[1]), 1024)

    @tornado.testing.gen_test
    def test_share_token_allows_get(self):
        payload = {
            'content_type': 'VideoMetadata',
            'content_id': self.video.get_id()}
        share_token = ShareJWTHelper.encode(payload)
        self.video.share_token = share_token
        self.video.save()
        headers = {'Content-Type': 'application/json'}

        url = self.get_url('/api/v2/{}/thumbnails/?thumbnail_id={}&share_token={}'.format(
            self.account_id_api_key,
            self.thumb.get_id(),
            share_token))

        self.verify_account_mocker.stop()

        r = yield self.http_client.fetch(url, headers=headers)
        self.assertEqual(ResponseCode.HTTP_OK, r.code)
        rjson = json.loads(r.body)
        self.assertEqual(self.thumb.get_id(), rjson['thumbnails'][0]['thumbnail_id'])

        self.verify_account_mocker.start()

    @tornado.testing.gen_test
    def test_share_token_wrong_thumbnail(self):
        payload = {
            'content_type': 'VideoMetadata',
            'content_id': self.video.get_id()}
        share_token = ShareJWTHelper.encode(payload)
        self.video.share_token = share_token
        self.video.save()
        headers = {'Content-Type': 'application/json'}
        bad_tid = 'notmyacct_notmyvideo_t0'
        neondata.ThumbnailMetadata(bad_tid).save()

        url = self.get_url('/api/v2/{aid}/thumbnails/?thumbnail_id={tid}&share_token={st}'.format(
            aid=self.user.get_api_key(),
            tid=bad_tid,
            st=share_token))

        self.verify_account_mocker.stop()
        with self.assertRaises(tornado.httpclient.HTTPError) as e:
            yield self.http_client.fetch(url, headers=headers)
        self.assertEqual(403, e.exception.code)

        # Another case is that the thumbnail is of the account
        # but not the shared video. This is a 403.
        bad_tid_2 = '%s_notmyvideo_t0' % self.account_id_api_key
        neondata.ThumbnailMetadata(bad_tid_2).save()

        url = self.get_url('/api/v2/{aid}/thumbnails/?thumbnail_id={tid}&share_token={st}'.format(
            aid=self.user.get_api_key(),
            tid=bad_tid_2,
            st=share_token))

        with self.assertRaises(tornado.httpclient.HTTPError) as e:
            yield self.http_client.fetch(url, headers=headers)
        self.assertEqual(403, e.exception.code)

        self.verify_account_mocker.start()

    @tornado.testing.gen_test
    def test_no_post_put_with_share_token(self):
        payload = {
            'content_type': 'VideoMetadata',
            'content_id': self.video.get_id()}
        share_token = ShareJWTHelper.encode(payload)
        headers = {'Content-Type': 'application/json'}

        # Let's try to add a thumbnail to the existing video.
        body = json.dumps({
            'video_id': 'vid0',
            'url': 'https://instagram.com/1234.jpg',
            'thumbnail_ref': 'my-photo'
        })
        url = self.get_url('/api/v2/{aid}/thumbnails/'.format(
            aid=self.user.get_api_key()))

        self.verify_account_mocker.stop()

        with self.assertRaises(tornado.httpclient.HTTPError) as e:
            yield self.http_client.fetch(
                url,
                body=body,
                headers=headers,
                method='POST')
        self.assertEqual(401, e.exception.code)
        self.im_download_mock.assert_not_called()

        # Now try to update the existing thumb.
        body = json.dumps({
            'video_id': 'vid0',
            'thumbnail_id': self.thumb.get_id(),
            'enabled': False
        })
        url = self.get_url('/api/v2/{aid}/thumbnails/'.format(
            aid=self.user.get_api_key()))

        with self.assertRaises(tornado.httpclient.HTTPError) as e:
            yield self.http_client.fetch(
                url,
                body=body,
                headers=headers,
                method='PUT')
        self.assertEqual(401, e.exception.code)
        self.im_download_mock.assert_not_called()

        self.verify_account_mocker.start()


    @tornado.testing.gen_test
    def test_get_multiple_thumbnails(self):

        thumb2 = neondata.ThumbnailMetadata(
            '%s_%s' % (self.video.get_id(), 'testingtid2'),
            width=750,
            urls=['s'],
            features=np.random.rand(1024),
            model_version='20160713-test')
        thumb2.save()

        tids = [self.thumb.get_id(), thumb2.get_id()]

        url = self.get_url('/api/v2/%s/thumbnails?thumbnail_id=%s&fields=%s' % (
            self.account_id_api_key,
            ','.join(tids),
            'thumbnail_id,width'))

        response = yield self.http_client.fetch(url)
        self.assertEqual(ResponseCode.HTTP_OK, response.code)
        rjson = json.loads(response.body)

        self.assertEqual(rjson['thumb_count'],2)
        tn1 = rjson['thumbnails'][0]
        self.assertEquals(tn1['width'], 500)
        self.assertEquals(tn1['thumbnail_id'], self.thumb.get_id())
        tn2 = rjson['thumbnails'][1]
        self.assertEquals(tn2['width'], 750)
        self.assertEquals(tn2['thumbnail_id'], thumb2.get_id())

    @tornado.testing.gen_test
    def test_get_one_thumbnail_not_mine(self):

        thumb2 = neondata.ThumbnailMetadata(
            '%s_%s' % (self.video.get_id(), 'testingtid2'))
        thumb2.save()

        not_my_thumb = neondata.ThumbnailMetadata(
            '%s_%s' % ('somebody_else', 'testingtid3'))
        not_my_thumb.save()

        # Try all kinds of different combinations.
        for tids in [
            [self.thumb.get_id(), not_my_thumb.get_id()],
            [self.thumb.get_id(), not_my_thumb.get_id(), thumb2.get_id()],
            [not_my_thumb.get_id(), self.thumb.get_id()],
            [not_my_thumb.get_id()],
            [not_my_thumb.get_id(), not_my_thumb.get_id()]]:

            url = self.get_url('/api/v2/%s/thumbnails?thumbnail_id=%s' % (
                self.account_id_api_key,
                ','.join(tids)))

            with self.assertRaises(tornado.httpclient.HTTPError) as e:
                yield self.http_client.fetch(url)
            self.assertEqual(403, e.exception.code)

    @tornado.testing.gen_test
    def test_score_map(self):

        thumb = neondata.ThumbnailMetadata(
            '%s_%s' % (self.video.get_id(), 'a'),
            urls=['http://asdf.com/1.jpg'],
            model_score='0.31337',
            model_version='p_20151216_localsearch_v2'
        )
        thumb.save()

        url = '/api/v2/%s/thumbnails?thumbnail_id=%s' % (
            self.account_id_api_key,
            thumb.get_id())
        response = yield self.http_client.fetch(self.get_url(url))
        rjson = json.loads(response.body)['thumbnails'][0]
        self.assertEqual(rjson['neon_score'], 7)

        thumb2 = neondata.ThumbnailMetadata(
            '%s_%s' % (self.video.get_id(), 'a'),
            urls=['http://asdf.com/1.jpg'],
            model_score='0.31337',
            model_version='local_search_input_20160523-aqv1.1.250'
        )
        thumb2.save()

        response = yield self.http_client.fetch(self.get_url(url))
        rjson = json.loads(response.body)['thumbnails'][0]
        self.assertEqual(rjson['neon_score'], 13)

    @tornado.testing.gen_test
    def test_get_thumbnail_with_renditions(self):

        base_url = 'http://n3.neon-images.com/xbo/neontn'
        tid = self.thumb.get_id()
        neondata.ThumbnailServingURLs(
            tid,
            size_map={
                (210, 118): '%s%s_w210_h118.jpg' % (base_url, tid),
                (160, 90): '%s%s_w160_h90.jpg' % (base_url, tid),
                (320, 180): '%s%s_w320_h180.jpg' % (base_url, tid)}).save()

        url = self.get_url(
            '/api/v2/{ac}/thumbnails?thumbnail_id={tid}&fields={fs}'.format(
                tid=tid,
                ac=self.account_id_api_key,
                fs='thumbnail_id,renditions'))

        response = yield self.http_client.fetch(url)
        rjson = json.loads(response.body)['thumbnails'][0]
        self.assertEqual(3, len(rjson['renditions']))
        self.assertIn({
            u'aspect_ratio': u'105x59',
            u'height': 118,
            u'url': u'%s%s_w210_h118.jpg' % (base_url, tid),
            u'width': 210}, rjson['renditions'])

        neondata.ThumbnailServingURLs(
            tid,
            sizes=[(210, 118), (160, 90), (320, 180)])

        response = yield self.http_client.fetch(url)
        rjson = json.loads(response.body)['thumbnails'][0]
        self.assertEqual(3, len(rjson['renditions']))
        self.assertIn({
            u'aspect_ratio': u'105x59',
            u'height': 118,
            u'url': u'%s%s_w210_h118.jpg' % (base_url, tid),
            u'width': 210}, rjson['renditions'])

    @tornado.testing.gen_test
    def test_get_thumbnail_does_not_exist(self):

        tid = '%s_%s_%s' % (
            self.account_id_api_key,
            self.video_id,
            'doesnotexist')

        with self.assertRaises(tornado.httpclient.HTTPError) as e:
            url = ('/api/v2/%s/thumbnails?thumbnail_id=%s' % (
                self.account_id_api_key,
                tid))
            response = yield self.http_client.fetch(self.get_url(url),
                                                    method='GET')
        self.assertEqual(e.exception.code, 404)
        rjson = json.loads(e.exception.response.body)
        self.assertRegexpMatches(rjson['error']['message'], 'do not exist')

    @tornado.testing.gen_test
    def test_thumbnail_update_enabled(self):
        url = self.get_url('/api/v2/%s/thumbnails?thumbnail_id=%s' % (
            self.account_id_api_key,
            self.thumb.get_id()))
        response = yield self.http_client.fetch(url)
        old_tn = json.loads(response.body)

        url = self.get_url('/api/v2/%s/thumbnails?thumbnail_id=%s&enabled=0' % (
            self.account_id_api_key,
            self.thumb.get_id()))
        response = yield self.http_client.fetch(url, body='', method='PUT')
        new_tn = json.loads(response.body)
        self.assertEquals(new_tn['enabled'],False)

        url = self.get_url('/api/v2/%s/thumbnails?thumbnail_id=%s&enabled=1' % (
            self.account_id_api_key,
            self.thumb.get_id()))
        response = yield self.http_client.fetch(url, body='', method='PUT')
        new_tn = json.loads(response.body)
        self.assertEquals(new_tn['enabled'], True)

    @tornado.testing.gen_test
    def test_score_from_feature_vector(self):
        features = np.random.rand(1024)
        tid = '%s_vid_%s' % (self.account_id_api_key, 'featandscore')
        neondata.ThumbnailMetadata(
            tid,
            urls=['http://asdf.com/1.jpg'],
            model_score='-1e-3',
            model_version='20160713-test',
            features=features
        ).save()
        url = '/api/v2/%s/thumbnails?thumbnail_id=%s' % (
            self.account_id_api_key,
            tid)
        response = yield self.http_client.fetch(self.get_url(url))
        rjson = json.loads(response.body)['thumbnails'][0]
        self.assertGreater(rjson['neon_score'], 0)

        tid2 = '%s_vid_%s' % (self.account_id_api_key, 'featonly')
        neondata.ThumbnailMetadata(
            tid2,
            urls=['http://asdf.com/1.jpg'],
            model_score=None,
            model_version='20160713-test',
            features=features
        ).save()
        url = '/api/v2/%s/thumbnails?thumbnail_id=%s' % (
            self.account_id_api_key,
            tid2)
        response = yield self.http_client.fetch(self.get_url(url))
        rjson = json.loads(response.body)['thumbnails'][0]
        self.assertGreater(rjson['neon_score'], 0)

        tid3 = '%s_vid_%s' % (self.account_id_api_key, 'scoreonly')
        neondata.ThumbnailMetadata(
            tid3,
            urls=['http://asdf.com/1.jpg'],
            model_score='-1e-3',
            model_version='20160713-test',
            features=None
        ).save()
        url = '/api/v2/%s/thumbnails?thumbnail_id=%s' % (
            self.account_id_api_key,
            tid3)
        response = yield self.http_client.fetch(self.get_url(url))
        rjson = json.loads(response.body)['thumbnails'][0]
        self.assertGreater(rjson['neon_score'], 0)

    @tornado.testing.gen_test
    def test_thumbnail_update_no_params(self):
        url = self.get_url('/api/v2/%s/thumbnails?thumbnail_id=%s' % (
            self.account_id_api_key,
            self.thumb.get_id()))
        response = yield self.http_client.fetch(url)
        old_tn = json.loads(response.body)['thumbnails'][0]

        url = self.get_url('/api/v2/%s/thumbnails?thumbnail_id=%s' % (
            self.account_id_api_key,
            self.thumb.get_id()))
        response = yield self.http_client.fetch(url, body='', method='PUT')
        new_tn = json.loads(response.body)
        self.assertEquals(response.code, 200)
        self.assertEquals(new_tn['enabled'],old_tn['enabled'])

    @tornado.testing.gen_test
    def test_delete_thumbnail_not_implemented(self):
        with self.assertRaises(tornado.httpclient.HTTPError) as e:
            url = self.get_url('/api/v2/%s/thumbnails?thumbnail_id=12234' % (
                self.account_id_api_key))
            response = yield self.http_client.fetch(url, method='DELETE')
	    self.assertEquals(e.excpetion.code, 501)

    def test_get_thumbnail_exceptions(self):
        exception_mocker = patch('cmsapiv2.controllers.ThumbnailHandler.get')
	url = '/api/v2/%s/thumbnails' % '1234234'
        self.get_exceptions(url, exception_mocker)

    def test_put_thumbnail_exceptions(self):
        exception_mocker = patch('cmsapiv2.controllers.ThumbnailHandler.put')
        params = json.dumps({'integration_id': '123123abc'})
	url = '/api/v2/%s/thumbnails' % '1234234'
        self.put_exceptions(url, params, exception_mocker)

    def test_post_thumbnail_exceptions(self):
        exception_mocker = patch('cmsapiv2.controllers.ThumbnailHandler.post')
        params = json.dumps({'integration_id': '123123abc'})
	url = '/api/v2/%s/thumbnails' % '1234234'
        self.post_exceptions(url, params, exception_mocker)


class TestHealthCheckHandler(TestControllersBase):
    def setUp(self):
        self.http_mocker = patch('utils.http.send_request')
        self.http_mock = self._future_wrap_mock(
              self.http_mocker.start())
        super(TestHealthCheckHandler, self).setUp()

    def tearDown(self):
        self.http_mocker.stop()
        super(TestHealthCheckHandler, self).tearDown()

    def test_healthcheck_success(self):
        self.http_mock.side_effect = lambda x, callback: callback(
            tornado.httpclient.HTTPResponse(x, 200))
	url = '/healthcheck/'
        response = self.http_client.fetch(self.get_url(url),
                               callback=self.stop,
                               method='GET')
        response = self.wait()
        self.assertEquals(response.code, 200)

    def test_healthcheck_failure(self):
        self.http_mock.side_effect = lambda x, callback: callback(tornado.httpclient.HTTPResponse(x,400))
	url = '/healthcheck/'
        self.http_client.fetch(self.get_url(url),
                               callback=self.stop,
                               method='GET')
        response = self.wait()
        self.assertEquals(response.code, 404)
        rjson = json.loads(response.body)
        self.assertRegexpMatches(rjson['error']['message'], 
            'unable to get to the v1 api')


class TestVideoStatsHandler(TestControllersBase):
    def setUp(self):
        user = neondata.NeonUserAccount(uuid.uuid1().hex,name='testingme')
        user.save()
        self.account_id_api_key = user.neon_api_key
        self.test_i_id = 'testbciid'
        self.defop = neondata.BrightcoveIntegration.modify(self.test_i_id, lambda x: x, create_missing=True)
        self.verify_account_mocker = patch(
            'cmsapiv2.apiv2.APIV2Handler.is_authorized')
        self.verify_account_mock = self._future_wrap_mock(
            self.verify_account_mocker.start())
        self.verify_account_mock.return_value = True
        super(TestVideoStatsHandler, self).setUp()

    def tearDown(self):
        self.verify_account_mocker.stop()
        super(TestVideoStatsHandler, self).tearDown()


    @tornado.testing.gen_test
    def test_one_video_id(self):
        vm = neondata.VideoMetadata(neondata.InternalVideoID.generate(self.account_id_api_key,'vid1'),
                                    tids=[])
        vm.save()
        vid_status = neondata.VideoStatus(neondata.InternalVideoID.generate(self.account_id_api_key,'vid1'),
                                          experiment_state=neondata.ExperimentState.COMPLETE)
        vid_status.winner_tid = '%s_t2' % neondata.InternalVideoID.generate(self.account_id_api_key,'vid1')
        vid_status.save()

        fields = ['video_id', 'experiment_state', 'winner_thumbnail', 'created']

        url = '/api/v2/%s/stats/videos?video_id=vid1&fields=%s' % (
            self.account_id_api_key, ','.join(fields))
        response = yield self.http_client.fetch(self.get_url(url),
                                                method='GET')
        rjson = json.loads(response.body)
        self.assertEquals(rjson['count'], 1)
        statistic_one = rjson['statistics'][0]
        self.assertEquals(statistic_one['experiment_state'], neondata.ExperimentState.COMPLETE)
        self.assertIn('created', statistic_one)
        self.assertNotIn('updated', statistic_one)


    @tornado.testing.gen_test
    def test_two_video_ids(self):
        vm = neondata.VideoMetadata(neondata.InternalVideoID.generate(
            self.account_id_api_key,'vid1'),
                                    tids=[])
        vm.save()
        vid_status = neondata.VideoStatus(neondata.InternalVideoID.generate(
            self.account_id_api_key,'vid1'),
            experiment_state=neondata.ExperimentState.COMPLETE)
        vid_status.winner_tid = '%s_t2' % neondata.InternalVideoID.generate(
            self.account_id_api_key,'vid1')
        vid_status.save()
        vm = neondata.VideoMetadata(neondata.InternalVideoID.generate(
            self.account_id_api_key,'vid2'),
                                    tids=[])
        vm.save()
        vid_status = neondata.VideoStatus(neondata.InternalVideoID.generate(
            self.account_id_api_key,'vid2'),
            experiment_value_remaining=50,
            experiment_state=neondata.ExperimentState.RUNNING)
        vid_status.winner_tid = '%s_t2' % neondata.InternalVideoID.generate(
            self.account_id_api_key,'vid2')
        vid_status.save()
        fields = ['video_id', 'experiment_state', 'winner_thumbnail', 'created']
        url = '/api/v2/%s/stats/videos?video_id=vid1,vid2&fields=%s' % (
            self.account_id_api_key, ','.join(fields))
        response = yield self.http_client.fetch(self.get_url(url),
                                                method='GET')
        rjson = json.loads(response.body)
        self.assertEquals(rjson['count'], 2)
        statistic_one = next(s for s in rjson['statistics']
            if s['video_id'] == 'vid1')
        self.assertEqual(statistic_one['experiment_state'],
                          neondata.ExperimentState.COMPLETE)
        statistic_two = next(s for s in rjson['statistics']
            if s['video_id'] == 'vid2')
        self.assertEqual(statistic_two['experiment_state'],
                          neondata.ExperimentState.RUNNING)

    @tornado.testing.gen_test
    def test_one_video_id_dne(self):
        url = '/api/v2/%s/stats/videos?video_id=does_not_exist' % (self.account_id_api_key)
        response = yield self.http_client.fetch(self.get_url(url),
                                                method='GET')
        rjson = json.loads(response.body)
        self.assertEquals(response.code, 200)

    def test_no_video_id(self):
        url = '/api/v2/%s/stats/videos' % (self.account_id_api_key)
        self.http_client.fetch(self.get_url(url),
                               callback=self.stop,
                               method='GET')
        response = self.wait()
        self.assertEquals(response.code, 400)


class TestThumbnailStatsHandler(TestControllersBase):
    def setUp(self):
        user = neondata.NeonUserAccount(uuid.uuid1().hex,name='testingme')
        user.save()
        self.account_id_api_key = user.neon_api_key
        self.test_i_id = 'testbciid'
        self.defop = neondata.BrightcoveIntegration.modify(self.test_i_id, lambda x: x, create_missing=True)
        self.verify_account_mocker = patch(
            'cmsapiv2.apiv2.APIV2Handler.is_authorized')
        self.verify_account_mock = self._future_wrap_mock(
            self.verify_account_mocker.start())
        self.verify_account_mock.return_value = True
        neondata.ThumbnailMetadata('testingtid', width=800).save()
        neondata.ThumbnailMetadata('testing_vtid_one', width=500).save()
        neondata.ThumbnailMetadata('testing_vtid_two', width=500).save()
        super(TestThumbnailStatsHandler, self).setUp()

    def tearDown(self):
        self.verify_account_mocker.stop()
        super(TestThumbnailStatsHandler, self).tearDown()


    @tornado.testing.gen_test
    def test_account_id_video_id(self):
        vm = neondata.VideoMetadata(neondata.InternalVideoID.generate(self.account_id_api_key,'vid1'),
                                    tids=['testingtid','testing_vtid_one'])
        vm.save()
        ts = neondata.ThumbnailStatus('testingtid', serving_frac=0.8, ctr=0.23)
        ts.save()
        ts = neondata.ThumbnailStatus('testing_vtid_one', serving_frac=0.3, ctr=0.12)
        ts.save()
        url = '/api/v2/%s/stats/thumbnails?video_id=vid1,vid2' % (self.account_id_api_key)
        response = yield self.http_client.fetch(self.get_url(url),
                                                method='GET')
        rjson = json.loads(response.body)
        self.assertEquals(response.code, 200)
        self.assertEquals(rjson['count'], 2)
        status_one = rjson['statistics'][0]
        status_two = rjson['statistics'][1]
        self.assertEquals(status_one['ctr'], 0.23)
        self.assertEquals(status_two['ctr'], 0.12)

    @tornado.testing.gen_test
    def test_account_id_video_id_dne(self):
        url = '/api/v2/%s/stats/thumbnails?video_id=does_not_exist' % (self.account_id_api_key)
        response = yield self.http_client.fetch(self.get_url(url),
                                                method='GET')
        rjson = json.loads(response.body)
        self.assertEquals(response.code, 200)
        self.assertEquals(rjson['count'], 0)
        self.assertEquals(len(rjson['statistics']), 0)

    @tornado.testing.gen_test
    def test_account_id_thumbnail_id(self):
        ts = neondata.ThumbnailStatus('testingtid', serving_frac=0.8, ctr=0.23)
        ts.save()
        url = '/api/v2/%s/stats/thumbnails?thumbnail_id=testingtid' % (self.account_id_api_key)
        response = yield self.http_client.fetch(self.get_url(url),
                                                method='GET')
        rjson = json.loads(response.body)
        self.assertEquals(response.code, 200)
        self.assertEquals(rjson['count'], 1)
        status_one = rjson['statistics'][0]
        self.assertEquals(status_one['ctr'], 0.23)

    @tornado.testing.gen_test
    def test_account_id_multiple_thumbnail_ids(self):
        ts = neondata.ThumbnailStatus('testingtid', serving_frac=0.8, ctr=0.23)
        ts.save()
        ts = neondata.ThumbnailStatus('testing_vtid_one', serving_frac=0.3, ctr=0.12)
        ts.save()
        url = '/api/v2/%s/stats/thumbnails?thumbnail_id=testingtid,testing_vtid_one' % (self.account_id_api_key)
        response = yield self.http_client.fetch(self.get_url(url),
                                                method='GET')
        rjson = json.loads(response.body)
        self.assertEqual(response.code, 200)
        self.assertEqual(rjson['count'], 2)
        status_one = next(s for s in rjson['statistics']
            if s['thumbnail_id'] == 'testingtid')
        status_two = next(s for s in rjson['statistics']
            if s['thumbnail_id'] == 'testing_vtid_one')
        self.assertEquals(status_one['ctr'], 0.23)
        self.assertEquals(status_two['ctr'], 0.12)

        # test url encoded
        encoded_params = urllib.urlencode({ 'thumbnail_id' : 'testingtid,testing_vtid_one' })
        self.assertEquals('thumbnail_id=testingtid%2Ctesting_vtid_one', encoded_params)
        url = '/api/v2/%s/stats/thumbnails?%s' % (self.account_id_api_key, encoded_params)
        response = yield self.http_client.fetch(self.get_url(url),
                                                method='GET')
        rjson = json.loads(response.body)
        self.assertEquals(response.code, 200)
        self.assertEquals(rjson['count'], 2)
        status_one = next(s for s in rjson['statistics']
            if s['thumbnail_id'] == 'testingtid')
        status_two = next(s for s in rjson['statistics']
            if s['thumbnail_id'] == 'testing_vtid_one')
        self.assertEquals(status_one['ctr'], 0.23)
        self.assertEquals(status_two['ctr'], 0.12)

    def test_video_id_limit(self):
        url = '/api/v2/%s/stats/thumbnails?video_id=1,2,3,4,5,6,7,8,9,a,b,c,d,e,f,g,h,i,j,k,l,m,n,o' % (self.account_id_api_key)
        self.http_client.fetch(self.get_url(url),
                               callback=self.stop,
                               method='GET')
        response = self.wait()
        rjson = json.loads(response.body)
        self.assertEquals(response.code, 400)
        rjson = json.loads(response.body)
        self.assertRegexpMatches(rjson['error']['message'],
                                 'list exceeds limit')

    def test_video_id_and_thumbnail_id(self):
        url = '/api/v2/%s/stats/thumbnails?video_id=1&thumbnail_id=abc' % (self.account_id_api_key)
        self.http_client.fetch(self.get_url(url),
                               callback=self.stop,
                               method='GET')
        response = self.wait()
        rjson = json.loads(response.body)
        self.assertEquals(response.code, 400)
        rjson = json.loads(response.body)
        self.assertRegexpMatches(rjson['error']['message'],
                                 'you can only have')

    def test_no_video_id_or_thumbnail_id(self):
        url = '/api/v2/%s/stats/thumbnails' % (self.account_id_api_key)
        self.http_client.fetch(self.get_url(url),
                               callback=self.stop,
                               method='GET')
        response = self.wait()
        rjson = json.loads(response.body)
        self.assertEquals(response.code, 400)
        rjson = json.loads(response.body)
        self.assertRegexpMatches(rjson['error']['message'],
                                 'thumbnail_id or video_id is required')


class TestGetSharedContent(TestControllersBase):

    def setUp(self):
        super(TestControllersBase, self).setUp()
        # Add account, video, request.
        neondata.NeonUserAccount('u', 'u').save()
        self.video1 = neondata.VideoMetadata('u_1', request_id='1')
        # Generate share token.
        content_type = neondata.VideoMetadata.__name__
        payload = {
            'content_type': content_type,
            'content_id': self.video1.get_id()
        }
        share_token = ShareJWTHelper.encode(payload)
        self.video1.share_token = share_token
        self.video1.save()

        # A video with no token.
        neondata.NeonApiRequest('1', 'u').save()
        self.video2 = neondata.VideoMetadata('u_2', request_id='2')
        self.video2.save()
        neondata.NeonApiRequest('2', 'u').save()

    @tornado.testing.gen_test
    def test_token_matches_unshared_video(self):

        content_type = neondata.VideoMetadata.__name__
        payload = {
            'content_type': content_type,
            'content_id': self.video2.get_id()
        }
        token = ShareJWTHelper.encode(payload)

        url = self.get_url('/api/v2/u/videos/?video_id=%s&share_token=%s' %
            (self.video2.get_id(), token))
        with self.assertRaises(tornado.httpclient.HTTPError) as e:
            yield self.http_client.fetch(url)
        self.assertEqual(403, e.exception.code)

    @tornado.testing.gen_test
    def test_token_isnt_shareable(self):
        thumbnail_id = 'u_nvd_t0'
        content_type = 'ThumbnailMetadata'
        payload = {
            'content_type': content_type,
            'content_id': thumbnail_id
        }
        token = ShareJWTHelper.encode(payload)
        url = self.get_url('/api/v2/u/thumbnails/?thumbnail_id=%s&share_token=%s' %
            (thumbnail_id, token))
        with self.assertRaises(tornado.httpclient.HTTPError) as e:
            yield self.http_client.fetch(url)
        self.assertEqual(401, e.exception.code)

    @tornado.testing.gen_test
    def test_token_invalid(self):
        video_id = 'u_v0'
        payload = {
            'content_type': 'VideoMetadata',
            'content_id': video_id}
        token = JWTHelper.generate_token(payload, TokenTypes.ACCESS_TOKEN)
        url = self.get_url('/api/v2/u/videos/?video_id=%s&share_token=%s' %
            (video_id, token))
        with self.assertRaises(tornado.httpclient.HTTPError) as e:
            yield self.http_client.fetch(url)
        self.assertEqual(401, e.exception.code)

    @tornado.testing.gen_test
    def test_token_to_nonsharing_endpoint(self):
        video_id = '1'
        url = self.get_url('/api/v2/u/videos/?video_id=%s&share_token=%s' %
            (video_id, self.video1.share_token))
        with self.assertRaises(tornado.httpclient.HTTPError) as e:
            yield self.http_client.fetch(url, method='POST',
                                         allow_nonstandard_methods=True)
        self.assertEqual(401, e.exception.code)

        url = self.get_url('/api/v2/u/stats/videos/?video_id%s&share_token=%s' %
            (video_id, self.video1.share_token))
        with self.assertRaises(tornado.httpclient.HTTPError) as e:
            yield self.http_client.fetch(url)
        self.assertEqual(401, e.exception.code)

    @tornado.testing.gen_test
    def test_get_shared_tag(self):
        tag = neondata.Tag('t0', account_id='u')
        tag.share_token = ShareJWTHelper.encode({
            'content_type': neondata.Tag.__name__,
            'content_id': tag.get_id()
        })
        tag.save()
        url = self.get_url('/api/v2/u/tags/?tag_id=%s&share_token=%s')
        r = yield self.http_client.fetch(url % (tag.get_id(), tag.share_token))
        self.assertEqual(200, r.code)
        rjson = json.loads(r.body)
        self.assertIn(tag.get_id(), rjson)
        self.assertEqual(tag.get_id(), rjson[tag.get_id()]['tag_id'])

    @tornado.testing.gen_test
    def test_get_unshared_tag(self):
        tag = neondata.Tag('t0', account_id='u')
        tag.save()
        share_token = ShareJWTHelper.encode({
            'content_type': neondata.Tag.__name__,
            'content_id': tag.get_id()
        })
        url = self.get_url('/api/v2/u/tags/?tag_id=%s&share_token=%s')

        with self.assertRaises(tornado.httpclient.HTTPError) as e:
            yield self.http_client.fetch(url % (tag.get_id(), share_token))
        self.assertEqual(403, e.exception.code)




class TestLiftStatsHandler(TestControllersBase):

    def setUp(self):
        super(TestLiftStatsHandler, self).setUp()
        self.verify_account_mocker = patch(
            'cmsapiv2.apiv2.APIV2Handler.is_authorized')
        self.verify_account_mock = self._future_wrap_mock(
            self.verify_account_mocker.start())
        self.verify_account_mock.return_value = True

        self.account_id = 'testaccount'
        self.video_id = '%s_%s' % (self.account_id, 'testvid')
        self.video = neondata.VideoMetadata(self.video_id)
        self.video.save()

        self.base_thumb_id = '%s_%s' % (self.video_id, 'a')
        self.base_thumb = neondata.ThumbnailMetadata(
            self.base_thumb_id,
            internal_vid=self.video_id)
        self.base_thumb.save()

        self.thumbs = [neondata.ThumbnailMetadata('%s_%s' %
            (self.video_id, _id),
            internal_vid=self.video_id)
                for _id in ['b', 'c', 'd']]
        [t.save() for t in self.thumbs]
        self.thumb_ids = [t.get_id() for t in self.thumbs]

        self.url = self.get_url(
            '/api/v2/{}/statistics/estimated_lift?base_id=%s&thumbnail_ids=%s'.format(
                self.account_id))
        np.random.seed(234235)

    def tearDown(self):
        self.verify_account_mocker.stop()
        super(TestLiftStatsHandler, self).tearDown()

    @tornado.testing.gen_test
    def test_response_has_structure(self):
        url = self.url % (self.base_thumb_id, ','.join(self.thumb_ids))
        response = yield self.http_client.fetch(url)
        rjson = json.loads(response.body)

        self.assertEqual(self.base_thumb_id, rjson['baseline_thumbnail_id'])
        self.assertIn('lift', rjson)
        lift = rjson['lift']
        self.assertIsInstance(lift, list)
        [self.assertIsInstance(i, dict) for i in lift]
        [self.assertIn('thumbnail_id', i) for i in lift]
        [self.assertIn('lift', i) for i in lift]
        self.assertNotIn('a', [i['thumbnail_id'] for i in lift])
        [self.assertIsNone(i['lift']) for i in lift
            if i['thumbnail_id'] in ['b', 'd']]
        [self.assertEqual(i['lift'], 0.25) for i in lift
            if i['thumbnail_id'] == 'c']

    @tornado.testing.gen_test
    def test_different_demographic(self):
        base_thumb_id = '%s_%s' % (self.video_id, 'base')
        other_thumb_id = '%s_%s' % (self.video_id, 'other')
        neondata.ThumbnailMetadata(base_thumb_id,
                                   model_version='20160713-test',
                                   features=np.random.rand(1024)).save()
        neondata.ThumbnailMetadata(other_thumb_id,
                                   model_version='20160713-test',
                                   features=np.random.rand(1024)).save()

        url = self.url % (base_thumb_id, other_thumb_id)
        response = yield self.http_client.fetch(url)
        rjson = json.loads(response.body)
        neutral_lift = rjson['lift']
        self.assertEquals(len(neutral_lift), 1)
        self.assertGreaterEqual(neutral_lift[0]['lift'], -1.0)
        self.assertEquals(neutral_lift[0]['thumbnail_id'], other_thumb_id)

        url = url + '&age=40-49&gender=M'
        response = yield self.http_client.fetch(url)
        rjson = json.loads(response.body)
        demo_lift = rjson['lift']
        self.assertEquals(len(demo_lift), 1)
        self.assertGreaterEqual(demo_lift[0]['lift'], -1.0)
        self.assertEquals(demo_lift[0]['thumbnail_id'], other_thumb_id)

        self.assertNotAlmostEqual(demo_lift[0]['lift'],
                                  neutral_lift[0]['lift'])

    @tornado.testing.gen_test
    def test_base_thumb_does_not_exist(self):
        none_thumb_id = '%s_%s' % (self.video_id, 'e')
        url = self.url % (none_thumb_id, ','.join(self.thumb_ids))
        with self.assertRaises(tornado.httpclient.HTTPError) as e:
            yield self.http_client.fetch(url)
        self.assertEqual(404, e.exception.code)

    @tornado.testing.gen_test
    def test_model_score_is_none(self):

        # Ensure a model score of None doesn't break api.
        neondata.ThumbnailMetadata(self.thumb_ids[0], model_score=.4).save()
        neondata.ThumbnailMetadata(self.thumb_ids[1], model_score=.5).save()

        url = self.url % (self.base_thumb_id, ','.join(self.thumb_ids))
        neondata.ThumbnailMetadata(self.thumb_ids[0], model_score=None).save()
        response = yield self.http_client.fetch(url)
        rjson = json.loads(response.body)
        self.assertIsNone(rjson['lift'][0]['lift'])

        neondata.ThumbnailMetadata(self.thumb_ids[0], model_score=None).save()
        neondata.ThumbnailMetadata(self.thumb_ids[1], model_score=.5).save()
        response = yield self.http_client.fetch(url)
        rjson = json.loads(response.body)
        self.assertIsNone(rjson['lift'][0]['lift'])

        neondata.ThumbnailMetadata(self.thumb_ids[1], model_score=None).save()
        response = yield self.http_client.fetch(url)
        rjson = json.loads(response.body)
        self.assertIsNone(rjson['lift'][0]['lift'])

    @tornado.testing.gen_test
    def test_thumbnail_not_mine_403(self):

        not_my_thumb_id = 'notmy_thumb_id0'
        neondata.ThumbnailMetadata(not_my_thumb_id).save()

        url = self.url % (
            self.base_thumb_id,
            ','.join(self.thumb_ids + [not_my_thumb_id]))
        with self.assertRaises(tornado.httpclient.HTTPError) as e:
            yield self.http_client.fetch(url)
        self.assertEqual(403, e.exception.code)

        url = self.url % (
            not_my_thumb_id,
            ','.join(self.thumb_ids))
        with self.assertRaises(tornado.httpclient.HTTPError) as e:
            yield self.http_client.fetch(url)
        self.assertEqual(403, e.exception.code)

    @tornado.testing.gen_test
    def test_share_token_allows_get(self):

        payload = {
            'content_type': 'VideoMetadata',
            'content_id': self.video_id
        }
        share_token = ShareJWTHelper.encode(payload)
        self.video.share_token = share_token
        self.video.save()

        self.verify_account_mocker.stop()

        url = self.url % (self.base_thumb_id, ','.join(self.thumb_ids))
        with self.assertRaises(tornado.httpclient.HTTPError) as e:
            yield self.http_client.fetch(url)
        self.assertEqual(401, e.exception.code)

        url = url + '&share_token=%s' % share_token
        response = yield self.http_client.fetch(url)
        rjson = json.loads(response.body)

        self.verify_account_mocker.start()

    @tornado.testing.gen_test
    def test_no_post_put_with_share_token(self):

        payload = {
            'content_type': 'VideoMetadata',
            'content_id': self.video_id
        }
        share_token = ShareJWTHelper.encode(payload)
        self.video.share_token = share_token
        self.video.save()

        self.verify_account_mocker.stop()

        # These raise NotImplementedError.
        url = self.url % (self.base_thumb_id, ','.join(self.thumb_ids))
        with self.assertRaises(tornado.httpclient.HTTPError) as e:
            yield self.http_client.fetch(url, body='', method='POST')
        self.assertEqual(501, e.exception.code)

        url = self.url % (self.base_thumb_id, ','.join(self.thumb_ids))
        with self.assertRaises(tornado.httpclient.HTTPError) as e:
            yield self.http_client.fetch(url, body='', method='PUT')
        self.assertEqual(501, e.exception.code)

        self.verify_account_mocker.start()


class TestAPIKeyRequired(TestControllersBase, TestAuthenticationBase):
    def setUp(self):
        self.neon_user = neondata.NeonUserAccount(uuid.uuid1().hex,name='testingaccount')
        self.neon_user.save()
        super(TestAPIKeyRequired, self).setUp()

    def make_calls_and_assert_401(self,
                                  url,
                                  method,
                                  body_params='',
                                  message=None):
        self.http_client.fetch(self.get_url(url),
                               callback=self.stop,
                               body=body_params,
                               method=method,
                               allow_nonstandard_methods=True)
        response = self.wait()
        self.assertEquals(response.code, 401)
        if message:
            rjson = json.loads(response.body)
            self.assertEquals(rjson['error']['message'], message)

    def test_all_urls(self):
        urls = [ ('/api/v2/a1', 'GET'),
                 ('/api/v2/a1', 'PUT'),
                 ('/api/v2/a1/integrations/brightcove', 'GET'),
                 ('/api/v2/a1/integrations/brightcove', 'PUT'),
                 ('/api/v2/a1/integrations/brightcove', 'POST'),
                 ('/api/v2/a1/integrations/ooyala', 'GET'),
                 ('/api/v2/a1/integrations/ooyala', 'PUT'),
                 ('/api/v2/a1/integrations/ooyala', 'POST'),
                 ('/api/v2/a1/videos', 'GET'),
                 ('/api/v2/a1/videos', 'PUT'),
                 ('/api/v2/a1/videos', 'POST'),
                 ('/api/v2/a1/thumbnails', 'GET'),
                 ('/api/v2/a1/thumbnails', 'PUT'),
                 ('/api/v2/a1/thumbnails', 'POST') ]

        for url, method in urls:
            self.make_calls_and_assert_401(url, method, message='this endpoint requires an access token')

    def test_urls_with_valid_account(self):
        urls = [
                 ('/api/v2/%s' % self.neon_user.neon_api_key, 'GET'),
                 ('/api/v2/%s' % self.neon_user.neon_api_key, 'PUT'),
                 ('/api/v2/%s/integrations/brightcove' % self.neon_user.neon_api_key, 'GET'),
                 ('/api/v2/%s/integrations/brightcove' % self.neon_user.neon_api_key, 'PUT'),
                 ('/api/v2/%s/integrations/brightcove' % self.neon_user.neon_api_key, 'POST'),
                 ('/api/v2/%s/integrations/ooyala' % self.neon_user.neon_api_key, 'GET'),
                 ('/api/v2/%s/integrations/ooyala' % self.neon_user.neon_api_key, 'PUT'),
                 ('/api/v2/%s/integrations/ooyala' % self.neon_user.neon_api_key, 'POST'),
                 ('/api/v2/%s/videos' % self.neon_user.neon_api_key, 'GET'),
                 ('/api/v2/%s/videos' % self.neon_user.neon_api_key, 'PUT'),
                 ('/api/v2/%s/videos' % self.neon_user.neon_api_key, 'POST'),
                 ('/api/v2/%s/thumbnails' % self.neon_user.neon_api_key, 'GET'),
                 ('/api/v2/%s/thumbnails' % self.neon_user.neon_api_key, 'PUT'),
                 ('/api/v2/%s/thumbnails' % self.neon_user.neon_api_key, 'POST')
               ]
        for url, method in urls:
            self.make_calls_and_assert_401(
                url, method, message='this endpoint requires an access token')

    def test_with_invalid_token_bad_secret_qs(self):
        user = neondata.User(username='testuser',
                             password='testpassword')

        token = jwt.encode({
                             'username': 'testuser',
                             'exp' : datetime.utcnow() +
                                     timedelta(seconds=324234)
                           },
                           'iisabadsecret',
                           algorithm='HS256')
        user.access_token = token
        user.save()

        urls = [
                 ('/api/v2/%s?token=%s' % (self.neon_user.neon_api_key, user.access_token), 'GET'),
                 ('/api/v2/%s?token=%s' % (self.neon_user.neon_api_key, user.access_token), 'PUT'),
                 ('/api/v2/%s/integrations/brightcove?token=%s' % (self.neon_user.neon_api_key, user.access_token), 'GET'),
                 ('/api/v2/%s/integrations/brightcove?token=%s' % (self.neon_user.neon_api_key, user.access_token), 'PUT'),
                 ('/api/v2/%s/integrations/brightcove?token=%s' % (self.neon_user.neon_api_key, user.access_token), 'POST'),
                 ('/api/v2/%s/integrations/ooyala?token=%s' % (self.neon_user.neon_api_key, user.access_token), 'GET'),
                 ('/api/v2/%s/integrations/ooyala?token=%s' % (self.neon_user.neon_api_key, user.access_token), 'PUT'),
                 ('/api/v2/%s/integrations/ooyala?token=%s' % (self.neon_user.neon_api_key, user.access_token), 'POST'),
                 ('/api/v2/%s/videos?token=%s' % (self.neon_user.neon_api_key, user.access_token), 'GET'),
                 ('/api/v2/%s/videos?token=%s' % (self.neon_user.neon_api_key, user.access_token), 'PUT'),
                 ('/api/v2/%s/videos?token=%s' % (self.neon_user.neon_api_key, user.access_token), 'POST'),
                 ('/api/v2/%s/thumbnails?token=%s' % (self.neon_user.neon_api_key, user.access_token), 'GET'),
                 ('/api/v2/%s/thumbnails?token=%s' % (self.neon_user.neon_api_key, user.access_token), 'PUT'),
                 ('/api/v2/%s/thumbnails?token=%s' % (self.neon_user.neon_api_key, user.access_token), 'POST')
               ]

        for url, method in urls:
            self.make_calls_and_assert_401(url, method, message='invalid token')

    def test_with_valid_token_wrong_access_level(self):
        user = neondata.User(username='testuser',
                             password='testpassword',
                             access_level=neondata.AccessLevels.READ)

        token = JWTHelper.generate_token({'username' : 'testuser'})
        user.access_token = token
        user.save()
        urls = [
                 ('/api/v2/%s?token=%s' % (self.neon_user.neon_api_key, user.access_token), 'PUT'),
                 ('/api/v2/%s/integrations/brightcove?token=%s' % (self.neon_user.neon_api_key, user.access_token), 'PUT'),
                 ('/api/v2/%s/integrations/brightcove?token=%s' % (self.neon_user.neon_api_key, user.access_token), 'POST'),
                 ('/api/v2/%s/integrations/ooyala?token=%s' % (self.neon_user.neon_api_key, user.access_token), 'PUT'),
                 ('/api/v2/%s/integrations/ooyala?token=%s' % (self.neon_user.neon_api_key, user.access_token), 'POST'),
                 ('/api/v2/%s/videos?token=%s' % (self.neon_user.neon_api_key, user.access_token), 'PUT'),
                 ('/api/v2/%s/videos?token=%s' % (self.neon_user.neon_api_key, user.access_token), 'POST'),
                 ('/api/v2/%s/thumbnails?token=%s' % (self.neon_user.neon_api_key, user.access_token), 'PUT'),
                 ('/api/v2/%s/thumbnails?token=%s' % (self.neon_user.neon_api_key, user.access_token), 'POST')
               ]
        for url, method in urls:
            self.make_calls_and_assert_401(url, method, message='You cannot access this resource.')

    def test_with_valid_token_wrong_access_level_nua_level(self):
        user = neondata.User(username='testuser',
                             password='testpassword',
                             access_level=neondata.AccessLevels.READ)

        token = JWTHelper.generate_token({'username' : 'testuser'})
        user.access_token = token
        user.save()
        self.neon_user.users.append('testuser')
        self.neon_user.save()
        urls = [
                 ('/api/v2/%s?token=%s' % (self.neon_user.neon_api_key, user.access_token), 'PUT'),
                 ('/api/v2/%s/integrations/brightcove?token=%s' % (self.neon_user.neon_api_key, user.access_token), 'PUT'),
                 ('/api/v2/%s/integrations/brightcove?token=%s' % (self.neon_user.neon_api_key, user.access_token), 'POST'),
                 ('/api/v2/%s/integrations/ooyala?token=%s' % (self.neon_user.neon_api_key, user.access_token), 'PUT'),
                 ('/api/v2/%s/integrations/ooyala?token=%s' % (self.neon_user.neon_api_key, user.access_token), 'POST'),
                 ('/api/v2/%s/videos?token=%s' % (self.neon_user.neon_api_key, user.access_token), 'PUT'),
                 ('/api/v2/%s/videos?token=%s' % (self.neon_user.neon_api_key, user.access_token), 'POST'),
                 ('/api/v2/%s/thumbnails?token=%s' % (self.neon_user.neon_api_key, user.access_token), 'PUT'),
                 ('/api/v2/%s/thumbnails?token=%s' % (self.neon_user.neon_api_key, user.access_token), 'POST')
               ]
        for url, method in urls:
            self.make_calls_and_assert_401(url, method, message='You cannot access this resource.')

    def test_401_with_expired_token(self):
        user = neondata.User(username='testuser',
                             password='testpassword',
                             access_level=neondata.AccessLevels.READ)

        token = JWTHelper.generate_token({'username' : 'testuser', 'exp' : -1 })
        user.access_token = token
        user.save()
        urls = [
                 ('/api/v2/%s?token=%s' % (self.neon_user.neon_api_key, user.access_token), 'GET'),
                 ('/api/v2/%s?token=%s' % (self.neon_user.neon_api_key, user.access_token), 'PUT'),
                 ('/api/v2/%s/integrations/brightcove?token=%s' % (self.neon_user.neon_api_key, user.access_token), 'GET'),
                 ('/api/v2/%s/integrations/brightcove?token=%s' % (self.neon_user.neon_api_key, user.access_token), 'PUT'),
                 ('/api/v2/%s/integrations/brightcove?token=%s' % (self.neon_user.neon_api_key, user.access_token), 'POST'),
                 ('/api/v2/%s/integrations/ooyala?token=%s' % (self.neon_user.neon_api_key, user.access_token), 'GET'),
                 ('/api/v2/%s/integrations/ooyala?token=%s' % (self.neon_user.neon_api_key, user.access_token), 'PUT'),
                 ('/api/v2/%s/integrations/ooyala?token=%s' % (self.neon_user.neon_api_key, user.access_token), 'POST'),
                 ('/api/v2/%s/videos?token=%s' % (self.neon_user.neon_api_key, user.access_token), 'GET'),
                 ('/api/v2/%s/videos?token=%s' % (self.neon_user.neon_api_key, user.access_token), 'PUT'),
                 ('/api/v2/%s/videos?token=%s' % (self.neon_user.neon_api_key, user.access_token), 'POST'),
                 ('/api/v2/%s/thumbnails?token=%s' % (self.neon_user.neon_api_key, user.access_token), 'GET'),
                 ('/api/v2/%s/thumbnails?token=%s' % (self.neon_user.neon_api_key, user.access_token), 'PUT'),
                 ('/api/v2/%s/thumbnails?token=%s' % (self.neon_user.neon_api_key, user.access_token), 'POST')
               ]

        for url, method in urls:
            self.make_calls_and_assert_401(url,
                                           method,
                                           message='access token is expired, please refresh the token')

    def test_401_with_not_valid_user(self):
        access_token = JWTHelper.generate_token({'username' : 'testuser'})
        urls = [
                 ('/api/v2/%s?token=%s' % (self.neon_user.neon_api_key, access_token), 'GET'),
                 ('/api/v2/%s?token=%s' % (self.neon_user.neon_api_key, access_token), 'PUT'),
                 ('/api/v2/%s/integrations/brightcove?token=%s' % (self.neon_user.neon_api_key, access_token), 'GET'),
                 ('/api/v2/%s/integrations/brightcove?token=%s' % (self.neon_user.neon_api_key, access_token), 'PUT'),
                 ('/api/v2/%s/integrations/brightcove?token=%s' % (self.neon_user.neon_api_key, access_token), 'POST'),
                 ('/api/v2/%s/integrations/ooyala?token=%s' % (self.neon_user.neon_api_key, access_token), 'GET'),
                 ('/api/v2/%s/integrations/ooyala?token=%s' % (self.neon_user.neon_api_key, access_token), 'PUT'),
                 ('/api/v2/%s/integrations/ooyala?token=%s' % (self.neon_user.neon_api_key, access_token), 'POST'),
                 ('/api/v2/%s/videos?token=%s' % (self.neon_user.neon_api_key, access_token), 'GET'),
                 ('/api/v2/%s/videos?token=%s' % (self.neon_user.neon_api_key, access_token), 'PUT'),
                 ('/api/v2/%s/videos?token=%s' % (self.neon_user.neon_api_key, access_token), 'POST'),
                 ('/api/v2/%s/thumbnails?token=%s' % (self.neon_user.neon_api_key, access_token), 'GET'),
                 ('/api/v2/%s/thumbnails?token=%s' % (self.neon_user.neon_api_key, access_token), 'PUT'),
                 ('/api/v2/%s/thumbnails?token=%s' % (self.neon_user.neon_api_key, access_token), 'POST')
               ]

        for url, method in urls:
            self.make_calls_and_assert_401(url,
                                           method,
                                           message='user does not exist')

    @tornado.testing.gen_test
    def test_create_brightcove_integration_god_mode(self):
        user = neondata.User(username='testuser',
                             password='testpassword',
                             access_level=neondata.AccessLevels.GLOBAL_ADMIN)

        token = JWTHelper.generate_token({'username' : 'testuser'})
        user.access_token = token
        user.save()

        params = json.dumps({'publisher_id': '123123abc', 'token': token,
                             'uses_bc_gallery': False})
        header = { 'Content-Type':'application/json' }
        url = '/api/v2/%s/integrations/brightcove' % (self.neon_user.neon_api_key)
        response = yield self.http_client.fetch(self.get_url(url),
                                                body=params,
                                                method='POST',
                                                headers=header)
        self.assertEquals(response.code, 200)

    @tornado.testing.gen_test
    def test_create_brightcove_integration_create_mode(self):
        user = neondata.User(username='testuser',
                             password='testpassword',
                             access_level=neondata.AccessLevels.CREATE)

        token = JWTHelper.generate_token({'username' : 'testuser'})
        user.access_token = token
        user.save()
        self.neon_user.users.append('testuser')
        self.neon_user.save()
        params = json.dumps({'publisher_id': '123123abc', 'token' : token,
                             'uses_bc_gallery': False})
        header = { 'Content-Type':'application/json' }
        url = '/api/v2/%s/integrations/brightcove' % (self.neon_user.neon_api_key)
        response = yield self.http_client.fetch(self.get_url(url),
                                                body=params,
                                                method='POST',
                                                headers=header)
        self.assertEquals(response.code, 200)

    def test_create_brightcove_integration_read_mode(self):
        user = neondata.User(username='testuser',
                             password='testpassword',
                             access_level=neondata.AccessLevels.READ)

        token = JWTHelper.generate_token({'username' : 'testuser'})
        user.access_token = token
        user.save()
        self.neon_user.users.append('testuser')
        self.neon_user.save()
        params = json.dumps({'publisher_id': '123123abc', 'token' : token})
        header = { 'Content-Type':'application/json' }
        url = '/api/v2/%s/integrations/brightcove' % (self.neon_user.neon_api_key)
        self.http_client.fetch(self.get_url(url),
                               body=params,
                               method='POST',
                               callback=self.stop,
                               headers=header)
        response = self.wait()
        self.assertEquals(response.code, 401)
        rjson = json.loads(response.body)
        self.assertRegexpMatches(rjson['error']['message'],
                                 'You cannot access')

    @tornado.testing.gen_test
    def test_create_brightcove_integration_all_normal_mode(self):
        user = neondata.User(username='testuser',
                             password='testpassword',
                             access_level=neondata.AccessLevels.ALL_NORMAL_RIGHTS)

        token = JWTHelper.generate_token({'username' : 'testuser'})
        user.access_token = token
        user.save()
        self.neon_user.users.append('testuser')
        self.neon_user.save()
        params = json.dumps({'publisher_id': '123123abc', 'token' : token,
                             'uses_bc_gallery': False})
        header = { 'Content-Type':'application/json' }
        url = '/api/v2/%s/integrations/brightcove' % (self.neon_user.neon_api_key)
        response = yield self.http_client.fetch(self.get_url(url),
                                                body=params,
                                                method='POST',
                                                headers=header)
        self.assertEquals(response.code, 200)

    @tornado.testing.gen_test
    def test_internal_search_access_level_normal(self):
        user = neondata.User(username='testuser',
                             password='testpassword',
                             access_level=neondata.AccessLevels.ALL_NORMAL_RIGHTS)

        token = JWTHelper.generate_token({'username' : 'testuser'})
        user.access_token = token
        user.save()
        url = '/api/v2/videos/search?token=%s' % (token)
        # should get a 401 unauth, because this is an internal only
        # resource, and this is not an internal_only user
        with self.assertRaises(tornado.httpclient.HTTPError) as e:
            yield self.http_client.fetch(self.get_url(url),
                                          method='GET')

        self.assertEquals(e.exception.code, 401)
        rjson = json.loads(e.exception.response.body)
        self.assertRegexpMatches(rjson['error']['message'],
                                 'internal only resource')

    @tornado.testing.gen_test
    def test_internal_search_access_level_internal_only(self):
        user = neondata.User(
            username='testuser',
            password='testpassword',
            access_level=neondata.AccessLevels.INTERNAL_ONLY_USER |
                         neondata.AccessLevels.ALL_NORMAL_RIGHTS)

        token = JWTHelper.generate_token({'username' : 'testuser'})
        user.access_token = token
        user.save()
        url = '/api/v2/videos/search?token=%s' % (token)
        # should get a 200 as this user has access to this resource
        # resource, and this is not an internal_only user
        response = yield self.http_client.fetch(self.get_url(url),
                       method='GET')

        self.assertEquals(response.code, 200)


class TestAPIKeyRequiredAuth(TestAuthenticationBase):
    def setUp(self):
        self.neon_user = neondata.NeonUserAccount(uuid.uuid1().hex,name='testingaccount')
        self.neon_user.save()
        super(TestAPIKeyRequiredAuth, self).setUp()

    @tornado.testing.gen_test
    def test_create_new_account_god_mode(self):
        user = neondata.User(username='testuser',
                             password='testpassword',
                             access_level=neondata.AccessLevels.GLOBAL_ADMIN)

        token = JWTHelper.generate_token({'username' : 'testuser'})
        user.access_token = token
        user.save()

        params = json.dumps({'customer_name': 'meisnew',
                             'email': 'a@a.bc',
                             'admin_user_username':'a@a.com',
                             'admin_user_password':'testacpas',
                             'token' : token})
        header = { 'Content-Type':'application/json' }
        url = '/api/v2/accounts'
        response = yield self.http_client.fetch(self.get_url(url),
                                                body=params,
                                                method='POST',
                                                headers=header)
        self.assertEquals(response.code, 200)

        params = json.dumps({'customer_name': 'meisnew',
                             'email': 'a@a.bc',
                             'admin_user_username':'bb@a.com',
                             'admin_user_password':'testacpas'})
        header = {
                   'Content-Type':'application/json',
                   'Authorization': 'Bearer %s' % token
                 }
        response = yield self.http_client.fetch(self.get_url(url),
                                                body=params,
                                                method='POST',
                                                headers=header)
        self.assertEquals(response.code, 200)

        url = '/api/v2/accounts?customer_name=meisnew&email=a@a.com'\
              '&admin_user_username=a123@a.com'\
              '&admin_user_password=abc123456&token=%s' % token
        response = yield self.http_client.fetch(self.get_url(url),
                                                allow_nonstandard_methods=True,
                                                body='',
                                                method='POST')
	self.assertEquals(response.code, 200)


class TestAuthenticationHandler(TestAuthenticationBase):
    def setUp(self):
        TestAuthenticationHandler.username = 'kevin'
        TestAuthenticationHandler.password = '12345678'
        TestAuthenticationHandler.first_name = 'kevin'
        TestAuthenticationHandler.last_name = 'keviniii'
        TestAuthenticationHandler.title = 'blah'
        TestAuthenticationHandler.account_id = 'test_account'
        self.account = neondata.NeonUserAccount(
            TestAuthenticationHandler.account_id,
            users=[TestAuthenticationHandler.username])
        self.account.save()
        self.user = neondata.User(username=TestAuthenticationHandler.username,
            password=TestAuthenticationHandler.password,
            first_name=TestAuthenticationHandler.first_name,
            last_name=TestAuthenticationHandler.last_name,
            title=TestAuthenticationHandler.title)
        self.user.save()
        super(TestAuthenticationHandler, self).setUp()


    def test_no_username(self):
        url = '/api/v2/authenticate'
        params = json.dumps({'password': '123123abc'})
        header = { 'Content-Type':'application/json' }
        self.http_client.fetch(self.get_url(url),
                               body=params,
                               method='POST',
                               callback=self.stop,
                               headers=header)
        response = self.wait()
        rjson = json.loads(response.body)
        self.assertEquals(response.code, 400)
        self.assertRegexpMatches(rjson['error']['message'],
                                 'required key not.*username')

    def test_no_password(self):
        url = '/api/v2/authenticate'
        params = json.dumps({'username': '123123abc'})
        header = { 'Content-Type':'application/json' }
        self.http_client.fetch(self.get_url(url),
                               body=params,
                               method='POST',
                               callback=self.stop,
                               headers=header)
        response = self.wait()
        rjson = json.loads(response.body)
        self.assertEquals(response.code, 400)
        self.assertRegexpMatches(rjson['error']['message'],
                                 'required key not.*password')

    def test_invalid_user_dne(self):
        url = '/api/v2/authenticate'
        params = json.dumps({
            'username': 'abc',
            'password':TestAuthenticationHandler.password})
        header = {'Content-Type':'application/json' }

        self.http_client.fetch(self.get_url(url),
                               body=params,
                               method='POST',
                               callback=self.stop,
                               headers=header)
        response =self.wait()

        rjson = json.loads(response.body)
        self.assertEquals(response.code, 401)
        self.assertRegexpMatches(rjson['error']['message'],
                                 'User is Not Authorized')

    def test_invalid_user_wrong_password(self):
        url = '/api/v2/authenticate'
        params = json.dumps({'username': TestAuthenticationHandler.username,
                             'password': 'notvalidpw'})
        header = { 'Content-Type':'application/json' }
        self.http_client.fetch(self.get_url(url),
                               body=params,
                               method='POST',
                               callback=self.stop,
                               headers=header)
        response = self.wait()
        rjson = json.loads(response.body)
        self.assertEquals(response.code, 401)
        self.assertRegexpMatches(rjson['error']['message'],
                                 'User is Not Authorized')

    @tornado.testing.gen_test
    def test_token_returned(self):
        url = '/api/v2/authenticate'
        params = json.dumps({'username': TestAuthenticationHandler.username,
                             'password': TestAuthenticationHandler.password })
        header = { 'Content-Type':'application/json' }
        response = yield self.http_client.fetch(self.get_url(url),
                                                body=params,
                                                method='POST',
                                                headers=header)
        rjson = json.loads(response.body)
        self.assertEquals(response.code, 200)
        user = yield neondata.User.get(
            TestAuthenticationHandler.username,
            async=True)
        self.assertEquals(user.access_token, rjson['access_token'])
        self.assertEquals(user.refresh_token, rjson['refresh_token'])
        a_payload = JWTHelper.decode_token(user.access_token)
        self.assertEqual(self.account.get_api_key(), a_payload['account_id'])
        r_payload = JWTHelper.decode_token(user.refresh_token)
        self.assertEqual(self.account.get_api_key(), r_payload['account_id'])
        user_info = rjson['user_info']
        self.assertEquals(user_info['first_name'],
            TestAuthenticationHandler.first_name)
        self.assertEquals(user_info['last_name'],
            TestAuthenticationHandler.last_name)
        self.assertEquals(user_info['title'],
            TestAuthenticationHandler.title)

    @tornado.testing.gen_test
    def test_token_returned_upper_case_username(self):
        url = '/api/v2/authenticate'
        params = json.dumps(
            {'username': TestAuthenticationHandler.username.upper(),
             'password': TestAuthenticationHandler.password })
        header = { 'Content-Type':'application/json' }
        response = yield self.http_client.fetch(self.get_url(url),
                                                body=params,
                                                method='POST',
                                                headers=header)
        rjson = json.loads(response.body)
        self.assertEquals(response.code, 200)
        user = yield neondata.User.get(
            TestAuthenticationHandler.username,
            async=True)
        self.assertEquals(user.access_token, rjson['access_token'])
        self.assertEquals(user.refresh_token, rjson['refresh_token'])
        user_info = rjson['user_info']
        self.assertEquals(user_info['first_name'],
            TestAuthenticationHandler.first_name)
        self.assertEquals(user_info['last_name'],
            TestAuthenticationHandler.last_name)
        self.assertEquals(user_info['title'],
            TestAuthenticationHandler.title)

    @tornado.testing.gen_test
    def test_token_changed(self):
        url = '/api/v2/authenticate'
        params = json.dumps({'username': TestAuthenticationHandler.username,
                             'password': TestAuthenticationHandler.password})
        header = { 'Content-Type':'application/json' }
        with patch('cmsapiv2.apiv2.datetime') as mock_dt:
            mock_dt.utcnow.return_value = datetime.utcnow()
            response = yield self.http_client.fetch(self.get_url(url),
                                                    body=params,
                                                    method='POST',
                                                    headers=header)
            rjson = json.loads(response.body)
            token1 = rjson['access_token']
            mock_dt.utcnow.return_value += timedelta(1)
            response = yield self.http_client.fetch(self.get_url(url),
                                                    body=params,
                                                    method='POST',
                                                    headers=header)
        rjson = json.loads(response.body)
        token2 = rjson['access_token']
        self.assertNotEquals(token1, token2)

    @tornado.testing.gen_test
    def test_account_ids_returned_single(self):

        url = '/api/v2/authenticate'
        params = json.dumps({'username': TestAuthenticationHandler.username,
                             'password': TestAuthenticationHandler.password})
        header = { 'Content-Type':'application/json' }
        response = yield self.http_client.fetch(self.get_url(url),
                                                body=params,
                                                method='POST',
                                                headers=header)
        rjson = json.loads(response.body)
        account_ids = rjson['account_ids']
        self.assertEquals(1, len(account_ids))
        a_id = account_ids[0]
        self.assertEquals(a_id, self.account.get_api_key())

    @tornado.testing.gen_test
    def test_account_ids_returned_multiple(self):
        new_account_one = neondata.NeonUserAccount('test_account1')
        new_account_one.users.append(self.user.username)
        yield new_account_one.save(async=True)

        new_account_two = neondata.NeonUserAccount('test_account2')
        new_account_two.users.append(self.user.username)
        yield new_account_two.save(async=True)

        url = '/api/v2/authenticate'
        params = json.dumps({'username': TestAuthenticationHandler.username,
                             'password': TestAuthenticationHandler.password})
        header = { 'Content-Type':'application/json' }
        response = yield self.http_client.fetch(self.get_url(url),
                                                body=params,
                                                method='POST',
                                                headers=header)
        rjson = json.loads(response.body)
        account_ids = rjson['account_ids']
        self.assertEquals(3, len(account_ids))
        self.assertTrue(new_account_one.neon_api_key in account_ids)
        self.assertTrue(new_account_two.neon_api_key in account_ids)


class TestRefreshTokenHandler(TestAuthenticationBase):
    def setUp(self):
        self.refresh_token_exp = options.get('cmsapiv2.apiv2.refresh_token_exp')
        TestRefreshTokenHandler.username = 'kevin'
        TestRefreshTokenHandler.password = '12345678'
        self.user = neondata.User(username=TestRefreshTokenHandler.username,
                             password=TestRefreshTokenHandler.password)
        self.user.save()
        super(TestRefreshTokenHandler, self).setUp()
        self.url = self.get_url('/api/v2/refresh_token')
        self.headers = {'Content-Type': 'application/json'}

    def tearDown(self):
        options._set('cmsapiv2.apiv2.refresh_token_exp', self.refresh_token_exp)
        super(TestRefreshTokenHandler, self).tearDown()

    def test_no_token(self):
        params = json.dumps({})
        self.http_client.fetch(self.url,
                               body=params,
                               method='POST',
                               callback=self.stop,
                               headers=self.headers)
        response = self.wait()
        rjson = json.loads(response.body)
        self.assertEquals(response.code, 400)
        self.assertRegexpMatches(rjson['error']['message'], 'required key not')

    @tornado.testing.gen_test
    def test_user_does_not_exist(self):
        _, refresh_token = authentication.AccountHelper.get_auth_tokens(
            {'username': 'no_user'})
        params = json.dumps({'token': refresh_token})
        with self.assertRaises(tornado.httpclient.HTTPError) as e:
            yield self.http_client.fetch(self.url, body=params, method='POST',
                                         headers=self.headers)
        self.assertEqual(404, e.exception.code)

    @tornado.testing.gen_test
    def test_user_has_no_account(self):
        username = 'valid'
        neondata.User(username).save()
        _, refresh_token = authentication.AccountHelper.get_auth_tokens(
            {'username': username})
        params = json.dumps({'token': refresh_token})
        result = yield self.http_client.fetch(self.url, body=params, method='POST',
                                     headers=self.headers)
        self.assertEqual(200, result.code)
        rjson = json.loads(result.body)
        self.assertIn('access_token', rjson)
        self.assertEqual(refresh_token, rjson['refresh_token'])
        self.assertFalse(rjson['account_ids'])


    def test_refresh_token_expired(self):
        neondata.NeonUserAccount('test', users=self.user.get_id()).save()
        refresh_token_exp = options.get('cmsapiv2.apiv2.refresh_token_exp')
        options._set('cmsapiv2.apiv2.refresh_token_exp', -1)
        url = '/api/v2/authenticate'
        params = json.dumps({'username': TestRefreshTokenHandler.username,
                             'password': TestRefreshTokenHandler.password})
        header = { 'Content-Type':'application/json' }
        with patch('cmsapiv2.apiv2.datetime') as mock_dt:
            # Fix time
            mock_dt.utcnow.return_value = datetime.utcnow()

            self.http_client.fetch(self.get_url(url),
                                   body=params,
                                   method='POST',
                                   callback=self.stop,
                                   headers=header)
            response = self.wait()
            rjson = json.loads(response.body)
            refresh_token = rjson['refresh_token']
            url = '/api/v2/refresh_token'
            params = json.dumps({'token': refresh_token })

            mock_dt.utcnow.return_value += timedelta(1)
            self.http_client.fetch(self.get_url(url),
                                   body=params,
                                   method='POST',
                                   callback=self.stop,
                                   headers=header)

        response = self.wait()
        rjson = json.loads(response.body)
        self.assertEquals(
            rjson['error']['message'],
            'refresh token has expired, please authenticate again')
        self.assertEquals(response.code, 401)
        options._set('cmsapiv2.apiv2.refresh_token_exp', refresh_token_exp)

    @tornado.testing.gen_test
    def test_get_new_access_token(self):
        new_account_one = neondata.NeonUserAccount('test_account1')
        new_account_one.users.append(self.user.username)
        yield new_account_one.save(async=True)
        url = '/api/v2/authenticate'
        params = json.dumps({'username': TestRefreshTokenHandler.username,
                             'password': TestRefreshTokenHandler.password})
        header = { 'Content-Type':'application/json' }

        with patch('cmsapiv2.apiv2.datetime') as mock_dt:
            mock_dt.utcnow.return_value = datetime.utcnow()

            response = yield self.http_client.fetch(self.get_url(url),
                                                    body=params,
                                                    method='POST',
                                                    headers=header)
            rjson1 = json.loads(response.body)
            refresh_token = rjson1['refresh_token']
            url = '/api/v2/refresh_token'
            params = json.dumps({'token': refresh_token })
            header = { 'Content-Type':'application/json' }
            # Set time forward one second so token will change
            mock_dt.utcnow.return_value += timedelta(1)
            response = yield self.http_client.fetch(self.get_url(url),
                                                    body=params,
                                                    method='POST',
                                                    headers=header)
        rjson2 = json.loads(response.body)
        access_token = rjson2['access_token']
        payload = JWTHelper.decode_token(access_token)
        self.assertEqual(new_account_one.get_id(), payload['account_id'])
        refresh_token2 = rjson2['refresh_token']
        self.assertEquals(refresh_token, refresh_token2)
        account_ids = rjson2['account_ids']
        self.assertEquals(1, len(account_ids))
        user = yield tornado.gen.Task(neondata.User.get,
            TestRefreshTokenHandler.username)
        # verify that the access_token was indeed updated
        self.assertNotEquals(user.access_token, rjson1['access_token'])
        self.assertEquals(user.access_token, rjson2['access_token'])
        # verify refresh tokens stay the same
        self.assertEquals(user.refresh_token, rjson1['refresh_token'])


class TestLogoutHandler(TestAuthenticationBase):
    def setUp(self):
        TestLogoutHandler.username = 'kevin'
        TestLogoutHandler.password = '12345678'
        user = neondata.User(username=TestLogoutHandler.username,
                             password=TestLogoutHandler.password)
        user.save()
        account = neondata.NeonUserAccount('test', users=user.get_id())
        account.save()
        super(TestLogoutHandler, self).setUp()
    def tearDown(self):
        super(TestLogoutHandler, self).tearDown()

    def test_no_token(self):
        url = '/api/v2/logout'
        params = json.dumps({})
        header = { 'Content-Type':'application/json' }
        self.http_client.fetch(self.get_url(url),
                               body=params,
                               method='POST',
                               callback=self.stop,
                               headers=header)
        response = self.wait()
        rjson = json.loads(response.body)
        self.assertEquals(response.code, 400)
        self.assertRegexpMatches(rjson['error']['message'], 'key not provided')

    @tornado.testing.gen_test
    def test_proper_logout(self):
        url = '/api/v2/authenticate'
        params = json.dumps({'username': TestLogoutHandler.username,
                             'password': TestLogoutHandler.password})
        header = { 'Content-Type':'application/json' }
        response = yield self.http_client.fetch(self.get_url(url),
                                                body=params,
                                                method='POST',
                                                headers=header)
        rjson = json.loads(response.body)
        access_token = rjson['access_token']

        url = '/api/v2/logout'
        params = json.dumps({'token': access_token })
        response = yield self.http_client.fetch(self.get_url(url),
                                                body=params,
                                                method='POST',
                                                headers=header)
        rjson = json.loads(response.body)
        self.assertEquals(response.code, 200)

    @tornado.testing.gen_test
    def test_logout_with_expired_token(self):
        token_exp = options.get('cmsapiv2.apiv2.access_token_exp')

        options._set('cmsapiv2.apiv2.access_token_exp', -1)
        url = '/api/v2/authenticate'
        params = json.dumps({'username': TestLogoutHandler.username,
                             'password': TestLogoutHandler.password})
        header = { 'Content-Type':'application/json' }
        response = yield self.http_client.fetch(self.get_url(url),
                                                body=params,
                                                method='POST',
                                                headers=header)
        rjson = json.loads(response.body)
        access_token = rjson['access_token']
        url = '/api/v2/logout'
        params = json.dumps({'token': access_token })
        response = yield self.http_client.fetch(self.get_url(url),
                                                body=params,
                                                method='POST',
                                                headers=header)
        rjson = json.loads(response.body)
        self.assertRegexpMatches(rjson['message'],
                                 'logged out expired user')
        self.assertEquals(response.code, 200)
        options._set('cmsapiv2.apiv2.access_token_exp', token_exp)


class TestAuthenticationHealthCheckHandler(TestAuthenticationBase):
    def setUp(self):
        super(TestAuthenticationHealthCheckHandler, self).setUp()

    def tearDown(self):
        super(TestAuthenticationHealthCheckHandler, self).tearDown()

    def test_healthcheck_success(self):
	url = '/healthcheck/'
        response = self.http_client.fetch(self.get_url(url),
                               callback=self.stop,
                               method='GET')
        response = self.wait()
        self.assertEquals(response.code, 200)


class TestVerifiedControllersBase(TestControllersBase):
    def setUp(self):
        self.user = neondata.NeonUserAccount(uuid.uuid1().hex,name='testingme')
        self.user.save()
        self.account_id_api_key = self.user.neon_api_key
        self.account_id = self.user.neon_api_key
        self.verify_account_mocker = patch(
            'cmsapiv2.apiv2.APIV2Handler.is_authorized')
        self.verify_account_mock = self._future_wrap_mock(
            self.verify_account_mocker.start())
        self.verify_account_mock.sife_effect = True
        self.headers = {'Content-Type': 'application/json'}
        super(TestVerifiedControllersBase, self).setUp()

    def tearDown(self):
        self.verify_account_mocker.stop()
        super(TestVerifiedControllersBase, self).tearDown()


class TestShareHandler(TestVerifiedControllersBase):

    @tornado.testing.gen_test
    def test_get_video(self):

        video = neondata.VideoMetadata('u_1', request_id='1')
        video.save()
        neondata.NeonApiRequest('1', 'u').save()
        url = self.get_url('/api/v2/u/videos/share/?video_id=1')
        response = yield self.http_client.fetch(url)
        rjson = json.loads(response.body)
        share_token = rjson['share_token']
        payload = ShareJWTHelper.decode(share_token)
        self.assertEqual('u_1', payload['content_id'])
        self.assertEqual('VideoMetadata', payload['content_type'])
        # Calling the API sets the db video's share_token.
        video = neondata.VideoMetadata.get(video.get_id())
        self.assertEqual(video.share_token, share_token)

    @tornado.testing.gen_test
    def test_get_video_missing(self):
        neondata.VideoMetadata('u2_1', request_id='1').save()
        neondata.NeonApiRequest('1', 'u2').save()
        url = self.get_url('/api/v2/u/videos/share/?video_id=1')
        with self.assertRaises(tornado.httpclient.HTTPError) as e:
            yield self.http_client.fetch(url)
        self.assertEqual(404, e.exception.code)

    @tornado.testing.gen_test
    def test_too_many_ids(self):
        url = self.get_url('/api/v2/u/videos/share/?tag_id=%s&video_id=%s' %
            ('tag_id', 'video_id'))
        with self.assertRaises(tornado.httpclient.HTTPError) as e:
            yield self.http_client.fetch(url)
        self.assertEqual(400, e.exception.code)

    @tornado.testing.gen_test
    def test_get_tag(self):
        tag = neondata.Tag('u_t0', account_id='u')
        given_token = ShareJWTHelper.encode({
            'content_id': tag.get_id(),
            'content_type': type(tag).__name__})
        tag.share_token = given_token
        tag.save()
        url = self.get_url('/api/v2/u/tags/share/?tag_id=%s' % tag.get_id())
        response = yield self.http_client.fetch(url)
        self.assertEqual(200, response.code)
        rjson = json.loads(response.body)
        token = rjson['share_token']
        tag = neondata.Tag.get('u_t0')
        self.assertEqual(tag.share_token, token)
        payload = ShareJWTHelper.decode(token)
        self.assertEqual(tag.get_id(), payload['content_id'])
        self.assertEqual(type(tag).__name__, payload['content_type'])

    @tornado.testing.gen_test
    def test_get_tag_no_token(self):
        tag = neondata.Tag('u_t0', account_id='u')
        tag.save()
        url = self.get_url('/api/v2/u/tags/share/?tag_id=%s' % tag.get_id())
        response = yield self.http_client.fetch(url)
        self.assertEqual(200, response.code)
        rjson = json.loads(response.body)
        token = rjson['share_token']
        self.assertIsNotNone(token)
        payload = ShareJWTHelper.decode(token)
        self.assertEqual(tag.get_id(), payload['content_id'])
        self.assertEqual(type(tag).__name__, payload['content_type'])
        # Validate token in DB matches.
        tag = neondata.Tag.get('u_t0')
        self.assertEqual(tag.share_token, token)

    @tornado.testing.gen_test
    def test_tag_not_mine(self):
        tag = neondata.Tag('u2_t0', account_id='u2')
        tag.save()
        url = self.get_url('/api/v2/u/tags/share/?tag_id=%s' % tag.get_id())
        with self.assertRaises(tornado.httpclient.HTTPError) as e:
            yield self.http_client.fetch(url)
        self.assertEqual(403, e.exception.code)

    @unittest.skip('TODO: Setup share handling that uses the video tags share tag')
    @tornado.testing.gen_test
    def test_get_clip(self):
        clip = neondata.Clip('u_c0', video_id='u_v0')
        clip.save()
        url = self.get_url('/api/v2/u/clips/share/?clip_id=%s' % clip.get_id())
        response = yield self.http_client.fetch(url)
        self.assertEqual(200, response.code)
        rjson = json.loads(response.body)
        token = rjson['share_token']
        clip = neondata.Clip.get('u_c0')
        self.assertEqual(clip.share_token, token)
        payload = ShareJWTHelper.decode(token)
        self.assertEqual(clip.get_id(), payload['content_id'])
        self.assertEqual(type(clip).__name__, payload['content_type'])

    @tornado.testing.gen_test
    def test_get_tag_not_mine(self):
        neondata.Tag('u2_1', account_id='u2').save()
        url = self.get_url('/api/v2/u/tags/share/?tag_id=u2_1')
        with self.assertRaises(tornado.httpclient.HTTPError) as e:
            yield self.http_client.fetch(url)
        self.assertEqual(403, e.exception.code)

        neondata.Tag('u3_1').save()
        url = self.get_url('/api/v2/u/tags/share/?tag_id=u3_1')
        with self.assertRaises(tornado.httpclient.HTTPError) as e:
            yield self.http_client.fetch(url)
        self.assertEqual(403, e.exception.code)

class TestVideoSearchInternalHandler(TestVerifiedControllersBase):
    @tornado.testing.gen_test
    def test_search_no_videos(self):
        url = '/api/v2/videos/search?account_id=kevin&fields='\
              'video_id,title,created,updated'
        response = yield self.http_client.fetch(self.get_url(url),
                                                method='GET')
        rjson = json.loads(response.body)
        self.assertEquals(rjson['video_count'], 0)

    @tornado.testing.gen_test
    def test_search_base(self):
        video = neondata.VideoMetadata('kevin_vid1', request_id='job1')
        yield video.save(async=True)
        yield neondata.NeonApiRequest('job1',
            'kevin',
             title='kevins video').save(async=True)
        video = neondata.VideoMetadata('kevin_vid2', request_id='job2')
        yield video.save(async=True)
        yield neondata.NeonApiRequest('job2',
            'kevin',
            title='kevins best video yet').save(async=True)
        url = '/api/v2/videos/search?account_id=kevin&fields='\
              'video_id,title,created,updated'
        response = yield self.http_client.fetch(self.get_url(url),
                                                method='GET')
        rjson = json.loads(response.body)
        self.assertEquals(
            statemon.state.get('cmsapiv2.controllers.get_internal_search_oks'),
            1)

        self.assertEquals(rjson['video_count'], 2)

    @tornado.testing.gen_test
    def test_search_no_api_request(self):
        video = neondata.VideoMetadata('kevin_vid1', request_id='job1')
        yield video.save(async=True)
        yield neondata.NeonApiRequest('job1',
            'kevin',
             title='kevins video').save(async=True)
        video = neondata.VideoMetadata('kevin_vid2', request_id='job2')
        yield video.save(async=True)
        url = '/api/v2/videos/search?account_id=kevin&fields='\
              'video_id,title,created,updated'
        response = yield self.http_client.fetch(self.get_url(url),
                                                method='GET')
        rjson = json.loads(response.body)
        self.assertEquals(rjson['video_count'], 1)

    @tornado.testing.gen_test
    def test_search_get_newer_prev_page(self):
        video = neondata.VideoMetadata('kevin_vid1', request_id='job1')
        yield video.save(async=True)
        yield neondata.NeonApiRequest('job1',
            'kevin',
             title='kevins video').save(async=True)
        video = neondata.VideoMetadata('kevin_vid2', request_id='job2')
        yield video.save(async=True)
        yield neondata.NeonApiRequest('job2',
            'kevin',
            title='kevins best video yet').save(async=True)
        url = '/api/v2/videos/search?account_id=kevin&fields='\
              'video_id,title,created,updated'
        response = yield self.http_client.fetch(self.get_url(url),
                                                method='GET')

        video = neondata.VideoMetadata('kevin_vid3', request_id='job3')
        yield video.save(async=True)
        yield neondata.NeonApiRequest('job3', 'kevin',
                  title='really kevins best video yet').save(async=True)
        rjson1 = json.loads(response.body)
        url = rjson1['prev_page']
        response = yield self.http_client.fetch(self.get_url(url),
                                                method='GET')
        rjson = json.loads(response.body)
        self.assertEquals(rjson['video_count'], 1)
        video = rjson['videos'][0]
        self.assertEquals('really kevins best video yet', video['title'])

    @tornado.testing.gen_test
    def test_search_get_older_next_page(self):
        video = neondata.VideoMetadata('kevin_vid1', request_id='job1')
        yield video.save(async=True)
        yield neondata.NeonApiRequest('job1',
            'kevin',
             title='kevins video').save(async=True)
        video = neondata.VideoMetadata('kevin_vid2', request_id='job2')
        yield video.save(async=True)
        yield neondata.NeonApiRequest('job2',
            'kevin',
            title='kevins best video yet').save(async=True)
        url = '/api/v2/videos/search?account_id=kevin&fields='\
              'video_id,title,created,updated&limit=1'
        response = yield self.http_client.fetch(self.get_url(url),
                                                method='GET')

        rjson = json.loads(response.body)
        self.assertEquals(rjson['video_count'], 1)
        video = rjson['videos'][0]
        self.assertEquals('kevins best video yet', video['title'])

        url = rjson['next_page']
        url += '&limit=1'
        response = yield self.http_client.fetch(self.get_url(url),
                                                method='GET')
        rjson = json.loads(response.body)
        self.assertEquals(rjson['video_count'], 1)
        video = rjson['videos'][0]
        self.assertEquals('kevins video', video['title'])

    @tornado.testing.gen_test
    def test_search_with_limit(self):
        video = neondata.VideoMetadata('kevin_vid1', request_id='job1')
        yield video.save(async=True)
        yield neondata.NeonApiRequest('job1',
            'kevin',
             title='kevins video').save(async=True)
        video = neondata.VideoMetadata('kevin_vid2', request_id='job2')
        yield video.save(async=True)
        yield neondata.NeonApiRequest('job2',
            'kevin',
            title='kevins best video yet').save(async=True)
        url = '/api/v2/videos/search?account_id=kevin&fields='\
              'video_id,title,created,updated&limit=1'
        response = yield self.http_client.fetch(self.get_url(url),
                                                method='GET')
        rjson = json.loads(response.body)
        self.assertEquals(rjson['video_count'], 1)
        video = rjson['videos'][0]
        # this should grab the most recently created video
        self.assertEquals('kevins best video yet', video['title'])

    @tornado.testing.gen_test
    def test_search_without_account_id(self):
        video = neondata.VideoMetadata('kevin_vid1', request_id='job1')
        yield video.save(async=True)
        yield neondata.NeonApiRequest('job1',
            'kevin',
             title='kevins video').save(async=True)
        video = neondata.VideoMetadata('kevin2_vid2', request_id='job2')
        yield video.save(async=True)
        yield neondata.NeonApiRequest('job2',
            'kevin2',
            title='kevins best video yet').save(async=True)
        url = '/api/v2/videos/search?fields='\
              'video_id,title,created,updated'
        response = yield self.http_client.fetch(self.get_url(url),
                                                method='GET')
        rjson = json.loads(response.body)
        # should return all the videos despite no account
        self.assertEquals(rjson['video_count'], 2)

    @tornado.testing.gen_test
    def test_search_without_requests(self):
        video = neondata.VideoMetadata('kevin_vid1')
        yield video.save(async=True)
        url = '/api/v2/videos/search?fields='\
              'video_id,created,updated'
        response = yield self.http_client.fetch(self.get_url(url),
                                                method='GET')
        rjson = json.loads(response.body)
        video_count = rjson['video_count']
        videos = rjson['videos']
        self.assertEquals(video_count, 0)
        self.assertEquals(videos, [])


class TestVideoSearchExternalHandler(TestVerifiedControllersBase):

    @tornado.testing.gen_test
    def test_hidden_video(self):
        # Add videos and hide one. The hidden doesn't show in a search.
        neondata.VideoMetadata('u_1', request_id='1').save()
        neondata.VideoMetadata('u_2', request_id='2').save()
        neondata.VideoMetadata('u_3', request_id='3').save()
        neondata.NeonApiRequest('1', 'u').save()
        neondata.NeonApiRequest('2', 'u').save()
        neondata.NeonApiRequest('3', 'u').save()
        url = self.get_url('/api/v2/u/videos/')
        body = json.dumps({
            'video_id': '2',
            'hidden': True
        })
        headers = {'Content-Type': 'application/json'}
        response = yield self.http_client.fetch(
            url,
            method='PUT',
            headers=headers,
            body=body)
        self.assertEqual(200, response.code)
        search_url = self.get_url('/api/v2/u/videos/search?fields=video_id')
        response = yield self.http_client.fetch(search_url)
        rjson = json.loads(response.body)
        self.assertEqual(2, rjson['video_count'])
        self.assertIn('1', [v['video_id'] for v in rjson['videos']])
        self.assertNotIn('2', [v['video_id'] for v in rjson['videos']])

        # Put it back.
        body = json.dumps({
            'video_id': '2',
            'hidden': False
        })
        response = yield self.http_client.fetch(
            url,
            method='PUT',
            headers=headers,
            body=body)
        self.assertEqual(200, response.code)
        response = yield self.http_client.fetch(search_url)
        rjson = json.loads(response.body)
        self.assertEqual(3, rjson['video_count'])
        self.assertIn('1', [v['video_id'] for v in rjson['videos']])
        self.assertIn('2', [v['video_id'] for v in rjson['videos']])

    @tornado.testing.gen_test
    def test_since_and_until_param(self):
        # Add a number of videos and get the time at third's creation
        for i in range(6):
            c = str(i)
            neondata.VideoMetadata('u0_v' + c, request_id='j' + c).save()
            neondata.NeonApiRequest('j' + c, 'u0').save()
            if i == 3:
                video = neondata.VideoMetadata.get('u0_v' + c)
                time_param = dateutil.parser.parse(video.created).strftime('%s.%f')

        url = '/api/v2/u0/videos/search?fields=video_id,created&since={}'.format(
            time_param)
        response = yield self.http_client.fetch(self.get_url(url))
        rjson = json.loads(response.body)
        self.assertEqual(2, len(rjson['videos']), 'Two videos after timestamp')

        url = '/api/v2/u0/videos/search?fields=video_id,created&until={}'.format(
            time_param)
        response = yield self.http_client.fetch(self.get_url(url))
        rjson = json.loads(response.body)
        self.assertEqual(3, len(rjson['videos']), 'Three videos before timestamp')

    @tornado.testing.gen_test
    def test_search_base(self):
        video = neondata.VideoMetadata('kevin_vid1', request_id='job1')
        yield video.save(async=True)
        yield neondata.NeonApiRequest('job1',
            'kevin',
             title='kevins video').save(async=True)
        video = neondata.VideoMetadata('kevin_vid2', request_id='job2')
        yield video.save(async=True)
        yield neondata.NeonApiRequest('job2',
            'kevin',
            title='kevins best video yet').save(async=True)
        url = '/api/v2/kevin/videos/search?fields='\
              'video_id,title,created,updated'
        response = yield self.http_client.fetch(self.get_url(url),
                                                method='GET')
        rjson = json.loads(response.body)
        self.assertEquals(
            statemon.state.get('cmsapiv2.controllers.get_external_search_oks'),
            1)
        self.assertEquals(rjson['video_count'], 2)

    @tornado.testing.gen_test
    def test_search_no_api_request(self):
        video = neondata.VideoMetadata('kevin_vid1', request_id='job1')
        yield video.save(async=True)
        video = neondata.VideoMetadata('kevin_vid2', request_id='job2')
        yield video.save(async=True)
        yield neondata.NeonApiRequest('job2',
            'kevin',
            title='kevins best video yet').save(async=True)
        url = '/api/v2/kevin/videos/search?fields='\
              'video_id,title,created,updated'
        response = yield self.http_client.fetch(self.get_url(url),
                                                method='GET')
        rjson = json.loads(response.body)
        videos = rjson['videos']
        self.assertEquals(videos[0]['video_id'], 'vid2') 
        self.assertEquals(rjson['video_count'], 1)

    @tornado.testing.gen_test
    def test_search_get_older_prev_page(self):
        video = neondata.VideoMetadata('kevin_vid1', request_id='job1')
        yield video.save(async=True)
        yield neondata.NeonApiRequest('job1',
            'kevin',
             title='kevins video').save(async=True)
        video = neondata.VideoMetadata('kevin_vid2', request_id='job2')
        yield video.save(async=True)
        yield neondata.NeonApiRequest('job2',
            'kevin',
            title='kevins best video yet').save(async=True)
        url = '/api/v2/kevin/videos/search?fields='\
              'video_id,title,created,updated'
        response = yield self.http_client.fetch(self.get_url(url))

        video = neondata.VideoMetadata('kevin_vid3', request_id='job3')
        yield video.save(async=True)
        yield neondata.NeonApiRequest('job3', 'kevin',
                  title='really kevins best video yet').save(async=True)
        rjson1 = json.loads(response.body)
        url = rjson1['prev_page']
        response = yield self.http_client.fetch(self.get_url(url))
        rjson = json.loads(response.body)
        self.assertEquals(rjson['video_count'], 1)
        video = rjson['videos'][0]
        self.assertEquals('really kevins best video yet', video['title'])

    @tornado.testing.gen_test
    def test_search_with_limit(self):
        video = neondata.VideoMetadata('kevin_vid1', request_id='job1')
        yield video.save(async=True)
        yield neondata.NeonApiRequest('job1',
            'kevin',
             title='kevins video').save(async=True)
        video = neondata.VideoMetadata('kevin_vid2', request_id='job2')
        yield video.save(async=True)
        yield neondata.NeonApiRequest('job2',
            'kevin',
            title='kevins best video yet').save(async=True)
        url = '/api/v2/kevin/videos/search?fields='\
              'video_id,title,created,updated&limit=1'
        response = yield self.http_client.fetch(self.get_url(url),
                                                method='GET')
        rjson = json.loads(response.body)
        self.assertEquals(rjson['video_count'], 1)
        video = rjson['videos'][0]
        # this should grab the most recently created video
        self.assertEquals('kevins best video yet', video['title'])


class TestVideoSearchExtHandlerQuery(TestVerifiedControllersBase):

    def setUp(self):
        super(TestVideoSearchExtHandlerQuery, self).setUp()

        neondata.VideoMetadata('u0_v0', request_id='j0').save()
        neondata.NeonApiRequest('j0', 'u0',
                                title='Title title0 title').save()
        neondata.VideoMetadata('u0_v1', request_id='j1').save()
        neondata.NeonApiRequest('j1', 'u0',
                                title='*.*.* Title2 title1 title *.*.*').save()
        neondata.VideoMetadata('u0_v2', request_id='j2').save()
        neondata.NeonApiRequest('j2', 'u0',
                                title='Another title0 title1 title?').save()
        self.url = self.get_url(
            '/api/v2/u0/videos/search?fields=video_id,title&query={}')

    @tornado.testing.gen_test
    def test_regex(self):
        '''Allow POSIX features.'''
        response = yield self.http_client.fetch(self.url.format('^[A|T].*title0.*'))
        rjson = json.loads(response.body)
        self.assertEqual(2, len(rjson['videos']))

    @tornado.testing.gen_test
    def test_case_insensitive(self):
        '''Allow case insensitive matches'''
        response = yield self.http_client.fetch(self.url.format('.*title2.*'))
        rjson = json.loads(response.body)
        self.assertEqual(1, len(rjson['videos']), 'Matches "Title2" in request j1')

    @tornado.testing.gen_test
    def test_special_character_in_param(self):
        '''Handle pattern that has special characters'''
        response = yield self.http_client.fetch(self.url.format('*.*.*'))
        rjson = json.loads(response.body)
        self.assertEqual(1, len(rjson['videos']))
        response = yield self.http_client.fetch(self.url.format('?'))
        rjson = json.loads(response.body)
        self.assertEqual(1, len(rjson['videos']))

    @tornado.testing.gen_test
    def test_instring_query_param(self):
        '''Falls back to using in-string (LIKE %s<param>%s)'''
        response = yield self.http_client.fetch(self.url.format('title%20title0'))
        rjson = json.loads(response.body)
        self.assertEqual(1, len(rjson['videos']), 'Search is case insensitive')

    @tornado.testing.gen_test
    def test_order_query_param(self):
        '''Find only titles where tokens in query appear in order'''
        response = yield self.http_client.fetch(self.url.format('title1%20title2'))
        rjson = json.loads(response.body)
        self.assertEqual(0, len(rjson['videos']), 'Search is strict on token order')


class TestAccountLimitsHandler(TestVerifiedControllersBase):
    @tornado.testing.gen_test
    def test_search_with_limit(self):
        limits = neondata.AccountLimits(self.user.neon_api_key)
        yield limits.save(async=True)

        url = '/api/v2/%s/limits' % (self.user.neon_api_key)
        response = yield self.http_client.fetch(self.get_url(url),
                                                method="GET")
        rjson = json.loads(response.body)
        self.assertEquals(response.code, 200)
        self.assertEquals(rjson['video_posts'], 0)


class TestAccountIntegrationsHandler(TestControllersBase):
    def setUp(self):
        self.verify_account_mocker = patch(
            'cmsapiv2.apiv2.APIV2Handler.is_authorized')
        self.verify_account_mock = self._future_wrap_mock(
            self.verify_account_mocker.start())
        self.verify_account_mock.return_value = True
        super(TestAccountIntegrationsHandler, self).setUp()

    def tearDown(self):
        self.verify_account_mocker.stop()
        super(TestAccountIntegrationsHandler, self).tearDown()


    @tornado.testing.gen_test
    def test_one_integration(self):
        so = neondata.NeonUserAccount('kevinacct')
        yield so.save(async=True)
        bi = neondata.BrightcoveIntegration('kevinacct')
        yield bi.save(async=True)
        url = '/api/v2/%s/integrations' % (so.neon_api_key)
        response = yield self.http_client.fetch(self.get_url(url),
                                                method="GET")
        rjson = json.loads(response.body)
        self.assertEquals(rjson['integration_count'], 1)
        self.assertEquals(len(rjson['integrations']), 1)
        self.assertEquals(rjson['integrations'][0]['account_id'], 'kevinacct')

    @tornado.testing.gen_test
    def test_two_integrations_one_type(self):
        so = neondata.NeonUserAccount('kevinacct')
        yield so.save(async=True)
        bi = neondata.BrightcoveIntegration('kevinacct')
        yield bi.save(async=True)
        bi = neondata.BrightcoveIntegration('kevinacct')
        yield bi.save(async=True)
        url = '/api/v2/%s/integrations' % (so.neon_api_key)
        response = yield self.http_client.fetch(self.get_url(url),
                                                method="GET")
        rjson = json.loads(response.body)
        self.assertEquals(rjson['integration_count'], 2)
        self.assertEquals(len(rjson['integrations']), 2)
        self.assertEquals(rjson['integrations'][0]['account_id'], 'kevinacct')
        self.assertNotEqual(
            rjson['integrations'][0]['integration_id'],
            rjson['integrations'][1]['integration_id'])

    @tornado.testing.gen_test
    def test_wrong_account(self):
        so = neondata.NeonUserAccount('kevinacct')
        yield so.save(async=True)
        url = '/api/v2/%s/integrations' % ('doesnotexist')
        with self.assertRaises(tornado.httpclient.HTTPError) as e:
            yield self.http_client.fetch(self.get_url(url),
                                          method='GET')

        self.assertEquals(e.exception.code, 404)

    @tornado.testing.gen_test
    def test_multiple_integrations_multiple_types(self):
        so = neondata.NeonUserAccount('kevinacct')
        yield so.save(async=True)

        yield neondata.BrightcoveIntegration('kevinacct').save(async=True)
        yield neondata.OoyalaIntegration('kevinacct').save(async=True)
        yield neondata.BrightcoveIntegration('kevinacct').save(async=True)
        yield neondata.BrightcoveIntegration('kevinacct').save(async=True)
        yield neondata.OoyalaIntegration('kevinacct').save(async=True)
        yield neondata.BrightcoveIntegration('kevinacct').save(async=True)

        url = '/api/v2/%s/integrations' % (so.neon_api_key)
        response = yield self.http_client.fetch(self.get_url(url),
                                                method="GET")
        rjson = json.loads(response.body)
        self.assertEquals(rjson['integration_count'], 6)
        self.assertEquals(len(rjson['integrations']), 6)
        # the first four intergrations should be type brightcove
        self.assertEquals(rjson['integrations'][0]['type'], 'brightcove')
        self.assertEquals(rjson['integrations'][1]['type'], 'brightcove')
        self.assertEquals(rjson['integrations'][2]['type'], 'brightcove')
        self.assertEquals(rjson['integrations'][3]['type'], 'brightcove')
        # the last two intergrations should be type ooyala
        self.assertEquals(rjson['integrations'][4]['type'], 'ooyala')
        self.assertEquals(rjson['integrations'][5]['type'], 'ooyala')

    @tornado.testing.gen_test
    def test_no_integrations_exist(self):
        so = neondata.NeonUserAccount('kevinacct')
        yield so.save(async=True)

        yield neondata.BrightcoveIntegration(
            'differentaccount').save(async=True)
        url = '/api/v2/%s/integrations' % (so.neon_api_key)
        response = yield self.http_client.fetch(self.get_url(url),
                                                method="GET")
        rjson = json.loads(response.body)
        self.assertEquals(rjson['integration_count'], 0)


class TestBillingAccountHandler(TestControllersBase):
    def setUp(self):
        self.verify_account_mocker = patch(
            'cmsapiv2.apiv2.APIV2Handler.is_authorized')
        self.verify_account_mock = self._future_wrap_mock(
            self.verify_account_mocker.start())
        self.verify_account_mock.return_value = True
        super(TestBillingAccountHandler, self).setUp()

    def tearDown(self):
        self.verify_account_mocker.stop()
        super(TestBillingAccountHandler, self).tearDown()


    @tornado.testing.gen_test
    def test_post_billing_account_no_account(self):
        header = { 'Content-Type':'application/json' }
        url = '/api/v2/noaccount/billing/account'
        params = json.dumps({'billing_token_ref' : 'testa'})
        with self.assertRaises(tornado.httpclient.HTTPError) as e:
            yield self.http_client.fetch(
                self.get_url(url),
                body=params,
                method='POST',
                headers=header)

        self.assertEquals(e.exception.code, 404)

    @tornado.testing.gen_test
    def test_post_billing_account_customer_exists(self):
        so = neondata.NeonUserAccount('kevinacct')
        so.billing_provider_ref = '123'
        yield so.save(async=True)
        header = { 'Content-Type':'application/json' }
        url = '/api/v2/%s/billing/account' % so.neon_api_key
        params = json.dumps({'billing_token_ref' : 'testa'})

        customer = stripe.Customer(id='test')
        customer.email = 'test@test.com'
        with patch('cmsapiv2.apiv2.stripe.Customer.retrieve') as stripe_ret,\
              patch('cmsapiv2.apiv2.stripe.Customer.save') as stripe_save:
            stripe_ret.return_value = customer
            yield self.http_client.fetch(self.get_url(url),
                body=params,
                method='POST',
                headers=header)

        # let's grab our account and make sure we saved the
        # id value, and set billed_elsewhere correctly
        acct = yield neondata.NeonUserAccount.get(
            so.neon_api_key,
            async=True)
        self.assertEquals(acct.billed_elsewhere, False)
        self.assertEquals(acct.billing_provider_ref, 'test')

    @tornado.testing.gen_test
    def test_post_billing_account_customer_retrieve_exception(self):
        so = neondata.NeonUserAccount('kevinacct')
        yield so.save(async=True)
        header = { 'Content-Type':'application/json' }
        url = '/api/v2/%s/billing/account' % so.neon_api_key
        params = json.dumps({'billing_token_ref' : 'testa'})

        with self.assertRaises(tornado.httpclient.HTTPError) as e:
            with patch('cmsapiv2.apiv2.stripe.Customer.retrieve') as sr:
                sr.side_effect = [Exception('testa')]
                yield self.http_client.fetch(self.get_url(url),
                     body=params,
                     method='POST',
                     headers=header)

        self.assertEquals(e.exception.code, 500)
        acct = yield neondata.NeonUserAccount.get(
            so.neon_api_key,
            async=True)
        self.assertEquals(acct.billed_elsewhere, True)
        self.assertEquals(acct.billing_provider_ref, None)

    @tornado.testing.gen_test
    def test_post_billing_account_customer_save_exception(self):
        so = neondata.NeonUserAccount('kevinacct')
        yield so.save(async=True)
        header = { 'Content-Type':'application/json' }
        url = '/api/v2/%s/billing/account' % so.neon_api_key
        params = json.dumps({'billing_token_ref' : 'testa'})

        patch_class = 'cmsapiv2.stripe.Customer'
        customer = stripe.Customer(id='test')
        customer.email = 'test@test.com'
        with self.assertRaises(tornado.httpclient.HTTPError) as e:
            with patch('cmsapiv2.apiv2.stripe.Customer.retrieve') as sr,\
                 patch('cmsapiv2.apiv2.stripe.Customer.save') as ss:
                sr.return_value = customer
                ss.side_effect = [Exception('testa')]
                yield self.http_client.fetch(self.get_url(url),
                     body=params,
                     method='POST',
                     headers=header)

        self.assertEquals(e.exception.code, 500)
        acct = yield neondata.NeonUserAccount.get(
            so.neon_api_key,
            async=True)
        self.assertEquals(acct.billed_elsewhere, True)
        self.assertEquals(acct.billing_provider_ref, None)

    @tornado.testing.gen_test
    def test_post_billing_account_create_new_customer(self):
        so = neondata.NeonUserAccount('kevinacct')
        so.email = 'kevin@test.invalid'
        so.billing_provider_ref = '123'
        yield so.save(async=True)
        header = { 'Content-Type':'application/json' }
        url = '/api/v2/%s/billing/account' % so.neon_api_key
        params = json.dumps({'billing_token_ref' : 'testa'})

        customer = stripe.Customer(id='test')
        customer.email = 'test@test.com'
        with patch('cmsapiv2.apiv2.stripe.Customer.retrieve') as sr,\
             patch('cmsapiv2.apiv2.stripe.Customer.create') as sc:
            sr.side_effect = [ stripe.error.InvalidRequestError(
                'No such customer', 'test') ]
            sc.return_value = customer
            yield self.http_client.fetch(self.get_url(url),
                body=params,
                method='POST',
                headers=header)

        acct = yield neondata.NeonUserAccount.get(
            so.neon_api_key,
            async=True)
        self.assertEquals(acct.billed_elsewhere, False)
        self.assertEquals(acct.billing_provider_ref, 'test')
        self.assertEquals(sc.call_args[1]['source'], 'testa')
        self.assertEquals(sc.call_args[1]['email'], 'kevin@test.invalid')

    @tornado.testing.gen_test
    def test_post_billing_account_customer_different_invalid_request(self):
        so = neondata.NeonUserAccount('kevinacct')
        yield so.save(async=True)
        header = { 'Content-Type':'application/json' }
        url = '/api/v2/%s/billing/account' % so.neon_api_key
        params = json.dumps({'billing_token_ref' : 'testa'})

        patch_class = 'cmsapiv2.stripe.Customer'
        customer = stripe.Customer(id='test')
        customer.email = 'test@test.com'
        with self.assertRaises(tornado.httpclient.HTTPError) as e:
            with patch('cmsapiv2.apiv2.stripe.Customer.retrieve') as sr:
                sr.side_effect = [ stripe.error.InvalidRequestError(
                    'not recognized', 'test') ]
                yield self.http_client.fetch(self.get_url(url),
                     body=params,
                     method='POST',
                     headers=header)

        self.assertEquals(e.exception.code, 500)
        acct = yield neondata.NeonUserAccount.get(
            so.neon_api_key,
            async=True)
        self.assertEquals(acct.billed_elsewhere, True)
        self.assertEquals(acct.billing_provider_ref, None)

    @tornado.testing.gen_test
    def test_get_billing_account_no_account(self):
        url = '/api/v2/dne/billing/account'
        with self.assertRaises(tornado.httpclient.HTTPError) as e:
            yield self.http_client.fetch(self.get_url(url),
                method='GET')
        self.assertEquals(e.exception.code, 404)

    @tornado.testing.gen_test
    def test_get_billing_account_not_recongnized_invalid(self):
        so = neondata.NeonUserAccount('kevinacct')
        so.billing_provider_ref = '123'
        yield so.save(async=True)
        url = '/api/v2/%s/billing/account' % so.neon_api_key

        customer = stripe.Customer(id='test')
        customer.email = 'test@test.com'
        with self.assertRaises(tornado.httpclient.HTTPError) as e:
            with patch('cmsapiv2.apiv2.stripe.Customer.retrieve') as sr:
                sr.side_effect = [ stripe.error.InvalidRequestError(
                    'not recognized', 'test') ]
                yield self.http_client.fetch(self.get_url(url),
                    method='GET')
        self.assertEquals(e.exception.code, 500)
        rjson = json.loads(e.exception.response.body)
        self.assertRegexpMatches(
            rjson['error']['data'],
            'Unknown')

    @tornado.testing.gen_test
    def test_get_billing_account_recognized_invalid(self):
        so = neondata.NeonUserAccount('kevinacct')
        so.billing_provider_ref = '123'
        yield so.save(async=True)
        url = '/api/v2/%s/billing/account' % so.neon_api_key

        customer = stripe.Customer(id='test')
        customer.email = 'test@test.com'
        with self.assertRaises(tornado.httpclient.HTTPError) as e:
            with patch('cmsapiv2.apiv2.stripe.Customer.retrieve') as sr:
                sr.side_effect = [ stripe.error.InvalidRequestError(
                    'No such customer', 'test') ]
                yield self.http_client.fetch(self.get_url(url),
                    method='GET')
        self.assertEquals(e.exception.code, 404)
        rjson = json.loads(e.exception.response.body)
        self.assertRegexpMatches(
            rjson['error']['message'],
            'No billing')

    @tornado.testing.gen_test
    def test_get_billing_account_customer_exists(self):
        so = neondata.NeonUserAccount('kevinacct')
        so.billing_provider_ref = '123'
        yield so.save(async=True)
        url = '/api/v2/%s/billing/account' % so.neon_api_key

        customer = stripe.Customer(id='test')
        customer.email = 'test@test.com'
        with patch('cmsapiv2.apiv2.stripe.Customer.retrieve') as sr:
            sr.return_value = customer
            response = yield self.http_client.fetch(self.get_url(url),
                method='GET')
        rjson = json.loads(response.body)
        self.assertEquals(rjson['id'], customer.id)
        self.assertEquals(rjson['email'], customer.email)

    @tornado.testing.gen_test
    def test_get_billing_account_normal_exception(self):
        so = neondata.NeonUserAccount('kevinacct')
        so.billing_provider_ref = '123'
        yield so.save(async=True)
        url = '/api/v2/%s/billing/account' % so.neon_api_key
        with self.assertRaises(tornado.httpclient.HTTPError) as e:
            with patch('cmsapiv2.apiv2.stripe.Customer.retrieve') as sr:
                sr.side_effect = [ Exception(
                    'Unknown', 'test') ]
                yield self.http_client.fetch(self.get_url(url),
                     method='GET')

        self.assertEquals(e.exception.code, 500)
        rjson = json.loads(e.exception.response.body)
        self.assertRegexpMatches(
            rjson['error']['data'],
            'Unknown')

    @tornado.testing.gen_test
    def test_post_actual_int(self):
        if not options.run_stripe_on_test_account:
            raise unittest.SkipTest(
                'actually talks to stripe, skipped in normal testing')
        so = neondata.NeonUserAccount('kevinacct')
        so.email = 'test@invalid24.xxx.test'
        yield so.save(async=True)
        header = { 'Content-Type':'application/json' }
        url = '/api/v2/%s/billing/account' % so.neon_api_key
        params = json.dumps({'billing_token_ref' : 'testa'})
        response = yield self.http_client.fetch(self.get_url(url),
            body=params,
            method='POST',
            headers=header)
        print response.body

    @tornado.testing.gen_test
    def test_get_actual_int(self):
        if not options.run_stripe_on_test_account:
            raise unittest.SkipTest(
                'actually talks to stripe, skipped in normal testing')
        options._set('cmsapiv2.apiv2.stripe_api_key',
            'sk_test_mOzHk0K8yKfe57T63jLhfCa8')
        so = neondata.NeonUserAccount('kevinacct')
        so.billing_provider_ref = 'cus_8QKom2aGH0u1Vs'
        yield so.save(async=True)
        url = '/api/v2/%s/billing/account' % so.neon_api_key
        response = yield self.http_client.fetch(self.get_url(url),
            method='GET')
        print response.body


class TestBillingSubscriptionHandler(TestControllersBase):
    def setUp(self):
        self.verify_account_mocker = patch(
            'cmsapiv2.apiv2.APIV2Handler.is_authorized')
        self.verify_account_mock = self._future_wrap_mock(
            self.verify_account_mocker.start())
        self.verify_account_mock.return_value = True
        super(TestBillingSubscriptionHandler, self).setUp()

    def tearDown(self):
        self.verify_account_mocker.stop()
        super(TestBillingSubscriptionHandler, self).tearDown()


    @tornado.testing.gen_test
    def test_post_billing_subscription_no_account(self):
        header = { 'Content-Type':'application/json' }
        url = '/api/v2/noaccount/billing/subscription'
        params = json.dumps({'plan_type' : 'pro_monthly'})
        with self.assertRaises(tornado.httpclient.HTTPError) as e:
            yield self.http_client.fetch(
                self.get_url(url),
                body=params,
                method='POST',
                headers=header)

        self.assertEquals(e.exception.code, 404)
        rjson = json.loads(e.exception.response.body)
        self.assertRegexpMatches(rjson['error']['message'],
                                 'Neon Account was not found')

    @tornado.testing.gen_test
    def test_post_billing_subscription_no_billing_provider_ref(self):
        so = neondata.NeonUserAccount('kevinacct')
        yield so.save(async=True)
        header = { 'Content-Type':'application/json' }
        url = '/api/v2/%s/billing/subscription' % so.neon_api_key
        params = json.dumps({'plan_type' : 'pro_monthly'})
        with self.assertRaises(tornado.httpclient.HTTPError) as e:
            yield self.http_client.fetch(
                self.get_url(url),
                body=params,
                method='POST',
                headers=header)

        self.assertEquals(e.exception.code, 404)
        rjson = json.loads(e.exception.response.body)
        self.assertRegexpMatches(rjson['error']['message'],
                                 'There is not a billing account')

    @tornado.testing.gen_test
    def test_post_billing_subscription_invalid_request_error_known(self):
        so = neondata.NeonUserAccount('kevinacct')
        so.billing_provider_ref = '123'
        yield so.save(async=True)
        header = { 'Content-Type':'application/json' }
        url = '/api/v2/%s/billing/subscription' % so.neon_api_key
        params = json.dumps({'plan_type' : 'pro_monthly'})
        with self.assertRaises(tornado.httpclient.HTTPError) as e:
            with patch('cmsapiv2.apiv2.stripe.Customer.retrieve') as sr:
                sr.side_effect = [ stripe.error.InvalidRequestError(
                    'No such customer', 'test') ]
                yield self.http_client.fetch(self.get_url(url),
                     body=params,
                     method='POST',
                     headers=header)

        self.assertEquals(e.exception.code, 404)
        rjson = json.loads(e.exception.response.body)
        self.assertRegexpMatches(
            rjson['error']['message'],
            'No billing account found in Stripe')

    @tornado.testing.gen_test
    def test_post_billing_subscription_no_billing_plan(self):
        so = neondata.NeonUserAccount('kevinacct')
        so.billing_provider_ref = '123'
        yield so.save(async=True)
        header = { 'Content-Type':'application/json' }
        url = '/api/v2/%s/billing/subscription' % so.neon_api_key
        params = json.dumps({'plan_type' : 'proe_monthly'})
        with self.assertRaises(tornado.httpclient.HTTPError) as e:
            yield self.http_client.fetch(self.get_url(url),
                 body=params,
                 method='POST',
                 headers=header)

        self.assertEquals(e.exception.code, 404)
        rjson = json.loads(e.exception.response.body)
        self.assertRegexpMatches(
            rjson['error']['message'],
            'No billing plan for that plan_type')

    @tornado.testing.gen_test
    def test_post_billing_subscription_invalid_request_error_not_known(self):
        so = neondata.NeonUserAccount('kevinacct')
        so.billing_provider_ref = '123'
        yield so.save(async=True)
        header = { 'Content-Type':'application/json' }
        url = '/api/v2/%s/billing/subscription' % so.neon_api_key
        params = json.dumps({'plan_type' : 'pro_monthly'})
        with self.assertRaises(tornado.httpclient.HTTPError) as e:
            with patch('cmsapiv2.apiv2.stripe.Customer.retrieve') as sr:
                sr.side_effect = [ stripe.error.InvalidRequestError(
                    'not known', 'test') ]
                yield self.http_client.fetch(self.get_url(url),
                     body=params,
                     method='POST',
                     headers=header)

        self.assertEquals(e.exception.code, 500)
        rjson = json.loads(e.exception.response.body)
        self.assertRegexpMatches(
            rjson['error']['data'],
            'not known')

    @tornado.testing.gen_test
    def test_post_billing_subscription_bad_card_error(self):
        so = neondata.NeonUserAccount('kevinacct')
        so.billing_provider_ref = '123'
        yield so.save(async=True)
        header = { 'Content-Type':'application/json' }
        url = '/api/v2/%s/billing/subscription' % so.neon_api_key
        params = json.dumps({'plan_type' : 'pro_monthly'})
        with self.assertRaises(tornado.httpclient.HTTPError) as e:
            with patch('cmsapiv2.apiv2.stripe.Customer.retrieve') as sr:
                sr.side_effect = [ stripe.error.CardError(
                    'not known', 'test', 402) ]
                yield self.http_client.fetch(self.get_url(url),
                     body=params,
                     method='POST',
                     headers=header)

        self.assertEquals(e.exception.code, 402)
        rjson = json.loads(e.exception.response.body)
        self.assertRegexpMatches(
            rjson['error']['message'],
            'not known')

    @tornado.testing.gen_test
    def test_post_billing_subscription_bad_card_error_different_status(self):
        so = neondata.NeonUserAccount('kevinacct')
        so.billing_provider_ref = '123'
        yield so.save(async=True)
        header = { 'Content-Type':'application/json' }
        url = '/api/v2/%s/billing/subscription' % so.neon_api_key
        params = json.dumps({'plan_type' : 'pro_monthly'})
        with self.assertRaises(tornado.httpclient.HTTPError) as e:
            with patch('cmsapiv2.apiv2.stripe.Customer.retrieve') as sr:
                sr.side_effect = [ stripe.error.CardError(
                    'not known', 'test', 402, http_status=433) ]
                yield self.http_client.fetch(self.get_url(url),
                     body=params,
                     method='POST',
                     headers=header)

        self.assertEquals(e.exception.code, 433)
        rjson = json.loads(e.exception.response.body)
        self.assertRegexpMatches(
            rjson['error']['message'],
            'not known')

    @tornado.testing.gen_test
    def test_post_billing_subscription_retrieve_exception(self):
        so = neondata.NeonUserAccount('kevinacct')
        so.billing_provider_ref = '123'
        yield so.save(async=True)
        header = { 'Content-Type':'application/json' }
        url = '/api/v2/%s/billing/subscription' % so.neon_api_key
        params = json.dumps({'plan_type' : 'pro_monthly'})
        with self.assertRaises(tornado.httpclient.HTTPError) as e:
            with patch('cmsapiv2.apiv2.stripe.Customer.retrieve') as sr:
                sr.side_effect = [ Exception('not known') ]
                yield self.http_client.fetch(self.get_url(url),
                     body=params,
                     method='POST',
                     headers=header)

        self.assertEquals(e.exception.code, 500)
        rjson = json.loads(e.exception.response.body)
        self.assertRegexpMatches(
            rjson['error']['data'],
            'not known')

    @tornado.testing.gen_test
    def test_post_billing_subscription_full_upgrade(self):
        so = neondata.NeonUserAccount('kevinacct')
        so.billing_provider_ref = '123'
        yield so.save(async=True)
        header = { 'Content-Type':'application/json' }
        url = '/api/v2/%s/billing/subscription' % so.neon_api_key
        params = json.dumps({'plan_type' : 'pro_monthly'})

        cust_return = stripe.Customer.construct_from({
            'id': 'cus_foo',
            'subscriptions': {
                'object': 'list',
                'url': 'localhost',
            }
        }, 'api_key')
        sub_return = stripe.Subscription()
        sub_return.status = 'active'
        sub_return.plan = stripe.Plan(id='pro_monthly')
        with patch('cmsapiv2.apiv2.stripe.Customer.retrieve') as sr,\
             patch('cmsapiv2.apiv2.stripe.Subscription.delete') as sd:
            sr.return_value.subscriptions.all.return_value = { 'data' : [] }
            sr.return_value.subscriptions.create.return_value = sub_return
            sd.delete.return_value = True
            yield self.http_client.fetch(self.get_url(url),
                 body=params,
                 method='POST',
                 headers=header)

        current_time = datetime.utcnow()
        acct = yield neondata.NeonUserAccount.get(
            so.neon_api_key,
            async=True)
        self.assertTrue(current_time < dateutil.parser.parse(
            acct.verify_subscription_expiry))
        self.assertEquals(acct.billing_provider_ref, '123')
        self.assertEquals(acct.subscription_information['status'], 'active')
        self.assertEquals(
            acct.subscription_information['plan']['id'],
            'pro_monthly')

        acct_limits = yield neondata.AccountLimits.get(
            so.neon_api_key,
            async=True)

        bp = yield neondata.BillingPlans.get(
            'pro_monthly',
            async=True)

        self.assertEquals(acct_limits.max_video_posts,
            bp.max_video_posts)
        next_refresh_time = datetime.utcnow() + \
            timedelta(seconds=bp.seconds_to_refresh_video_posts - 100)
        self.assertTrue(
            dateutil.parser.parse(
                acct_limits.refresh_time_video_posts) > next_refresh_time)
        self.assertEquals(acct_limits.max_video_size,
            bp.max_video_size)

    @tornado.testing.gen_test
    def test_post_billing_subscription_full_downgrade(self):
        so = neondata.NeonUserAccount('kevinacct')
        so.billing_provider_ref = '123'
        yield so.save(async=True)
        header = { 'Content-Type':'application/json' }
        url = '/api/v2/%s/billing/subscription' % so.neon_api_key
        params = json.dumps({'plan_type' : 'demo'})

        cust_return = stripe.Customer.construct_from({
            'id': 'cus_foo',
            'subscriptions': {
                'object': 'list',
                'url': 'localhost',
            },
            'sources' : {
                'object' : 'list',
                "data": [
                {
                    "id": "card_18AYHJBbJLCvOlUnloCk6f5k"
                },
                {
                    "id": "card_18AYHJBbJLCvOlUnloCk6f5k"
                }
                ]
            }
        }, 'api_key')
        sub_return = stripe.Subscription()
        sub_return.status = 'active'
        sub_return.plan = stripe.Plan(id='pro_monthly')
        with patch('cmsapiv2.apiv2.stripe.Customer.retrieve') as sr,\
             patch('cmsapiv2.apiv2.stripe.Subscription.delete') as sd:
            sr.return_value.sources.all.return_value = \
                cust_return.sources['data']
            for rv in sr.return_value.sources.all.return_value:
                rv.delete = MagicMock()
            sr.return_value.subscriptions.all.return_value = { 'data' : [] }
            sr.return_value.subscriptions.create.return_value = sub_return
            sd.delete.return_value = True
            yield self.http_client.fetch(self.get_url(url),
                 body=params,
                 method='POST',
                 headers=header)

        current_time = datetime.utcnow()
        acct = yield neondata.NeonUserAccount.get(
            so.neon_api_key,
            async=True)
        self.assertEquals(acct.subscription_information, None)
        self.assertEquals(acct.billed_elsewhere, True)
        # should always serve for them
        self.assertEquals(acct.serving_enabled, True)
        acct_limits = yield neondata.AccountLimits.get(
            so.neon_api_key,
            async=True)

        bp = yield neondata.BillingPlans.get(
            'demo',
            async=True)
        self.assertEquals(acct_limits.max_video_posts,
            bp.max_video_posts)
        next_refresh_time = datetime.utcnow() + \
            timedelta(seconds=bp.seconds_to_refresh_video_posts - 100)
        self.assertTrue(
            dateutil.parser.parse(
                acct_limits.refresh_time_video_posts) > next_refresh_time)
        self.assertEquals(acct_limits.max_video_size,
            bp.max_video_size)

    @tornado.testing.gen_test
    def test_post_billing_subscription_change(self):
        so = neondata.NeonUserAccount('kevinacct')
        so.billing_provider_ref = '123'
        yield so.save(async=True)
        header = { 'Content-Type':'application/json' }
        url = '/api/v2/%s/billing/subscription' % so.neon_api_key
        params = json.dumps({'plan_type' : 'pro_monthly'})

        cust_return = stripe.Customer.construct_from({
            'id': 'cus_foo',
            'subscriptions': {
                'object': 'list',
                'url': 'localhost',
            }
        }, 'api_key')
        sub_return_one = stripe.Subscription()
        sub_return_one.status = 'active'
        sub_return_one.plan = stripe.Plan(id='pro_monthly')
        sub_return_two = stripe.Subscription()
        sub_return_two.status = 'active'
        sub_return_two.plan = stripe.Plan(id='pro_yearly')
        with patch('cmsapiv2.apiv2.stripe.Customer.retrieve') as sr,\
             patch('cmsapiv2.apiv2.stripe.Subscription.delete') as sd:
            sr.return_value.subscriptions.all.return_value = {
                'data' : [sub_return_one] }
            sr.return_value.subscriptions.create.return_value = sub_return_two
            sd.delete.return_value = True
            yield self.http_client.fetch(self.get_url(url),
                 body=params,
                 method='POST',
                 headers=header)

        self.assertEquals(sd.call_count, 1)
        current_time = datetime.utcnow()
        acct = yield neondata.NeonUserAccount.get(
            so.neon_api_key,
            async=True)
        self.assertTrue(current_time < dateutil.parser.parse(
            acct.verify_subscription_expiry))
        self.assertEquals(acct.billing_provider_ref, '123')
        self.assertEquals(acct.subscription_information['status'], 'active')
        self.assertEquals(acct.serving_enabled, True)
        self.assertEquals(
            acct.subscription_information['plan']['id'],
            'pro_yearly')

    @tornado.testing.gen_test
    def test_post_billing_subscription_create_exception(self):
        so = neondata.NeonUserAccount('kevinacct')
        so.billing_provider_ref = '123'
        yield so.save(async=True)
        header = { 'Content-Type':'application/json' }
        url = '/api/v2/%s/billing/subscription' % so.neon_api_key
        params = json.dumps({'plan_type' : 'pro_monthly'})

        cust_return = stripe.Customer.construct_from({
            'id': 'cus_foo',
            'subscriptions': {
                'object': 'list',
                'url': 'localhost',
            }
        }, 'api_key')
        sub_return = stripe.Subscription()
        sub_return.status = 'active'
        with self.assertRaises(tornado.httpclient.HTTPError) as e:
            with patch('cmsapiv2.apiv2.stripe.Customer.retrieve') as sr:
                sr.return_value.subscriptions.create.side_effect = [
                    Exception('not known') ]
                yield self.http_client.fetch(self.get_url(url),
                     body=params,
                     method='POST',
                     headers=header)

        self.assertEquals(e.exception.code, 500)
        rjson = json.loads(e.exception.response.body)
        self.assertRegexpMatches(
            rjson['error']['data'],
            'not known')

    @tornado.testing.gen_test
    def test_get_billing_subscription(self):
        so = neondata.NeonUserAccount('kevinacct')
        so.billing_provider_ref = '123'
        yield so.save(async=True)
        header = { 'Content-Type':'application/json' }
        url = '/api/v2/%s/billing/subscription' % so.neon_api_key

        sub_return_one = stripe.Subscription()
        sub_return_one.status = 'active'
        sub_return_one.plan = stripe.Plan(id='pro_monthly')

        with patch('cmsapiv2.apiv2.stripe.Customer.retrieve') as sr:
            sr.return_value.subscriptions.all.return_value = {
                'data' : [sub_return_one] }
            response = yield self.http_client.fetch(self.get_url(url),
                 method='GET')
        rjson = json.loads(response.body)
        self.assertEquals(rjson['plan']['id'], 'pro_monthly')

    @tornado.testing.gen_test
    def test_get_billing_subscription_no_billing_ref(self):
        so = neondata.NeonUserAccount('kevinacct')
        yield so.save(async=True)
        url = '/api/v2/%s/billing/subscription' % so.neon_api_key

        sub_return_one = stripe.Subscription()
        sub_return_one.status = 'active'
        sub_return_one.plan = stripe.Plan(id='pro_monthly')

        with self.assertRaises(tornado.httpclient.HTTPError) as e:
            response = yield self.http_client.fetch(self.get_url(url),
                 method='GET')
        self.assertEquals(e.exception.code, 404)
        rjson = json.loads(e.exception.response.body)
        self.assertRegexpMatches(
            rjson['error']['message'],
            'No billing')

    @tornado.testing.gen_test
    def test_get_billing_subscription_no_stripe_customer(self):
        so = neondata.NeonUserAccount('kevinacct')
        so.billing_provider_ref = '123'
        yield so.save(async=True)
        url = '/api/v2/%s/billing/subscription' % so.neon_api_key
        with self.assertRaises(tornado.httpclient.HTTPError) as e:
            with patch('cmsapiv2.apiv2.stripe.Customer.retrieve') as sr:
                sr.side_effect = [ stripe.error.InvalidRequestError(
                    'No such customer', 'test') ]
                yield self.http_client.fetch(self.get_url(url),
                     method='GET')

        self.assertEquals(e.exception.code, 404)
        rjson = json.loads(e.exception.response.body)
        self.assertRegexpMatches(
            rjson['error']['message'],
            'No billing account found')

    @tornado.testing.gen_test
    def test_get_billing_subscription_invalid_diff_error(self):
        so = neondata.NeonUserAccount('kevinacct')
        so.billing_provider_ref = '123'
        yield so.save(async=True)
        url = '/api/v2/%s/billing/subscription' % so.neon_api_key
        with self.assertRaises(tornado.httpclient.HTTPError) as e:
            with patch('cmsapiv2.apiv2.stripe.Customer.retrieve') as sr:
                sr.side_effect = [ stripe.error.InvalidRequestError(
                    'invalid', 'test') ]
                yield self.http_client.fetch(self.get_url(url),
                     method='GET')

        self.assertEquals(e.exception.code, 500)
        rjson = json.loads(e.exception.response.body)
        self.assertRegexpMatches(
            rjson['error']['data'],
            'Unknown')

    @tornado.testing.gen_test
    def test_get_billing_subscription_normal_exception(self):
        so = neondata.NeonUserAccount('kevinacct')
        so.billing_provider_ref = '123'
        yield so.save(async=True)
        url = '/api/v2/%s/billing/subscription' % so.neon_api_key
        with self.assertRaises(tornado.httpclient.HTTPError) as e:
            with patch('cmsapiv2.apiv2.stripe.Customer.retrieve') as sr:
                sr.side_effect = [ Exception(
                    'Unknown', 'test') ]
                yield self.http_client.fetch(self.get_url(url),
                     method='GET')

        self.assertEquals(e.exception.code, 500)
        rjson = json.loads(e.exception.response.body)
        self.assertRegexpMatches(
            rjson['error']['data'],
            'Unknown')

    @tornado.testing.gen_test
    def test_post_billing_actual_talking(self):
        if not options.run_stripe_on_test_account:
            raise unittest.SkipTest(
                'actually talks to stripe, skipped in normal testing')

        so = neondata.NeonUserAccount('kevinacct')
        so.billing_provider_ref = 'cus_8P7y8RI3gRyhF0'
        yield so.save(async=True)
        header = { 'Content-Type':'application/json' }
        url = '/api/v2/%s/billing/subscription' % so.neon_api_key
        params = json.dumps({'plan_type' : 'pro_monthly'})
        response = yield self.http_client.fetch(self.get_url(url),
                                                body=params,
                                                method='POST',
                                                headers=header)
        print response

    @tornado.testing.gen_test
    def test_get_actual_sub(self):
        if not options.run_stripe_on_test_account:
            raise unittest.SkipTest(
                'actually talks to stripe, skipped in normal testing')

        options._set('cmsapiv2.apiv2.stripe_api_key',
            'sk_test_mOzHk0K8yKfe57T63jLhfCa8')
        so = neondata.NeonUserAccount('kevinacct')
        so.billing_provider_ref = 'cus_8P7y8RI3gRyhF0'
        yield so.save(async=True)
        url = '/api/v2/%s/billing/subscription' % so.neon_api_key
        response = yield self.http_client.fetch(self.get_url(url),
            method='GET')
        print response.body


class TestTelemetrySnippet(TestControllersBase):
    def setUp(self):
        self.acct = neondata.NeonUserAccount(uuid.uuid1().hex,
                                        name='testingme')
        self.acct.save()
        user = neondata.User('my_user',
                             access_level=neondata.AccessLevels.GLOBAL_ADMIN)
        user.save()
        self.account_id = self.acct.neon_api_key

        # Mock out the token decoding
        self.token_decode_patcher = patch(
            'cmsapiv2.apiv2.JWTHelper.decode_token')
        self.token_decode_mock = self.token_decode_patcher.start()
        self.token_decode_mock.return_value = {
            'username' : 'my_user'
            }
        super(TestTelemetrySnippet, self).setUp()

    def tearDown(self):
        self.token_decode_patcher.stop()
        super(TestTelemetrySnippet, self).tearDown()

    @tornado.gen.coroutine
    def _send_authed_request(self, url):
        request = tornado.httpclient.HTTPRequest(
            self.get_url(url),
            headers={'Authorization' : 'Bearer my_token'})
        response = yield self.http_client.fetch(request)
        raise tornado.gen.Return(response)

    @tornado.testing.gen_test
    def test_invalid_account_id(self):
        with self.assertRaises(tornado.httpclient.HTTPError) as e:
            yield self._send_authed_request(
                '/api/v2/badacct/telemetry/snippet')

        self.assertEquals(e.exception.code, 401)

    @tornado.testing.gen_test
    def test_no_integrations(self):
        response = yield self._send_authed_request(
            '/api/v2/%s/telemetry/snippet' % self.account_id)

        self.assertEquals(response.headers['Content-Type'],
                          'text/plain')
        self.assertEquals(response.code, 200)


        self.assertIn(
            "var neonPublisherId = '%s';" % self.acct.tracker_account_id,
            response.body)
        self.assertNotIn('neonBrightcoveGallery', response.body)
        self.assertIn('cdn.neon-lab.com/neonoptimizer_dixon.js', response.body)

    @tornado.testing.gen_test
    def test_non_gallery_bc_integration(self):
        neondata.BrightcoveIntegration(self.account_id, 'pub_id').save()

        response = yield self._send_authed_request(
            '/api/v2/%s/telemetry/snippet' % self.account_id)

        self.assertEquals(response.headers['Content-Type'],
                          'text/plain')
        self.assertEquals(response.code, 200)

        self.assertIn(
            "var neonPublisherId = '%s';" % self.acct.tracker_account_id,
            response.body)
        self.assertNotIn('neonBrightcoveGallery', response.body)
        self.assertIn('cdn.neon-lab.com/neonoptimizer_dixon.js', response.body)

    @tornado.testing.gen_test
    def test_gallery_bc_integration(self):
        neondata.BrightcoveIntegration(self.account_id, 'pub_id',
                                       uses_bc_gallery=True).save()

        response = yield self._send_authed_request(
            '/api/v2/%s/telemetry/snippet' % self.account_id)

        self.assertEquals(response.headers['Content-Type'],
                          'text/plain')
        self.assertEquals(response.code, 200)

        self.assertIn(
            "var neonPublisherId = '%s';" % self.acct.tracker_account_id,
            response.body)
        self.assertIn('neonBrightcoveGallery = true', response.body)
        self.assertNotIn('insertBefore', response.body)
        self.assertIn("src='//cdn.neon-lab.com/neonoptimizer_dixon.js'",
                      response.body)


class TestBrightcovePlayerHandler(TestControllersBase):
    '''Test the handler and helper classes for BrightcovePlayer'''

    def setUp(self):
        super(TestBrightcovePlayerHandler, self).setUp()

        # Mock our user authorization
        self.user = neondata.NeonUserAccount('a0')
        self.user.save()
        self.account_id = self.user.neon_api_key
        self.publisher_id = 'p0'
        self.verify_account_mocker = patch(
            'cmsapiv2.apiv2.APIV2Handler.is_authorized')
        self.verify_account_mock = self._future_wrap_mock(
            self.verify_account_mocker.start())
        self.verify_account_mock.return_value = True

        # Create a mock integration
        self.integration = neondata.BrightcoveIntegration(
            self.account_id,
            self.publisher_id,
            application_client_id='id',
            application_client_secret='secret')
        self.integration.save()
        self.api = api.brightcove_api.PlayerAPI(self.integration)

        # Set up two initial players
        self.player = neondata.BrightcovePlayer(
            player_ref='pl0',
            integration_id=self.integration.integration_id,
            name='db name',
            is_tracked=True,
            published_plugin_version='0.0.1');
        self.player.save()
        self.untracked_player = neondata.BrightcovePlayer(
            player_ref='pl2',
            integration_id=self.integration.integration_id,
            name='untracked player',
            is_tracked=False)
        self.untracked_player.save()

        # An example player configuration
        self.tracked_player_config = {
            "autoadvance": 0,
            "autoplay": False,
            "compatibility": True,
            "flashHlsDisabledByStudio": False,
            "fullscreenControl": True,
            "id": "BkMO9qa8x",
            "player": {
                "inactive": False,
                "template": {
                    "locked": False,
                    "name": "single-video-template",
                    "version": "5.1.14"
                }
            },
            "plugins": [
                {
                    "name": "other-plugin-2",
                    "options": {
                        "flag": False,
                    },
                },
                {
                    "name": "neon",
                    "options": {
                        "publisher": {
                            "id": 12345
                        },
                    },
                },
                {
                    "name": "other-plugin-1",
                    "options": {
                        "flag": True
                    },
                },
            ],
            "scripts": [
                "example.js",
                "another.js",
                "https://s3.amazonaws.com/neon-cdn-assets/old-version/videojs-neon-plugin.min.js",
                "other.js"
            ],
            "skin": "graphite",
            "studio_configuration": {
                "player": {
                    "adjusted": True
                }
            },
            "stylesheets": [],
            "video_cloud": {
                "policy_key": "BCpkADawqM2Z5-2XLiQna9qL7qIuHETaqzXl1fdmHcVOFOP6Rf8uUnlhNxNlh9MLNjb5lkodGFv2yBU9suVWdnXZTcFWEMx2qvNACzbVDIyco9fvRTAi43xUeygF_GPQqOUGomo8Bg1s-V7J"
            }
        }

        # Mock bc player get
        self.get_player_mocker = patch('api.brightcove_api.PlayerAPI.get_player')
        self.get_player = self._future_wrap_mock(self.get_player_mocker.start())

    def tearDown(self):
        self.get_player_mocker.stop()
        self.verify_account_mocker.stop()
        super(TestBrightcovePlayerHandler, self).tearDown()

    @tornado.testing.gen_test
    def test_get_players(self):

        header = { 'Content-Type':'application/json' }
        url = '/api/v2/{}/integrations/brightcove/players?integration_id={}'.format(
             self.account_id,
             self.integration.integration_id)

        with patch('api.brightcove_api.PlayerAPI.get_players') as _get:
            get = self._future_wrap_mock(_get)
            get.side_effect = [{
                'items': [
                    {
                        'accountId': self.publisher_id,
                        'id':'pl0',
                        'name':'Neon Tracking Player',
                        'description':'Neon tracking plugin bundled.'
                    },
                    {
                        'accountId': self.publisher_id,
                        'id':'pl1',
                        'name':'Neon Player 2: Neoner',
                        'description':'Another description.'
                    }],
                'item_count': 2
            }]
            r = yield self.http_client.fetch(
                self.get_url(url),
                headers=header)
            self.assertEqual(get.call_count, 1)
            self.assertEqual(200, r.code)
        rjson = json.loads(r.body)
        players, count = rjson.values()
        self.assertEqual(2, len(players))
        self.assertEqual(2, count)
        player0, player1 = players
        self.assertNotIn('id', player0)
        self.assertEqual('pl0', player0['player_ref'])
        self.assertEqual('Neon Tracking Player', player0['name'])
        self.assertNotIn('description', player0)
        self.assertEqual('pl1', player1['player_ref'])
        self.assertEqual('Neon Player 2: Neoner', player1['name'])
        self.assertIsNone(neondata.BrightcovePlayer.get('pl1'))

    @tornado.testing.gen_test
    def test_get_no_default_player(self):
        # TODO factor these header, etc.
        header = { 'Content-Type':'application/json' }
        url = '/api/v2/{}/integrations/brightcove/players?integration_id={}'.format(
             self.account_id,
             self.integration.integration_id)
        with patch('api.brightcove_api.PlayerAPI.get_players') as _get:
            get = self._future_wrap_mock(_get)
            default_bc_player = {
                'accountId': self.publisher_id,
                'id':'default',
                'name':'Default Player',
                'description':'Default Brightcove player.'
            }
            get.side_effect = [{
                'items': [
                    {
                        'accountId': self.publisher_id,
                        'id':'pl0',
                        'name':'Neon Tracking Player',
                        'description':'Neon tracking plugin bundled.'
                    },
                    default_bc_player,
                    {
                        'accountId': self.publisher_id,
                        'id':'pl1',
                        'name':'Neon Player 2: Neoner',
                        'description':'Another description.'
                    },
                    default_bc_player],
                'item_count': 2
            }]
            r = yield self.http_client.fetch(
                self.get_url(url),
                headers=header)
        players, count = json.loads(r.body).values()
        self.assertEqual(players[0]['player_ref'], 'pl0')
        self.assertEqual(players[1]['player_ref'], 'pl1')
        self.assertEqual(count, 2)

    @tornado.testing.gen_test
    def test_get_players_bc_401(self):
        '''Test that a BrightcoveApiClientError for authorization translates to 401'''
        headers = { 'Content-Type':'application/json' }
        url = '/api/v2/{}/integrations/brightcove/players?integration_id={}'.format(
             self.account_id, self.integration.integration_id)
        with patch('api.brightcove_api.PlayerAPI.get_players') as _get:
            with self.assertRaises(tornado.httpclient.HTTPError) as e:
                get = self._future_wrap_mock(_get)
                get.side_effect = api.brightcove_api.BrightcoveApiClientError(
                    401,
                    'Insufficient access for operation')
                yield self.http_client.fetch(
                    self.get_url(url),
                    headers=headers)
        self.assertEqual(e.exception.code, 401)

    @tornado.testing.gen_test
    def test_get_players_bc_500(self):
        '''Test that a BrightcoveApiServerError for authorization translates to 500'''
        headers = { 'Content-Type':'application/json' }
        url = '/api/v2/{}/integrations/brightcove/players?integration_id={}'.format(
             self.account_id, self.integration.integration_id)
        with patch('api.brightcove_api.PlayerAPI.get_players') as _get:
            with self.assertRaises(tornado.httpclient.HTTPError) as e:
                get = self._future_wrap_mock(_get)
                get.side_effect = api.brightcove_api.BrightcoveApiServerError(
                    500,
                    'Internal server error')
                yield self.http_client.fetch(
                    self.get_url(url),
                    headers=headers)
        self.assertEqual(e.exception.code, 500)

    @tornado.testing.gen_test
    def test_put_tracked_player(self):
        header = { 'Content-Type':'application/json' }
        url = '/api/v2/{}/integrations/brightcove/players'.format(self.account_id)

        with patch('cmsapiv2.controllers.BrightcovePlayerHelper.publish_player') as _pub:
            pub = self._future_wrap_mock(_pub)
            pub.side_effect = [True]
            self.get_player.side_effect = [{
                'id': 'pl0',
                'name': 'new name',
                'branches': {
                    'master': {
                        'configuration': self.tracked_player_config
            }}}]

            r = yield self.http_client.fetch(
                self.get_url(url),
                headers=header,
                method='PUT',
                body=json.dumps({
                    'player_ref': 'pl0',
                    'is_tracked': True,
                    'integration_id': self.integration.integration_id
                }))
            self.assertEqual(1, pub.call_count)

        self.assertEqual(self.get_player.call_args[0][0], 'pl0')
        our_url = controllers.BrightcovePlayerHelper._get_current_tracking_url()
        self.assertEqual(pub.call_args[0][0], 'pl0')
        self.assertIn(our_url, pub.call_args[0][1]['scripts'])
        player = json.loads(r.body)
        self.assertTrue(player['is_tracked'])
        self.assertEqual(player['player_ref'], 'pl0')
        self.assertEqual(player['name'], 'new name')

        # Try with a new player
        with patch('cmsapiv2.controllers.BrightcovePlayerHelper.publish_player') as _pub:
            pub = self._future_wrap_mock(_pub)
            self.get_player.side_effect = [{
                'player_ref': 'pl-new',
                'name': 'new name',
                'branches': {
                    'master': {
                        'configuration': self.tracked_player_config
            }}}]
            r = yield self.http_client.fetch(
                self.get_url(url),
                headers=header,
                method='PUT',
                body=json.dumps({
                    'player_ref': 'pl-new',
                    'is_tracked': True,
                    'integration_id': self.integration.integration_id
                }))
            self.assertEqual(1, pub.call_count)

        player = json.loads(r.body)
        self.assertEqual(player['player_ref'], 'pl-new')
        self.assertEqual(player['name'],'new name')
        self.assertTrue(player['is_tracked'])
        player = yield neondata.BrightcovePlayer.get('pl-new', async=True)
        self.assertEqual(player.get_id(), 'pl-new')
        self.assertEqual(player.name,'new name')
        self.assertTrue(player.is_tracked)
        self.assertEqual(
            player.integration_id, self.integration.integration_id)

    @tornado.testing.gen_test
    def test_put_untracked_player(self):
        header = { 'Content-Type':'application/json' }
        url = '/api/v2/{}/integrations/brightcove/players'.format(self.account_id)

        with patch('cmsapiv2.controllers.BrightcovePlayerHelper.publish_player') as _pub:
            pub = self._future_wrap_mock(_pub)
            self.get_player.side_effect = [{
                'id': 'pl2',
                'name': 'Player 2',
                'branches': {
                    'master': {
                        'configuration': self.tracked_player_config
                    }
                }
            }]

            r = yield self.http_client.fetch(
                self.get_url(url),
                headers=header,
                method='PUT',
                body=json.dumps({
                    'player_ref': 'pl2',
                    'is_tracked': False,
                    'integration_id': self.integration.integration_id
                }))

        self.assertEqual(1, pub.call_count)
        player = json.loads(r.body)
        self.assertEqual(player['player_ref'], 'pl2')
        self.assertFalse(player['is_tracked'])
        uninstall = controllers.BrightcovePlayerHelper._uninstall_plugin_patch(
            self.tracked_player_config)
        self.assertEqual(pub.call_args[0][0], 'pl2')
        self.assertEqual(pub.call_args[0][1], uninstall)

    @tornado.testing.gen_test
    def test_put_player_bc_404(self):
        '''Test that a BrightcoveApiClientError translates to HTTPError(404)'''
        self.get_player.side_effect = api.brightcove_api.BrightcoveApiClientError(
            404,
            'not found')
        headers = { 'Content-Type':'application/json' }
        url = '/api/v2/{}/integrations/brightcove/players'.format(self.account_id)
        with self.assertRaises(tornado.httpclient.HTTPError) as e:
            yield self.http_client.fetch(
                self.get_url(url),
                method='PUT',
                headers=headers,
                body=json.dumps({
                    'player_ref': 'pl0',
                    'is_tracked': True,
                    'integration_id': self.integration.integration_id}))
        self.assertEqual(e.exception.code, 404)

    @tornado.testing.gen_test
    def test_install_patch(self):

        config = self.tracked_player_config
        install = controllers.BrightcovePlayerHelper._install_plugin_patch(config, 100)
        self.assertIn('example.js', install['scripts'],
                      'Keeps the non-Neon script')
        our_url = controllers.BrightcovePlayerHelper._get_current_tracking_url()
        self.assertIn(our_url, install['scripts'], 'Adds this url to scripts')
        self.assertEqual(
            2,
            len([p for p in install['plugins'] if p['name'] != 'neon']),
            'Keeps the non-Neon plugin')
        self.assertEqual(
            1,
            len([p for p in install['plugins'] if p['name'] == 'neon']),
            'Has one Neon plugin')
        self.assertNotIn('stylesheets', install, 'Patch skips stylesheets')

        # Running it again makes no change
        self.assertEqual(
            install,
            controllers.BrightcovePlayerHelper._install_plugin_patch(install, 100))

    @tornado.testing.gen_test
    def test_uninstall_patch(self):
        config = self.tracked_player_config
        uninstall = controllers.BrightcovePlayerHelper._uninstall_plugin_patch(config)

        self.assertIn('example.js', uninstall['scripts'],
                      'Keeps the non-Neon script')
        our_url = controllers.BrightcovePlayerHelper._get_current_tracking_url()
        self.assertNotIn(our_url, uninstall['scripts'], 'Remove this url from scripts')
        self.assertEqual(
            2,
            len([p for p in uninstall['plugins'] if p['name'] != 'neon']),
            'Keeps the non-Neon plugin')
        self.assertEqual(
            0,
            len([p for p in uninstall['plugins'] if p['name'] == 'neon']),
            'Has no Neon plugin')
        self.assertNotIn('stylesheets', uninstall, 'Patch skips stylesheets')

        # Running it again makes no change
        self.assertFalse(
            controllers.BrightcovePlayerHelper._uninstall_plugin_patch(uninstall))

    @tornado.testing.gen_test
    def test_uninstall_patch_string_equality(self):
        '''Ensure that plugins are removed by uninstall '''
        config = self.tracked_player_config
        config['plugins'][1]['name'] = 'neo'
        config['plugins'][1]['name'] += 'n'
        uninstall = controllers.BrightcovePlayerHelper._uninstall_plugin_patch(config)
        self.assertFalse(any([p for p in uninstall['plugins'] if p['name'] == 'neon']))

    @tornado.testing.gen_test
    def test_no_publish_patch_not_found(self):
        '''Ensure no call to publish a player is made if no Neon reference found'''

        # Build a player with no reference to Neon's plugin
        config = {
            'scripts': [
                'https://cdn.google.com/google-analytics.min.js',
                'https://optimizely.js'
            ],
            'plugins': [{
                'name': 'plugin0',
                'options': {
                    'flag': True
                }
            }]}
        player = {
            'name': 'Name of Player',
            'branches': {
                'master': {
                    'configuration': self.tracked_player_config}}}
        player['branches']['master']['configuration'].update(config)
        self.get_player.side_effect = [player]
        headers = { 'Content-Type':'application/json' }
        with patch('cmsapiv2.controllers.BrightcovePlayerHelper.publish_player') as _pub:
            pub = self._future_wrap_mock(_pub)
            url = '/api/v2/{}/integrations/brightcove/players'.format(self.account_id)
            yield self.http_client.fetch(
                self.get_url(url),
                method='PUT',
                headers=headers,
                body=json.dumps({
                    'player_ref': 'pl0',
                    'is_tracked': False,
                    'integration_id': self.integration.integration_id}))
        self.assertEqual(0, pub.call_count)
        self.assertFalse(controllers.BrightcovePlayerHelper._uninstall_plugin_patch(config))


class TestForgotPasswordHandler(TestAuthenticationBase):
    def setUp(self):
        self.verify_account_mocker = patch(
            'cmsapiv2.apiv2.APIV2Handler.is_authorized')
        self.verify_account_mock = self._future_wrap_mock(
            self.verify_account_mocker.start())
        self.verify_account_mock.return_value = True
        super(TestForgotPasswordHandler, self).setUp()

    def tearDown(self):
        self.verify_account_mocker.stop()
        super(TestForgotPasswordHandler, self).tearDown()

    @tornado.testing.gen_test
    def test_no_user(self):
        header = { 'Content-Type':'application/json' }
        params = json.dumps(
            {'username': 'dne@test.invalid'})
        with self.assertRaises(tornado.httpclient.HTTPError) as e:
            url = '/api/v2/users/forgot_password'
            response = yield self.http_client.fetch(
                self.get_url(url),
                body=params,
                method="POST",
                headers=header)
	    self.assertEquals(e.exception.code, 400)
        rjson = json.loads(e.exception.response.body)
        self.assertRegexpMatches(rjson['error']['message'],
                                 'User was not found')

    @tornado.testing.gen_test
    def test_non_email_username_no_secondary(self):
        user = neondata.User(username='testuser',
                             password='testpassword',
                             first_name='kevin',
                             last_name='kevin',
                             access_level=neondata.AccessLevels.CREATE |
                                          neondata.AccessLevels.READ)
        yield user.save(async=True)
        header = { 'Content-Type':'application/json' }
        params = json.dumps(
            {'username': 'testuser'})
        with self.assertRaises(tornado.httpclient.HTTPError) as e:
            url = '/api/v2/users/forgot_password'
            response = yield self.http_client.fetch(
                self.get_url(url),
                body=params,
                method="POST",
                headers=header)
	    self.assertEquals(e.exception.code, 400)
        rjson = json.loads(e.exception.response.body)
        self.assertRegexpMatches(rjson['error']['message'],
                                 'No recovery email')

    @tornado.testing.gen_test
    def test_non_email_username_with_secondary(self):
        user = neondata.User(username='testuser',
                             password='testpassword',
                             first_name='kevin',
                             last_name='kevin',
                             secondary_email='kevindfenger@gmail.com',
                             access_level=neondata.AccessLevels.CREATE |
                                          neondata.AccessLevels.READ)
        yield user.save(async=True)
        header = { 'Content-Type':'application/json' }
        params = json.dumps({'username': 'testuser'})
        url = '/api/v2/users/forgot_password'
        response = yield self.http_client.fetch(
            self.get_url(url),
            body=params,
            method="POST",
            headers=header)
	self.assertEquals(response.code, 200)
        rjson = json.loads(response.body)
        self.assertRegexpMatches(rjson['message'],
            'Reset Password')
        user = yield neondata.User.get(user.username, async=True)
        self.assertNotEqual(None, user.reset_password_token)

    @tornado.testing.gen_test
    def test_non_email_username_with_phone_not_available(self):
        user = neondata.User(username='testuser',
                             password='testpassword',
                             first_name='kevin',
                             last_name='kevin',
                             access_level=neondata.AccessLevels.CREATE |
                                          neondata.AccessLevels.READ)
        yield user.save(async=True)
        header = { 'Content-Type':'application/json' }
        params = json.dumps(
            {'username': 'testuser', 'communication_type' : 'cell_phone'})
        with self.assertRaises(tornado.httpclient.HTTPError) as e:
            url = '/api/v2/users/forgot_password'
            response = yield self.http_client.fetch(
                self.get_url(url),
                body=params,
                method="POST",
                headers=header)
	    self.assertEquals(e.exception.code, 400)
        rjson = json.loads(e.exception.response.body)
        self.assertRegexpMatches(rjson['error']['message'],
                                 'No cell phone number')

    @tornado.testing.gen_test
    def test_non_email_username_with_phone_available(self):
        user = neondata.User(username='testuser',
                             password='testpassword',
                             first_name='kevin',
                             last_name='kevin',
                             cell_phone_number='123-245-3423',
                             access_level=neondata.AccessLevels.CREATE |
                                          neondata.AccessLevels.READ)
        yield user.save(async=True)
        header = { 'Content-Type':'application/json' }
        params = json.dumps(
            {'username': 'testuser', 'communication_type' : 'cell_phone'})
        with self.assertRaises(tornado.httpclient.HTTPError) as e:
            url = '/api/v2/users/forgot_password'
            response = yield self.http_client.fetch(
                self.get_url(url),
                body=params,
                method="POST",
                headers=header)
	    self.assertEquals(e.exception.code, 501)
        rjson = json.loads(e.exception.response.body)
        self.assertRegexpMatches(rjson['error']['message'],
                                 'recovery by phone is not ready')

    @tornado.testing.gen_test
    def test_invalid_communication_type(self):
        user = neondata.User(username='testuser',
                             password='testpassword',
                             first_name='kevin',
                             last_name='kevin',
                             access_level=neondata.AccessLevels.CREATE |
                                          neondata.AccessLevels.READ)
        yield user.save(async=True)
        header = { 'Content-Type':'application/json' }
        params = json.dumps(
            {'username': 'testuser', 'communication_type' : 'carrier_pigeon'})
        with self.assertRaises(tornado.httpclient.HTTPError) as e:
            url = '/api/v2/users/forgot_password'
            response = yield self.http_client.fetch(
                self.get_url(url),
                body=params,
                method="POST",
                headers=header)
	    self.assertEquals(e.exception.code, 400)
        rjson = json.loads(e.exception.response.body)
        self.assertRegexpMatches(rjson['error']['message'],
                                 'Communication Type not')

    @tornado.testing.gen_test
    def test_non_expired_token(self):
        user = neondata.User(username='testuser',
                             password='testpassword',
                             first_name='kevin',
                             last_name='kevin',
                             secondary_email='kf@kf.com',
                             access_level=neondata.AccessLevels.CREATE |
                                          neondata.AccessLevels.READ)
        token = JWTHelper.generate_token(
            {'username' : 'testuser'},
            token_type=TokenTypes.RESET_PASSWORD_TOKEN)
        user.reset_password_token = token
        yield user.save(async=True)
        header = { 'Content-Type':'application/json' }
        params = json.dumps(
            {'username': 'testuser', 'communication_type' : 'email'})
        with self.assertRaises(tornado.httpclient.HTTPError) as e:
            url = '/api/v2/users/forgot_password'
            response = yield self.http_client.fetch(
                self.get_url(url),
                body=params,
                method="POST",
                headers=header)
	    self.assertEquals(e.exception.code, 400)
        rjson = json.loads(e.exception.response.body)
        self.assertRegexpMatches(rjson['error']['message'],
                                 'There is a password reset comm')

    @tornado.testing.gen_test
    def test_existing_token_expired(self):
        user = neondata.User(username='kevindfenger@gmail.com',
                             password='testpassword',
                             first_name='kevin',
                             last_name='kevin',
                             access_level=neondata.AccessLevels.CREATE |
                                          neondata.AccessLevels.READ)
        token = JWTHelper.generate_token(
            {'username' : 'kevindfenger@gmail.com', 'exp': -1},
            token_type=TokenTypes.RESET_PASSWORD_TOKEN)
        user.reset_password_token = token
        yield user.save(async=True)
        header = { 'Content-Type':'application/json' }
        params = json.dumps(
            {'username': 'kevindfenger@gmail.com',
             'communication_type' : 'email'})
        url = '/api/v2/users/forgot_password'
        response = yield self.http_client.fetch(
            self.get_url(url),
            body=params,
            method="POST",
            headers=header)
	self.assertEquals(response.code, 200)
        rjson = json.loads(response.body)
        self.assertRegexpMatches(rjson['message'],
            'Reset Password')
        user = yield neondata.User.get(user.username, async=True)
        self.assertNotEqual(None, user.reset_password_token)


class TestEmailHandler(TestControllersBase):
    def setUp(self):
        self.acct = neondata.NeonUserAccount(uuid.uuid1().hex,
                                        name='testingme')
        self.acct.save()
        user = neondata.User('fenger@neon-lab.com',
            access_level=neondata.AccessLevels.GLOBAL_ADMIN)
        user.save()
        self.account_id = self.acct.neon_api_key

        # Mock out the token decoding
        self.token_decode_patcher = patch(
            'cmsapiv2.apiv2.JWTHelper.decode_token')
        self.token_decode_mock = self.token_decode_patcher.start()
        self.token_decode_mock.return_value = {
            'username' : 'fenger@neon-lab.com'
            }
        self.http_mocker = patch('utils.http.send_request')
        self.http_mock = self._future_wrap_mock(
              self.http_mocker.start())
        super(TestEmailHandler, self).setUp()

    def tearDown(self):
        self.http_mocker.stop()
        self.token_decode_patcher.stop()
        super(TestEmailHandler, self).tearDown()

    @tornado.gen.coroutine
    def _send_authed_request(self, url, body, method='POST'):
        request = tornado.httpclient.HTTPRequest(
            self.get_url(url),
            method=method,
            body=json.dumps(body), 
            headers={'Authorization' : 'Bearer my_token', 
                     'Content-Type':'application/json'})
        response = yield self.http_client.fetch(request)
        raise tornado.gen.Return(response)

    @tornado.testing.gen_test
    def test_send_email_base(self): 
        url = '/api/v2/%s/email' % self.account_id 
        body = { 
            'template_slug' : 'reset-password'
        }
        self.http_mock.side_effect = lambda x: tornado.httpclient.HTTPResponse(
                x, 
                200, 
                buffer=StringIO('{"code": "Hello There you fool"}'))
        limit = neondata.AccountLimits(self.account_id)
        yield limit.save(async=True)

        response = yield self._send_authed_request(url, body) 
        
        # happens on on_finish (meaning we got our response already) 
        # wait a bit before checking 
        yield self.assertWaitForEquals(
            lambda: neondata.AccountLimits.get(self.account_id).email_posts,
            1,
            async=True)
        self.assertEquals(response.code, 200)

    @tornado.testing.gen_test 
    def test_send_email_limit_hit(self): 
        url = '/api/v2/%s/email' % self.account_id 
        body = { 
            'template_slug' : 'reset-password'
        }
        self.http_mock.side_effect = lambda x: tornado.httpclient.HTTPResponse(
                x, 
                200, 
                buffer=StringIO('{"code": "Hello There you fool"}'))
        limit = neondata.AccountLimits(
            self.account_id, 
            max_email_posts=0, 
            refresh_time_email_posts=datetime(2050,1,1))

        yield limit.save(async=True)

        with self.assertRaises(tornado.httpclient.HTTPError) as e:
            response = yield self._send_authed_request(url, body)
            self.assertEquals(e.exception.code, 429)

    @tornado.testing.gen_test 
    def test_send_email_limit_reset(self): 
        url = '/api/v2/%s/email' % self.account_id 
        body = { 
            'template_slug' : 'reset-password'
        }
        self.http_mock.side_effect = lambda x: tornado.httpclient.HTTPResponse(
                x, 
                200, 
                buffer=StringIO('{"code": "Hello There you fool"}'))
        limit = neondata.AccountLimits(
            self.account_id, 
            email_posts=2, 
            max_email_posts=2, 
            refresh_time_email_posts=datetime(2000,1,1))

        yield limit.save(async=True)
        response = yield self._send_authed_request(url, body)
 
        yield self.assertWaitForEquals(
            lambda: neondata.AccountLimits.get(self.account_id).email_posts,
            1,
            async=True)
        self.assertEquals(response.code, 200)
 
    @tornado.testing.gen_test
    def test_send_email_error(self): 
        url = '/api/v2/%s/email' % self.account_id 
        body = { 
            'template_slug' : 'reset-password'
        }
        self.http_mock.side_effect = lambda x: tornado.httpclient.HTTPResponse(
                x, 
                400) 
        with self.assertRaises(tornado.httpclient.HTTPError) as e:
            response = yield self._send_authed_request(url, body) 
	    self.assertEquals(e.exception.code, 400)
        rjson = json.loads(e.exception.response.body)
        self.assertRegexpMatches(rjson['error']['message'],
                                 'Mandrill')

    @tornado.testing.gen_test
    def test_send_email_user_turned_off(self): 
        url = '/api/v2/%s/email' % self.account_id 
        body = { 
            'template_slug' : 'reset-password'
        }
        user = yield neondata.User.get('fenger@neon-lab.com', async=True)
        user.send_emails = False 
        yield user.save(async=True) 
        response = yield self._send_authed_request(url, body) 
        self.assertEquals(response.code, 200)
        rjson = json.loads(response.body) 
        self.assertRegexpMatches(rjson['message'],
            'user does not')

class TestFeatureHandler(TestControllersBase):
    def setUp(self):
        self.acct = neondata.NeonUserAccount(uuid.uuid1().hex,
                                        name='testingme')
        self.acct.save()
        user = neondata.User('fenger@neon-lab.com',
            access_level=neondata.AccessLevels.GLOBAL_ADMIN)
        user.save()
        self.account_id = self.acct.neon_api_key

        # Mock out the token decoding
        self.token_decode_patcher = patch(
            'cmsapiv2.apiv2.JWTHelper.decode_token')
        self.token_decode_mock = self.token_decode_patcher.start()
        self.token_decode_mock.return_value = {
            'username' : 'fenger@neon-lab.com'
            }
        self.http_mocker = patch('utils.http.send_request')
        self.http_mock = self._future_wrap_mock(
              self.http_mocker.start())
        super(TestFeatureHandler, self).setUp()

    def tearDown(self):
        self.http_mocker.stop()
        self.token_decode_patcher.stop()
        super(TestFeatureHandler, self).tearDown()

    @tornado.testing.gen_test
    def test_one_or_other_required(self):
        url = '/api/v2/feature' 
        with self.assertRaises(tornado.httpclient.HTTPError) as e:
            response = yield self.http_client.fetch(
                self.get_url(url))
            self.assertEquals(e.exception.code, 400)

    @tornado.testing.gen_test
    def test_get_by_model_name(self):
        key = neondata.Feature.create_key('kfmodel', 1)
        yield neondata.Feature(key).save(async=True)
        key = neondata.Feature.create_key('kfmodel', 2)
        yield neondata.Feature(key).save(async=True)
 
        url = '/api/v2/feature?model_name=%s' % 'kfmodel' 
        response = yield self.http_client.fetch(
            self.get_url(url))
        self.assertEquals(response.code, 200)
        rjson = json.loads(response.body) 
        self.assertEquals(rjson['feature_count'], 2)
        f1 = rjson['features'][0]  
        self.assertEquals(f1['index'], 1) 
        self.assertEquals(f1['name'], None) 
        self.assertEquals(f1['variance_explained'], 0.0) 
        self.assertEquals(f1['model_name'], 'kfmodel')
 
        f2 = rjson['features'][1]  
        self.assertEquals(f2['index'], 2) 
        self.assertEquals(f2['name'], None) 
        self.assertEquals(f2['variance_explained'], 0.0) 
        self.assertEquals(f2['model_name'], 'kfmodel')
 
    @tornado.testing.gen_test
    def test_get_by_key(self):
        key = neondata.Feature.create_key('kfmodel', 1)
        yield neondata.Feature(key).save(async=True)
        key = neondata.Feature.create_key('kfmodel', 2)
        yield neondata.Feature(key).save(async=True)
        url = '/api/v2/feature?key=%s' % 'kfmodel_1,kfmodel_2' 
        response = yield self.http_client.fetch(
            self.get_url(url))

        rjson = json.loads(response.body)
        self.assertEquals(rjson['feature_count'], 2)
        f1 = rjson['features'][0]  
        self.assertEquals(f1['index'], 2) 
        self.assertEquals(f1['name'], None) 
        self.assertEquals(f1['variance_explained'], 0.0) 
        self.assertEquals(f1['model_name'], 'kfmodel')
 
        f2 = rjson['features'][1]  
        self.assertEquals(f2['index'], 1) 
        self.assertEquals(f2['name'], None) 
        self.assertEquals(f2['variance_explained'], 0.0) 
        self.assertEquals(f2['model_name'], 'kfmodel')
 
class TestEmailSupportHandler(TestControllersBase):

    def setUp(self):
        super(TestEmailSupportHandler, self).setUp()
        # Mock communication with Mandrill service.
        self.http_mocker = patch('utils.http.send_request')
        self.http_mock = self._future_wrap_mock(
              self.http_mocker.start())
        self.url = self.get_url('/api/v2/email/support/')
        self.headers = {'Content-Type': 'application/json'}

        self.http_mock.side_effect = lambda x: tornado.httpclient.HTTPResponse(
            x,
            200,
            buffer=StringIO('{"code": "{from_name}{from_email}{message}"}'))

    def tearDown(self):
        self.http_mocker.stop()
        self.http_mock.reset_mock()
        super(TestEmailSupportHandler, self).tearDown()

    @tornado.testing.gen_test
    def test_success(self):

        from_email = 'email@gmail.com'
        from_name = 'Joe Coolguy'
        message = 'I am contacting you in respect of a family treasure' \
                  'of Gold deposited in my name'

        body = json.dumps({
            'from_email': from_email,
            'from_name': from_name,
            'message': message
        })
        r = yield self.http_client.fetch(
            self.url,
            method='POST',
            headers=self.headers,
            body=body)
        response = json.loads(r.body)['message']
        self.assertRegexpMatches(response, 'Email sent')

        # Check that Mandrill was contacted twice (for template, for send).
        self.assertEqual(2, self.http_mock.call_count)

        # Check the contents of those requests.
        req1 = self.http_mock.call_args_list[0][0][0]
        expect_slug = controllers.EmailSupportHandler.SUPPORT_TEMPLATE_SLUG
        expect_address = controllers.EmailSupportHandler.SUPPORT_ADDRESS
        parsed = urlparse.urlparse(req1.url)
        got_slug = urlparse.parse_qs(parsed.query)['name'][0]
        self.assertEqual(expect_slug, got_slug)
        req2 = self.http_mock.call_args_list[1][0][0]
        sent = json.loads(req2.body)
        self.assertEqual(sent['message']['headers']['Reply-To'], from_email)
        expect_html = ''.join([from_name, from_email, message])
        self.assertEqual(sent['message']['html'], expect_html)
        self.assertEqual(sent['message']['to'][0]['email'], expect_address)

    @tornado.testing.gen_test
    def test_arg_is_missing(self):
        from_email = 'email@gmail.com'
        message = 'I am contacting you in respect of a family treasure' \
                  'of Gold deposited in my name'
        body = json.dumps({
            'from_email': from_email,
            'message': message
        })
        with self.assertRaises(tornado.httpclient.HTTPError) as e:
            yield self.http_client.fetch(
                self.url,
                method='POST',
                headers=self.headers,
                body=body)
        self.assertEqual(ResponseCode.HTTP_BAD_REQUEST, e.exception.code)

        from_email = 'email@gmail.com'
        from_name = 'Joe Coolguy'
        message = ''
        body = json.dumps({
            'from_email': from_email,
            'from_name': from_name,
            'message': message
        })
        with self.assertRaises(tornado.httpclient.HTTPError) as e:
            yield self.http_client.fetch(
                self.url,
                method='POST',
                headers=self.headers,
                body=body)
        self.assertEqual(ResponseCode.HTTP_BAD_REQUEST, e.exception.code)

    @tornado.testing.gen_test
    def test_email_invalid(self):
        from_email = 'emailgmail.com'
        from_name = 'Joe Coolguy'
        message = 'I am contacting you in respect of a family treasure' \
                  'of Gold deposited in my name'

        body = json.dumps({
            'from_email': from_email,
            'from_name': from_name,
            'message': message
        })
        with self.assertRaises(tornado.httpclient.HTTPError) as e:
            yield self.http_client.fetch(
                self.url,
                method='POST',
                headers=self.headers,
                body=body)
        self.assertEqual(ResponseCode.HTTP_BAD_REQUEST, e.exception.code)

class TestSocialImageGeneration(TestControllersBase):
    def setUp(self):
        self.acct = neondata.NeonUserAccount(uuid.uuid1().hex,
                                        name='testingme')
        self.acct.save()
        self.account_id = self.acct.neon_api_key

        # Mock out the verification
        self.verify_account_mocker = patch(
            'cmsapiv2.apiv2.APIV2Handler.is_authorized')
        self.verify_account_mock = self._future_wrap_mock(
            self.verify_account_mocker.start())
        self.verify_account_mock.return_value = True

        # Setup a video with a couple of thumbnails in it
        self.vid_id = neondata.InternalVideoID.generate(self.account_id,
                                                        'vid1')
        self.video = video = neondata.VideoMetadata(self.vid_id, 
                                       non_job_thumb_ids=[
                                           '%s_def' % self.vid_id],
                                       job_results = [
                                           neondata.VideoJobThumbnailList(
                                               thumbnail_ids=[
                                                   '%s_n1' % self.vid_id])])
        video.save()
        neondata.ThumbnailMetadata('%s_def' % self.vid_id,
                                   ttype='default',
                                   rank=0,
                                   model_version='20160713-test',
                                   model_score=0.2,
                                   urls=['640x480']).save()
        neondata.ThumbnailMetadata('%s_n1' % self.vid_id,
                                   ttype='neon',
                                   rank=1,
                                   model_version='20160713-test',
                                   model_score=0.4).save()
        urls = neondata.ThumbnailServingURLs('%s_n1' % self.vid_id)
        urls.add_serving_url('800x800', 800, 800)
        urls.add_serving_url('875x500', 875, 500)
        urls.save()

        # Mock out the image download
        self.im_download_mocker = patch(
            'cvutils.imageutils.PILImageUtils.download_image')
        self.im_download_mock = self._future_wrap_mock(
            self.im_download_mocker.start(), require_async_kw=True)

        def _generate_image(url):
            w, h = url.split('x')
            return PILImageUtils.create_random_image(int(h), int(w))
        self.im_download_mock.side_effect = _generate_image
        
        super(TestSocialImageGeneration, self).setUp()

    def tearDown(self):
        self.im_download_mocker.stop()
        self.verify_account_mocker.stop()
        super(TestSocialImageGeneration, self).tearDown()

    @tornado.gen.coroutine
    def get_response_image(self, video_id, platform=''):
        url = self.get_url('/api/v2/{}/social/image/{}?video_id={}'.format(
            self.account_id, platform, video_id))
        response = yield self.http_client.fetch(url, method='GET')

        raise tornado.gen.Return((PIL.Image.open(response.buffer), response))

    @tornado.testing.gen_test
    def test_basic(self):
        im, response = yield self.get_response_image('vid1')

        self.assertEquals(response.code, 200)
        self.assertEquals(response.headers['Content-Type'], 'image/jpg')
        self.assertEquals(im.size, (800,800))

        # Uncomment this to see the image for manual inspection purposes
        #im.show()

        # Check the different platforms that should ahve the same result
        im, response = yield self.get_response_image('vid1', 'facebook')

        self.assertEquals(response.code, 200)
        self.assertEquals(response.headers['Content-Type'], 'image/jpg')
        self.assertEquals(im.size, (800,800))

    @tornado.testing.gen_test
    def test_basic_twitter(self):
        im, response = yield self.get_response_image('vid1', 'twitter')

        self.assertEquals(response.code, 200)
        self.assertEquals(response.headers['Content-Type'], 'image/jpg')
        self.assertEquals(im.size, (875,500))

        # Uncomment this to see the image for manual inspection purposes
        #im.show()

    @tornado.testing.gen_test
    def test_unknown_video_id(self):
        with self.assertRaises(tornado.httpclient.HTTPError) as e:
            yield self.get_response_image('unknownvid')

        self.assertEquals(e.exception.code, 400)
        self.assertRegexpMatches(
            json.loads(e.exception.response.body)['error']['message'],
            'Invalid video id')

    @tornado.testing.gen_test
    def test_badparams(self):
        with self.assertRaises(tornado.httpclient.HTTPError) as e:
            yield self.http_client.fetch(
                self.get_url('/api/v2/{}/social/image?tag_id={}'.format(
                    self.account_id, 'tag')))

        self.assertEquals(e.exception.code, 400)

        with self.assertRaises(tornado.httpclient.HTTPError) as e:
            yield self.http_client.fetch(
                self.get_url(
                    '/api/v2/{}/social/image?tag_id={}&video_id={}'.format(
                        self.account_id, 'tag', 'vid1')))

        self.assertEquals(e.exception.code, 400)

    @tornado.testing.gen_test
    def test_good_payload(self):
        self.verify_account_mock.side_effect = [NotAuthorizedError(
            'Invalid token')]
        self.video.share_token = ShareJWTHelper.encode({
             'content_type': 'VideoMetadata',
             'content_id': self.video.get_id()})
        self.video.save()
        response = yield self.http_client.fetch(
            self.get_url('/api/v2/{}/social/image?video_id={}&'
                         'share_token={}'.format(
                             self.account_id,
                             'vid1',
                             self.video.share_token)))
        self.assertEquals(response.code, 200)

    @tornado.testing.gen_test
    def test_bad_payload(self):
        self.verify_account_mock.side_effect = [
            NotAuthorizedError('Invalid token'),
            NotAuthorizedError('Invalid token')]
        with self.assertRaises(tornado.httpclient.HTTPError) as e:
            yield self.http_client.fetch(
                self.get_url('/api/v2/{}/social/image?video_id={}&'
                             'share_token={}'.format(
                                 self.account_id, 'vid1',
                                 ShareJWTHelper.encode({
                                     'content_type': 'TagMetadata',
                                     'content_id': '%s_vid1' % self.account_id
                                     }))))

        self.assertEquals(e.exception.code, 401)

        neondata.VideoMetadata('%s_vid2' % self.account_id).save()

        with self.assertRaises(tornado.httpclient.HTTPError) as e:
            yield self.http_client.fetch(
                self.get_url('/api/v2/{}/social/image?video_id={}&'
                             'share_token={}'.format(
                                 self.account_id, 'vid1',
                                 ShareJWTHelper.encode({
                                     'content_type': 'VideoMetadata',
                                     'content_id': '%s_vid2' % self.account_id
                                     }))))

        self.assertEquals(e.exception.code, 403)

    @tornado.testing.gen_test
    def test_video_id_from_payload(self):
        self.verify_account_mock.side_effect = [NotAuthorizedError(
            'Invalid token')]
        token = ShareJWTHelper.encode({
            'content_type': 'VideoMetadata',
            'content_id': self.video.get_id()})

        self.video.share_token = token
        self.video.save()
        response = yield self.http_client.fetch(
            self.get_url('/api/v2/{}/social/image?'
                         'share_token={}'.format(
                             self.account_id,
                             token)))

        self.assertEquals(response.code, 200)

    @tornado.testing.gen_test
    def test_old_video_format(self):
        video = neondata.VideoMetadata(self.vid_id, 
                                       tids=[
                                           '%s_def' % self.vid_id,
                                           '%s_n1' % self.vid_id])
        video.save()

        im, response = yield self.get_response_image('vid1')

        self.assertEquals(response.code, 200)
        self.assertEquals(response.headers['Content-Type'], 'image/jpg')

    @tornado.testing.gen_test
    def test_no_neon_thumb(self):
        video = neondata.VideoMetadata(self.vid_id, 
                                       tids=['%s_def' % self.vid_id])
        video.save()

        with self.assertRaises(tornado.httpclient.HTTPError) as e:
            yield self.get_response_image('vid1')

        self.assertEquals(e.exception.code, 400)
        self.assertRegexpMatches(
            json.loads(e.exception.response.body)['error']['message'],
            'Video does not have any valid good thumbs')

    @tornado.testing.gen_test
    def test_no_precut_rendition(self):
        neondata.ThumbnailMetadata('%s_n2' % self.vid_id,
                                   ttype='neon',
                                   rank=0,
                                   model_version='20160713-test',
                                   model_score=0.6,
                                   urls=['640x480']).save()
        video = neondata.VideoMetadata(self.vid_id, 
                                       tids=['%s_n2' % self.vid_id])
        video.save()

        im, response = yield self.get_response_image('vid1')

        self.assertEquals(response.code, 200)
        self.assertEquals(response.headers['Content-Type'], 'image/jpg')
        self.assertEquals(im.size, (800,800))

        # Uncomment this to see the image for manual inspection purposes
        #im.show()
        

    @tornado.testing.gen_test
    def test_failed_image_download(self):
        def _fail_download(x):
            raise IOError('Ooops')
        self.im_download_mock.side_effect = _fail_download

        with self.assertLogExists(logging.ERROR,
                                  'Error downloading source image'):
            with self.assertRaises(tornado.httpclient.HTTPError) as e:
                yield self.get_response_image('vid1')

        self.assertEquals(e.exception.code, 500)
        self.assertRegexpMatches(
            json.loads(e.exception.response.body)['error']['message'],
            'Internal Server Error')

    @tornado.testing.gen_test
    def test_missing_rendition(self):
        neondata.ThumbnailMetadata('%s_n2' % self.vid_id,
                                   ttype='neon',
                                   rank=0,
                                   model_version='20160713-test',
                                   model_score=0.6).save()
        video = neondata.VideoMetadata(self.vid_id, 
                                       tids=['%s_n2' % self.vid_id])
        video.save()

        with self.assertRaises(tornado.httpclient.HTTPError) as e:
            yield self.get_response_image('vid1')

        self.assertEquals(e.exception.code, 400)
        self.assertRegexpMatches(
            json.loads(e.exception.response.body)['error']['message'],
            'Could not generate a rendition')

class TestTagHandler(TestVerifiedControllersBase):
    def setUp(self):
        super(TestTagHandler, self).setUp()
        # Create several thumbnails.
        acct = neondata.NeonUserAccount(uuid.uuid1().hex, name='me')
        acct.save()
        self.account_id = acct.neon_api_key
        thumbnails = [neondata.ThumbnailMetadata(
            '%s_vid0_%s' % (self.account_id, uuid.uuid1().hex))
            for _ in range(5)]
        [t.save() for t in thumbnails]
        self.thumbnail_ids = [t.get_id() for t in thumbnails]
        self.url = self.get_url('/api/v2/%s/tags/' % self.account_id)

    @tornado.testing.gen_test
    def test_get(self):
        tag_1 = neondata.Tag(
            account_id=self.account_id,
            name='Green',
            tag_type=neondata.TagType.COLLECTION)
        tag_1.save()
        thumb_1 = neondata.ThumbnailMetadata('%s_t1' % self.account_id)
        thumb_2 = neondata.ThumbnailMetadata('%s_t2' % self.account_id)
        neondata.TagThumbnail.save_many(
            tag_id=tag_1.get_id(),
            thumbnail_id=[thumb_1.get_id(), thumb_2.get_id()])
        tag_2 = neondata.Tag(
            account_id=self.account_id,
            name='Blue',
            tag_type='INVALID')
        tag_2.save()
        tag_id = ','.join([tag_1.get_id(), tag_2.get_id(), 'invalid'])
        url = '%s?tag_id=%s' % (self.url, tag_id)
        response = yield self.http_client.fetch(url, headers=self.headers)
        self.assertEqual(ResponseCode.HTTP_OK, response.code)
        rjson = json.loads(response.body)
        self.assertEqual({tag_1.get_id(), tag_2.get_id()}, set(rjson.keys()))
        green_gallery_tag = rjson[tag_1.get_id()]
        self.assertEqual('Green', green_gallery_tag['name'])
        self.assertEqual(neondata.TagType.COLLECTION, green_gallery_tag['tag_type'])
        ids = set([thumb_1.get_id(), thumb_2.get_id()])
        self.assertEqual(ids, set(green_gallery_tag['thumbnail_ids']))
        blue_tag = rjson[tag_2.get_id()]
        self.assertEqual('Blue', blue_tag['name'])
        self.assertEqual(None, blue_tag['tag_type'])

    @tornado.testing.gen_test
    def test_int_vs_ext_video_id(self):
        tag = neondata.Tag(
            account_id=self.account_id,
            name="Red",
            video_id=neondata.InternalVideoID.generate(self.account_id, 'a0b1c2'),
            tag_type=neondata.TagType.VIDEO)
        tag.save()


        url = '%s?tag_id=%s' % (self.url, tag.get_id())
        response = yield self.http_client.fetch(url, headers=self.headers)
        self.assertEqual(200, response.code)
        rjson = json.loads(response.body)

        expected_external_video_id = neondata.InternalVideoID.to_external(tag.video_id)
        self.assertEqual(expected_external_video_id, rjson[tag.get_id()]['video_id'])



    @tornado.testing.gen_test
    def test_put(self):
        tag = neondata.Tag(
            account_id=self.account_id,
            name='Green',
            tag_type=neondata.TagType.COLLECTION)
        tag.save()
        thumbnails = [neondata.ThumbnailMetadata(
            '%s_vid0_%d' % (self.account_id, i)) for i in range(20)]
        [t.save() for t in thumbnails]
        thumb_ids = [t.get_id() for t in thumbnails]
        body = json.dumps({
            'tag_id': tag.get_id(),
<<<<<<< HEAD
            'thumbnail_ids': ','.join(thumb_ids)})
=======
            'thumbnail_ids': ','.join(thumb_ids),
            'hidden': True})
>>>>>>> 1645c28c
        response = yield self.http_client.fetch(
            self.url,
            method='PUT',
            headers=self.headers,
            body=body)
        self.assertEqual(200, response.code)
        rjson = json.loads(response.body)
        self.assertEqual(tag.get_id(), rjson['tag_id'])
        self.assertEqual(tag.account_id, rjson['account_id'])
        self.assertEqual(set(thumb_ids), set(rjson['thumbnail_ids']))
        self.assertEqual(tag.name, rjson['name'])
<<<<<<< HEAD
=======
        self.assertNotIn('hidden', rjson)
>>>>>>> 1645c28c
        tag = neondata.Tag.get(tag.get_id())
        thumb_ids = neondata.TagThumbnail.get(tag_id=tag.get_id())
        self.assertEqual(tag.get_id(), rjson['tag_id'])
        self.assertEqual(tag.account_id, rjson['account_id'])
        self.assertEqual(set(thumb_ids), set(rjson['thumbnail_ids']))
        self.assertEqual(tag.name, rjson['name'])
<<<<<<< HEAD
=======
        self.assertTrue(tag.hidden)
>>>>>>> 1645c28c

    @tornado.testing.gen_test
    def test_post_tag_no_thumbnail_id(self):
        '''Create a tag without any thumbnail_id.'''
        name = 'My Vacation in Djibouti 2016/05/01'
        body = json.dumps({'name': name})
        response = yield self.http_client.fetch(
            self.url,
            method='POST',
            headers=self.headers,
            body=body)
        self.assertEqual(ResponseCode.HTTP_OK, response.code)
        rjson = json.loads(response.body)
        self.assertEqual(name, rjson['name'])
        tag = yield neondata.Tag.get(rjson['tag_id'], async=True)
        self.assertEqual(rjson['tag_id'], tag.get_id())
        self.assertEqual(name, tag.name)

    @tornado.testing.gen_test
    def test_post_tag_one_thumbnail_id(self):
        '''Create a tag with one thumbnail_id.'''
        name = u'Photos from مسجد سليمان 2015/11/02'
        thumbnail_id = random.choice(self.thumbnail_ids)
        body = json.dumps({'name': name, 'thumbnail_ids': thumbnail_id})
        response = yield self.http_client.fetch(
            self.url,
            method='POST',
            headers=self.headers,
            body=body)
        self.assertEqual(ResponseCode.HTTP_OK, response.code)
        rjson = json.loads(response.body)
        self.assertIsNotNone(rjson['tag_id'])
        self.assertEqual(name, rjson['name'])
        self.assertIn(thumbnail_id, rjson['thumbnail_ids'])
        tag = yield neondata.Tag.get(rjson['tag_id'], async=True)
        self.assertEqual(rjson['tag_id'], tag.get_id())
        self.assertEqual(name, tag.name)
        has_result = yield neondata.TagThumbnail.has(
            tag_id=tag.get_id(),
            thumbnail_id=thumbnail_id,
            async=True)
        self.assertTrue(has_result)

        name = u'That time in Baden-Württemberg'
        thumbnail_id = '%s_vid0_invalidid' % self.account_id
        body = json.dumps({'name': name, 'thumbnail_ids': thumbnail_id})
        # Let the tag be created with no thumbnail.
        response = yield self.http_client.fetch(
            self.url,
            method='POST',
            headers=self.headers,
            body=body)
        self.assertEqual(ResponseCode.HTTP_OK, response.code)
        rjson = json.loads(response.body)
        self.assertEqual(name, rjson['name'])
        self.assertNotIn(thumbnail_id, rjson['thumbnail_ids'])
        tag = yield neondata.Tag.get(rjson['tag_id'], async=True)
        self.assertEqual(rjson['tag_id'], tag.get_id())
        self.assertEqual(name, tag.name)
        has_result = yield neondata.TagThumbnail.has(
            tag_id=tag.get_id(),
            thumbnail_id=thumbnail_id,
            async=True)
        self.assertFalse(has_result)

    @tornado.testing.gen_test
    def test_post_tag_many_thumbnail_ids(self):
        '''Post a tag with a mix of valid and invalid thumbnail_ids.'''
        name = u'서울'
        thumbnail_ids = list({
            random.choice(self.thumbnail_ids),
            random.choice(self.thumbnail_ids),
            random.choice(self.thumbnail_ids)})
        body = json.dumps({
            'name': name,
            'thumbnail_ids': ','.join(thumbnail_ids)})
        response = yield self.http_client.fetch(
            self.url,
            method='POST',
            headers=self.headers,
            body=body)
        self.assertEqual(ResponseCode.HTTP_OK, response.code)
        rjson = json.loads(response.body)
        self.assertEqual(name, rjson['name'])
        self.assertEqual(set(thumbnail_ids), set(rjson['thumbnail_ids']))
        tag = yield neondata.Tag.get(rjson['tag_id'], async=True)
        self.assertEqual(rjson['tag_id'], tag.get_id())
        self.assertEqual(name, tag.name)
        has_result = yield neondata.TagThumbnail.has_many(
            tag_id=tag.get_id(),
            thumbnail_id=thumbnail_ids,
            async=True)
        for a in thumbnail_ids:
            self.assertTrue(has_result[(tag.get_id(), a)])

        # Try with some invalid thumbnail_ids.
        invalid_assocs = [
            '%s_invalid_id1' % self.account_id,
            '%s_invalid_id2' % self.account_id]
        mixed_assocs = thumbnail_ids + invalid_assocs
        name = 'That time in Paris... <we both say> Jean-Luc!'
        body = json.dumps({'name': name, 'thumbnail_ids': ','.join(mixed_assocs)})
        response = yield self.http_client.fetch(
            self.url,
            method='POST',
            headers=self.headers,
            body=body)
        self.assertEqual(ResponseCode.HTTP_OK, response.code)
        rjson = json.loads(response.body)
        self.assertEqual(name, rjson['name'])
        self.assertEqual(set(thumbnail_ids), set(rjson['thumbnail_ids']))
        tag = yield neondata.Tag.get(rjson['tag_id'], async=True)
        self.assertEqual(rjson['tag_id'], tag.get_id())
        self.assertEqual(name, tag.name)
        tts = yield neondata.TagThumbnail.get_many(tag_id=tag.get_id(), async=True)
        self.assertEqual(set(thumbnail_ids), set(tts[tag.get_id()]))

        # Try with only invalid thumbnail_ids.
        name = 'Poughkeepsie'
        body = json.dumps({'name': name, 'thumbnail_ids': ','.join(invalid_assocs)})
        response = yield self.http_client.fetch(
            self.url,
            method='POST',
            headers=self.headers,
            body=body)
        self.assertEqual(ResponseCode.HTTP_OK, response.code)
        rjson = json.loads(response.body)
        self.assertEqual(name, rjson['name'])
        self.assertEqual([], rjson['thumbnail_ids'])
        tag = yield neondata.Tag.get(rjson['tag_id'], async=True)
        self.assertEqual(rjson['tag_id'], tag.get_id())
        self.assertEqual(name, tag.name)
        tts = yield neondata.TagThumbnail.get_many(tag_id=tag.get_id(), async=True)
        self.assertEqual([], list(tts[tag.get_id()]))

    @tornado.testing.gen_test
    def test_cannot_create_without_name(self):
        with self.assertRaises(tornado.httpclient.HTTPError) as e:
            yield self.http_client.fetch(
                self.url,
                method='POST',
                headers=self.headers,
                body='')
        self.assertEqual(ResponseCode.HTTP_BAD_REQUEST, e.exception.code)

        # Even with an empty string name, I cannot create a tag.
        with self.assertRaises(tornado.httpclient.HTTPError) as e:
            yield self.http_client.fetch(
                self.url,
                method='POST',
                headers=self.headers,
                body=json.dumps({'name': ''}))
        self.assertEqual(ResponseCode.HTTP_BAD_REQUEST, e.exception.code)

    @tornado.testing.gen_test
    def test_cannot_create_with_thumbnail_of_other_user(self):

        # Mix valid thumbs and invalid thumb.
        other_user_thumb = neondata.ThumbnailMetadata(
            'otheruser_vid0_a0b1c2')
        other_user_thumb.save()
        ids = self.thumbnail_ids + [other_user_thumb.key]
        random.shuffle(ids)

        with self.assertRaises(tornado.httpclient.HTTPError) as e:
            yield self.http_client.fetch(
                self.url,
                method='POST',
                headers=self.headers,
                body=json.dumps({
                    'name': 'Failure',
                    'thumbnail_ids': ','.join(ids)}))
        self.assertEqual(ResponseCode.HTTP_FORBIDDEN, e.exception.code)

    @tornado.testing.gen_test
    def test_delete(self):
        tag = neondata.Tag(account_id=self.account_id, name='Red')
        tag.save()
        thumbnail_ids = list({
            random.choice(self.thumbnail_ids),
            random.choice(self.thumbnail_ids),
            random.choice(self.thumbnail_ids)})
        neondata.TagThumbnail.save_many(
            tag_id=tag.get_id(),
            thumbnail_id=thumbnail_ids)

        r = yield self.http_client.fetch(
            '%s?tag_id=%s' % (self.url, tag.get_id()),
            headers=self.headers,
            method='DELETE')
        self.assertEqual(200, r.code)
        r = json.loads(r.body)
        self.assertEqual(tag.get_id(), r['tag_id'])
        no_tag = neondata.Tag.get(tag.get_id())
        self.assertIsNone(no_tag)
        no_thumbs = neondata.TagThumbnail.get(tag_id=tag.get_id())
        self.assertFalse(no_thumbs)

    @tornado.testing.gen_test
    def test_cant_delete(self):
        tag = neondata.Tag(account_id='somebody else', name='Green')
        tag.save()
        thumbnail_ids = list({
            random.choice(self.thumbnail_ids),
            random.choice(self.thumbnail_ids),
            random.choice(self.thumbnail_ids)})
        neondata.TagThumbnail.save_many(
            tag_id=tag.get_id(),
            thumbnail_id=thumbnail_ids)

        with self.assertRaises(tornado.httpclient.HTTPError) as e:
            yield self.http_client.fetch(
                '%s?tag_id=%s' % (self.url, tag.get_id()),
                headers=self.headers,
                method='DELETE')
        self.assertEqual(ResponseCode.HTTP_FORBIDDEN, e.exception.code)
        tag = neondata.Tag.get(tag.get_id())
        self.assertIsNotNone(tag)
        thumbs = neondata.TagThumbnail.get(tag_id=tag.get_id())
        self.assertEqual(set(thumbs), set(thumbnail_ids))

        with self.assertRaises(tornado.httpclient.HTTPError) as e:
            yield self.http_client.fetch(
                '%s?tag_id=%s' % (self.url, 'not_a_id'),
                headers=self.headers,
                method='DELETE')
        self.assertEqual(ResponseCode.HTTP_NOT_FOUND, e.exception.code)
        tag = neondata.Tag.get(tag.get_id())
        self.assertIsNotNone(tag)
        thumbs = neondata.TagThumbnail.get(tag_id=tag.get_id())
        self.assertEqual(set(thumbs), set(thumbnail_ids))


<<<<<<< HEAD
=======
class TestTagSearchInternalHandler(TestVerifiedControllersBase):

    @tornado.testing.gen_test
    def test_search_with_default_limit(self):
        pstr = 'cmsdb.neondata.Tag.search_for_objects_and_times'
        search = patch(pstr)
        wrapped = self._future_wrap_mock(search.start())
        def side_effect(**kwargs):
            return [], None, None
        wrapped.side_effect = side_effect

        # In particular we expect limit to be defaulted to 25.
        url = self.get_url('/api/v2/tags/search/')
        r = yield self.http_client.fetch(url)
        self.assertEqual(r.code, 200)
        wrapped.assert_called_with(
            account_id=None,
            since=0.0,
            limit=25,
            show_hidden=False,
            query=None,
            until=0.0,
            tag_type=None)

        search.stop()


>>>>>>> 1645c28c
class TestTagSearchExternalHandler(TestVerifiedControllersBase):

    def setUp(self):
        super(TestTagSearchExternalHandler, self).setUp()
        self.url = self.get_url(
            '/api/v2/%s/tags/search/' % self.account_id)
        self.thumbs_url = self.get_url(
            '/api/v2/%s/tags/?tag_id={tag_id}' % self.account_id)

    @tornado.testing.gen_test
<<<<<<< HEAD
=======
    def test_search_with_default_limit(self):
        pstr = 'cmsdb.neondata.Tag.search_for_objects_and_times'
        search = patch(pstr)
        wrapped = self._future_wrap_mock(search.start())

        # Search expects a list and two times to be raised.
        def side_effect(**kwargs):
            return [], None, None
        wrapped.side_effect = side_effect
        r = yield self.http_client.fetch(self.url)
        self.assertEqual(r.code, 200)
        # We must see a limit of 25 set.
        wrapped.assert_called_with(
            account_id=self.account_id,
            since=0.0,
            limit=25,
            show_hidden=False,
            query=None,
            until=0.0,
            tag_type=None)

        search.stop()

    @tornado.testing.gen_test
>>>>>>> 1645c28c
    def test_search_no_item(self):
        response = yield self.http_client.fetch(self.url, headers=self.headers)
        self.assertEqual(ResponseCode.HTTP_OK, response.code)
        rjson = json.loads(response.body)
        self.assertEqual([], rjson['items'])
        self.assertEqual(0, rjson['count'])

    @tornado.testing.gen_test
    def test_search_one_tag_some_thumbs(self):
        thumbnails = [
            neondata.ThumbnailMetadata(
                '%s_%s' % (self.account_id_api_key, uuid.uuid1().hex))
            for _ in range(5)]
        [t.save() for t in thumbnails]
        tag = neondata.Tag(
            None,
            name='My Photos',
            account_id=self.account_id,
            tag_type=neondata.TagType.COLLECTION)
        tag.save()

        neondata.TagThumbnail.save_many(
            tag_id=tag.get_id(),
            thumbnail_id=[t.get_id() for t in thumbnails])

        response = yield self.http_client.fetch(self.url, headers=self.headers)
        self.assertEqual(ResponseCode.HTTP_OK, response.code)
        rjson = json.loads(response.body)
        self.assertEqual(1, rjson['count'])
        tags = rjson['items']
        self.assertEqual('My Photos', tags[0]['name'])

        tag_id = ','.join([t['tag_id'] for t in tags])
        tags_response = yield self.http_client.fetch(
            self.thumbs_url.format(tag_id=tag_id),
            headers=self.headers)
        self.assertEqual(ResponseCode.HTTP_OK, tags_response.code)
        tags_rjson = json.loads(tags_response.body)
        response_ids = set(tags_rjson[tag_id]['thumbnail_ids'])
        given_ids = {thumb.get_id() for thumb in thumbnails}
        self.assertEqual(given_ids, response_ids)

    @tornado.testing.gen_test
    def test_search_on_many(self):

        # Make some thumbnails.
        thumbnails = [neondata.ThumbnailMetadata(
            '%s_vid0_%s' % (
                self.account_id,
                uuid.uuid1().hex))
              for _ in range(5)]
        # This won't appear in the results.
        removed_thumb = random.choice(thumbnails)
        [t.save() for t in thumbnails]
        given_thumb_ids = {t.get_id() for t in thumbnails
            if t.get_id() != removed_thumb.get_id()}

        # Make some tags.
        tags = [neondata.Tag(
                i,
                name='name' + i,
                account_id=self.account_id,
                tag_type=neondata.TagType.COLLECTION)
            for i in 'abced']
        [t.save() for t in tags]
        removed_tag = random.choice(tags)
        given_tag_ids = {t.get_id() for t in tags
            if t.get_id() != removed_tag.get_id()}

        # Map each tag to each thumbnail, minus the removed one.
        neondata.TagThumbnail.save_many(
            tag_id=given_tag_ids,
            thumbnail_id=given_thumb_ids)

        # Do search.
        r = yield self.http_client.fetch(self.url, headers=self.headers)
        self.assertEqual(ResponseCode.HTTP_OK, r.code)
        r = json.loads(r.body)
        self.assertIn('next_page', r)
        self.assertIn('prev_page', r)
        self.assertNotEqual(r['next_page'], r['prev_page'])

        # Even the empty tag is in the response.
        self.assertEqual(len(tags), r['count'])

        # Get the tags thumbs.
        tag_id = ','.join([t.key for t in tags])
        tags_response = yield self.http_client.fetch(
            self.thumbs_url.format(tag_id=tag_id))
        self.assertEqual(ResponseCode.HTTP_OK, tags_response.code)
        tags_rjson = json.loads(tags_response.body)

        # Each item is a tag->thumbs mapping.
        for item in r['items']:
            _tag = tags_rjson[item['tag_id']]
            if item['tag_id'] == removed_tag.get_id():
                self.assertEqual('name' + item['tag_id'], item['name'])
                self.assertFalse(_tag['thumbnail_ids'])
            else:
                self.assertEqual('name' + item['tag_id'], item['name'])
                self.assertEqual(
                    given_thumb_ids,
                    set(_tag['thumbnail_ids']))

    @tornado.testing.gen_test
    def test_search_query_in_name(self):
        wanted_tag = neondata.Tag(
            uuid.uuid1().hex,
            account_id=self.account_id,
            name='Apple orange pear')
        wanted_tag.save()
        unwanted_tag = neondata.Tag(
            uuid.uuid1().hex,
            account_id=self.account_id,
            name='Croissant bagel doughnut')
        unwanted_tag.save()

        # Query term in middle.
        url = self.url + '?query=%s' % 'orange'
        r = yield self.http_client.fetch(url, headers=self.headers)
        self.assertEqual(ResponseCode.HTTP_OK, r.code)
        r = json.loads(r.body)
        self.assertEqual(wanted_tag.key, r['items'][0]['tag_id'])

        # Case insensitive.
        url = self.url + '?query=%s' % 'apple'
        r = yield self.http_client.fetch(url, headers=self.headers)
        self.assertEqual(ResponseCode.HTTP_OK, r.code)
        r = json.loads(r.body)
        self.assertEqual(wanted_tag.key, r['items'][0]['tag_id'])

        # Regex style wildcards.
        url = self.url + '?query=%s' % 'p..r'  # matches pear.
        r = yield self.http_client.fetch(url, headers=self.headers)
        self.assertEqual(ResponseCode.HTTP_OK, r.code)
        r = json.loads(r.body)
        self.assertEqual(wanted_tag.key, r['items'][0]['tag_id'])

        url = self.url + '?query=%s' % 'pp.*r'  # matches apple pear.
        r = yield self.http_client.fetch(url, headers=self.headers)
        self.assertEqual(ResponseCode.HTTP_OK, r.code)
        r = json.loads(r.body)
        self.assertEqual(wanted_tag.key, r['items'][0]['tag_id'])

<<<<<<< HEAD
=======
class TestClipHandler(TestVerifiedControllersBase):
    def setUp(self):
        super(TestClipHandler, self).setUp()
        acct = neondata.NeonUserAccount('testa', name='me')
        acct.save()
        self.account_id = acct.neon_api_key
        # save a video
        vjtl = neondata.VideoJobThumbnailList(
            clip_ids=['testa_vid1_1', 'testa_vid1_2', 'testa_vid1_3'])
        self.vm = neondata.VideoMetadata(
            neondata.InternalVideoID.generate(
                self.account_id,'vid1'),
                job_results=vjtl)
        self.vm.save()
        # save a few clips 
        clip = neondata.Clip(
            'testa_vid1_1', 
            video_id='testa_vid1',
            thumbnail_id='tid1',
            urls=['myclip.mp4'],
            ttype=neondata.ClipType.NEON,
            rank=2,
            model_version='model1',
            enabled=True,
            score=0.45,
            start_frame=47,
            end_frame=89,
            duration=1.4)
        clip.save() 
        clip = neondata.Clip(
            'testa_vid1_2', 
            video_id='vid1')
        clip.save() 
        clip = neondata.Clip(
            'testa_vid1_3', 
            video_id='vid1')
        clip.save() 

        neondata.VideoRendition(url='1_640_480.mp4',
                                width=640,
                                height=480,
                                duration=36.6,
                                codec='h264',
                                container='mp4',
                                clip_id='testa_vid1_1').save()
        neondata.VideoRendition(url='2_300_400.gif',
                                width=300,
                                height=400,
                                duration=36.6,
                                codec=None,
                                container='gif',
                                clip_id='testa_vid1_1').save()

        # Save a few renditions for the first clip
        self.url = self.get_url(
            '/api/v2/%s/clips' % self.account_id)

    @tornado.testing.gen_test
    def test_get_clip_does_exist(self): 
        clip_ids = self.vm.job_results.clip_ids
        url = self.url + '?clip_ids=%s' % clip_ids[0]
        res = yield self.http_client.fetch(url, headers=self.headers)
        rj = json.loads(res.body)
        self.assertEquals(rj['count'], 1) 
        rv_clip = rj['clips'][0] 

        self.assertDictContainsSubset({
            'video_id' : 'vid1',
            'rank' : 2,
            'start_frame' : 47,
            'end_frame' : 89,
            'enabled': True,
            'url': 'myclip.mp4',
            'type': 'neon',
            'neon_score': 0.45,
            'duration' : 1.4},
            rv_clip)

        self.assertNotIn('renditions', rv_clip)

    @tornado.testing.gen_test
    def test_get_clip_renditions(self): 
        url = self.url + '?clip_ids=testa_vid1_1&fields=renditions'
        res = yield self.http_client.fetch(url, headers=self.headers)
        rj = json.loads(res.body)
        self.assertEquals(rj['count'], 1) 
        rv_clip = rj['clips'][0] 

        self.assertEquals(len(rv_clip['renditions']), 2)
        rends = {x['url']: x for x in rv_clip['renditions']}
        self.assertEquals(rends['1_640_480.mp4']['width'], 640)
        self.assertEquals(rends['1_640_480.mp4']['height'], 480)
        self.assertAlmostEqual(rends['1_640_480.mp4']['duration'], 36.6)
        self.assertEquals(rends['1_640_480.mp4']['codec'], 'h264')
        self.assertEquals(rends['1_640_480.mp4']['container'], 'mp4')
        self.assertEquals(rends['2_300_400.gif']['width'], 300)
        self.assertEquals(rends['2_300_400.gif']['height'], 400)
        self.assertAlmostEqual(rends['2_300_400.gif']['duration'], 36.6)
        self.assertIsNone(rends['2_300_400.gif']['codec'])
        self.assertEquals(rends['2_300_400.gif']['container'], 'gif')
 
    @tornado.testing.gen_test
    def test_get_clip_does_not_exist(self): 
        url = self.url + '?clip_ids=x'
        res = yield self.http_client.fetch(url, headers=self.headers)
        rj = json.loads(res.body) 
        self.assertEquals(rj['clips'], [{}]) 
        self.assertEquals(rj['count'], 1) 
 
    @tornado.testing.gen_test
    def test_get_many_clips_all_exist(self): 
        clip_ids = self.vm.job_results.clip_ids
        url = self.url + '?clip_ids=%s,%s' % (clip_ids[0], clip_ids[1])
        res = yield self.http_client.fetch(url, headers=self.headers)
        rj = json.loads(res.body)
        rv_clip_one = rj['clips'][0] 
        rv_clip_two = rj['clips'][1]
 
        self.assertEquals(rv_clip_one['video_id'], 'vid1')  
        self.assertEquals(rv_clip_one['clip_id'], 'testa_vid1_1')  
        self.assertEquals(rv_clip_two['video_id'], 'vid1')  
        self.assertEquals(rv_clip_two['clip_id'], 'testa_vid1_2')  
        self.assertEquals(rj['count'], 2) 
 
    @tornado.testing.gen_test
    def test_get_many_clips_some_exist(self): 
        clip_ids = self.vm.job_results.clip_ids
        url = self.url + '?clip_ids=%s,%s,sdfa' % (clip_ids[0], clip_ids[1])
        res = yield self.http_client.fetch(url, headers=self.headers)
        rj = json.loads(res.body)
        rv_clip_one = rj['clips'][0] 
        rv_clip_two = rj['clips'][1]
        rv_clip_three = rj['clips'][2]

        self.assertEquals(rv_clip_one['video_id'], 'vid1')  
        self.assertEquals(rv_clip_one['clip_id'], 'testa_vid1_1')  
        self.assertEquals(rv_clip_two['video_id'], 'vid1')  
        self.assertEquals(rv_clip_two['clip_id'], 'testa_vid1_2')  
        self.assertEquals(rv_clip_three, {})  
        self.assertEquals(rj['count'], 3) 
 
>>>>>>> 1645c28c
if __name__ == "__main__" :
    args = utils.neon.InitNeon()
    unittest.main(argv=(['%prog']+args))<|MERGE_RESOLUTION|>--- conflicted
+++ resolved
@@ -3491,9 +3491,6 @@
         tag = yield neondata.Tag.get(vm.tag_id, async=True)
         self.assertTrue(tag.hidden)
         video = yield vm.get(vm.key, async=True)
-<<<<<<< HEAD
-        self.assertTrue(video.hidden) 
-=======
         self.assertTrue(video.hidden)
  
     @tornado.testing.gen_test(timeout=10.0)
@@ -3568,7 +3565,6 @@
 
         self.assertEquals(tn.type, neondata.ThumbnailType.DEFAULT)
         self.assertEquals(tn.rank, -1)
->>>>>>> 1645c28c
 
     @tornado.testing.gen_test
     def test_get_single_video_with_thumbnails_field(self):
@@ -9233,12 +9229,8 @@
         thumb_ids = [t.get_id() for t in thumbnails]
         body = json.dumps({
             'tag_id': tag.get_id(),
-<<<<<<< HEAD
-            'thumbnail_ids': ','.join(thumb_ids)})
-=======
             'thumbnail_ids': ','.join(thumb_ids),
             'hidden': True})
->>>>>>> 1645c28c
         response = yield self.http_client.fetch(
             self.url,
             method='PUT',
@@ -9250,20 +9242,14 @@
         self.assertEqual(tag.account_id, rjson['account_id'])
         self.assertEqual(set(thumb_ids), set(rjson['thumbnail_ids']))
         self.assertEqual(tag.name, rjson['name'])
-<<<<<<< HEAD
-=======
         self.assertNotIn('hidden', rjson)
->>>>>>> 1645c28c
         tag = neondata.Tag.get(tag.get_id())
         thumb_ids = neondata.TagThumbnail.get(tag_id=tag.get_id())
         self.assertEqual(tag.get_id(), rjson['tag_id'])
         self.assertEqual(tag.account_id, rjson['account_id'])
         self.assertEqual(set(thumb_ids), set(rjson['thumbnail_ids']))
         self.assertEqual(tag.name, rjson['name'])
-<<<<<<< HEAD
-=======
         self.assertTrue(tag.hidden)
->>>>>>> 1645c28c
 
     @tornado.testing.gen_test
     def test_post_tag_no_thumbnail_id(self):
@@ -9497,8 +9483,6 @@
         self.assertEqual(set(thumbs), set(thumbnail_ids))
 
 
-<<<<<<< HEAD
-=======
 class TestTagSearchInternalHandler(TestVerifiedControllersBase):
 
     @tornado.testing.gen_test
@@ -9526,7 +9510,6 @@
         search.stop()
 
 
->>>>>>> 1645c28c
 class TestTagSearchExternalHandler(TestVerifiedControllersBase):
 
     def setUp(self):
@@ -9537,8 +9520,6 @@
             '/api/v2/%s/tags/?tag_id={tag_id}' % self.account_id)
 
     @tornado.testing.gen_test
-<<<<<<< HEAD
-=======
     def test_search_with_default_limit(self):
         pstr = 'cmsdb.neondata.Tag.search_for_objects_and_times'
         search = patch(pstr)
@@ -9563,7 +9544,6 @@
         search.stop()
 
     @tornado.testing.gen_test
->>>>>>> 1645c28c
     def test_search_no_item(self):
         response = yield self.http_client.fetch(self.url, headers=self.headers)
         self.assertEqual(ResponseCode.HTTP_OK, response.code)
@@ -9708,8 +9688,6 @@
         r = json.loads(r.body)
         self.assertEqual(wanted_tag.key, r['items'][0]['tag_id'])
 
-<<<<<<< HEAD
-=======
 class TestClipHandler(TestVerifiedControllersBase):
     def setUp(self):
         super(TestClipHandler, self).setUp()
@@ -9851,7 +9829,6 @@
         self.assertEquals(rv_clip_three, {})  
         self.assertEquals(rj['count'], 3) 
  
->>>>>>> 1645c28c
 if __name__ == "__main__" :
     args = utils.neon.InitNeon()
     unittest.main(argv=(['%prog']+args))