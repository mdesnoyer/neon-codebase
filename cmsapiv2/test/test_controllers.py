--- conflicted
+++ resolved
@@ -1057,10 +1057,8 @@
         self.im_download_mocker.stop()
         self.http_mocker.stop()
         self.verify_account_mocker.stop()
-<<<<<<< HEAD
         self.sqs_patcher.stop()
         self.write_patcher.stop()
-=======
         super(TestVideoHandler, self).tearDown()
 
     @classmethod
@@ -1071,7 +1069,6 @@
     @classmethod
     def tearDownClass(cls): 
         cls.redis.stop()
->>>>>>> 620005b3
     
     @tornado.testing.gen_test
     def test_post_video(self):
@@ -1991,10 +1988,8 @@
         conn = neondata.DBConnection.get(neondata.ThumbnailMetadata)
         conn.clear_db()
         self.http_mocker.stop()
-<<<<<<< HEAD
         self.sqs_patcher.stop()
         self.write_patcher.stop()
-=======
 
     @classmethod
     def setUpClass(cls):
@@ -2005,7 +2000,6 @@
     def tearDownClass(cls): 
         cls.redis.stop()
         super(TestHealthCheckHandler, cls).tearDownClass() 
->>>>>>> 620005b3
  
     def test_healthcheck_success(self): 
         self.http_mock.side_effect = lambda x, callback: callback(
