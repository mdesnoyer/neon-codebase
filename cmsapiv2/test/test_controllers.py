--- conflicted
+++ resolved
@@ -7163,7 +7163,6 @@
             'user does not')
 
 
-<<<<<<< HEAD
 class TestTagHandler(TestVerifiedControllersBase):
     def setUp(self):
         super(TestTagHandler, self).setUp()
@@ -7513,8 +7512,6 @@
                 self.assertEqual(given_thumb_ids, response_thumb_ids)
 
 
-=======
->>>>>>> 06953259
 if __name__ == "__main__" :
     utils.neon.InitNeon()
     unittest.main()