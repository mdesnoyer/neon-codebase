--- conflicted
+++ resolved
@@ -5396,9 +5396,6 @@
             self.verify_account_mocker.start())
         self.verify_account_mock.sife_effect = True
 
-<<<<<<< HEAD
-        # Set up two initial players
-=======
         # Create a mock integration
         self.integration = neondata.BrightcoveIntegration(
             self.account_id,
@@ -5408,8 +5405,7 @@
         self.integration.save()
         self.api = api.brightcove_api.PlayerAPI(self.integration)
 
-        # Set up an initial player
->>>>>>> c5a03538
+        # Set up two initial players
         self.player = neondata.BrightcovePlayer(
             player_ref='pl0',
             integration_id=self.integration.integration_id,
@@ -5703,24 +5699,28 @@
             patch_mock = self._future_wrap_mock(_patch)
             publish_mock = self._future_wrap_mock(_publish)
             yield controllers.BrightcovePlayerHelper.publish_plugin(
-                bc_player, self.api, 123)
+                bc_player, self.api, self.user.tracker_account_id)
 
         self.assertEqual(patch_mock.call_count, 1)
         pid, patch_args = patch_mock.call_args[0]
-        self.assertIn('optimizely.js', patch_args['scripts'], 'Keeps the non-Neon script')
+        self.assertIn('optimizely.js', patch_args['scripts'],
+                      'Keeps the non-Neon script')
         our_url = controllers.BrightcovePlayerHelper._get_current_tracking_url()
         self.assertIn(our_url, patch_args['scripts'], 'Adds this url to scripts')
-        self.assertEqual(1, len([p for p in patch_args['plugins'] if p['name'] == 'notneon']),
-                         'Keeps the non-Neon plugin')
-        self.assertEqual(1, len([p for p in patch_args['plugins'] if p['name'] == 'neon']),
-                         'Has one Neon plugin')
-        self.assertNotIn('stylesheets', patch_args, 'Patch does not use stylesheets')
+        self.assertEqual(
+            1,
+            len([p for p in patch_args['plugins'] if p['name'] == 'notneon']),
+            'Keeps the non-Neon plugin')
+        self.assertEqual(
+            1,
+            len([p for p in patch_args['plugins'] if p['name'] == 'neon']),
+            'Has one Neon plugin')
+        self.assertNotIn('stylesheets', patch_args, 'Patch skips stylesheets')
         self.assertEqual('pl0', pid, 'Keeps player ref')
 
         self.assertEqual(publish_mock.call_count, 1)
         self.assertEqual(publish_mock.call_args[0][0], 'pl0')
 
-<<<<<<< HEAD
         # Run it again and assert no change
         with patch('api.brightcove_api.PlayerAPI.patch_player') as _patch,\
             patch('api.brightcove_api.PlayerAPI.publish_player') as _publish:
@@ -5728,11 +5728,10 @@
             patch_mock = self._future_wrap_mock(_patch)
             publish_mock = self._future_wrap_mock(_publish)
             yield controllers.BrightcovePlayerHelper.publish_plugin(
-                bc_player, self.integration, self.api)
+                bc_player, self.api, self.user.tracker_account_id)
 
         self.assertEqual(patch_args, patch_mock.call_args[0][1])
 
-=======
 class TestForgotPasswordHandler(TestAuthenticationBase):
     def setUp(self):
         self.verify_account_mocker = patch(
@@ -5943,7 +5942,6 @@
             'Reset Password')
         user = yield neondata.User.get(user.username, async=True)
         self.assertNotEqual(None, user.reset_password_token) 
->>>>>>> c5a03538
 
 if __name__ == "__main__" :
     utils.neon.InitNeon()
