--- conflicted
+++ resolved
@@ -3065,19 +3065,19 @@
         self.assertRegexpMatches(rjson['error']['message'],
                                  'you can not access') 
 
-<<<<<<< HEAD
 class TestAuthenticationHandler(TestAuthenticationBase): 
-=======
-class TestAPIKeyRequiredPG(TestAPIKeyRequired): 
-    def setUp(self):
-        self.neon_user = neondata.NeonUserAccount(uuid.uuid1().hex,name='testingaccount')
-        self.neon_user.save() 
-        super(TestAPIKeyRequired, self).setUp()
-
-    def tearDown(self):
+    def setUp(self): 
+        TestAuthenticationHandler.username = 'kevin' 
+        TestAuthenticationHandler.password = '12345678'
+        self.user = neondata.User(username=TestAuthenticationHandler.username, 
+                                  password=TestAuthenticationHandler.password)
+        self.user.save()
+        super(TestAuthenticationHandler, self).setUp()
+
+    def tearDown(self): 
         self.postgresql.clear_all_tables()
-        super(TestAPIKeyRequired, self).tearDown()
-
+        super(TestAuthenticationHandler, self).tearDown()
+ 
     @classmethod
     def setUpClass(cls):
         options._set('cmsdb.neondata.wants_postgres', 1)
@@ -3087,28 +3087,6 @@
     @classmethod
     def tearDownClass(cls): 
         options._set('cmsdb.neondata.wants_postgres', 0) 
-        cls.postgresql.stop()
-       
-class TestAuthenticationHandler(TestAuthenticationBase):
->>>>>>> e09954ae
-    def setUp(self): 
-        super(TestAuthenticationHandler, self).setUp()
- 
-    @classmethod
-    def setUpClass(cls):
-        options._set('cmsdb.neondata.wants_postgres', 1)
-        dump_file = '%s/cmsdb/migrations/cmsdb.sql' % (__base_path__)
-        cls.postgresql = test_utils.postgresql.Postgresql(dump_file=dump_file)
-        TestAuthenticationHandler.username = 'kevin' 
-        TestAuthenticationHandler.password = '12345678'
-        cls.user = neondata.User(username=TestAuthenticationHandler.username, 
-                                  password=TestAuthenticationHandler.password)
-        cls.user.save()
-
-    @classmethod
-    def tearDownClass(cls): 
-        options._set('cmsdb.neondata.wants_postgres', 0) 
-        cls.postgresql.clear_all_tables()
         cls.postgresql.stop()
 
     def test_no_username(self): 
