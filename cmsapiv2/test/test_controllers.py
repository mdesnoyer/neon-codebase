#!/usr/bin/env python
import os.path
import sys
__base_path__ = os.path.abspath(os.path.join(os.path.dirname(__file__), '..',
                                         '..'))
if sys.path[0] != __base_path__:
    sys.path.insert(0, __base_path__)

<<<<<<< HEAD
from boto.sqs.message import Message
import boto.exception
=======
import api.brightcove_api
>>>>>>> 75a5bf5c
from cmsapiv2.apiv2 import *
from cmsapiv2 import controllers
from cmsapiv2 import authentication
from datetime import datetime, timedelta
import json
import stripe
import tornado.gen
import tornado.testing
import tornado.httpclient
import test_utils.postgresql
import time
import unittest
import utils.neon
import utils.http
import urllib
import test_utils.neontest
from test_utils import sqsmock
import uuid
import jwt
from mock import patch, DEFAULT, MagicMock
from cmsdb import neondata
from passlib.hash import sha256_crypt
from StringIO import StringIO
from cvutils.imageutils import PILImageUtils
from tornado.httpclient import HTTPError, HTTPRequest, HTTPResponse 
from tornado.httputil import HTTPServerRequest
import video_processor.video_processing_queue
from utils.options import options

class TestBase(test_utils.neontest.AsyncHTTPTestCase): 
    def setUp(self):
        self.send_email_mocker = patch(
            'cmsapiv2.authentication.NewAccountHandler.send_email')
        self.send_email_mock = self.send_email_mocker.start()
        self.send_email_mock.return_value = True
        self.send_email_mocker_two = patch(
            'cmsapiv2.authentication.ForgotPasswordHandler._send_email')
        self.send_email_mock_two = self.send_email_mocker_two.start()
        self.send_email_mock_two.return_value = True
        super(test_utils.neontest.AsyncHTTPTestCase, self).setUp()

    def tearDown(self): 
        self.send_email_mocker.stop()
        self.send_email_mocker_two.stop()
        self.postgresql.clear_all_tables()
        super(test_utils.neontest.AsyncHTTPTestCase, self).tearDown()

    @classmethod
    def setUpClass(cls):
        super(TestBase, cls).tearDownClass() 
        cls.max_io_loop_size = options.get(
            'cmsdb.neondata.max_io_loop_dict_size')
        options._set('cmsdb.neondata.max_io_loop_dict_size', 10)
        options._set('cmsdb.neondata.wants_postgres', 1)
        dump_file = '%s/cmsdb/migrations/cmsdb.sql' % (__base_path__)
        cls.postgresql = test_utils.postgresql.Postgresql(dump_file=dump_file)

    @classmethod
    def tearDownClass(cls): 
        options._set('cmsdb.neondata.wants_postgres', 0) 
        cls.postgresql.stop()
        options._set('cmsdb.neondata.max_io_loop_dict_size', 
            cls.max_io_loop_size)
        super(TestBase, cls).tearDownClass() 
        
    def post_exceptions(self, url, params, exception_mocker): 
        exception_mock = self._future_wrap_mock(exception_mocker.start())
        exception_mock.side_effect = Exception('blah blah')  
        header = { 'Content-Type':'application/json' }
        self.http_client.fetch(self.get_url(url),
                               callback=self.stop, 
                               body=params, 
                               method='POST', 
                               headers=header) 
        response = self.wait()
        self.assertEquals(response.code, 500)
        self.assertIn('application/json', response.headers['Content-Type'])
        
        exception_mock.side_effect = ValueError('blah blah')  
        header = { 'Content-Type':'application/json' }
        self.http_client.fetch(self.get_url(url),
                               callback=self.stop, 
                               body=params, 
                               method='POST', 
                               headers=header) 
        response = self.wait()
        self.assertEquals(response.code, 500)
        self.assertIn('application/json', response.headers['Content-Type'])
        
        exception_mock.side_effect = KeyError('blah blah')  
        header = { 'Content-Type':'application/json' }
        self.http_client.fetch(self.get_url(url),
                               callback=self.stop, 
                               body=params, 
                               method='POST', 
                               headers=header) 
        response = self.wait()
        self.assertEquals(response.code, 500)
        self.assertIn('application/json', response.headers['Content-Type'])
        
        exception_mock.side_effect = controllers.Invalid('blah blah')  
        self.http_client.fetch(self.get_url(url),
                               callback=self.stop, 
                               body=params, 
                               method='POST', 
                               headers=header) 
        response = self.wait()
        self.assertEquals(response.code, 400) 
        self.assertIn('application/json', response.headers['Content-Type'])
        exception_mocker.stop()

    def get_exceptions(self, url, exception_mocker):
        exception_mock = self._future_wrap_mock(exception_mocker.start())
        exception_mock.side_effect = Exception('blah blah')  
        self.http_client.fetch(self.get_url(url),
                                 callback=self.stop, 
                                 method="GET")
        response = self.wait()
        self.assertEquals(response.code, 500)
        self.assertIn('application/json', response.headers['Content-Type'])
        
        exception_mock.side_effect = ValueError('blah blah')  
        self.http_client.fetch(self.get_url(url),
                               callback=self.stop, 
                               method="GET")
        response = self.wait()
        self.assertEquals(response.code, 500)
        self.assertIn('application/json', response.headers['Content-Type'])
        
        exception_mock.side_effect = controllers.NotFoundError('blah blah')  
        self.http_client.fetch(self.get_url(url),
                               callback=self.stop, 
                               method="GET")
        response = self.wait()
        self.assertEquals(response.code, 404)
        self.assertIn('application/json', response.headers['Content-Type'])
        exception_mocker.stop()

    def put_exceptions(self, url, params, exception_mocker):
        exception_mock = self._future_wrap_mock(exception_mocker.start())
        exception_mock.side_effect = Exception('blah blah')  
        header = { 'Content-Type':'application/json' }
        self.http_client.fetch(self.get_url(url),
                               callback=self.stop, 
                               body=params, 
                               method='PUT', 
                               headers=header) 
        response = self.wait()
        self.assertEquals(response.code, 500)
        self.assertIn('application/json', response.headers['Content-Type'])

        exception_mock.side_effect = controllers.NotFoundError('blah blah')  
        self.http_client.fetch(self.get_url(url),
                               callback=self.stop, 
                               body=params, 
                               method='PUT', 
                               headers=header) 
        response = self.wait()
        self.assertEquals(response.code, 404)
        self.assertIn('application/json', response.headers['Content-Type'])
 
        exception_mock.side_effect = controllers.AlreadyExists('blah blah')  
        self.http_client.fetch(self.get_url(url),
                               callback=self.stop, 
                               body=params, 
                               method='PUT', 
                               headers=header) 
        response = self.wait()
        self.assertEquals(response.code, 409)
        self.assertIn('application/json', response.headers['Content-Type'])
        
        exception_mock.side_effect = controllers.Invalid('blah blah')  
        self.http_client.fetch(self.get_url(url),
                               callback=self.stop, 
                               body=params, 
                               method='PUT', 
                               headers=header) 
        response = self.wait()
        self.assertEquals(response.code, 400) 
        self.assertIn('application/json', response.headers['Content-Type'])
        exception_mocker.stop()

class TestAuthenticationBase(TestBase): 
    def get_app(self): 
        return authentication.application

class TestControllersBase(TestBase): 
    def get_app(self): 
        return controllers.application

class TestNewAccountHandler(TestAuthenticationBase):
    def setUp(self):
        self.verify_account_mocker = patch(
            'cmsapiv2.apiv2.APIV2Handler.is_authorized')
        self.verify_account_mock = self._future_wrap_mock(
            self.verify_account_mocker.start())
        self.verify_account_mock.sife_effect = True
        super(TestNewAccountHandler, self).setUp()

    def tearDown(self): 
        self.verify_account_mocker.stop()
        self.postgresql.clear_all_tables()
        super(TestNewAccountHandler, self).tearDown()

    @tornado.testing.gen_test
    def test_create_new_account_query(self):
        url = '/api/v2/accounts?customer_name=meisnew&email=a@a.bc'\
              '&admin_user_username=a@a.com'\
              '&admin_user_password=b1234567'\
              '&admin_user_first_name=kevin'\
              '&admin_user_last_name=fenger'\
              '&admin_user_title=Mr.'
        response = yield self.http_client.fetch(self.get_url(url), 
                                                body='', 
                                                method='POST', 
                                                allow_nonstandard_methods=True)
        self.assertEquals(response.code, 200)
        self.assertIn('application/json', response.headers['Content-Type'])
        rjson = json.loads(response.body)
        self.assertRegexpMatches(rjson['message'],
                                 'account verification email sent to')

        # verifier row gets created 
        verifier = yield neondata.Verification.get('a@a.bc', async=True) 
        
        # now send this token to the verify endpoint        
        url = '/api/v2/accounts/verify?token=%s' % verifier.token
        response = yield self.http_client.fetch(self.get_url(url), 
                                                body='', 
                                                method='POST', 
                                                allow_nonstandard_methods=True)

        self.assertEquals(response.code, 200)
        rjson = json.loads(response.body)
        self.assertEquals(rjson['customer_name'], 'meisnew')
        self.assertEquals(rjson['serving_enabled'], 1) 
        account_id = rjson['account_id'] 
        account = yield neondata.NeonUserAccount.get(account_id, 
                      async=True)
        self.assertEquals(account.name, 'meisnew')
        self.assertEquals(account.email, 'a@a.bc')
        self.assertEquals(account.serving_enabled, True)

        user = yield neondata.User.get('a@a.com', 
                   async=True) 
        self.assertEquals(user.username, 'a@a.com')
        self.assertEquals(user.first_name, 'kevin')
        self.assertEquals(user.last_name, 'fenger')
        self.assertEquals(user.title, 'Mr.')

        limits = yield neondata.AccountLimits.get(account_id, async=True)
        self.assertEquals(limits.key, account_id) 
        self.assertEquals(limits.video_posts, 0)

        exps = yield neondata.ExperimentStrategy.get(account_id, async=True)
        self.assertEquals(exps.get_id(), account_id) 
        self.assertEquals(exps.exp_frac, 1.0)
        
    @tornado.testing.gen_test 
    def test_create_new_account_json(self):
        params = json.dumps({'customer_name': 'meisnew', 
                             'email': 'a@a.bc', 
                             'admin_user_username':'a@a.com', 
                             'admin_user_password':'testacpas', 
                             'admin_user_first_name':'kevin'})
        header = { 'Content-Type':'application/json' }
        url = '/api/v2/accounts'
        response = yield self.http_client.fetch(self.get_url(url), 
                                                body=params, 
                                                method='POST', 
                                                headers=header) 
        rjson = json.loads(response.body)
        self.assertRegexpMatches(rjson['message'],
                                 'account verification email sent to')

        # verifier row gets created 
        verifier = yield neondata.Verification.get('a@a.bc', async=True)

        url = '/api/v2/accounts/verify?token=%s' % verifier.token
        response = yield self.http_client.fetch(self.get_url(url), 
                                                body='', 
                                                method='POST', 
                                                allow_nonstandard_methods=True)

 
        self.assertEquals(response.code, 200)
        rjson = json.loads(response.body)
        self.assertEquals(rjson['customer_name'], 'meisnew')
        self.assertEquals(rjson['serving_enabled'], True) 
        account_id = rjson['account_id'] 
        account = yield neondata.NeonUserAccount.get(account_id, 
                      async=True)
        self.assertEquals(account.name, 'meisnew')
        self.assertEquals(account.email, 'a@a.bc')
        self.assertEquals(account.serving_enabled, True)

        user = yield neondata.User.get('a@a.com', 
                   async=True) 
        self.assertEquals(user.username, 'a@a.com')
        self.assertEquals(user.first_name, 'kevin')

        limits = yield neondata.AccountLimits.get(account_id, async=True)
        self.assertEquals(limits.key, account_id) 
        self.assertEquals(limits.video_posts, 0)

        exps = yield neondata.ExperimentStrategy.get(account_id, async=True)
        self.assertEquals(exps.get_id(), account_id) 
        self.assertEquals(exps.exp_frac, 1.0)
        self.assertEquals(exps.holdback_frac, 0.05)

    @tornado.testing.gen_test 
    def test_create_new_account_uppercase_username(self):
        params = json.dumps({'email': 'a@a.bc', 
                             'admin_user_username':'A@A.com', 
                             'admin_user_password':'testacpas', 
                             'admin_user_first_name':'kevin'})
        header = { 'Content-Type':'application/json' }
        url = '/api/v2/accounts'
        response = yield self.http_client.fetch(self.get_url(url), 
                                                body=params, 
                                                method='POST', 
                                                headers=header) 
        rjson = json.loads(response.body)
        self.assertRegexpMatches(rjson['message'],
                                 'account verification email sent to')

        # verifier row gets created 
        verifier = yield neondata.Verification.get('a@a.bc', async=True)

        url = '/api/v2/accounts/verify?token=%s' % verifier.token
        response = yield self.http_client.fetch(self.get_url(url), 
                                                body='', 
                                                method='POST', 
                                                allow_nonstandard_methods=True)

 
        self.assertEquals(response.code, 200)
        rjson = json.loads(response.body)
        self.assertEquals(rjson['customer_name'], None)
        self.assertEquals(rjson['serving_enabled'], True) 
        account_id = rjson['account_id'] 
        account = yield neondata.NeonUserAccount.get(account_id, 
                      async=True)
        self.assertEquals(account.name, None)
        self.assertEquals(account.email, 'a@a.bc')
        self.assertEquals(account.serving_enabled, True)

        user = yield neondata.User.get('a@a.com', 
                   async=True) 
        self.assertEquals(user.username, 'a@a.com')
        self.assertEquals(user.first_name, 'kevin')

        limits = yield neondata.AccountLimits.get(account_id, async=True)
        self.assertEquals(limits.key, account_id) 
        self.assertEquals(limits.video_posts, 0)
          
    @tornado.testing.gen_test 
    def test_create_new_account_duplicate_users(self):
        params = json.dumps({'customer_name': 'meisnew', 
                             'email': 'a@a.bc', 
                             'admin_user_username':'a@a.com', 
                             'admin_user_password':'testacpas'})
        header = { 'Content-Type':'application/json' }
        url = '/api/v2/accounts'
        response = yield self.http_client.fetch(self.get_url(url), 
                                                body=params, 
                                                method='POST', 
                                                headers=header)
        self.assertEquals(response.code, 200) 
        verifier = yield neondata.Verification.get('a@a.bc', async=True)

        url = '/api/v2/accounts/verify?token=%s' % verifier.token
        response = yield self.http_client.fetch(self.get_url(url), 
                                                body='', 
                                                method='POST', 
                                                allow_nonstandard_methods=True)
 
        params = json.dumps({'customer_name': 'meisnew2', 
                             'email': 'a@a.bc', 
                             'admin_user_username':'a@a.com', 
                             'admin_user_password':'testacpas'})
        header = { 'Content-Type':'application/json' }
        url = '/api/v2/accounts'
        with self.assertRaises(tornado.httpclient.HTTPError) as e: 
            response = yield self.http_client.fetch(
                self.get_url(url), 
                body=params, 
                method='POST', 
                headers=header)
        
        # fails with a conflict
        self.assertEquals(e.exception.code, 409) 
        rjson = json.loads(e.exception.response.body)
        self.assertRegexpMatches(rjson['error']['data'],
                                 'user with that email already exists')


    @tornado.testing.gen_test 
    def test_create_new_account_invalid_email(self):
        url = '/api/v2/accounts?customer_name=meisnew&email=aa.bc'\
              '&admin_user_username=abcd1234'\
              '&admin_user_password=b1234567'
        with self.assertRaises(tornado.httpclient.HTTPError) as e:  
            response = yield self.http_client.fetch(
                self.get_url(url), 
                body='', 
                method='POST', 
                allow_nonstandard_methods=True)

        self.assertEquals(e.exception.code, 400)

    @tornado.testing.gen_test 
    def test_create_new_account_tracker_accounts(self):
        params = json.dumps({'customer_name': 'meisnew', 
                             'email': 'a@a.bc', 
                             'admin_user_username':'a@a.com', 
                             'admin_user_password':'testacpas'})
        header = { 'Content-Type':'application/json' }
        url = '/api/v2/accounts'
        response = yield self.http_client.fetch(self.get_url(url), 
                                                body=params, 
                                                method='POST', 
                                                headers=header) 
        self.assertEquals(response.code, 200)
        verifier = yield neondata.Verification.get('a@a.bc', async=True)

        url = '/api/v2/accounts/verify?token=%s' % verifier.token
        response = yield self.http_client.fetch(self.get_url(url), 
                                                body='', 
                                                method='POST', 
                                                allow_nonstandard_methods=True)
        rjson = json.loads(response.body)
        self.assertEquals(rjson['customer_name'], 'meisnew')
        prod_t_id = rjson['tracker_account_id'] 
        staging_t_id = rjson['staging_tracker_account_id'] 
        tai_p = neondata.TrackerAccountIDMapper.get_neon_account_id(prod_t_id) 
        self.assertEquals(tai_p[0], rjson['account_id'])
        tai_s = neondata.TrackerAccountIDMapper.get_neon_account_id(staging_t_id)
        self.assertEquals(tai_s[0], rjson['account_id'])
 
    @tornado.testing.gen_test 
    def test_account_is_verified(self):
        params = json.dumps({'customer_name': 'meisnew', 
                             'email': 'a@a.bc', 
                             'admin_user_username':'a@a.com', 
                             'admin_user_password':'testacpas'})
        header = { 'Content-Type':'application/json' }
        url = '/api/v2/accounts'
        response = yield self.http_client.fetch(self.get_url(url), 
                                                body=params, 
                                                method='POST', 
                                                headers=header) 
        self.assertEquals(response.code, 200)

    @tornado.testing.gen_test 
    def test_create_account_send_email_exception(self):
        self.send_email_mock.return_value = None 
        self.send_email_mock.side_effect = Exception('blah blah') 
        params = json.dumps({'customer_name': 'meisnew', 
                             'email': 'a@a.invalid', 
                             'admin_user_username':'a@a.invalid', 
                             'admin_user_password':'testacpas'})
        header = { 'Content-Type':'application/json' }
        url = '/api/v2/accounts'
        with self.assertRaises(tornado.httpclient.HTTPError) as e:  
            yield self.http_client.fetch(self.get_url(url), 
                                         body=params, 
                                         method='POST', 
                                         headers=header)
        self.assertEquals(e.exception.code, 500)

    @tornado.testing.gen_test
    def test_create_account_send_email_ses_exception(self):
        self.send_email_mocker.stop() 
        ses_mocker = patch('boto.ses.connection.SESConnection.send_email')
        ses_mock = ses_mocker.start()
        ses_mock.side_effect = Exception('random exception')  
        params = json.dumps({'customer_name': 'meisnew', 
                             'email': 'a@a.bc.invalid', 
                             'admin_user_username':'a@a.invalid', 
                             'admin_user_password':'testacpas'})
        header = { 'Content-Type':'application/json' }
        url = '/api/v2/accounts'
        with self.assertRaises(tornado.httpclient.HTTPError) as e:  
            yield self.http_client.fetch(self.get_url(url), 
                                         body=params, 
                                         method='POST', 
                                         headers=header)
        rjson = json.loads(e.exception.response.body)
        self.assertEquals(e.exception.code, 500) 
        self.assertRegexpMatches(rjson['error']['data'],
                                 'unable to send verification')
        ses_mocker.stop() 
        self.send_email_mocker.start() 
 
    @tornado.testing.gen_test
    def test_get_new_acct_not_implemented(self):
        with self.assertRaises(tornado.httpclient.HTTPError):  
            url = '/api/v2/accounts' 
            response = yield self.http_client.fetch(self.get_url(url),
                                                    method="GET")

    def test_post_acct_exceptions(self):
        exception_mocker = patch('cmsapiv2.authentication.NewAccountHandler.post')
        params = json.dumps({'name': '123123abc'})
	url = '/api/v2/accounts'
        self.post_exceptions(url, params, exception_mocker)

class TestAccountHandler(TestControllersBase):
    def setUp(self):
        self.user = neondata.NeonUserAccount(uuid.uuid1().hex,name='testingaccount')
        self.user.save() 
        self.verify_account_mocker = patch(
            'cmsapiv2.apiv2.APIV2Handler.is_authorized')
        self.verify_account_mock = self._future_wrap_mock(
            self.verify_account_mocker.start())
        self.verify_account_mock.sife_effect = True
        super(TestAccountHandler, self).setUp()

    def tearDown(self): 
        self.verify_account_mocker.stop()
        super(TestAccountHandler, self).tearDown()

    @tornado.testing.gen_test
    def test_get_acct_does_not_exist(self):
        with self.assertRaises(tornado.httpclient.HTTPError) as e:
            url = '/api/v2/124abc' 
            response = yield self.http_client.fetch(self.get_url(url), 
                                                    method="GET")
        self.assertEquals(e.exception.code, 404) 
        rjson = json.loads(e.exception.response.body)
        self.assertRegexpMatches(rjson['error']['message'],
                                 'resource was not found')

    @tornado.testing.gen_test
    def test_post_acct_not_implemented(self):
        with self.assertRaises(tornado.httpclient.HTTPError) as e:
            header = { 'Content-Type':'application/json' }
            url = '/api/v2/124abc' 
            response = yield self.http_client.fetch(self.get_url(url),
                                                    body='{"abc123":"1"}', 
                                                    method="POST", 
                                                    headers=header)
        self.assertEquals(e.exception.code, 501) 
        rjson = json.loads(e.exception.response.body)
        self.assertRegexpMatches(rjson['error']['message'],
                                 'access levels are not defined')
    
    @tornado.testing.gen_test
    def test_delete_acct_not_implemented(self):
        with self.assertRaises(tornado.httpclient.HTTPError) as e:
            url = '/api/v2/124abc' 
            response = yield self.http_client.fetch(self.get_url(url),
                                                    method='DELETE')
        self.assertEquals(e.exception.code, 501) 
        rjson = json.loads(e.exception.response.body)
        self.assertRegexpMatches(rjson['error']['message'],
                                 'access levels are not defined')
    
    @tornado.testing.gen_test 
    def test_get_acct_does_exist(self):
        url = '/api/v2/%s' % (self.user.neon_api_key) 
        response = yield self.http_client.fetch(self.get_url(url),
                                                method="GET")
        rjson = json.loads(response.body) 
        self.assertEquals(self.user.neon_api_key, rjson['account_id']) 
        self.assertEquals(1, rjson['serving_enabled']) 

    @tornado.testing.gen_test 
    def test_update_acct_base(self): 
        url = '/api/v2/%s?default_height=1200&default_width=1500' % (
            self.user.neon_api_key) 
        response = yield self.http_client.fetch(self.get_url(url), 
                                                body='', 
                                                method='PUT',
                                                allow_nonstandard_methods=True)
         
        url = '/api/v2/%s' % (self.user.neon_api_key) 
        response = yield self.http_client.fetch(self.get_url(url),
                                                method="GET")
        rjson = json.loads(response.body)
        default_size = rjson['default_size']
        self.assertEquals(default_size[0],1500)
        self.assertEquals(default_size[1],1200)

    @tornado.testing.gen_test 
    def test_update_acct_height_only(self): 
        url = '/api/v2/%s' % (self.user.neon_api_key) 
        response = yield self.http_client.fetch(self.get_url(url), 
                                                method="GET")
        orig_user = json.loads(response.body)
        default_size_old = orig_user['default_size'] 

        url = '/api/v2/%s?default_height=1200' % (self.user.neon_api_key) 
        response = yield self.http_client.fetch(self.get_url(url), 
                                                body='', 
                                                method='PUT', 
                                                allow_nonstandard_methods=True)
         
        url = '/api/v2/%s' % (self.user.neon_api_key) 
        response = yield self.http_client.fetch(self.get_url(url), 
                                                method="GET")
        new_user = json.loads(response.body)
        default_size_new = new_user['default_size']
        self.assertEquals(default_size_new[1], 1200)
        self.assertEquals(default_size_new[0], default_size_old[0])

    @tornado.testing.gen_test 
    def test_update_acct_no_content_type(self): 
        with self.assertRaises(tornado.httpclient.HTTPError) as e:
            url = '/api/v2/124abc' 
            response = yield self.http_client.fetch(
                self.get_url(url),
                body='{"default_width":"1"}', 
                method="PUT") 
	    self.assertEquals(e.exception.code, 400) 
        rjson = json.loads(e.exception.response.body)
        self.assertRegexpMatches(rjson['error']['message'],
                                 'Content-Type must be JSON')

    @tornado.testing.gen_test 
    def test_update_acct_width_only(self): 
        # do a get here to test and make sure the height wasn't messed up
        url = '/api/v2/%s' % (self.user.neon_api_key) 
        response = yield self.http_client.fetch(self.get_url(url), 
                                                method="GET")
        orig_user = json.loads(response.body)
        default_size_old = orig_user['default_size'] 

        url = '/api/v2/%s?default_width=1200' % (self.user.neon_api_key) 
        response = yield self.http_client.fetch(self.get_url(url), 
                                                body='', 
                                                method='PUT', 
                                                allow_nonstandard_methods=True)
         
        url = '/api/v2/%s' % (self.user.neon_api_key) 
        response = yield self.http_client.fetch(self.get_url(url), 
                                                method="GET")
        new_user = json.loads(response.body)
        default_size_new = new_user['default_size']
        self.assertEquals(default_size_new[0], 1200)
        self.assertEquals(default_size_new[1], default_size_old[1])
    
    def test_update_account_does_not_exist(self): 
        url = '/api/v2/doesnotexist?default_height=1200&default_width=1500' 
        self.http_client.fetch(self.get_url(url), 
                               body='',
                               method='PUT',
                               callback=self.stop, 
                               allow_nonstandard_methods=True)
        response = self.wait()
        self.assertEquals(response.code, 404) 
        rjson = json.loads(response.body)
        self.assertRegexpMatches(rjson['error']['message'],
                                 'resource was not found')
 
    def test_get_acct_exceptions(self):
        exception_mocker = patch('cmsapiv2.controllers.AccountHandler.get')
	url = '/api/v2/%s' % '1234234'
        self.get_exceptions(url, exception_mocker)  

    def test_put_acct_exceptions(self):
        exception_mocker = patch('cmsapiv2.controllers.AccountHandler.put')
	url = '/api/v2/124234234?param=123'
        params = json.dumps({'rando': '123123abc'})
        self.put_exceptions(url, params, exception_mocker)

class TestAuthUserHandler(TestAuthenticationBase):
    def setUp(self):
        self.verify_account_mocker = patch(
            'cmsapiv2.apiv2.APIV2Handler.is_authorized')
        self.verify_account_mock = self._future_wrap_mock(
            self.verify_account_mocker.start())
        self.verify_account_mock.sife_effect = True
        super(TestAuthUserHandler, self).setUp()

    def tearDown(self): 
        self.verify_account_mocker.stop()
        super(TestAuthUserHandler, self).tearDown()

    @tornado.testing.gen_test 
    def test_create_new_user_query(self):
        url = '/api/v2/users?username=abcd1234&password=b1234567&access_level=6'
        response = yield self.http_client.fetch(self.get_url(url), 
                                                body='', 
                                                method='POST', 
                                                allow_nonstandard_methods=True)
        self.assertEquals(response.code, 200)
        self.assertIn('application/json', response.headers['Content-Type'])
        rjson = json.loads(response.body)
        self.assertEquals(rjson['username'], 'abcd1234')
        user = yield neondata.User.get('abcd1234', async=True) 
        self.assertEquals(user.username, 'abcd1234') 

    @tornado.testing.gen_test 
    def test_create_new_user_json(self):
        params = json.dumps({'username': 'abcd1234', 
            'password': 'b1234567',
            'access_level': '6', 
            'cell_phone_number':'867-5309', 
            'secondary_email':'rocking@invalid.com'})
        header = { 'Content-Type':'application/json' }
        url = '/api/v2/users'
        response = yield self.http_client.fetch(self.get_url(url), 
                                                body=params, 
                                                method='POST', 
                                                headers=header) 
        self.assertEquals(response.code, 200)
        rjson = json.loads(response.body)
        self.assertEquals(rjson['username'], 'abcd1234')
        self.assertEquals(rjson['cell_phone_number'], '867-5309')
        self.assertEquals(rjson['secondary_email'], 'rocking@invalid.com')
        user = yield neondata.User.get('abcd1234', async=True) 
        self.assertEquals(user.username, 'abcd1234') 
        self.assertEquals(user.cell_phone_number, '867-5309')
        self.assertEquals(user.secondary_email, 'rocking@invalid.com')

    def test_post_user_exceptions(self):
        exception_mocker = patch('cmsapiv2.authentication.UserHandler.post')
        params = json.dumps({'username': '123123abc'})
	url = '/api/v2/users'
        self.post_exceptions(url, params, exception_mocker)

    @tornado.testing.gen_test
    def test_put_user_reset_password_no_user(self): 
        header = { 'Content-Type':'application/json' }
        params = json.dumps(
            {'username': 'dne@test.invalid', 
             'new_password': 'newpassword', 
             'reset_password_token': 'sdfasdfasdfasdfasdfasdf'})
        with self.assertRaises(tornado.httpclient.HTTPError) as e:
            url = '/api/v2/users' 
            response = yield self.http_client.fetch(
                self.get_url(url),
                body=params, 
                method="PUT", 
                headers=header) 
	    self.assertEquals(e.exception.code, 400) 
        rjson = json.loads(e.exception.response.body)
        self.assertRegexpMatches(rjson['error']['message'],
                                 'User was not found')

    @tornado.testing.gen_test
    def test_put_user_reset_password_bad_pw_token(self): 
        user = neondata.User(username='testuser@test.invalid', 
                             password='testpassword',
                             first_name='kevin',
                             last_name='kevin',  
                             access_level=neondata.AccessLevels.CREATE | 
                                          neondata.AccessLevels.READ)
        
        header = { 'Content-Type':'application/json' }
        token = JWTHelper.generate_token(
            {'username' : 'testuser@test.invalid'}, 
            token_type=TokenTypes.RESET_PASSWORD_TOKEN) 
        user.reset_password_token = token 
        yield user.save(async=True)
        params = json.dumps(
            {'username': 'testuser@test.invalid', 
             'new_password': 'newpassword', 
             'reset_password_token': 'ohsobadmeissixteenchars'})

        with self.assertRaises(tornado.httpclient.HTTPError) as e:
            url = '/api/v2/users' 
            response = yield self.http_client.fetch(
                self.get_url(url),
                body=params, 
                method="PUT", 
                headers=header) 
	    self.assertEquals(e.exception.code, 401)
 
        rjson = json.loads(e.exception.response.body)
        self.assertRegexpMatches(rjson['error']['message'],
                                 'Token mismatch')

    @tornado.testing.gen_test
    def test_put_user_reset_password_token_expired(self): 
        user = neondata.User(username='testuser@test.invalid', 
                             password='testpassword',
                             first_name='kevin',
                             last_name='kevin',  
                             access_level=neondata.AccessLevels.CREATE | 
                                          neondata.AccessLevels.READ)
        
        header = { 'Content-Type':'application/json' }
        token = JWTHelper.generate_token(
            {'username' : 'testuser@test.invalid', 'exp' : -1}, 
            token_type=TokenTypes.RESET_PASSWORD_TOKEN) 
        user.reset_password_token = token 
        yield user.save(async=True)
        params = json.dumps(
            {'username': 'testuser@test.invalid', 
             'new_password': 'newpassword', 
             'reset_password_token': token})

        with self.assertRaises(tornado.httpclient.HTTPError) as e:
            url = '/api/v2/users' 
            response = yield self.http_client.fetch(
                self.get_url(url),
                body=params, 
                method="PUT", 
                headers=header) 
	    self.assertEquals(e.exception.code, 401)
 
        rjson = json.loads(e.exception.response.body)
        self.assertRegexpMatches(rjson['error']['message'],
                                 'reset password token has')
   
    @tornado.testing.gen_test
    def test_put_user_reset_password_full(self): 
        user = neondata.User(username='testuser@test.invalid', 
                             password='testpassword',
                             first_name='kevin',
                             last_name='kevin',  
                             access_level=neondata.AccessLevels.CREATE | 
                                          neondata.AccessLevels.READ)
        
        token = JWTHelper.generate_token(
            {'username' : 'testuser@test.invalid'}, 
            token_type=TokenTypes.RESET_PASSWORD_TOKEN) 
        user.reset_password_token = token 
        yield user.save(async=True)
        params = json.dumps(
            {'username': 'testuser@test.invalid', 
             'new_password': 'newpassword', 
             'reset_password_token': user.reset_password_token})
        header = { 'Content-Type':'application/json' }
        url = '/api/v2/users'
        response = yield self.http_client.fetch(
            self.get_url(url), 
            body=params, 
            method='PUT', 
            headers=header)

        # verify the password was changed 
        user = yield user.get('testuser@test.invalid', async=True)
        self.assertTrue(sha256_crypt.verify('newpassword', user.password_hash))
        self.assertEqual(None, user.reset_password_token)  

class TestUserHandler(TestControllersBase):
    def setUp(self):
        self.neon_user = neondata.NeonUserAccount(
            uuid.uuid1().hex,
            name='testingaccount')
        self.neon_user.save() 
        super(TestUserHandler, self).setUp()


    # token creation can be slow give it some extra time just in case
    @tornado.testing.gen_test(timeout=10.0) 
    def test_get_user_does_exist(self):
        user = neondata.User(username='testuser', 
                             password='testpassword',
                             first_name='kevin',
                             last_name='kevin', 
                             cell_phone_number='867-5309', 
                             secondary_email='rocking@invalid.com', 
                             access_level=neondata.AccessLevels.CREATE | 
                                          neondata.AccessLevels.READ)
        
        token = JWTHelper.generate_token({'username' : 'testuser'})  
        user.access_token = token 
        user.save()
        self.neon_user.users.append('testuser')
        self.neon_user.save() 
        url = '/api/v2/%s/users?username=%s&token=%s' % (
                   self.neon_user.neon_api_key,
                   'testuser', 
                   token)
        response = yield self.http_client.fetch(self.get_url(url), 
                                                method='GET')
        self.assertEquals(response.code, 200)
        rjson = json.loads(response.body)
        self.assertEquals(rjson['username'], 'testuser')
        self.assertEquals(rjson['first_name'], 'kevin')
        self.assertEquals(rjson['last_name'], 'kevin')
        self.assertEquals(rjson['cell_phone_number'], '867-5309')
        self.assertEquals(rjson['secondary_email'], 'rocking@invalid.com')

        user = yield neondata.User.get('testuser', async=True) 
        self.assertEquals(user.username, 'testuser') 
 
    @tornado.testing.gen_test(timeout=10.0) 
    def test_get_user_unauthorized(self):
        user1 = neondata.User(username='testuser', 
                             password='testpassword', 
                             access_level=neondata.AccessLevels.READ)
        
        token = JWTHelper.generate_token({'username' : 'testuser'})  
        user1.access_token = token 
        yield user1.save(async=True)

        user2 = neondata.User(username='testuser2', 
                             password='testpassword', 
                             access_level=neondata.AccessLevels.READ)
        token = JWTHelper.generate_token({'username' : 'testuser2'})  
        user2.access_token = token 
        yield user2.save(async=True)

        self.neon_user.users.append('testuser')
        self.neon_user.users.append('testuser2')
        self.neon_user.save()
 
        url = '/api/v2/%s/users?username=%s&token=%s' % (
                   self.neon_user.neon_api_key,
                   'testuser', 
                   token)
        with self.assertRaises(tornado.httpclient.HTTPError) as e: 
            response = yield self.http_client.fetch(self.get_url(url), 
                                                    method='GET')
        self.assertEquals(e.exception.code, 401)  
        rjson = json.loads(e.exception.response.body)
        self.assertRegexpMatches(rjson['error']['message'], 'Can not view')

    @tornado.testing.gen_test(timeout=10.0) 
    def test_get_user_does_not_exist(self):
        user = neondata.User(
                   username='testuser', 
                   password='testpassword', 
                   access_level=neondata.AccessLevels.ALL_NORMAL_RIGHTS)
        
        token = JWTHelper.generate_token({'username' : 'testuser'})  
        user.access_token = token 
        user.save()
        self.neon_user.users.append('testuser')
        self.neon_user.save() 
        url = '/api/v2/%s/users?username=%s&token=%s' % (
                   self.neon_user.neon_api_key,
                   'doesnotexist', 
                   token)
        with self.assertRaises(tornado.httpclient.HTTPError) as e: 
            response = yield self.http_client.fetch(self.get_url(url), 
                                                    method='GET')
        self.assertEquals(e.exception.code, 404)  
        rjson = json.loads(e.exception.response.body)
        self.assertRegexpMatches(rjson['error']['message'], 'resource was not')

    # token creation can be slow give it some extra time just in case
    @tornado.testing.gen_test(timeout=10.0) 
    def test_update_user_does_exist(self):
        user = neondata.User(
                   username='testuser', 
                   password='testpassword', 
                   access_level=neondata.AccessLevels.ALL_NORMAL_RIGHTS)
        
        token = JWTHelper.generate_token({'username' : 'testuser'})  
        user.access_token = token 
        user.save()
        self.neon_user.users.append('testuser')
        self.neon_user.save() 
        params = json.dumps({'username':'testuser', 
                             'first_name' : 'kevin',  
                             'last_name' : 'kevin',  
                             'title' : 'DOCTOR',  
                             'cell_phone_number':'867-5309',
                             'secondary_email':'rocking@invalid.com',
                             'token' : token})
        header = { 'Content-Type':'application/json' }
        url = '/api/v2/%s/users' % (self.neon_user.neon_api_key)
        response = yield self.http_client.fetch(self.get_url(url), 
                                                body=params, 
                                                method='PUT', 
                                                headers=header)
        self.assertEquals(response.code, 200)
        rjson = json.loads(response.body)
        updated_user = yield neondata.User.get('testuser', async=True) 
        self.assertEquals(updated_user.first_name, 'kevin')
        self.assertEquals(updated_user.last_name, 'kevin')
        self.assertEquals(updated_user.title, 'DOCTOR')
        self.assertEquals(rjson['cell_phone_number'], '867-5309')
        self.assertEquals(rjson['secondary_email'], 'rocking@invalid.com')
        self.assertEquals(updated_user.cell_phone_number, '867-5309')
        self.assertEquals(updated_user.secondary_email, 'rocking@invalid.com')
 
    # token creation can be slow give it some extra time just in case
    @unittest.skip('revisit when access levels are better defined')
    @tornado.testing.gen_test(timeout=10.0) 
    def test_update_user_bad_access_level(self):
        user = neondata.User(
                   username='testuser', 
                   password='testpassword', 
                   access_level=neondata.AccessLevels.ALL_NORMAL_RIGHTS)
        
        token = JWTHelper.generate_token({'username' : 'testuser'})  
        user.access_token = token 
        user.save()
        self.neon_user.users.append('testuser')
        self.neon_user.save() 
        params = json.dumps({'username':'testuser', 'token' : token})
        header = { 'Content-Type':'application/json' }
        with self.assertRaises(tornado.httpclient.HTTPError) as e:
            url = '/api/v2/%s/users' % (self.neon_user.neon_api_key)
            response = yield self.http_client.fetch(self.get_url(url), 
                                                    body=params, 
                                                    method='PUT', 
                                                    headers=header)
        self.assertEquals(e.exception.code, 401)  
        rjson = json.loads(e.exception.response.body)
        self.assertRegexpMatches(rjson['error']['message'], 'Can not set')
 
    # token creation can be slow give it some extra time just in case
    @tornado.testing.gen_test(timeout=10.0) 
    def test_update_user_wrong_username(self):
        user1 = neondata.User(
                    username='testuser', 
                    password='testpassword', 
                    access_level=neondata.AccessLevels.ALL_NORMAL_RIGHTS)
        
        token = JWTHelper.generate_token({'username' : 'testuser'})  
        user1.access_token = token 
        yield user1.save(async=True)
        self.neon_user.users.append('testuser')
        self.neon_user.users.append('testuser2')
        self.neon_user.save() 

        user2 = neondata.User(
                    username='testuser2', 
                    password='testpassword', 
                    access_level=neondata.AccessLevels.ALL_NORMAL_RIGHTS)
        
        token = JWTHelper.generate_token({'username' : 'testuser2'})  
        user2.access_token = token 
        yield user2.save(async=True)
        params = json.dumps({'username':'testuser', 
                             'token' : token})
        header = { 'Content-Type':'application/json' }
        # testuser2 should not be able to update testuser 
        with self.assertRaises(tornado.httpclient.HTTPError) as e:
            url = '/api/v2/%s/users' % (self.neon_user.neon_api_key)
            response = yield self.http_client.fetch(self.get_url(url), 
                                                    body=params, 
                                                    method='PUT', 
                                                    headers=header)

        self.assertEquals(e.exception.code, 401)  
        rjson = json.loads(e.exception.response.body)
        self.assertRegexpMatches(rjson['error']['message'], 'Can not update')

class TestOoyalaIntegrationHandler(TestControllersBase): 
    def setUp(self):
        user = neondata.NeonUserAccount(uuid.uuid1().hex,name='testingme')
        user.save()
        self.account_id_api_key = user.neon_api_key
        defop = neondata.OoyalaIntegration.modify(
            'acct1',
            lambda x: x, 
            create_missing=True) 
        self.test_i_id = defop.integration_id
        self.verify_account_mocker = patch(
            'cmsapiv2.apiv2.APIV2Handler.is_authorized')
        self.verify_account_mock = self._future_wrap_mock(
            self.verify_account_mocker.start())
        self.verify_account_mock.sife_effect = True
        super(TestOoyalaIntegrationHandler, self).setUp()

    def tearDown(self): 
        self.verify_account_mocker.stop()
        super(TestOoyalaIntegrationHandler, self).tearDown()


    @tornado.testing.gen_test 
    def test_post_integration(self):
        url = '/api/v2/%s/integrations/ooyala?publisher_id=123123abc' % ( 
            self.account_id_api_key)
        response = yield self.http_client.fetch(
            self.get_url(url),
            body='',
            method='POST',
            allow_nonstandard_methods=True)
        self.assertEquals(response.code, 200)
        rjson = json.loads(response.body) 
        platform = yield tornado.gen.Task(neondata.OoyalaIntegration.get, 
                                          rjson['integration_id'])
        self.assertEquals(rjson['integration_id'], platform.integration_id) 
 
    @tornado.testing.gen_test 
    def test_get_integration(self):
        url = '/api/v2/%s/integrations/ooyala?integration_id=%s' % (
            self.account_id_api_key, 
            self.test_i_id)
        response = yield self.http_client.fetch(self.get_url(url),
                                                method='GET')
        self.assertEquals(response.code, 200)
        rjson = json.loads(response.body) 
        platform = yield tornado.gen.Task(neondata.OoyalaIntegration.get, 
                                          self.test_i_id)

        self.assertEquals(rjson['integration_id'], platform.integration_id)
        self.assertEquals(rjson['account_id'], platform.account_id)
        self.assertEquals(rjson['partner_code'], platform.partner_code)
        self.assertEquals(rjson['api_key'], platform.api_key)
        self.assertEquals(rjson['api_secret'], platform.api_secret)

    @tornado.testing.gen_test 
    def test_get_integration_with_fields(self):
        url = '/api/v2/%s/integrations/ooyala?integration_id=%s'\
              '&fields=%s' % (self.account_id_api_key, 
                   self.test_i_id, 
                   'integration_id,account_id,partner_code')
        response = yield self.http_client.fetch(self.get_url(url),
                                                method='GET')
        self.assertEquals(response.code, 200)
        rjson = json.loads(response.body) 
        platform = yield tornado.gen.Task(neondata.OoyalaIntegration.get, 
                                          self.test_i_id)

        self.assertEquals(rjson['integration_id'], platform.integration_id)
        self.assertEquals(rjson['account_id'], platform.account_id)
        self.assertEquals(rjson['partner_code'], platform.partner_code)
        self.assertEquals(rjson.get('api_key',None), None)
        self.assertEquals(rjson.get('api_secret',None), None)
 
    def test_get_integration_dne(self):
        url = '/api/v2/%s/integrations/ooyala?integration_id=idontexist' % (
            self.account_id_api_key)
        self.http_client.fetch(self.get_url(url),
                               callback=self.stop, 
                               method='GET')
        response = self.wait()
        self.assertEquals(response.code, 404)
        rjson = json.loads(response.body)
        self.assertRegexpMatches(rjson['error']['message'], 'idontexist') 
 
    @tornado.testing.gen_test 
    def test_put_integration(self):
        api_key = 'testapikey' 
        url = '/api/v2/%s/integrations/ooyala?integration_id=%s&api_key=%s' % ( 
            self.account_id_api_key, self.test_i_id, api_key)
        response = yield self.http_client.fetch(self.get_url(url),
                                                body='',
                                                method='PUT', 
                                                allow_nonstandard_methods=True)
        self.assertEquals(response.code, 200)
        platform = yield tornado.gen.Task(neondata.OoyalaIntegration.get, 
                                          self.test_i_id)

        self.assertEquals(platform.api_key, api_key)
    @tornado.testing.gen_test 
    def test_put_integration_dne(self):
        with self.assertRaises(tornado.httpclient.HTTPError) as e:
            api_key = 'testapikey' 
            url = '/api/v2/%s/integrations/ooyala?integration_id=nope'\
                  '&api_key=%s' % (self.account_id_api_key, api_key)

            response = yield self.http_client.fetch(
                self.get_url(url),
                body='',
                method='PUT', 
                allow_nonstandard_methods=True)

        self.assertEquals(e.exception.code, 404)  
        rjson = json.loads(e.exception.response.body)
        self.assertRegexpMatches(rjson['error']['message'], 'unable to find') 
 
    @tornado.testing.gen_test 
    def test_put_integration_ensure_old_info_not_nulled(self):
        api_key = 'testapikey' 
        url = '/api/v2/%s/integrations/ooyala?integration_id=%s'\
              '&api_key=%s' % (self.account_id_api_key, 
                  self.test_i_id, 
                  api_key)
        response = yield self.http_client.fetch(self.get_url(url),
                                                body='',
                                                method='PUT', 
                                                allow_nonstandard_methods=True)
        api_secret = 'testapisecret' 
        url = '/api/v2/%s/integrations/ooyala?integration_id=%s'\
              '&api_secret=%s' % (self.account_id_api_key, 
                  self.test_i_id, 
                  api_secret)
        response = yield self.http_client.fetch(self.get_url(url),
                                                body='',
                                                method='PUT', 
                                                allow_nonstandard_methods=True)

        platform = yield tornado.gen.Task(neondata.OoyalaIntegration.get, 
                                          self.test_i_id)

        self.assertEquals(platform.api_key, api_key) 
        self.assertEquals(platform.api_secret, api_secret)
 
    def test_get_integration_exceptions(self):
        exception_mocker = patch(
            'cmsapiv2.controllers.OoyalaIntegrationHandler.get')
	url = '/api/v2/%s/integrations/ooyala' % '1234234'
        self.get_exceptions(url, exception_mocker)  

    def test_put_integration_exceptions(self):
        exception_mocker = patch(
            'cmsapiv2.controllers.OoyalaIntegrationHandler.put')
        params = json.dumps({'integration_id': '123123abc'})
	url = '/api/v2/%s/integrations/ooyala' % '1234234'
        self.put_exceptions(url, params, exception_mocker) 
 
    def test_post_integration_exceptions(self):
        exception_mocker = patch(
            'cmsapiv2.controllers.OoyalaIntegrationHandler.post')
        params = json.dumps({'integration_id': '123123abc'})
	url = '/api/v2/%s/integrations/ooyala' % '1234234'
        self.post_exceptions(url, params, exception_mocker)  

class TestBrightcoveIntegrationHandler(TestControllersBase): 
    def setUp(self):
        user = neondata.NeonUserAccount(uuid.uuid1().hex,name='testingme')
        user.save()
        self.account_id_api_key = user.neon_api_key
        self.defop = neondata.BrightcoveIntegration.modify(
            'acct1', 
            lambda x: x, 
            create_missing=True)
        self.test_i_id = self.defop.integration_id 
        self.verify_account_mocker = patch(
            'cmsapiv2.apiv2.APIV2Handler.is_authorized')
        self.verify_account_mock = self._future_wrap_mock(
            self.verify_account_mocker.start())
        self.verify_account_mock.sife_effect = True
        super(TestBrightcoveIntegrationHandler, self).setUp()

    def tearDown(self): 
        self.verify_account_mocker.stop()
        super(TestBrightcoveIntegrationHandler, self).tearDown()


    @tornado.testing.gen_test 
    def test_post_integration(self):
        url = (('/api/v2/%s/integrations/brightcove?publisher_id=123123abc'
                '&uses_bc_gallery=false') % (self.account_id_api_key))
        response = yield self.http_client.fetch(self.get_url(url),
                                                body='',
                                                method='POST',
                                                allow_nonstandard_methods=True)
        self.assertEquals(response.code, 200)
        rjson = json.loads(response.body)
        platform = yield tornado.gen.Task(neondata.BrightcoveIntegration.get, 
                                          rjson['integration_id'])

        self.assertEquals(rjson['integration_id'], platform.integration_id)
        # make sure the defaults are the default 
        self.assertEquals(rjson['playlist_feed_ids'], self.defop.playlist_feed_ids) 
        self.assertEquals(rjson['read_token'], self.defop.read_token) 
        self.assertEquals(rjson['write_token'], self.defop.write_token) 
        self.assertEquals(rjson['application_client_id'], self.defop.application_client_id)
        self.assertEquals(rjson['application_client_secret'], self.defop.application_client_secret)
        self.assertEquals(rjson['callback_url'], self.defop.callback_url) 
        self.assertEquals(rjson['uses_batch_provisioning'], self.defop.uses_batch_provisioning)
        self.assertEquals(rjson['id_field'], self.defop.id_field)
        self.assertEquals(rjson['uses_bc_thumbnail_api'], self.defop.uses_bc_thumbnail_api)
        self.assertEquals(rjson['uses_bc_videojs_player'], self.defop.uses_bc_videojs_player)
        self.assertEquals(rjson['uses_bc_smart_player'], self.defop.uses_bc_smart_player)
        self.assertFalse(rjson['uses_bc_gallery'])
 
    @tornado.testing.gen_test 
    def test_post_integration_body_params(self):
        params = json.dumps({'publisher_id': '123123abc',
                             'uses_bc_gallery': False})
        header = { 'Content-Type':'application/json' }
        url = '/api/v2/%s/integrations/brightcove' % (self.account_id_api_key)
        response = yield self.http_client.fetch(self.get_url(url), 
                                                body=params, 
                                                method='POST', 
                                                headers=header) 
        self.assertEquals(response.code, 200)
        rjson = json.loads(response.body)
        self.assertEquals(rjson['publisher_id'], '123123abc')

        platform = yield tornado.gen.Task(neondata.BrightcoveIntegration.get, 
                                          rjson['integration_id'])

        self.assertEquals(rjson['integration_id'], platform.integration_id)
        # make sure the defaults are the default 
        self.assertEquals(rjson['playlist_feed_ids'], self.defop.playlist_feed_ids) 
        self.assertEquals(rjson['read_token'], self.defop.read_token) 
        self.assertEquals(rjson['write_token'], self.defop.write_token) 
        self.assertEquals(rjson['application_client_id'], self.defop.application_client_id)
        self.assertEquals(rjson['application_client_secret'], self.defop.application_client_secret)
        self.assertEquals(rjson['callback_url'], self.defop.callback_url) 
        self.assertEquals(rjson['uses_batch_provisioning'], self.defop.uses_batch_provisioning)
        self.assertEquals(rjson['id_field'], self.defop.id_field)
        self.assertEquals(rjson['uses_bc_thumbnail_api'], self.defop.uses_bc_thumbnail_api)
        self.assertEquals(rjson['uses_bc_videojs_player'], self.defop.uses_bc_videojs_player)
        self.assertEquals(rjson['uses_bc_smart_player'], self.defop.uses_bc_smart_player)
        self.assertFalse(rjson['uses_bc_gallery'])


    @tornado.testing.gen_test 
    def test_post_gallery_required(self):
        with self.assertRaises(tornado.httpclient.HTTPError) as e:
            url = ('/api/v2/%s/integrations/brightcove?publisher_id=123123abc'
                    % (self.account_id_api_key))
            response = yield self.http_client.fetch(
                self.get_url(url),
                body='',
                method='POST',
                allow_nonstandard_methods=True)
        self.assertEquals(e.exception.code, 400)

    @tornado.testing.gen_test 
    def test_post_gallery(self):
        params = json.dumps({'publisher_id': '123123abc',
                             'uses_bc_gallery': True})
        header = { 'Content-Type':'application/json' }
        url = '/api/v2/%s/integrations/brightcove' % (self.account_id_api_key)
        response = yield self.http_client.fetch(self.get_url(url), 
                                                body=params, 
                                                method='POST', 
                                                headers=header) 
        self.assertEquals(response.code, 200)
        rjson = json.loads(response.body)
        self.assertTrue(rjson['uses_bc_gallery'])

        # Check that uses_bc_thumbnail_api is set
        self.assertTrue(rjson['uses_bc_thumbnail_api'])

        # Check that the CDN was set properly
        cdns = neondata.CDNHostingMetadataList.get(
            neondata.CDNHostingMetadataList.create_key(
                self.account_id_api_key,
                rjson['integration_id']))
        self.assertItemsEqual(cdns.cdns[0].rendition_sizes,[
            [120, 67],
            [120, 90],
            [160, 90],
            [160, 120],
            [210, 118],
            [320, 180],
            [374, 210],
            [320, 240],
            [460, 260],
            [480, 270],
            [622, 350],
            [480, 360],
            [640, 360],
            [640, 480],
            [960, 540],
            [1280, 720]])
        
        
    @tornado.testing.gen_test 
    def test_get_integration(self):
        url = '/api/v2/%s/integrations/brightcove?integration_id=%s' % (
            self.account_id_api_key, 
            self.test_i_id)
        response = yield self.http_client.fetch(self.get_url(url),
                                                method='GET')
        self.assertEquals(response.code, 200)
        rjson = json.loads(response.body)
        platform = yield tornado.gen.Task(neondata.BrightcoveIntegration.get, 
                                          self.test_i_id)

        self.assertEquals(rjson['integration_id'], platform.integration_id)
        self.assertEquals(rjson['playlist_feed_ids'], platform.playlist_feed_ids) 
        self.assertEquals(rjson['read_token'], platform.read_token) 
        self.assertEquals(rjson['write_token'], platform.write_token) 
        self.assertEquals(rjson['application_client_id'], platform.application_client_id)
        self.assertEquals(rjson['application_client_secret'], platform.application_client_secret)
        self.assertEquals(rjson['callback_url'], platform.callback_url) 
        self.assertEquals(rjson['uses_batch_provisioning'], platform.uses_batch_provisioning)
        self.assertEquals(rjson['id_field'], platform.id_field)
        self.assertEquals(rjson['uses_bc_thumbnail_api'], platform.uses_bc_thumbnail_api)
        self.assertEquals(rjson['uses_bc_videojs_player'], platform.uses_bc_videojs_player)
        self.assertEquals(rjson['uses_bc_smart_player'], platform.uses_bc_smart_player)
        self.assertEquals(rjson['uses_bc_gallery'], platform.uses_bc_gallery)

    @tornado.testing.gen_test 
    def test_get_integration_with_fields(self):
        url = '/api/v2/%s/integrations/brightcove?integration_id=%s'\
              '&fields=%s' % (
            self.account_id_api_key, 
            self.test_i_id, 'read_token,write_token,application_client_id,callback_url')
        response = yield self.http_client.fetch(self.get_url(url),
                                                method='GET')
        self.assertEquals(response.code, 200)
        rjson = json.loads(response.body)
        platform = yield tornado.gen.Task(neondata.BrightcoveIntegration.get, 
                                          self.test_i_id)

        self.assertEquals(rjson['read_token'], platform.read_token) 
        self.assertEquals(rjson['write_token'], platform.write_token) 
        self.assertEquals(rjson['application_client_id'], platform.application_client_id)
        self.assertEquals(rjson['callback_url'], platform.callback_url) 
        self.assertEquals(rjson.get('uses_batch_provisioning', None), None)
        self.assertEquals(rjson.get('id_field', None), None)
 
    @tornado.testing.gen_test 
    def test_put_integration(self):
        read_token = 'readtoken' 
        url = '/api/v2/%s/integrations/brightcove?'\
              'integration_id=%s&read_token=%s' % (
                  self.account_id_api_key, 
                  self.test_i_id, 
                  read_token)
        response = yield self.http_client.fetch(
            self.get_url(url),
            body='',
            method='PUT', 
            allow_nonstandard_methods=True)

        self.assertEquals(response.code, 200)
        platform = yield tornado.gen.Task(neondata.BrightcoveIntegration.get, 
                                          self.test_i_id)

        self.assertEquals(platform.read_token, read_token)
 
    @tornado.testing.gen_test 
    def test_put_integration_dne(self):
        with self.assertRaises(tornado.httpclient.HTTPError) as e:
            read_token = 'readtoken' 
            url = '/api/v2/%s/integrations/brightcove?integration_id=nope&read_token=%s' % (self.account_id_api_key, read_token)
            response = yield self.http_client.fetch(self.get_url(url),
                                                    body='',
                                                    method='PUT', 
                                                    allow_nonstandard_methods=True)
        self.assertEquals(e.exception.code, 404)  
        rjson = json.loads(e.exception.response.body)
        self.assertRegexpMatches(rjson['error']['message'], 'unable to find') 
 
    @tornado.testing.gen_test 
    def test_put_integration_ensure_old_info_not_nulled(self):
        read_token = 'readtoken' 
        url = '/api/v2/%s/integrations/brightcove?integration_id=%s&read_token=%s' % (self.account_id_api_key, self.test_i_id, read_token)
        response = yield self.http_client.fetch(self.get_url(url),
                                                body='',
                                                method='PUT', 
                                                allow_nonstandard_methods=True)
        write_token = 'writetoken' 
        url = '/api/v2/%s/integrations/brightcove?integration_id=%s&write_token=%s' % (self.account_id_api_key, self.test_i_id, write_token)
        response = yield self.http_client.fetch(self.get_url(url),
                                                body='',
                                                method='PUT', 
                                                allow_nonstandard_methods=True)

        platform = yield tornado.gen.Task(neondata.BrightcoveIntegration.get, 
                                          self.test_i_id)

        self.assertEquals(platform.read_token, read_token) 
        self.assertEquals(platform.write_token, write_token)
 
    @tornado.testing.gen_test 
    def test_post_integration_one_playlist_feed_id(self):
        url = (('/api/v2/%s/integrations/brightcove?publisher_id=123123abc'
                '&uses_bc_gallery=false&playlist_feed_ids=abc') % 
                (self.account_id_api_key))
        response = yield self.http_client.fetch(self.get_url(url),
                                                body='',
                                                method='POST',
                                                allow_nonstandard_methods=True)
        self.assertEquals(response.code, 200)
        rjson = json.loads(response.body)
        platform = yield tornado.gen.Task(neondata.BrightcoveIntegration.get, 
                                          rjson['integration_id'])

        playlist_feed_ids = rjson['playlist_feed_ids'] 

        self.assertEquals(playlist_feed_ids[0], 'abc')
        self.assertEquals(platform.playlist_feed_ids[0], 'abc')
 
    @tornado.testing.gen_test 
    def test_post_integration_multiple_playlist_feed_ids(self):
        url = (('/api/v2/%s/integrations/brightcove?publisher_id=123123abc'
                '&uses_bc_gallery=false&playlist_feed_ids=abc,def,ghi') % 
                (self.account_id_api_key))
        response = yield self.http_client.fetch(self.get_url(url),
                                                body='',
                                                method='POST',
                                                allow_nonstandard_methods=True)
        self.assertEquals(response.code, 200)
        rjson = json.loads(response.body)
        platform = yield tornado.gen.Task(neondata.BrightcoveIntegration.get, 
                                          rjson['integration_id'])

        playlist_feed_ids = rjson['playlist_feed_ids'] 

        self.assertEquals(playlist_feed_ids[0], 'abc')
        self.assertEquals(playlist_feed_ids[1], 'def')
        self.assertEquals(playlist_feed_ids[2], 'ghi')
        self.assertEquals(platform.playlist_feed_ids[0], 'abc')
        self.assertEquals(platform.playlist_feed_ids[1], 'def')
        self.assertEquals(platform.playlist_feed_ids[2], 'ghi')

    @tornado.testing.gen_test 
    def test_post_integration_body_playlist_feed_ids(self):
        params = json.dumps({'publisher_id': '123123abc',
                             'uses_bc_gallery' : 'true',
                             'playlist_feed_ids': 'abc,def,ghi,123'})
        header = { 'Content-Type':'application/json' }
        url = '/api/v2/%s/integrations/brightcove' % (self.account_id_api_key)
        response = yield self.http_client.fetch(self.get_url(url), 
                                                body=params, 
                                                method='POST', 
                                                headers=header) 
	self.assertEquals(response.code, 200)
        rjson = json.loads(response.body)
        platform = yield tornado.gen.Task(neondata.BrightcoveIntegration.get, 
                                          rjson['integration_id'])

        playlist_feed_ids = rjson['playlist_feed_ids'] 
        self.assertEquals(playlist_feed_ids[0], 'abc')
        self.assertEquals(playlist_feed_ids[1], 'def')
        self.assertEquals(playlist_feed_ids[2], 'ghi')
        self.assertEquals(playlist_feed_ids[3], '123')
        self.assertEquals(platform.playlist_feed_ids[0], 'abc')
        self.assertEquals(platform.playlist_feed_ids[1], 'def')
        self.assertEquals(platform.playlist_feed_ids[2], 'ghi')
        self.assertEquals(platform.playlist_feed_ids[3], '123')

    @tornado.testing.gen_test 
    def test_post_integration_with_uses_batch_provisioning(self):
        params = json.dumps({'publisher_id': '123123abc',
                             'uses_bc_gallery' : 0,
                             'uses_batch_provisioning': 1})
        header = { 'Content-Type':'application/json' }
        url = '/api/v2/%s/integrations/brightcove' % (self.account_id_api_key)
        response = yield self.http_client.fetch(self.get_url(url), 
                                                body=params, 
                                                method='POST', 
                                                headers=header) 
	self.assertEquals(response.code, 200)
        rjson = json.loads(response.body)
        platform = yield tornado.gen.Task(neondata.BrightcoveIntegration.get, 
                                          rjson['integration_id'])
        self.assertTrue(platform.uses_batch_provisioning, True)

    @tornado.testing.gen_test 
    def test_put_integration_playlist_feed_ids(self):
        params = json.dumps({'publisher_id': '123123abc',
                             'uses_bc_gallery': True,
                             'playlist_feed_ids': 'abc,def,ghi,123'})
        header = { 'Content-Type':'application/json' }
        url = '/api/v2/%s/integrations/brightcove' % (self.account_id_api_key)
        response = yield self.http_client.fetch(self.get_url(url), 
                                                body=params, 
                                                method='POST', 
                                                headers=header)
 
        rjson = json.loads(response.body)
        params = json.dumps({'integration_id': rjson['integration_id'],
                             'playlist_feed_ids': 'putupdate'})

        url = '/api/v2/%s/integrations/brightcove' % (self.account_id_api_key)
        response = yield self.http_client.fetch(self.get_url(url), 
                                                body=params, 
                                                method='PUT', 
                                                headers=header) 
	self.assertEquals(response.code, 200)
        rjson = json.loads(response.body)
        platform = yield tornado.gen.Task(neondata.BrightcoveIntegration.get, 
                                          rjson['integration_id'])
        playlist_feed_ids = rjson['playlist_feed_ids']
        self.assertEquals(platform.playlist_feed_ids[0], 'putupdate')
 
    @tornado.testing.gen_test 
    def test_put_integration_uses_batch_provisioning(self):
        params = json.dumps({'publisher_id': '123123abc',
                             'uses_batch_provisioning': 1,
                             'uses_bc_gallery': False})
        header = { 'Content-Type':'application/json' }
        url = '/api/v2/%s/integrations/brightcove' % (self.account_id_api_key)
        response = yield self.http_client.fetch(self.get_url(url), 
                                                body=params, 
                                                method='POST', 
                                                headers=header)
 
        rjson = json.loads(response.body)
        platform = yield tornado.gen.Task(neondata.BrightcoveIntegration.get, 
                                          rjson['integration_id'])
        self.assertEquals(platform.uses_batch_provisioning, True) 
        params = json.dumps({'integration_id': rjson['integration_id'],
                             'uses_batch_provisioning': 0})

        url = '/api/v2/%s/integrations/brightcove' % (self.account_id_api_key)
        response = yield self.http_client.fetch(self.get_url(url), 
                                                body=params, 
                                                method='PUT', 
                                                headers=header) 
	self.assertEquals(response.code, 200)
        rjson = json.loads(response.body)
        platform = yield tornado.gen.Task(neondata.BrightcoveIntegration.get, 
                                          rjson['integration_id'])
        self.assertEquals(platform.uses_batch_provisioning, False)

    @tornado.testing.gen_test
    def test_post_integration_videos_empty(self):
        with patch('api.brightcove_api.CMSAPI') as gvp:
            gvp.return_value.get_videos = MagicMock()
            get_videos_mock = self._future_wrap_mock(
                gvp.return_value.get_videos)  
            get_videos_mock.return_value = []
            params = json.dumps({
                'publisher_id': '123123abc',
                'uses_bc_gallery': False,
                'application_client_id': '5',
                'application_client_secret': 'some secret'})
            header = { 'Content-Type':'application/json' }
            url = '/api/v2/%s/integrations/brightcove' % (
                self.account_id_api_key)
            response = yield self.http_client.fetch(
                self.get_url(url),
                body=params,
                method='POST',
                headers=header)

        rjson = json.loads(response.body)
        platform = yield neondata.BrightcoveIntegration.get(
            rjson['integration_id'], async=True)
        self.assertNotEqual(platform.last_process_date, None)
 
    @tornado.testing.gen_test
    def test_post_integration_videos_none(self):
        with patch('api.brightcove_api.CMSAPI') as gvp:
            gvp.return_value.get_videos = MagicMock()
            get_videos_mock = self._future_wrap_mock(
                gvp.return_value.get_videos)  
            get_videos_mock.return_value = None
            params = json.dumps({
                'publisher_id': '123123abc',
                'uses_bc_gallery' : False,
                'application_client_id': '5',
                'application_client_secret': 'some secret'})
            header = { 'Content-Type':'application/json' }
            url = '/api/v2/%s/integrations/brightcove' % (
                self.account_id_api_key)
            response = yield self.http_client.fetch(
                self.get_url(url),
                body=params,
                method='POST',
                headers=header)

        rjson = json.loads(response.body)
        platform = yield neondata.BrightcoveIntegration.get(
            rjson['integration_id'], async=True)
        self.assertNotEqual(platform.last_process_date, None)
 
    @tornado.testing.gen_test
    def test_post_integration_videos_brightcove_errors(self):
        with self.assertRaises(tornado.httpclient.HTTPError) as e:
            with patch('api.brightcove_api.CMSAPI') as gvp:
                gvp.return_value.get_videos = MagicMock()
                get_videos_mock = self._future_wrap_mock(
                    gvp.return_value.get_videos)  
                get_videos_mock.side_effect = [
                    api.brightcove_api.BrightcoveApiServerError('test')] 
                params = json.dumps({
                    'publisher_id': '123123abc',
                    'uses_bc_gallery' : False,
                    'application_client_id': '5',
                    'application_client_secret': 'some secret'})
                header = { 'Content-Type':'application/json' }
                url = '/api/v2/%s/integrations/brightcove' % (
                    self.account_id_api_key)
                response = yield self.http_client.fetch(
                    self.get_url(url),
                    body=params,
                    method='POST',
                    headers=header)

        self.assertEquals(e.exception.code, 400)
        rjson = json.loads(e.exception.response.body)
        self.assertRegexpMatches(rjson['error']['message'],
                                 'Brightcove credentials are bad')

        with self.assertRaises(tornado.httpclient.HTTPError) as e:
            with patch('api.brightcove_api.CMSAPI') as gvp:
                gvp.return_value.get_videos = MagicMock()
                get_videos_mock = self._future_wrap_mock(
                    gvp.return_value.get_videos)  
                get_videos_mock.side_effect = [
                    api.brightcove_api.BrightcoveApiNotAuthorizedError('test')] 
                params = json.dumps({
                    'publisher_id': '123123abc',
                    'uses_bc_gallery' : False,
                    'application_client_id': '5',
                    'application_client_secret': 'some secret'})
                header = { 'Content-Type':'application/json' }
                url = '/api/v2/%s/integrations/brightcove' % (
                    self.account_id_api_key)
                response = yield self.http_client.fetch(
                    self.get_url(url),
                    body=params,
                    method='POST',
                    headers=header)

        self.assertEquals(e.exception.code, 400)
        rjson = json.loads(e.exception.response.body)
        self.assertRegexpMatches(rjson['error']['message'],
                                 'Brightcove credentials are bad')
 
        with self.assertRaises(tornado.httpclient.HTTPError) as e:
            with patch('api.brightcove_api.CMSAPI') as gvp:
                gvp.return_value.get_videos = MagicMock()
                get_videos_mock = self._future_wrap_mock(
                    gvp.return_value.get_videos)  
                get_videos_mock.side_effect = [
                    api.brightcove_api.BrightcoveApiClientError('test')] 
                params = json.dumps({
                    'publisher_id': '123123abc',
                    'uses_bc_gallery' : False,
                    'application_client_id': '5',
                    'application_client_secret': 'some secret'})
                header = { 'Content-Type':'application/json' }
                url = '/api/v2/%s/integrations/brightcove' % (
                    self.account_id_api_key)
                response = yield self.http_client.fetch(
                    self.get_url(url),
                    body=params,
                    method='POST',
                    headers=header)

        self.assertEquals(e.exception.code, 400)
        rjson = json.loads(e.exception.response.body)
        self.assertRegexpMatches(rjson['error']['message'],
                                 'Brightcove credentials are bad')
 
        with self.assertRaises(tornado.httpclient.HTTPError) as e:
            with patch('api.brightcove_api.CMSAPI') as gvp:
                gvp.return_value.get_videos = MagicMock()
                get_videos_mock = self._future_wrap_mock(
                    gvp.return_value.get_videos)  
                get_videos_mock.side_effect = [
                    api.brightcove_api.BrightcoveApiError('test')] 
                params = json.dumps({
                    'publisher_id': '123123abc',
                    'uses_bc_gallery' : False,
                    'application_client_id': '5',
                    'application_client_secret': 'some secret'})
                header = { 'Content-Type':'application/json' }
                url = '/api/v2/%s/integrations/brightcove' % (
                    self.account_id_api_key)
                response = yield self.http_client.fetch(
                    self.get_url(url),
                    body=params,
                    method='POST',
                    headers=header)

        self.assertEquals(e.exception.code, 400)
        rjson = json.loads(e.exception.response.body)
        self.assertRegexpMatches(rjson['error']['message'],
                                 'Brightcove credentials are bad')
 
        with self.assertRaises(tornado.httpclient.HTTPError) as e:
            with patch('api.brightcove_api.CMSAPI') as gvp:
                gvp.return_value.get_videos = MagicMock()
                get_videos_mock = self._future_wrap_mock(
                    gvp.return_value.get_videos)  
                get_videos_mock.side_effect = [Exception('test')] 
                params = json.dumps({
                    'publisher_id': '123123abc',
                    'uses_bc_gallery' : False,
                    'application_client_id': '5',
                    'application_client_secret': 'some secret'})
                header = { 'Content-Type':'application/json' }
                url = '/api/v2/%s/integrations/brightcove' % (
                    self.account_id_api_key)
                response = yield self.http_client.fetch(
                    self.get_url(url),
                    body=params,
                    method='POST',
                    headers=header)

        self.assertEquals(e.exception.code, 500)
        rjson = json.loads(e.exception.response.body)
        self.assertRegexpMatches(rjson['error']['data'],
                                 'test') 

    @tornado.testing.gen_test
    def test_post_and_put_integration_client_id_and_secret(self):
        with patch('api.brightcove_api.CMSAPI') as gvp:
            gvp.return_value.get_videos = MagicMock()
            get_videos_mock = self._future_wrap_mock(
                gvp.return_value.get_videos)  
            get_videos_mock.return_value = [
                {"updated_at" : "2015-04-20T21:18:32.351Z"}]
            params = json.dumps({
                'publisher_id': '123123abc',
                'uses_bc_gallery': False,
                'application_client_id': '5',
                'application_client_secret': 'some secret'})
            header = { 'Content-Type':'application/json' }
            url = '/api/v2/%s/integrations/brightcove' % (
                self.account_id_api_key)
            response = yield self.http_client.fetch(
                self.get_url(url),
                body=params,
                method='POST',
                headers=header)

        rjson = json.loads(response.body)
        platform = yield neondata.BrightcoveIntegration.get(
            rjson['integration_id'], async=True)
        self.assertEqual(platform.application_client_id, '5')
        params = json.dumps({'integration_id': rjson['integration_id'],
                             'application_client_id': '6',
                             'application_client_secret': 'another secret'})

        url = '/api/v2/%s/integrations/brightcove' % (self.account_id_api_key)
        with patch('api.brightcove_api.CMSAPI') as gvp:
            gvp.return_value.get_videos = MagicMock()
            get_videos_mock = self._future_wrap_mock(
                gvp.return_value.get_videos)  
            get_videos_mock.return_value = [
                {'updated_at': '2015-04-20T21:18:32.351Z'}]
            response = yield self.http_client.fetch(
                self.get_url(url),
                body=params,
                method='PUT',
                headers=header)

        self.assertEqual(response.code, 200)
        rjson = json.loads(response.body)
        platform = yield neondata.BrightcoveIntegration.get(
            rjson['integration_id'], async=True)
        self.assertEqual(platform.application_client_id, '6')
        self.assertEqual(platform.application_client_secret, 'another secret')
        self.assertEqual(platform.last_process_date, '2015-04-20T21:18:32.351Z') 

    @tornado.testing.gen_test
    def test_put_client_id_missing_secret(self):
        with patch('api.brightcove_api.CMSAPI') as gvp:
            gvp.return_value.get_videos = MagicMock()
            get_videos_mock = self._future_wrap_mock(
                gvp.return_value.get_videos)  
            get_videos_mock.return_value = [
                {"updated_at" : "2015-04-20T21:18:32.351Z"}]
            params = json.dumps({'publisher_id': '123123abc',
                'application_client_id': '5',
                'application_client_secret': 'some secret',
                'uses_bc_gallery': True,
                'uses_bc_videojs_player': 'True'})
            header = {'Content-Type':'application/json'}
            url = '/api/v2/%s/integrations/brightcove' % (
                self.account_id_api_key)
            response = yield self.http_client.fetch(
                self.get_url(url), 
                body=params, 
                method='POST', 
                headers=header)

        rjson = json.loads(response.body)
        platform = yield neondata.BrightcoveIntegration.get(
            rjson['integration_id'], async=True)
        self.assertEqual(platform.application_client_id, '5')
        self.assertEqual(platform.uses_bc_gallery, True)
        self.assertTrue(platform.uses_bc_videojs_player)
        params = json.dumps({'integration_id': rjson['integration_id'],
                             'application_client_id': 'not 5',
                             'application_client_secret': None})
        url = '/api/v2/%s/integrations/brightcove' % (self.account_id_api_key)

        with self.assertRaises(tornado.httpclient.HTTPError) as e:
            response = yield self.http_client.fetch(
                self.get_url(url), body=params, method='PUT')
        self.assertEqual(e.exception.code, 400, 'Bad parameters by client for PUT')
        platform = yield neondata.BrightcoveIntegration.get(
            rjson['integration_id'], async=True)
        self.assertEqual(
            platform.application_client_id, '5', 'A malformed PUT makes no change')

        params = json.dumps({'integration_id': rjson['integration_id'],
                             'application_client_id': None,
                             'application_client_secret': None,
                             'uses_bc_videojs_player': False})
        response = yield self.http_client.fetch(
            self.get_url(url), body=params, method='PUT', headers=header)
        self.assertEqual(response.code, 200)
        platform = yield neondata.BrightcoveIntegration.get(
            rjson['integration_id'], async=True)
        self.assertEqual(platform.uses_bc_videojs_player, False,
                         'Valid PUT updates this field')

    def test_get_integration_exceptions(self):
        exception_mocker = patch('cmsapiv2.controllers.BrightcoveIntegrationHandler.get')
	url = '/api/v2/%s/integrations/brightcove' % '1234234'
        self.get_exceptions(url, exception_mocker)

    def test_put_integration_exceptions(self):
        exception_mocker = patch('cmsapiv2.controllers.BrightcoveIntegrationHandler.put')
        params = json.dumps({'integration_id': '123123abc'})
	url = '/api/v2/%s/integrations/brightcove' % '1234234'
        self.put_exceptions(url, params, exception_mocker) 
 
    def test_post_integration_exceptions(self):
        exception_mocker = patch('cmsapiv2.controllers.BrightcoveIntegrationHandler.post')
        params = json.dumps({'integration_id': '123123abc'})
        url = '/api/v2/%s/integrations/brightcove' % '1234234'
        self.post_exceptions(url, params, exception_mocker)  

class TestVideoHandler(TestControllersBase): 
    def setUp(self):
        user = neondata.NeonUserAccount(
            uuid.uuid1().hex,
            name='testingme',
            processing_priority=2)
        user.save()
        self.account_id_api_key = user.neon_api_key
        self.test_i_id = 'testvideohiid'
        neondata.ThumbnailMetadata('testing_vtid_one', width=500,
                                   urls=['s']).save()
        neondata.ThumbnailMetadata('testing_vtid_two', width=500,
                                   urls=['d']).save()
        neondata.NeonApiRequest('job1', self.account_id_api_key).save()
        defop = neondata.BrightcoveIntegration.modify(self.test_i_id, 
            lambda x: x, 
            create_missing=True) 
        user.modify(self.account_id_api_key, lambda p: p.add_platform(defop))
        self.cdn_mocker = patch('cmsdb.cdnhosting.CDNHosting')
        self.cdn_mock = self._future_wrap_mock(
            self.cdn_mocker.start().create().upload)
        self.cdn_mock.return_value = [('some_cdn_url.jpg', 640, 480)]
        self.im_download_mocker = patch(
            'cvutils.imageutils.PILImageUtils.download_image')
        self.random_image = PILImageUtils.create_random_image(480, 640)
        self.im_download_mock = self._future_wrap_mock(
            self.im_download_mocker.start())
        self.im_download_mock.side_effect = [self.random_image]
        self.http_mocker = patch('utils.http.send_request')
        self.http_mock = self._future_wrap_mock(
              self.http_mocker.start()) 
        self.verify_account_mocker = patch(
            'cmsapiv2.apiv2.APIV2Handler.is_authorized')
        self.verify_account_mock = self._future_wrap_mock(
            self.verify_account_mocker.start())
        self.verify_account_mock.sife_effect = True
        self.maxDiff = 5000

        # Mock the video queue
        self.job_queue_patcher = patch(
            'video_processor.video_processing_queue.' \
            'VideoProcessingQueue')
        self.job_queue_mock = self.job_queue_patcher.start()()
        self.job_write_mock = self._future_wrap_mock(
            self.job_queue_mock.write_message)
        self.job_write_mock.side_effect = ['message']
        
        super(TestVideoHandler, self).setUp()

    def tearDown(self): 
<<<<<<< HEAD
        self.postgresql.clear_all_tables()
=======
>>>>>>> 75a5bf5c
        self.cdn_mocker.stop()
        self.im_download_mocker.stop()
        self.http_mocker.stop()
        self.verify_account_mocker.stop()
<<<<<<< HEAD
        self.job_queue_patcher.stop()

    @classmethod
    def setUpClass(cls):
        options._set('cmsdb.neondata.wants_postgres', 1)
        dump_file = '%s/cmsdb/migrations/cmsdb.sql' % (__base_path__)
        cls.postgresql = test_utils.postgresql.Postgresql(dump_file=dump_file)

    @classmethod
    def tearDownClass(cls): 
        options._set('cmsdb.neondata.wants_postgres', 0) 
        cls.postgresql.stop()

    @patch('cmsdb.neondata.VideoMetadata.download_image_from_url')
    @tornado.testing.gen_test
    def test_post_video(self, cmsdb_download_image_mock):
        url = '/api/v2/%s/videos?integration_id=%s&external_video_ref=1234ascs&default_thumbnail_url=url.invalid&title=a_title&url=some_url&thumbnail_ref=ref1&duration=16' % (self.account_id_api_key, self.test_i_id)
        cmsdb_download_image_mock = self._future_wrap_mock(cmsdb_download_image_mock)
=======
        super(TestVideoHandler, self).tearDown()
    
    @tornado.testing.gen_test
    def test_post_video(self):
        url = '/api/v2/%s/videos?integration_id=%s'\
              '&external_video_ref=1234ascs'\
	      '&default_thumbnail_url=url.invalid'\
	      '&title=%s&url=some_url'\
              '&thumbnail_ref=ref1' % (self.account_id_api_key, 
                  self.test_i_id, 
                  'test')
        cmsdb_download_image_mocker = patch(
            'cmsdb.neondata.VideoMetadata.download_image_from_url') 
        cmsdb_download_image_mock = self._future_wrap_mock(
            cmsdb_download_image_mocker.start())
>>>>>>> 75a5bf5c
        cmsdb_download_image_mock.side_effect = [self.random_image]
        self.http_mock.side_effect = lambda x, callback: callback(
            tornado.httpclient.HTTPResponse(x,200))
        response = yield self.http_client.fetch(self.get_url(url),
                                                body='',
                                                method='POST',
                                                allow_nonstandard_methods=True)
        self.assertEquals(response.code, 202) 
        rjson = json.loads(response.body) 
        self.assertNotEquals(rjson['job_id'],'')
        job = yield neondata.NeonApiRequest.get(rjson['job_id'],
                                                self.account_id_api_key,
                                                async=True)

        self.assertEquals(self.job_write_mock.call_count, 1)
        cargs, kwargs = self.job_write_mock.call_args
        self.assertEquals(cargs[0], 2)
        self.assertEquals(cargs[1], job.to_json())
        self.assertEquals(cargs[2], 16)

    @tornado.testing.gen_test
    def test_post_video_with_limits_refresh_date_reset(self):
        cmsdb_download_image_mocker = patch(
            'cmsdb.neondata.VideoMetadata.download_image_from_url') 
        cmsdb_download_image_mock = self._future_wrap_mock(
            cmsdb_download_image_mocker.start())
        cmsdb_download_image_mock.side_effect = [self.random_image]
        
        limit = neondata.AccountLimits(self.account_id_api_key, 
            refresh_time_video_posts=datetime(1999,1,1), 
            video_posts=10)
        yield limit.save(async=True) 

        url = '/api/v2/%s/videos?integration_id=%s'\
              '&external_video_ref=1234ascs'\
              '&default_thumbnail_url=url.invalid'\
              '&title=a_title&url=some_url'\
              '&thumbnail_ref=ref1' % (self.account_id_api_key, self.test_i_id)

        self.http_mock.side_effect = lambda x, callback: callback(
            tornado.httpclient.HTTPResponse(x,200))

        response = yield self.http_client.fetch(self.get_url(url),
                                                body='',
                                                method='POST',
                                                allow_nonstandard_methods=True)
        self.assertEquals(response.code, 202) 
       
        yield self.assertWaitForEquals(
            lambda: neondata.AccountLimits.get(self.account_id_api_key).video_posts, 
            1,
            async=True)
        yield self.assertWaitForEquals(
            lambda: neondata.AccountLimits.get(
                self.account_id_api_key).refresh_time_video_posts \
            > '2016-04-15 00:00:00.000000', True,
            async=True)
        # sanity check on the video make sure it made it 
        video = yield neondata.VideoMetadata.get(
            self.account_id_api_key + '_' + '1234ascs', 
            async=True)
        self.assertEquals(video.url, 'some_url') 
        cmsdb_download_image_mocker.stop()

    @tornado.testing.gen_test
    def test_post_video_with_limits_increase_post_videos(self):
        pstr = 'cmsdb.neondata.VideoMetadata.download_image_from_url'
        with self._future_wrap_mock(
             patch(pstr)) as cmsdb_download_image_mock:
            cmsdb_download_image_mock.side_effect = [self.random_image]
            
            limit = neondata.AccountLimits(self.account_id_api_key, 
                refresh_time_video_posts=datetime(2050,1,1), 
                video_posts=3)
            yield limit.save(async=True) 
    
            url = '/api/v2/%s/videos?integration_id=%s'\
                  '&external_video_ref=1234ascs'\
                  '&default_thumbnail_url=url.invalid'\
                  '&title=a_title&url=some_url'\
                  '&thumbnail_ref=ref1' % (self.account_id_api_key, self.test_i_id)
    
            self.http_mock.side_effect = lambda x, callback: callback(
                tornado.httpclient.HTTPResponse(x,200))
    
            response = yield self.http_client.fetch(
                self.get_url(url),
                body='',
                method='POST',
                allow_nonstandard_methods=True)

        self.assertEquals(response.code, 202) 
             
        yield self.assertWaitForEquals(
            lambda: neondata.AccountLimits.get(self.account_id_api_key).video_posts, 
            4,
            async=True)
        yield self.assertWaitForEquals(
            lambda: neondata.AccountLimits.get(
                self.account_id_api_key).refresh_time_video_posts, 
            '2050-01-01 00:00:00.000000',
            async=True)
        # sanity check on the video make sure it made it 
        video = yield neondata.VideoMetadata.get(
            self.account_id_api_key + '_' + '1234ascs', 
            async=True)
        self.assertEquals(video.url, 'some_url') 
        
        # finally lets sanity check the limits endpoint
        url = '/api/v2/%s/limits' % (self.account_id_api_key) 
        response = yield self.http_client.fetch(self.get_url(url), 
                                                method="GET")
        rjson = json.loads(response.body)
        self.assertEquals(rjson['video_posts'], 4)
 
    @tornado.testing.gen_test
    def test_post_video_with_limits_too_many_requests(self):
        limit = neondata.AccountLimits(self.account_id_api_key, 
            video_posts=10)
        yield limit.save(async=True) 
        url = '/api/v2/%s/videos?integration_id=%s'\
              '&external_video_ref=1234ascs'\
              '&default_thumbnail_url=url.invalid'\
              '&title=a_title&url=some_url'\
              '&thumbnail_ref=ref1' % (self.account_id_api_key, self.test_i_id)
        self.http_mock.side_effect = lambda x, callback: callback(
            tornado.httpclient.HTTPResponse(x,200))
        with self.assertRaises(tornado.httpclient.HTTPError) as e: 
            yield self.http_client.fetch(self.get_url(url),
                                         body='',
                                         method='POST',
                                         allow_nonstandard_methods=True)

        self.assertEquals(e.exception.code, 402)

    @tornado.testing.gen_test
    def test_post_video_video_exists_in_db(self):
        url = '/api/v2/%s/videos?integration_id=%s'\
              '&external_video_ref=1234ascs'\
              '&default_thumbnail_url=url.invalid'\
              '&url=some_url' % (self.account_id_api_key, self.test_i_id)
        pstr = 'cmsdb.neondata.VideoMetadata.download_image_from_url'
        with self._future_wrap_mock(
             patch(pstr)) as cmsdb_download_image_mock:
            cmsdb_download_image_mock.side_effect = [self.random_image]
            self.http_mock.side_effect = lambda x, callback: callback(
                tornado.httpclient.HTTPResponse(x,200))
            response = yield self.http_client.fetch(
                self.get_url(url),
                body='',
                method='POST',
                allow_nonstandard_methods=True)

        self.assertEquals(response.code, 202) 
        internal_video_id = neondata.InternalVideoID.generate(
            self.account_id_api_key,
            '1234ascs')
        video = neondata.VideoMetadata.get(internal_video_id)
        self.assertEquals(video.key, internal_video_id)

    @tornado.testing.gen_test
    def test_post_video_thumbnail_exists_in_db(self):
        url = '/api/v2/%s/videos?integration_id=%s'\
              '&external_video_ref=1234ascs'\
              '&default_thumbnail_url=url.invalid'\
              '&url=some_url' % (self.account_id_api_key, self.test_i_id)
        pstr = 'cmsdb.neondata.VideoMetadata.download_image_from_url'
        with self._future_wrap_mock(
             patch(pstr)) as cmsdb_download_image_mock:
            cmsdb_download_image_mock.side_effect = [self.random_image]
            self.http_mock.side_effect = lambda x, callback: callback(
                tornado.httpclient.HTTPResponse(x,200))
            response = yield self.http_client.fetch(
                self.get_url(url),
                body='',
                method='POST',
                allow_nonstandard_methods=True)

        self.assertEquals(response.code, 202) 
        internal_video_id = neondata.InternalVideoID.generate(
            self.account_id_api_key,'1234ascs')
        video = neondata.VideoMetadata.get(internal_video_id)
        thumbnail_id = video.thumbnail_ids[0]
        thumbnail = neondata.ThumbnailMetadata.get(thumbnail_id)
        self.assertEquals(thumbnail_id, thumbnail.key) 

    @tornado.testing.gen_test
    def test_post_video_with_dots(self):
        url = '/api/v2/%s/videos?integration_id=%s'\
              '&external_video_ref=1234a.s.cs'\
              '&default_thumbnail_url=url.invalid'\
              '&url=some_url' % (self.account_id_api_key, 
                  self.test_i_id)
        pstr = 'cmsdb.neondata.VideoMetadata.download_image_from_url'
        with self._future_wrap_mock(
             patch(pstr)) as cmsdb_download_image_mock:
            cmsdb_download_image_mock.side_effect = [self.random_image]
            self.http_mock.side_effect = lambda x, callback: callback(
                tornado.httpclient.HTTPResponse(x,200))
            response = yield self.http_client.fetch(
                self.get_url(url),
                body='',
                method='POST',
                allow_nonstandard_methods=True)

        self.assertEquals(response.code, 202) 
        rjson = json.loads(response.body)
        internal_video_id = neondata.InternalVideoID.generate(
            self.account_id_api_key, '1234.ascs')
        self.assertNotEquals(rjson['job_id'],'')
        self.assertNotEquals(rjson['video']['video_id'], '1234.ascs')

    @tornado.testing.gen_test
    def test_post_failed_to_download_thumbnail(self):
        url = '/api/v2/%s/videos?integration_id=%s'\
              '&external_video_ref=1234ascs'\
              '&default_thumbnail_url=url.invalid'\
              '&url=some_url' % (self.account_id_api_key, self.test_i_id)
        self.im_download_mock.side_effect = neondata.ThumbDownloadError('boom')
        with self.assertRaises(tornado.httpclient.HTTPError) as e: 
            response = yield self.http_client.fetch(
                self.get_url(url),
                body='',
                method='POST',
                allow_nonstandard_methods=True)

        rjson = json.loads(e.exception.response.body)
        self.assertEquals(e.exception.code,400)
        self.assertEquals(rjson['error']['message'],
                          'failed to download thumbnail')

    @tornado.testing.gen_test
    def test_post_video_with_duration(self):
        url = '/api/v2/%s/videos?integration_id=%s'\
              '&external_video_ref=1234ascs'\
              '&duration=1354&url=some_url' % (self.account_id_api_key, 
                  self.test_i_id)
        self.http_mock.side_effect = lambda x, callback: callback(
            tornado.httpclient.HTTPResponse(x,200))
        response = yield self.http_client.fetch(
            self.get_url(url),
            body='',
            method='POST',
            allow_nonstandard_methods=True)
        self.assertEquals(response.code, 202) 
        rjson = json.loads(response.body) 
        self.assertNotEquals(rjson['job_id'],'')

        internal_video_id = neondata.InternalVideoID.generate(
            self.account_id_api_key,
            '1234ascs')
        video = neondata.VideoMetadata.get(internal_video_id)
        self.assertEquals(1354, video.duration)

    @tornado.testing.gen_test
    def test_post_video_with_float_duration(self):
        url = '/api/v2/%s/videos?integration_id=%s'\
              '&external_video_ref=1234ascs'\
              '&duration=1354.54&url=some_url' % (
                  self.account_id_api_key, self.test_i_id)

        self.http_mock.side_effect = lambda x, callback: callback(
            tornado.httpclient.HTTPResponse(x,200))
        response = yield self.http_client.fetch(
            self.get_url(url),
            body='',
            method='POST',
            allow_nonstandard_methods=True)

        self.assertEquals(response.code, 202) 
        rjson = json.loads(response.body) 
        self.assertNotEquals(rjson['job_id'],'')

        internal_video_id = neondata.InternalVideoID.generate(
            self.account_id_api_key,'1234ascs')
        video = neondata.VideoMetadata.get(internal_video_id)
        self.assertEquals(1354.54, video.duration)

    @tornado.testing.gen_test
    def test_post_video_with_publish_date_valid_one(self):
        url = '/api/v2/%s/videos?integration_id=%s'\
              '&external_video_ref=1234ascs'\
              '&publish_date=2015-08-18T06:36:40.123Z'\
              '&url=some_url' % (self.account_id_api_key, 
                  self.test_i_id)
        self.http_mock.side_effect = lambda x, callback: callback(
            tornado.httpclient.HTTPResponse(x,200))

        response = yield self.http_client.fetch(
            self.get_url(url),
            body='',
            method='POST',
            allow_nonstandard_methods=True)

        self.assertEquals(response.code, 202) 
        rjson = json.loads(response.body) 
        self.assertNotEquals(rjson['job_id'],'')

        internal_video_id = neondata.InternalVideoID.generate(
            self.account_id_api_key,'1234ascs')
        video = neondata.VideoMetadata.get(internal_video_id)
        self.assertEquals('2015-08-18T06:36:40.123Z', video.publish_date)

    @tornado.testing.gen_test
    def test_post_video_with_publish_date_valid_two(self):
        url = '/api/v2/%s/videos?integration_id=%s'\
              '&external_video_ref=1234ascs'\
              '&publish_date=2015-08-18T06:36:40Z'\
              '&url=some_url' % (self.account_id_api_key, self.test_i_id)

        self.http_mock.side_effect = lambda x, callback: callback(
            tornado.httpclient.HTTPResponse(x,200))
        response = yield self.http_client.fetch(
            self.get_url(url),
            body='',
            method='POST',
            allow_nonstandard_methods=True)

        self.assertEquals(response.code, 202) 
        rjson = json.loads(response.body) 
        self.assertNotEquals(rjson['job_id'],'')

        internal_video_id = neondata.InternalVideoID.generate(
            self.account_id_api_key,'1234ascs')
        video = neondata.VideoMetadata.get(internal_video_id)
        self.assertEquals('2015-08-18T06:36:40Z', video.publish_date)

    @tornado.testing.gen_test
    def test_post_video_with_publish_date_valid_three(self):
        url = '/api/v2/%s/videos?integration_id=%s'\
              '&external_video_ref=1234ascs'\
              '&publish_date=2015-08-18'\
              '&url=some_url' % (self.account_id_api_key, self.test_i_id)
        self.http_mock.side_effect = lambda x, callback: callback(
            tornado.httpclient.HTTPResponse(x,200))
        response = yield self.http_client.fetch(
            self.get_url(url),
            body='',
            method='POST',
            allow_nonstandard_methods=True)

        self.assertEquals(response.code, 202) 
        rjson = json.loads(response.body) 
        self.assertNotEquals(rjson['job_id'],'')

        internal_video_id = neondata.InternalVideoID.generate(
            self.account_id_api_key,'1234ascs')
        video = neondata.VideoMetadata.get(internal_video_id)
        self.assertEquals('2015-08-18', video.publish_date)

    @tornado.testing.gen_test
    def test_post_video_with_publish_date_invalid(self):
        with self.assertRaises(tornado.httpclient.HTTPError) as e:  
            url = '/api/v2/%s/videos?integration_id=%s'\
                  '&external_video_ref=1234ascs'\
                  '&publish_date=2015-0'\
                  '&url=some_url' % (
                      self.account_id_api_key,                                                      
                      self.test_i_id)
            self.http_mock.side_effect = lambda x, callback: callback(
                tornado.httpclient.HTTPResponse(x,200))
            response = yield self.http_client.fetch(
                self.get_url(url),
                body='',
                method='POST',
                allow_nonstandard_methods=True)
        self.assertEquals(e.exception.response.code, 400) 

    @tornado.testing.gen_test
    def test_post_video_missing_url(self):
        self.http_mock.side_effect = lambda x, callback: callback(
            tornado.httpclient.HTTPResponse(x,200))

        with self.assertRaises(tornado.httpclient.HTTPError) as e:
            url = '/api/v2/%s/videos?integration_id=%s'\
                  '&external_video_ref=1234ascs'\
                  '&title=a_title' % (self.account_id_api_key, 
                      self.test_i_id)
            response = yield self.http_client.fetch(
                self.get_url(url),
                body='',
                method='POST',
                allow_nonstandard_methods=True)
        self.assertEquals(e.exception.response.code, 400)

    @tornado.testing.gen_test
    def test_post_url_and_reprocess(self):
        self.http_mock.side_effect = lambda x, callback: callback(
            tornado.httpclient.HTTPResponse(x,200))

        with self.assertRaises(tornado.httpclient.HTTPError) as e:
            url = '/api/v2/%s/videos?integration_id=%s'\
                  '&external_video_ref=1234ascs'\
                  '&title=a_title&url=some_url'\
                  '&reprocess=True' % (self.account_id_api_key, self.test_i_id)
            response = yield self.http_client.fetch(
                self.get_url(url),
                body='',
                method='POST',
                allow_nonstandard_methods=True)

        self.assertEquals(e.exception.response.code, 400)

    @tornado.testing.gen_test
    def test_post_video_with_custom_data(self):
        custom_data = urllib.quote(json.dumps({ "a" : 123456 }))
        url = '/api/v2/%s/videos?integration_id=%s'\
              '&external_video_ref=1234ascs'\
              '&custom_data=%s&url=some_url' % (self.account_id_api_key, 
                  self.test_i_id, custom_data)
        self.http_mock.side_effect = lambda x, callback: callback(
            tornado.httpclient.HTTPResponse(x,200))
        response = yield self.http_client.fetch(
            self.get_url(url),
            body='',
            method='POST',
            allow_nonstandard_methods=True)

        self.assertEquals(response.code, 202) 
        rjson = json.loads(response.body) 
        self.assertNotEquals(rjson['job_id'],'')

        internal_video_id = neondata.InternalVideoID.generate(
            self.account_id_api_key,
            '1234ascs')
        video = neondata.VideoMetadata.get(internal_video_id)
        self.assertTrue(video.custom_data is not None)

    @tornado.testing.gen_test
    def test_post_video_with_bad_custom_data(self):
        url = '/api/v2/%s/videos?integration_id=%s'\
              '&external_video_ref=1234ascs'\
              '&custom_data=%s&url=some_url' % (self.account_id_api_key, 
                  self.test_i_id, 4)
        self.http_mock.side_effect = lambda x, callback: callback(
            tornado.httpclient.HTTPResponse(x,200))
        with self.assertRaises(tornado.httpclient.HTTPError) as e:  
            response = yield self.http_client.fetch(
                self.get_url(url),
                body='',
                method='POST',
                allow_nonstandard_methods=True)

        self.assertEquals(e.exception.response.code, 400) 
        rjson = json.loads(e.exception.response.body)
        self.assertRegexpMatches(rjson['error']['message'],
                                 'not a dictionary') 

    @tornado.testing.gen_test
    def test_post_two_videos(self):
        url = '/api/v2/%s/videos?integration_id=%s'\
              '&external_video_ref=1234ascs'\
              '&url=some_url' % (self.account_id_api_key, self.test_i_id)
        self.http_mock.side_effect = lambda x, callback: callback(
            tornado.httpclient.HTTPResponse(x,200))
        response = yield self.http_client.fetch(
            self.get_url(url),
            body='',
            method='POST',
            allow_nonstandard_methods=True)

        self.assertEquals(response.code, 202) 
        rjson = json.loads(response.body) 
        first_job_id = rjson['job_id']  
        self.assertNotEquals(first_job_id,'')
        
<<<<<<< HEAD
        url = '/api/v2/%s/videos?integration_id=%s&external_video_ref=1234ascs&url=some_url' % (self.account_id_api_key, self.test_i_id)
        self.http_mock.side_effect = lambda x, callback: callback(tornado.httpclient.HTTPResponse(x,200))
        self.http_client.fetch(self.get_url(url),
                               callback=self.stop,
                               body='',
                               method='POST',
                               allow_nonstandard_methods=True)
        response = self.wait()
        self.assertEquals(response.code, 409) 
        rjson = json.loads(response.body) 
=======
        url = '/api/v2/%s/videos?integration_id=%s'\
              '&external_video_ref=1234ascs'\
              '&url=some_url' % (self.account_id_api_key, self.test_i_id)

        self.http_mock.side_effect = lambda x, callback: callback(
            tornado.httpclient.HTTPResponse(x,200))
        with self.assertRaises(tornado.httpclient.HTTPError) as e:  
            response = yield self.http_client.fetch(
                self.get_url(url),
                body='',
                method='POST',
                allow_nonstandard_methods=True)

        self.assertEquals(e.exception.response.code, 409) 
        rjson = json.loads(e.exception.response.body) 
>>>>>>> 75a5bf5c
        data = rjson['error']['data'] 
        self.assertTrue(first_job_id in data)

    @tornado.testing.gen_test
    def test_post_two_videos_with_reprocess(self):
<<<<<<< HEAD
        self.job_write_mock.side_effect = [True, True]
        
        url = '/api/v2/%s/videos?integration_id=%s&external_video_ref=1234ascs&url=some_url&duration=31' % (self.account_id_api_key, self.test_i_id)
        self.http_mock.side_effect = lambda x, callback: callback(tornado.httpclient.HTTPResponse(x,200))
        response = yield self.http_client.fetch(self.get_url(url),
                                                body='',
                                                method='POST',
                                                allow_nonstandard_methods=True)
=======
        # use self.stop/wait to make sure we get the response back and 
        # not an exception, we don't want no exception
        url = '/api/v2/%s/videos?integration_id=%s'\
              '&external_video_ref=1234ascs'\
              '&url=some_url' % (self.account_id_api_key, 
                  self.test_i_id)

        self.http_mock.side_effect = lambda x, callback: callback(
            tornado.httpclient.HTTPResponse(x,200))
        response = yield self.http_client.fetch(
            self.get_url(url),
            body='',
            method='POST',
            allow_nonstandard_methods=True)

>>>>>>> 75a5bf5c
        self.assertEquals(response.code, 202) 
        rjson = json.loads(response.body) 
        first_job_id = rjson['job_id']  
        self.assertNotEquals(first_job_id,'')
        self.assertEquals(self.job_write_mock.call_count, 1)
        cargs, kwargs = self.job_write_mock.call_args
        self.assertEquals(cargs[0], 2)
        self.assertEquals(cargs[2], 31)
        self.job_write_mock.reset_mock()
        
<<<<<<< HEAD
        url = '/api/v2/%s/videos?integration_id=%s&external_video_ref=1234ascs&reprocess=true' % (self.account_id_api_key, self.test_i_id)
        response = yield self.http_client.fetch(self.get_url(url),
                                                body='',
                                                method='POST',
                                                allow_nonstandard_methods=True)
=======
        url = '/api/v2/%s/videos?integration_id=%s'\
              '&external_video_ref=1234ascs'\
              '&reprocess=true' % (self.account_id_api_key, 
                  self.test_i_id)

        self.http_mock.side_effect = lambda x, callback: callback(
            tornado.httpclient.HTTPResponse(x,200))
        response = yield self.http_client.fetch(
            self.get_url(url),
            body='',
            method='POST',
            allow_nonstandard_methods=True)

>>>>>>> 75a5bf5c
        self.assertEquals(response.code, 202) 
        rjson = json.loads(response.body)
        self.assertEquals(first_job_id, rjson['job_id'])
        self.assertEquals(self.job_write_mock.call_count, 1)
        cargs, kwargs = self.job_write_mock.call_args
        self.assertEquals(cargs[0], 2)
        self.assertEquals(cargs[2], 31)

    @tornado.testing.gen_test
    def test_post_video_with_vserver_fail(self):
<<<<<<< HEAD
        url = '/api/v2/%s/videos?integration_id=%s&external_video_ref=1234ascs&url=some_url' % (self.account_id_api_key, self.test_i_id)
        self.job_write_mock.side_effect = [False]
        self.http_mock.side_effect = lambda x, callback: callback(tornado.httpclient.HTTPResponse(x,400))
        with self.assertRaises(tornado.httpclient.HTTPError) as e:
            yield self.http_client.fetch(self.get_url(url), 
                                         body='',
                                         method='POST',
                                         allow_nonstandard_methods=True)
        response = e.exception.response
        self.assertEquals(response.code, 500) 
        rjson = json.loads(response.body)
=======
        url = '/api/v2/%s/videos?integration_id=%s'\
              '&external_video_ref=1234ascs'\
              '&url=some_url' % (self.account_id_api_key, 
                  self.test_i_id)
        self.http_mock.side_effect = lambda x, callback: callback(
            tornado.httpclient.HTTPResponse(x,400))
        with self.assertRaises(tornado.httpclient.HTTPError) as e:  
            response = yield self.http_client.fetch(
                self.get_url(url),
                body='',
                method='POST',
                allow_nonstandard_methods=True)

        self.assertEquals(e.exception.response.code, 500) 
        rjson = json.loads(e.exception.response.body)
>>>>>>> 75a5bf5c
        self.assertRegexpMatches(rjson['error']['message'], 'Internal Server') 

    @tornado.testing.gen_test
    def test_post_two_videos_with_reprocess_fail(self):
<<<<<<< HEAD
        self.job_write_mock.side_effect = ['message', None]
        
        url = '/api/v2/%s/videos?integration_id=%s&external_video_ref=1234ascs&url=some_url' % (self.account_id_api_key, self.test_i_id)
        self.http_mock.side_effect = lambda x, callback: callback(tornado.httpclient.HTTPResponse(x,200))
        response = yield self.http_client.fetch(self.get_url(url),
                                                body='',
                                                method='POST',
                                                allow_nonstandard_methods=True)
=======
        url = '/api/v2/%s/videos?integration_id=%s'\
              '&external_video_ref=1234ascs'\
              '&url=some_url' % (self.account_id_api_key, 
                  self.test_i_id)
        self.http_mock.side_effect = lambda x, callback: callback(
            tornado.httpclient.HTTPResponse(x,200))
        response = yield self.http_client.fetch(
            self.get_url(url),
            body='',
            method='POST',
            allow_nonstandard_methods=True)

>>>>>>> 75a5bf5c
        self.assertEquals(response.code, 202) 
        rjson = json.loads(response.body) 
        first_job_id = rjson['job_id']  
        self.assertNotEquals(first_job_id,'')
        
<<<<<<< HEAD
        url = '/api/v2/%s/videos?integration_id=%s&external_video_ref=1234ascs&reprocess=1' % (self.account_id_api_key, self.test_i_id)
        with self.assertLogExists(logging.ERROR, 'Unable to submit job'):
            with self.assertRaises(tornado.httpclient.HTTPError) as e:
                yield self.http_client.fetch(self.get_url(url),
                                             body='',
                                             method='POST',
                                             allow_nonstandard_methods=True)
        response = e.exception.response
        self.assertEquals(response.code, 500) 
        rjson = json.loads(response.body)
=======
        url = '/api/v2/%s/videos?integration_id=%s'\
              '&external_video_ref=1234ascs'\
              '&reprocess=1' % (self.account_id_api_key, 
                  self.test_i_id)
        self.http_mock.side_effect = lambda x, callback: callback(
            tornado.httpclient.HTTPResponse(x,400))
        with self.assertRaises(tornado.httpclient.HTTPError) as e:  
            response = yield self.http_client.fetch(
                self.get_url(url),
                body='',
                method='POST',
                allow_nonstandard_methods=True)

        self.assertEquals(e.exception.response.code, 500) 
        rjson = json.loads(e.exception.response.body)
>>>>>>> 75a5bf5c
        self.assertRegexpMatches(rjson['error']['message'],
                                 'Internal Server Error') 

    @tornado.testing.gen_test
    def test_get_without_video_id(self):
        vm = neondata.VideoMetadata(
            neondata.InternalVideoID.generate(self.account_id_api_key,'vid134'))
        yield vm.save(async=True)

        url = '/api/v2/%s/videos' % (self.account_id_api_key)

        with self.assertRaises(tornado.httpclient.HTTPError) as e:
            response = yield self.http_client.fetch(self.get_url(url),
                                                    method='GET')

        self.assertEquals(e.exception.code, 400)

        rjson = json.loads(e.exception.response.body)
        self.assertRegexpMatches(rjson['error']['message'],
                                 'key not provided') 
    @tornado.testing.gen_test
    def test_get_single_video(self):
        vm = neondata.VideoMetadata(
            neondata.InternalVideoID.generate(self.account_id_api_key, 'vid1'),
            request_id='job1',
            i_id='int2',
            testing_enabled=False,
            duration=31.5,
            custom_data={'my_data' : 'happygo'},
            tids=['vid1_t1', 'vid1_t2'],
            video_url='http://someurl.com')
        vm.save()
        request = neondata.NeonApiRequest('job1', self.account_id_api_key,
                                          title='Title',
                                          publish_date='2015-06-10')
        request.state = neondata.RequestState.FINISHED
        request.save()
        url = '/api/v2/%s/videos?video_id=vid1' % (self.account_id_api_key)
        response = yield self.http_client.fetch(self.get_url(url),
                                                method='GET')
        
        rjson = json.loads(response.body)
        self.assertEquals(response.code, 200)
        self.assertEquals({
            'job_id': 'job1',
            'testing_enabled' : False,
            'url' : 'http://someurl.com',
            'state': neondata.ExternalRequestState.PROCESSED,
            'video_id': 'vid1',
            'publish_date' : '2015-06-10',
            'title' : 'Title'
            },
            rjson['videos'][0])

    @tornado.testing.gen_test
    def test_get_all_fields(self):
        vm = neondata.VideoMetadata(
            neondata.InternalVideoID.generate(self.account_id_api_key, 'vid1'),
            request_id='job1',
            i_id='int2',
            testing_enabled=False,
            duration=31.5,
            custom_data={'my_data' : 'happygo'},
            tids=['vid1_t1', 'vid1_t2'])
        vm.save()
        thumbs = [neondata.ThumbnailMetadata('vid1_t1', 'vid1', ['here.com']),
                  neondata.ThumbnailMetadata('vid1_t2', 'vid1', ['there.com'])]
        neondata.ThumbnailMetadata.save_all(thumbs)
        request = neondata.NeonApiRequest('job1', self.account_id_api_key,
                                          title='Title',
                                          publish_date='2015-06-10')
        request.response = {'error': 'Some error'}
        request.state = neondata.RequestState.FINISHED
        request.save()
        url = '/api/v2/%s/videos?video_id=vid1'\
              '&fields=state,integration_id,testing_enabled,'\
              'job_id,title,video_id,serving_url,publish_date,'\
              'thumbnails,duration,custom_data' % (self.account_id_api_key)
        response = yield self.http_client.fetch(self.get_url(url),
                                                method='GET')
        
        rjson = json.loads(response.body)
        self.assertEquals(response.code, 200)
        self.assertDictContainsSubset({
            'state': neondata.ExternalRequestState.PROCESSED,
            'integration_id': 'int2',
            'testing_enabled': False,
            'job_id': 'job1',
            'title' : 'Title',
            'video_id': 'vid1',
            'serving_url' : None,
            'publish_date' : '2015-06-10',
            'duration' : 31.5,
            'custom_data' : {'my_data' : 'happygo'},
            'error' : 'Some error'
            },
            rjson['videos'][0])
        tids = [x['thumbnail_id'] for x in rjson['videos'][0]['thumbnails']]
        self.assertItemsEqual(tids, ['vid1_t1', 'vid1_t2'])

    @tornado.testing.gen_test
    def test_get_two_videos(self):
        vm = neondata.VideoMetadata(neondata.InternalVideoID.generate(
            self.account_id_api_key,'vid1'),
            request_id='job1')
        vm.save()
        vm = neondata.VideoMetadata(neondata.InternalVideoID.generate(
            self.account_id_api_key,'vid2'),
            request_id='job2')
        vm.save()
        neondata.NeonApiRequest('job2', self.account_id_api_key).save()
        url = '/api/v2/%s/videos?video_id=vid1,vid2' % (
            self.account_id_api_key)
        response = yield self.http_client.fetch(self.get_url(url),
                                                method='GET')
       
        rjson = json.loads(response.body)
        self.assertEquals(response.code, 200)
        self.assertEquals(rjson['video_count'], 2)

    @tornado.testing.gen_test
    def test_get_two_videos_one_dne(self):
        vm1 = neondata.VideoMetadata(
            neondata.InternalVideoID.generate(self.account_id_api_key,'vid1'),
            request_id='job1')
        vm1.save()
        vm = neondata.VideoMetadata(
            neondata.InternalVideoID.generate(self.account_id_api_key,'vid2'))
        vm.save()
        url = '/api/v2/%s/videos?video_id=vid1,viddoesnotexist' % (
            self.account_id_api_key)
        response = yield self.http_client.fetch(self.get_url(url),
                                                method='GET')
       
        rjson = json.loads(response.body)
        self.assertEquals(response.code, 200)
        self.assertEquals(rjson['video_count'], 1)
        videos = rjson['videos']
        self.assertEquals(videos[0]['video_id'], 'vid1') 
 
    def test_get_video_dne(self):
        url = '/api/v2/%s/videos?video_id=viddoesnotexist' % (self.account_id_api_key)
        response = self.http_client.fetch(self.get_url(url),
                                          self.stop, 
                                          method='GET')
       
        response = self.wait()
        self.assertEquals(response.code, 404)
        rjson = json.loads(response.body)
        self.assertRegexpMatches(rjson['error']['message'],
                                 'do not exist .* viddoesnotexist') 

    def test_get_multiple_video_dne(self):
        url = '/api/v2/%s/videos?'\
              'video_id=viddoesnotexist,vidoerwe,w3asdfa324ad' % (
                  self.account_id_api_key)
        response = self.http_client.fetch(self.get_url(url),
                                          self.stop, 
                                          method='GET')
       
        response = self.wait()
        self.assertEquals(response.code, 404)
        rjson = json.loads(response.body)
        self.assertRegexpMatches(rjson['error']['message'],
                                 r'do not exist with id') 

    @tornado.testing.gen_test
    def test_get_single_video_with_fields(self):
        vm = neondata.VideoMetadata(
            neondata.InternalVideoID.generate(self.account_id_api_key,'vid1'),
            request_id='job1')
        yield vm.save(async=True)
        url = '/api/v2/%s/videos?video_id=vid1&fields=created' % (
            self.account_id_api_key)
        response = yield self.http_client.fetch(self.get_url(url),
                                                method='GET')

        rjson = json.loads(response.body)
        videos = rjson['videos']
        self.assertEquals(response.code, 200)

        self.assertIsNotNone(videos[0]['created']) 
        self.assertNotIn('error', videos[0])
        self.assertItemsEqual(videos[0].keys(), ['created'])
    
    @tornado.testing.gen_test
    def test_get_single_video_with_invalid_fields(self):
        vm = neondata.VideoMetadata(
            neondata.InternalVideoID.generate(self.account_id_api_key,'vid1'),
            request_id='job1')
        yield vm.save(async=True)
        url = '/api/v2/%s/videos?video_id=vid1'\
              '&fields=created,me_is_invalid' % (
                  self.account_id_api_key)
        with self.assertRaises(tornado.httpclient.HTTPError) as e:
            response = yield self.http_client.fetch(
                self.get_url(url),
                method='GET')

        self.assertEquals(e.exception.code, 400)
        rjson = json.loads(e.exception.response.body)
        self.assertRegexpMatches(rjson['error']['message'], 'invalid field') 

    @tornado.testing.gen_test(timeout=10.0)
    def test_update_video_testing_enabled(self):
        vm = neondata.VideoMetadata(neondata.InternalVideoID.generate(
            self.account_id_api_key,'vid1'))
        yield vm.save(async=True)
        url = '/api/v2/%s/videos?video_id=vid1&testing_enabled=0' % (
            self.account_id_api_key)
        response = yield self.http_client.fetch(
            self.get_url(url),
            body='',
            method='PUT', 
            allow_nonstandard_methods=True)

        rjson = json.loads(response.body)
        self.assertFalse(rjson['testing_enabled'])
        self.assertEquals(response.code, 200)

        url = '/api/v2/%s/videos?video_id=vid1&testing_enabled=1' % (
            self.account_id_api_key)
        response = yield self.http_client.fetch(
            self.get_url(url),
            body='',
            method='PUT', 
            allow_nonstandard_methods=True)

        rjson = json.loads(response.body)
        self.assertTrue(rjson['testing_enabled'])
        self.assertEquals(response.code, 200)

    @tornado.testing.gen_test
    def test_get_single_video_with_thumbnails_field(self):
        vm = neondata.VideoMetadata(
            neondata.InternalVideoID.generate(self.account_id_api_key,'vid1'), 
            tids=['testing_vtid_one', 'testing_vtid_two'],
            request_id='job1')
        vm.save()
        url = '/api/v2/%s/videos?video_id=vid1&fields=created,thumbnails' % (
            self.account_id_api_key)
        response = yield self.http_client.fetch(
            self.get_url(url),
            method='GET')

        rjson = json.loads(response.body)
        self.assertEquals(response.code, 200)
        self.assertEquals(rjson['video_count'], 1)
        
        thumbnail_array = rjson['videos'][0]['thumbnails']
        thumbnail_one = thumbnail_array[0] 
        thumbnail_two = thumbnail_array[1] 
        self.assertEquals(len(thumbnail_array), 2)
        self.assertEquals(thumbnail_one['width'], 500)
        self.assertEquals(thumbnail_one['thumbnail_id'], 'testing_vtid_one') 
        self.assertEquals(thumbnail_two['width'], 500)
        self.assertEquals(thumbnail_two['thumbnail_id'], 'testing_vtid_two') 
    
    @tornado.testing.gen_test 
    def test_get_video_with_thumbnails_field_no_thumbnails(self): 
        vm = neondata.VideoMetadata(
            neondata.InternalVideoID.generate(
                self.account_id_api_key,'vid1'), 
                tids=[],
            request_id='job1')
        vm.save()
        url = '/api/v2/%s/videos?video_id=vid1&fields=created,thumbnails' % (
            self.account_id_api_key)
        response = yield self.http_client.fetch(self.get_url(url),
                                                method='GET')
        rjson = json.loads(response.body)
        thumbnail_array = rjson['videos'][0]['thumbnails']
        self.assertEquals(len(rjson['videos']), 1)
        self.assertEquals(len(thumbnail_array), 0)
    
    @tornado.testing.gen_test
    def test_update_video_does_not_exist(self):
        with self.assertRaises(tornado.httpclient.HTTPError) as e:
            url = '/api/v2/%s/videos?video_id=vid_does_not_exist'\
                  '&testing_enabled=0' % (self.account_id_api_key)
            response = yield self.http_client.fetch(
                self.get_url(url),
                body='',
                method='PUT', 
                allow_nonstandard_methods=True)

        self.assertEquals(e.exception.code, 404)
        rjson = json.loads(e.exception.response.body)
        self.assertRegexpMatches(rjson['error']['message'],
                                 'vid_does_not_exist')

    @tornado.testing.gen_test
    def test_update_video_title(self):
        url = '/api/v2/%s/videos?integration_id=%s'\
              '&external_video_ref=vid1'\
              '&title=kevinsvid&url=some_url' % (
                  self.account_id_api_key, 
                  self.test_i_id)

        self.http_mock.side_effect = lambda x, callback: callback(
            tornado.httpclient.HTTPResponse(x,200))

        response = yield self.http_client.fetch(
            self.get_url(url),
            method='POST',
            allow_nonstandard_methods=True)
        rjson = json.loads(response.body)
        job_id = rjson['job_id']
        url = '/api/v2/%s/videos?video_id=vid1&title=vidkevinnew' % (
            self.account_id_api_key)
        response = yield self.http_client.fetch(
            self.get_url(url),
            method='PUT', 
            allow_nonstandard_methods=True)

        self.assertEquals(response.code, 200) 
        rjson = json.loads(response.body) 
        self.assertEquals(rjson['title'], 'vidkevinnew')
        request = yield neondata.NeonApiRequest.get(
            job_id, 
            self.account_id_api_key,
            async=True)
        self.assertEquals(request.video_title, 'vidkevinnew')

    @tornado.testing.gen_test
    def test_post_video_sub_required_active(self):
        pstr = 'cmsdb.neondata.VideoMetadata.download_image_from_url'
        so = neondata.NeonUserAccount('kevinacct')
        so.billed_elsewhere = False

        stripe_sub = stripe.Subscription()
        stripe_sub.status = 'active'
        stripe_sub.plan = stripe.Plan(id='pro_monthly') 
        so.subscription_information = stripe_sub

        so.verify_subscription_expiry = datetime(2100, 10, 1).strftime(
            "%Y-%m-%d %H:%M:%S.%f")
        yield so.save(async=True)

        with self._future_wrap_mock(
             patch(pstr)) as cmsdb_download_image_mock:
            cmsdb_download_image_mock.side_effect = [self.random_image]
            
            url = '/api/v2/%s/videos?integration_id=%s'\
                  '&external_video_ref=1234ascs'\
                  '&default_thumbnail_url=url.invalid'\
                  '&title=a_title&url=some_url'\
                  '&thumbnail_ref=ref1' % (so.neon_api_key, self.test_i_id)
    
            self.http_mock.side_effect = lambda x, callback: callback(
                tornado.httpclient.HTTPResponse(x,200))
    
            response = yield self.http_client.fetch(
                self.get_url(url),
                body='',
                method='POST',
                allow_nonstandard_methods=True)

        # video should be posted with no issues 
        video = yield neondata.VideoMetadata.get(
            so.neon_api_key + '_' + '1234ascs', 
            async=True)
        self.assertEquals(video.url, 'some_url')
 
    @tornado.testing.gen_test
    def test_post_video_sub_required_trialing(self):
        pstr = 'cmsdb.neondata.VideoMetadata.download_image_from_url'
        so = neondata.NeonUserAccount('kevinacct')
        so.billed_elsewhere = False

        stripe_sub = stripe.Subscription()
        stripe_sub.status = 'trialing'
        stripe_sub.plan = stripe.Plan(id='pro_monthly') 
        so.subscription_information = stripe_sub

        so.verify_subscription_expiry = datetime(2100, 10, 1).strftime(
            "%Y-%m-%d %H:%M:%S.%f")
        yield so.save(async=True)
        with self._future_wrap_mock(
             patch(pstr)) as cmsdb_download_image_mock:
            cmsdb_download_image_mock.side_effect = [self.random_image]
            
            url = '/api/v2/%s/videos?integration_id=%s'\
                  '&external_video_ref=1234ascs'\
                  '&default_thumbnail_url=url.invalid'\
                  '&title=a_title&url=some_url'\
                  '&thumbnail_ref=ref1' % (so.neon_api_key, self.test_i_id)
    
            self.http_mock.side_effect = lambda x, callback: callback(
                tornado.httpclient.HTTPResponse(x,200))
    
            response = yield self.http_client.fetch(
                self.get_url(url),
                body='',
                method='POST',
                allow_nonstandard_methods=True)

        # video should be posted with no issues 
        video = yield neondata.VideoMetadata.get(
            so.neon_api_key + '_' + '1234ascs', 
            async=True)
        self.assertEquals(video.url, 'some_url')

    @tornado.testing.gen_test
    def test_post_video_sub_required_no_good(self):
        pstr = 'cmsdb.neondata.VideoMetadata.download_image_from_url'
        so = neondata.NeonUserAccount('kevinacct')
        so.billed_elsewhere = False

        stripe_sub = stripe.Subscription()
        stripe_sub.status = 'unpaid'
        stripe_sub.plan = stripe.Plan(id='pro_monthly') 
        so.subscription_information = stripe_sub

        so.verify_subscription_expiry = datetime(2100, 10, 1).strftime(
            "%Y-%m-%d %H:%M:%S.%f")
        yield so.save(async=True)
        with self.assertRaises(tornado.httpclient.HTTPError) as e:
            url = '/api/v2/%s/videos?integration_id=%s'\
                  '&external_video_ref=1234ascs'\
                  '&default_thumbnail_url=url.invalid'\
                  '&title=a_title&url=some_url'\
                  '&thumbnail_ref=ref1' % (so.neon_api_key, self.test_i_id)
            response = yield self.http_client.fetch(
                self.get_url(url),
                body='',
                method='POST',
                allow_nonstandard_methods=True)
        self.assertEquals(e.exception.code, 402)
        rjson = json.loads(e.exception.response.body)
        self.assertRegexpMatches(
            rjson['error']['message'], 
            'Your subscription is not valid')
 
    @tornado.testing.gen_test
    def test_post_video_sub_check_subscription_state(self):
        pstr = 'cmsdb.neondata.VideoMetadata.download_image_from_url'
        so = neondata.NeonUserAccount('kevinacct')
        so.billed_elsewhere = False
        stripe_sub = stripe.Subscription()
        stripe_sub.status = 'unpaid'
        stripe_sub.plan = stripe.Plan(id='pro_monthly') 
        so.subscription_information = stripe_sub

        so.verify_subscription_expiry = datetime(2000, 10, 1).strftime(
            "%Y-%m-%d %H:%M:%S.%f")

        cust_return = stripe.Customer.construct_from({
            'id': 'cus_foo',
            'subscriptions': {
                'object': 'list',
                'url': 'localhost',
            }
        }, 'api_key')

        sub_return = stripe.Subscription()
        sub_return.status = 'active'
        sub_return.plan = stripe.Plan(id='pro_monthly') 
        yield so.save(async=True)
        with self._future_wrap_mock(
             patch(pstr)) as cmsdb_download_image_mock,\
             patch('cmsapiv2.apiv2.stripe.Customer.retrieve') as sr:

            sr.return_value.subscriptions.all.return_value = { 
                'data' : [sub_return] } 
            cmsdb_download_image_mock.side_effect = [self.random_image]
            
            url = '/api/v2/%s/videos?integration_id=%s'\
                  '&external_video_ref=1234ascs'\
                  '&default_thumbnail_url=url.invalid'\
                  '&title=a_title&url=some_url'\
                  '&thumbnail_ref=ref1' % (so.neon_api_key, self.test_i_id)
    
            self.http_mock.side_effect = lambda x, callback: callback(
                tornado.httpclient.HTTPResponse(x,200))
    
            response = yield self.http_client.fetch(
                self.get_url(url),
                body='',
                method='POST',
                allow_nonstandard_methods=True)

        acct = yield neondata.NeonUserAccount.get(
            so.neon_api_key, 
            async=True)

        # verify we added an hour to subscription_expiry  
        self.assertTrue(
            dateutil.parser.parse(
                acct.verify_subscription_expiry) > datetime.utcnow())
        self.assertEquals(
            acct.subscription_info['status'], 
            'active') 
 
        # video should be posted with no issues 
        video = yield neondata.VideoMetadata.get(
            so.neon_api_key + '_' + '1234ascs', 
            async=True)
        self.assertEquals(video.url, 'some_url')

    @tornado.testing.gen_test
    def test_post_video_sub_check_subscription_exception(self):
        pstr = 'cmsdb.neondata.VideoMetadata.download_image_from_url'
        so = neondata.NeonUserAccount('kevinacct')
        so.billed_elsewhere = False

        stripe_sub = stripe.Subscription()
        stripe_sub.status = 'trialing'
        stripe_sub.plan = stripe.Plan(id='pro_monthly') 
        so.subscription_information = stripe_sub
        
        so.verify_subscription_expiry = datetime(2000, 10, 1).strftime(
            "%Y-%m-%d %H:%M:%S.%f")

        cust_return = stripe.Customer.construct_from({
            'id': 'cus_foo',
            'subscriptions': {
                'object': 'list',
                'url': 'localhost',
            }
        }, 'api_key')

        yield so.save(async=True)
        with self.assertRaises(tornado.httpclient.HTTPError) as e:
            with patch('cmsapiv2.apiv2.stripe.Customer.retrieve') as sr:
                sr.return_value.subscriptions.all.side_effect = [
                    Exception('blah')]
                url = '/api/v2/%s/videos?integration_id=%s'\
                      '&external_video_ref=1234ascs'\
                      '&default_thumbnail_url=url.invalid'\
                      '&title=a_title&url=some_url'\
                      '&thumbnail_ref=ref1' % (so.neon_api_key, self.test_i_id)
        
                self.http_mock.side_effect = lambda x, callback: callback(
                    tornado.httpclient.HTTPResponse(x,200))
        
                yield self.http_client.fetch(
                    self.get_url(url),
                    body='',
                    method='POST',
                    allow_nonstandard_methods=True)

        self.assertEquals(e.exception.code, 500)
        rjson = json.loads(e.exception.response.body)
        self.assertRegexpMatches(
            rjson['error']['data'],
            'blah')

    @tornado.testing.gen_test
    def test_post_video_body(self):
        pstr = 'cmsdb.neondata.VideoMetadata.download_image_from_url'
        with self._future_wrap_mock(
           patch(pstr)) as cmock:
            cmock.side_effect = [self.random_image]
            body = {
                'external_video_ref': '1234ascs33',
                'url': 'some_url',
                'title': 'de pol\xc3\xb6tica de los EE.UU.-'.decode('utf-8'),
                'default_thumbnail_url': 'invalid',
                'thumbnail_ref': 'ref1'
            }
            header = {"Content-Type": "application/json"}
            url = '/api/v2/%s/videos' % (self.account_id_api_key)

            self.http_mock.side_effect = lambda x, callback: callback(
                tornado.httpclient.HTTPResponse(x,200))
            response = yield self.http_client.fetch(self.get_url(url),
                body=json.dumps(body),
                method='POST',
                headers=header)
        self.assertEquals(response.code, 202) 
        video = yield neondata.VideoMetadata.get('%s_%s' % (
            self.account_id_api_key, '1234ascs33'), async=True)
        self.assertEquals(video.url, 'some_url')

    def test_get_video_exceptions(self):
        exception_mocker = patch('cmsapiv2.controllers.VideoHandler.get')
        url = '/api/v2/%s/videos' % '1234234'
        self.get_exceptions(url, exception_mocker)  

    def test_put_video_exceptions(self):
        exception_mocker = patch('cmsapiv2.controllers.VideoHandler.put')
        params = json.dumps({'integration_id': '123123abc'})
        url = '/api/v2/%s/videos' % '1234234'
        self.put_exceptions(url, params, exception_mocker) 
 
    def test_post_video_exceptions(self):
        exception_mocker = patch('cmsapiv2.controllers.VideoHandler.post')
        params = json.dumps({'integration_id': '123123abc'})
	url = '/api/v2/%s/videos' % '1234234'
        self.post_exceptions(url, params, exception_mocker) 

class TestThumbnailHandler(TestControllersBase): 
    def setUp(self):
        user = neondata.NeonUserAccount(uuid.uuid1().hex,name='testingme')
        user.save() 
        self.account_id_api_key = user.neon_api_key
        neondata.ThumbnailMetadata('testingtid', width=500, urls=['s']).save()
        self.test_video = neondata.VideoMetadata(neondata.InternalVideoID.generate(self.account_id_api_key,
                             'tn_test_vid1')).save()
        neondata.VideoMetadata(neondata.InternalVideoID.generate(self.account_id_api_key,
                             'tn_test_vid2')).save()

        self.cdn_mocker = patch('cmsdb.cdnhosting.CDNHosting')
        self.cdn_mock = self._future_wrap_mock(
            self.cdn_mocker.start().create().upload)
        self.cdn_mock.return_value = [('some_cdn_url.jpg', 640, 480)]
        self.im_download_mocker = patch(
            'cvutils.imageutils.PILImageUtils.download_image')
        self.random_image = PILImageUtils.create_random_image(480, 640)
        self.im_download_mock = self._future_wrap_mock(
            self.im_download_mocker.start())
        self.im_download_mock.side_effect = [self.random_image] 
        self.verify_account_mocker = patch(
            'cmsapiv2.apiv2.APIV2Handler.is_authorized')
        self.verify_account_mock = self._future_wrap_mock(
            self.verify_account_mocker.start())
        self.verify_account_mock.sife_effect = True
        super(TestThumbnailHandler, self).setUp()

    def tearDown(self): 
<<<<<<< HEAD
        conn = neondata.DBConnection.get(neondata.VideoMetadata)
        conn.clear_db() 
        conn = neondata.DBConnection.get(neondata.ThumbnailMetadata)
        conn.clear_db()
=======
>>>>>>> 75a5bf5c
        self.cdn_mocker.stop()
        self.im_download_mocker.stop()
        self.verify_account_mocker.stop()
        super(TestThumbnailHandler, self).tearDown()

<<<<<<< HEAD
    @classmethod
    def setUpClass(cls):
        cls.redis = test_utils.redis.RedisServer()
        cls.redis.start()

    @classmethod
    def tearDownClass(cls): 
        cls.redis.stop()
        super(TestThumbnailHandler, cls).tearDownClass() 
=======
>>>>>>> 75a5bf5c
    
    @tornado.testing.gen_test
    def test_add_new_thumbnail(self):
        url = '/api/v2/%s/thumbnails?video_id=tn_test_vid1'\
              '&url=blah.jpg&thumbnail_ref=kevin' % (self.account_id_api_key)
        response = yield self.http_client.fetch(self.get_url(url),
                                                body='',
                                                method='POST', 
                                                allow_nonstandard_methods=True)
        self.assertEquals(response.code,202)
        internal_video_id = neondata.InternalVideoID.generate(
            self.account_id_api_key,'tn_test_vid1')
        video = neondata.VideoMetadata.get(internal_video_id)
         
        self.assertEquals(len(video.thumbnail_ids), 1)
        self.assertEquals(self.im_download_mock.call_args[0][0], 'blah.jpg') 
        thumbnail = yield neondata.ThumbnailMetadata.get(
           video.thumbnail_ids[0],
           async=True)
        self.assertEquals(thumbnail.external_id, 'kevin') 
        self.assertEquals(thumbnail.video_id, 
            '%s_%s' % (self.account_id_api_key, 'tn_test_vid1'))

    @tornado.testing.gen_test
    def test_add_two_new_thumbnails(self):
        url = '/api/v2/%s/thumbnails?video_id=tn_test_vid2&url=blah.jpg' % (self.account_id_api_key)
        response = yield self.http_client.fetch(self.get_url(url),
                                                body='',
                                                method='POST', 
                                                allow_nonstandard_methods=True)
        self.assertEquals(response.code, 202)
        self.im_download_mock.side_effect = [self.random_image]
        self.assertEquals(self.im_download_mock.call_args[0][0], 'blah.jpg')
 
        url = '/api/v2/%s/thumbnails?video_id=tn_test_vid2&url=blah2.jpg' % (
            self.account_id_api_key)
        response = yield self.http_client.fetch(
            self.get_url(url),
            body='',
            method='POST', 
            allow_nonstandard_methods=True)

        self.assertEquals(self.im_download_mock.call_args[0][0], 'blah2.jpg') 
        self.assertEquals(response.code, 202)
        internal_video_id = neondata.InternalVideoID.generate(
            self.account_id_api_key,'tn_test_vid2')
        video = neondata.VideoMetadata.get(internal_video_id)
        thumbnail_ids = video.thumbnail_ids
        self.assertEquals(len(video.thumbnail_ids), 2)
        #for tid in thumbnail_ids: 

    @tornado.testing.gen_test
    def test_get_thumbnail_exists(self):
        url = '/api/v2/%s/thumbnails?thumbnail_id=testingtid' % (
            self.account_id_api_key) 
        response = yield self.http_client.fetch(self.get_url(url),
                                                method='GET')
        rjson = json.loads(response.body)
        self.assertEquals(rjson['width'], 500)
        self.assertEquals(rjson['thumbnail_id'], 'testingtid')

    @tornado.testing.gen_test
    def test_get_thumbnail_does_not_exist(self):
        with self.assertRaises(tornado.httpclient.HTTPError) as e:
            url = ('/api/v2/%s/thumbnails?thumbnail_id=testingtiddoesnotexist'
                   % (self.account_id_api_key))
            response = yield self.http_client.fetch(self.get_url(url),
                                                    method='GET')
        self.assertEquals(e.exception.code, 404)
        rjson = json.loads(e.exception.response.body)
        self.assertRegexpMatches(rjson['error']['message'], 'does not exist') 

    @tornado.testing.gen_test
    def test_thumbnail_update_enabled(self):
        url = '/api/v2/%s/thumbnails?thumbnail_id=testingtid' % (
            self.account_id_api_key) 
        response = yield self.http_client.fetch(self.get_url(url),
                                                method='GET')
        old_tn = json.loads(response.body)

        url = '/api/v2/%s/thumbnails?thumbnail_id=testingtid&enabled=0' % (
            self.account_id_api_key) 
        response = yield self.http_client.fetch(self.get_url(url),
                                                body='',
                                                method='PUT', 
                                                allow_nonstandard_methods=True)
        new_tn = json.loads(response.body)
        self.assertEquals(new_tn['enabled'],False)

        url = '/api/v2/%s/thumbnails?thumbnail_id=testingtid&enabled=1' % (
            self.account_id_api_key) 
        response = yield self.http_client.fetch(self.get_url(url),
                                                body='',
                                                method='PUT', 
                                                allow_nonstandard_methods=True)
        new_tn = json.loads(response.body) 
        self.assertEquals(new_tn['enabled'],True)

    @tornado.testing.gen_test
    def test_thumbnail_update_no_params(self):
        url = '/api/v2/%s/thumbnails?thumbnail_id=testingtid' % (
            self.account_id_api_key) 
        response = yield self.http_client.fetch(self.get_url(url),
                                                method='GET')
        old_tn = json.loads(response.body)

        url = '/api/v2/%s/thumbnails?thumbnail_id=testingtid' % (
            self.account_id_api_key) 
        response = yield self.http_client.fetch(self.get_url(url),
                                                body='',
                                                method='PUT', 
                                                allow_nonstandard_methods=True)
        new_tn = json.loads(response.body) 
        self.assertEquals(response.code, 200)
        self.assertEquals(new_tn['enabled'],old_tn['enabled'])

    @tornado.testing.gen_test
    def test_delete_thumbnail_not_implemented(self):
        with self.assertRaises(tornado.httpclient.HTTPError) as e:
            url = '/api/v2/%s/thumbnails?thumbnail_id=12234' % (
                self.account_id_api_key)  
            response = yield self.http_client.fetch(self.get_url(url),
                                                    method='DELETE')
	    self.assertEquals(e.excpetion.code, 501) 
 
    def test_get_thumbnail_exceptions(self):
        exception_mocker = patch('cmsapiv2.controllers.ThumbnailHandler.get')
	url = '/api/v2/%s/thumbnails' % '1234234'
        self.get_exceptions(url, exception_mocker)  

    def test_put_thumbnail_exceptions(self):
        exception_mocker = patch('cmsapiv2.controllers.ThumbnailHandler.put')
        params = json.dumps({'integration_id': '123123abc'})
	url = '/api/v2/%s/thumbnails' % '1234234'
        self.put_exceptions(url, params, exception_mocker) 
 
    def test_post_thumbnail_exceptions(self):
        exception_mocker = patch('cmsapiv2.controllers.ThumbnailHandler.post')
        params = json.dumps({'integration_id': '123123abc'})
	url = '/api/v2/%s/thumbnails' % '1234234'
        self.post_exceptions(url, params, exception_mocker) 
 
class TestHealthCheckHandler(TestControllersBase): 
    def setUp(self):
        self.http_mocker = patch('utils.http.send_request')
        self.http_mock = self._future_wrap_mock(
              self.http_mocker.start()) 
        super(TestHealthCheckHandler, self).setUp()

    def tearDown(self): 
        self.http_mocker.stop()
        super(TestHealthCheckHandler, self).tearDown()

    def test_healthcheck_success(self): 
        self.http_mock.side_effect = lambda x, callback: callback(
            tornado.httpclient.HTTPResponse(x, 200))
	url = '/healthcheck/'
        response = self.http_client.fetch(self.get_url(url),
                               callback=self.stop, 
                               method='GET')
        response = self.wait()
        self.assertEquals(response.code, 200) 
        
    def test_healthcheck_failure(self): 
        self.http_mock.side_effect = lambda x, callback: callback(tornado.httpclient.HTTPResponse(x,400))
	url = '/healthcheck/'
        self.http_client.fetch(self.get_url(url),
                               callback=self.stop, 
                               method='GET')
        response = self.wait()
        self.assertEquals(response.code, 500) 
        rjson = json.loads(response.body)
        self.assertRegexpMatches(rjson['error']['message'], 'Internal Server') 

class TestVideoStatsHandler(TestControllersBase): 
    def setUp(self):
        user = neondata.NeonUserAccount(uuid.uuid1().hex,name='testingme')
        user.save()
        self.account_id_api_key = user.neon_api_key
        self.test_i_id = 'testbciid' 
        self.defop = neondata.BrightcoveIntegration.modify(self.test_i_id, lambda x: x, create_missing=True)
        self.verify_account_mocker = patch(
            'cmsapiv2.apiv2.APIV2Handler.is_authorized')
        self.verify_account_mock = self._future_wrap_mock(
            self.verify_account_mocker.start())
        self.verify_account_mock.sife_effect = True
        super(TestVideoStatsHandler, self).setUp()

    def tearDown(self):
        self.verify_account_mocker.stop()  
        super(TestVideoStatsHandler, self).tearDown()

    
    @tornado.testing.gen_test
    def test_one_video_id(self): 
        vm = neondata.VideoMetadata(neondata.InternalVideoID.generate(self.account_id_api_key,'vid1'), 
                                    tids=[])
        vm.save()
        vid_status = neondata.VideoStatus(neondata.InternalVideoID.generate(self.account_id_api_key,'vid1'),
                                          experiment_state=neondata.ExperimentState.COMPLETE)
        vid_status.winner_tid = '%s_t2' % neondata.InternalVideoID.generate(self.account_id_api_key,'vid1')
        vid_status.save()

        url = '/api/v2/%s/stats/videos?video_id=vid1' % (self.account_id_api_key) 
        response = yield self.http_client.fetch(self.get_url(url),
                                                method='GET')
        rjson = json.loads(response.body)
        self.assertEquals(rjson['count'], 1)
        statistic_one = rjson['statistics'][0] 
        self.assertEquals(statistic_one['experiment_state'], neondata.ExperimentState.COMPLETE) 
 
    @tornado.testing.gen_test
    def test_two_video_ids(self): 
        vm = neondata.VideoMetadata(neondata.InternalVideoID.generate(
            self.account_id_api_key,'vid1'), 
                                    tids=[])
        vm.save()
        vid_status = neondata.VideoStatus(neondata.InternalVideoID.generate(
            self.account_id_api_key,'vid1'),
            experiment_state=neondata.ExperimentState.COMPLETE)
        vid_status.winner_tid = '%s_t2' % neondata.InternalVideoID.generate(
            self.account_id_api_key,'vid1')
        vid_status.save()
        vm = neondata.VideoMetadata(neondata.InternalVideoID.generate(
            self.account_id_api_key,'vid2'), 
                                    tids=[])
        vm.save()
        vid_status = neondata.VideoStatus(neondata.InternalVideoID.generate(
            self.account_id_api_key,'vid2'),
            experiment_value_remaining=50, 
            experiment_state=neondata.ExperimentState.RUNNING)
        vid_status.winner_tid = '%s_t2' % neondata.InternalVideoID.generate(
            self.account_id_api_key,'vid2')
        vid_status.save()

        url = '/api/v2/%s/stats/videos?video_id=vid1,vid2' % (
            self.account_id_api_key) 
        response = yield self.http_client.fetch(self.get_url(url),
                                                method='GET')
        rjson = json.loads(response.body)
        self.assertEquals(rjson['count'], 2)
        statistic_one = rjson['statistics'][0] 
        self.assertEquals(statistic_one['experiment_state'],
                          neondata.ExperimentState.COMPLETE)  
        statistic_two = rjson['statistics'][1] 
        self.assertEquals(statistic_two['experiment_state'],
                          neondata.ExperimentState.RUNNING) 

    @tornado.testing.gen_test
    def test_one_video_id_dne(self): 
        url = '/api/v2/%s/stats/videos?video_id=does_not_exist' % (self.account_id_api_key) 
        response = yield self.http_client.fetch(self.get_url(url),
                                                method='GET')
        rjson = json.loads(response.body)
        self.assertEquals(response.code, 200)

    def test_no_video_id(self): 
        url = '/api/v2/%s/stats/videos' % (self.account_id_api_key) 
        self.http_client.fetch(self.get_url(url),
                               callback=self.stop, 
                               method='GET')
        response = self.wait() 
        self.assertEquals(response.code, 400)

class TestThumbnailStatsHandler(TestControllersBase): 
    def setUp(self):
        user = neondata.NeonUserAccount(uuid.uuid1().hex,name='testingme')
        user.save()
        self.account_id_api_key = user.neon_api_key
        self.test_i_id = 'testbciid' 
        self.defop = neondata.BrightcoveIntegration.modify(self.test_i_id, lambda x: x, create_missing=True)
        self.verify_account_mocker = patch(
            'cmsapiv2.apiv2.APIV2Handler.is_authorized')
        self.verify_account_mock = self._future_wrap_mock(
            self.verify_account_mocker.start())
        self.verify_account_mock.sife_effect = True
        neondata.ThumbnailMetadata('testingtid', width=800).save()
        neondata.ThumbnailMetadata('testing_vtid_one', width=500).save()
        neondata.ThumbnailMetadata('testing_vtid_two', width=500).save()
        super(TestThumbnailStatsHandler, self).setUp()

    def tearDown(self):
        self.verify_account_mocker.stop()  
        super(TestThumbnailStatsHandler, self).tearDown()


    @tornado.testing.gen_test
    def test_account_id_video_id(self): 
        vm = neondata.VideoMetadata(neondata.InternalVideoID.generate(self.account_id_api_key,'vid1'), 
                                    tids=['testingtid','testing_vtid_one'])
        vm.save()
        ts = neondata.ThumbnailStatus('testingtid', serving_frac=0.8, ctr=0.23)
        ts.save() 
        ts = neondata.ThumbnailStatus('testing_vtid_one', serving_frac=0.3, ctr=0.12)
        ts.save() 
        url = '/api/v2/%s/stats/thumbnails?video_id=vid1,vid2' % (self.account_id_api_key) 
        response = yield self.http_client.fetch(self.get_url(url),
                                                method='GET')
        rjson = json.loads(response.body)
        self.assertEquals(response.code, 200)
        self.assertEquals(rjson['count'], 2)
        status_one = rjson['statistics'][0]  
        status_two = rjson['statistics'][1] 
        self.assertEquals(status_one['ctr'], 0.23)
        self.assertEquals(status_two['ctr'], 0.12)

    @tornado.testing.gen_test
    def test_account_id_video_id_dne(self): 
        url = '/api/v2/%s/stats/thumbnails?video_id=does_not_exist' % (self.account_id_api_key) 
        response = yield self.http_client.fetch(self.get_url(url),
                                                method='GET')
        rjson = json.loads(response.body)
        self.assertEquals(response.code, 200) 
        self.assertEquals(rjson['count'], 0) 
        self.assertEquals(len(rjson['statistics']), 0) 

    @tornado.testing.gen_test
    def test_account_id_thumbnail_id(self): 
        ts = neondata.ThumbnailStatus('testingtid', serving_frac=0.8, ctr=0.23)
        ts.save() 
        url = '/api/v2/%s/stats/thumbnails?thumbnail_id=testingtid' % (self.account_id_api_key) 
        response = yield self.http_client.fetch(self.get_url(url),
                                                method='GET')
        rjson = json.loads(response.body)
        self.assertEquals(response.code, 200)
        self.assertEquals(rjson['count'], 1)
        status_one = rjson['statistics'][0] 
        self.assertEquals(status_one['ctr'], 0.23)

    @tornado.testing.gen_test
    def test_account_id_multiple_thumbnail_ids(self): 
        ts = neondata.ThumbnailStatus('testingtid', serving_frac=0.8, ctr=0.23)
        ts.save() 
        ts = neondata.ThumbnailStatus('testing_vtid_one', serving_frac=0.3, ctr=0.12)
        ts.save() 
        url = '/api/v2/%s/stats/thumbnails?thumbnail_id=testingtid,testing_vtid_one' % (self.account_id_api_key) 
        response = yield self.http_client.fetch(self.get_url(url),
                                                method='GET')
        rjson = json.loads(response.body)
        self.assertEquals(response.code, 200)
        self.assertEquals(rjson['count'], 2)
        status_one = rjson['statistics'][0]  
        status_two = rjson['statistics'][1] 
        self.assertEquals(status_one['ctr'], 0.23)
        self.assertEquals(status_two['ctr'], 0.12)
        
        # test url encoded 
        encoded_params = urllib.urlencode({ 'thumbnail_id' : 'testingtid,testing_vtid_one' })
        self.assertEquals('thumbnail_id=testingtid%2Ctesting_vtid_one', encoded_params) 
        url = '/api/v2/%s/stats/thumbnails?%s' % (self.account_id_api_key, encoded_params) 
        response = yield self.http_client.fetch(self.get_url(url),
                                                method='GET')
        rjson = json.loads(response.body)
        self.assertEquals(response.code, 200)
        self.assertEquals(rjson['count'], 2)
        status_one = rjson['statistics'][0]  
        status_two = rjson['statistics'][1] 
        self.assertEquals(status_one['ctr'], 0.23)
        self.assertEquals(status_two['ctr'], 0.12)

    def test_video_id_limit(self): 
        url = '/api/v2/%s/stats/thumbnails?video_id=1,2,3,4,5,6,7,8,9,a,b,c,d,e,f,g,h,i,j,k,l,m,n,o' % (self.account_id_api_key) 
        self.http_client.fetch(self.get_url(url),
                               callback=self.stop, 
                               method='GET')
        response = self.wait() 
        rjson = json.loads(response.body)
        self.assertEquals(response.code, 400)
        rjson = json.loads(response.body)
        self.assertRegexpMatches(rjson['error']['message'],
                                 'list exceeds limit') 

    def test_video_id_and_thumbnail_id(self): 
        url = '/api/v2/%s/stats/thumbnails?video_id=1&thumbnail_id=abc' % (self.account_id_api_key) 
        self.http_client.fetch(self.get_url(url),
                               callback=self.stop, 
                               method='GET')
        response = self.wait() 
        rjson = json.loads(response.body)
        self.assertEquals(response.code, 400)
        rjson = json.loads(response.body)
        self.assertRegexpMatches(rjson['error']['message'],
                                 'you can only have') 

    def test_no_video_id_or_thumbnail_id(self): 
        url = '/api/v2/%s/stats/thumbnails' % (self.account_id_api_key) 
        self.http_client.fetch(self.get_url(url),
                               callback=self.stop, 
                               method='GET')
        response = self.wait() 
        rjson = json.loads(response.body)
        self.assertEquals(response.code, 400)
        rjson = json.loads(response.body)
        self.assertRegexpMatches(rjson['error']['message'],
                                 'thumbnail_id or video_id is required') 

class TestAPIKeyRequired(TestControllersBase, TestAuthenticationBase):
    def setUp(self):
        self.neon_user = neondata.NeonUserAccount(uuid.uuid1().hex,name='testingaccount')
        self.neon_user.save() 
        super(TestAPIKeyRequired, self).setUp()
    
    def make_calls_and_assert_401(self, 
                                  url, 
                                  method, 
                                  body_params='', 
                                  message=None): 
        self.http_client.fetch(self.get_url(url),
                               callback=self.stop, 
                               body=body_params, 
                               method=method, 
                               allow_nonstandard_methods=True)
        response = self.wait()
        self.assertEquals(response.code, 401)
        if message: 
            rjson = json.loads(response.body)
            self.assertEquals(rjson['error']['message'], message) 

    def test_all_urls(self): 
        urls = [ ('/api/v2/a1', 'GET'), 
                 ('/api/v2/a1', 'PUT'), 
                 ('/api/v2/a1/integrations/brightcove', 'GET'), 
                 ('/api/v2/a1/integrations/brightcove', 'PUT'), 
                 ('/api/v2/a1/integrations/brightcove', 'POST'), 
                 ('/api/v2/a1/integrations/ooyala', 'GET'), 
                 ('/api/v2/a1/integrations/ooyala', 'PUT'), 
                 ('/api/v2/a1/integrations/ooyala', 'POST'), 
                 ('/api/v2/a1/videos', 'GET'), 
                 ('/api/v2/a1/videos', 'PUT'), 
                 ('/api/v2/a1/videos', 'POST'), 
                 ('/api/v2/a1/thumbnails', 'GET'), 
                 ('/api/v2/a1/thumbnails', 'PUT'), 
                 ('/api/v2/a1/thumbnails', 'POST') ]

        for url, method in urls:
            self.make_calls_and_assert_401(url, method, message='account does not exist')
 
    def test_urls_with_valid_account(self):
        urls = [ 
                 ('/api/v2/%s' % self.neon_user.neon_api_key, 'GET'),  
                 ('/api/v2/%s' % self.neon_user.neon_api_key, 'PUT'),  
                 ('/api/v2/%s/integrations/brightcove' % self.neon_user.neon_api_key, 'GET'),  
                 ('/api/v2/%s/integrations/brightcove' % self.neon_user.neon_api_key, 'PUT'),  
                 ('/api/v2/%s/integrations/brightcove' % self.neon_user.neon_api_key, 'POST'),  
                 ('/api/v2/%s/integrations/ooyala' % self.neon_user.neon_api_key, 'GET'),  
                 ('/api/v2/%s/integrations/ooyala' % self.neon_user.neon_api_key, 'PUT'),  
                 ('/api/v2/%s/integrations/ooyala' % self.neon_user.neon_api_key, 'POST'),  
                 ('/api/v2/%s/videos' % self.neon_user.neon_api_key, 'GET'),  
                 ('/api/v2/%s/videos' % self.neon_user.neon_api_key, 'PUT'),  
                 ('/api/v2/%s/videos' % self.neon_user.neon_api_key, 'POST'),  
                 ('/api/v2/%s/thumbnails' % self.neon_user.neon_api_key, 'GET'),  
                 ('/api/v2/%s/thumbnails' % self.neon_user.neon_api_key, 'PUT'),  
                 ('/api/v2/%s/thumbnails' % self.neon_user.neon_api_key, 'POST')  
               ]  
        for url, method in urls:
            self.make_calls_and_assert_401(
                url, method, message='this endpoint requires an access token')

    def test_with_invalid_token_bad_secret_qs(self):
        user = neondata.User(username='testuser', 
                             password='testpassword')
        
        token = jwt.encode({  
                             'username': 'testuser',
                             'exp' : datetime.utcnow() +
                                     timedelta(seconds=324234)
                           },
                           'iisabadsecret',
                           algorithm='HS256')
        user.access_token = token 
        user.save()

        urls = [ 
                 ('/api/v2/%s?token=%s' % (self.neon_user.neon_api_key, user.access_token), 'GET'),
                 ('/api/v2/%s?token=%s' % (self.neon_user.neon_api_key, user.access_token), 'PUT'),
                 ('/api/v2/%s/integrations/brightcove?token=%s' % (self.neon_user.neon_api_key, user.access_token), 'GET'),
                 ('/api/v2/%s/integrations/brightcove?token=%s' % (self.neon_user.neon_api_key, user.access_token), 'PUT'),
                 ('/api/v2/%s/integrations/brightcove?token=%s' % (self.neon_user.neon_api_key, user.access_token), 'POST'),
                 ('/api/v2/%s/integrations/ooyala?token=%s' % (self.neon_user.neon_api_key, user.access_token), 'GET'),
                 ('/api/v2/%s/integrations/ooyala?token=%s' % (self.neon_user.neon_api_key, user.access_token), 'PUT'),
                 ('/api/v2/%s/integrations/ooyala?token=%s' % (self.neon_user.neon_api_key, user.access_token), 'POST'),
                 ('/api/v2/%s/videos?token=%s' % (self.neon_user.neon_api_key, user.access_token), 'GET'),
                 ('/api/v2/%s/videos?token=%s' % (self.neon_user.neon_api_key, user.access_token), 'PUT'),
                 ('/api/v2/%s/videos?token=%s' % (self.neon_user.neon_api_key, user.access_token), 'POST'),
                 ('/api/v2/%s/thumbnails?token=%s' % (self.neon_user.neon_api_key, user.access_token), 'GET'),
                 ('/api/v2/%s/thumbnails?token=%s' % (self.neon_user.neon_api_key, user.access_token), 'PUT'),
                 ('/api/v2/%s/thumbnails?token=%s' % (self.neon_user.neon_api_key, user.access_token), 'POST')
               ]  

        for url, method in urls:
            self.make_calls_and_assert_401(url, method, message='invalid token')
    
    def test_with_valid_token_wrong_access_level(self): 
        user = neondata.User(username='testuser', 
                             password='testpassword', 
                             access_level=neondata.AccessLevels.READ)
        
        token = JWTHelper.generate_token({'username' : 'testuser'})  
        user.access_token = token 
        user.save()
        urls = [ 
                 ('/api/v2/%s?token=%s' % (self.neon_user.neon_api_key, user.access_token), 'PUT'),
                 ('/api/v2/%s/integrations/brightcove?token=%s' % (self.neon_user.neon_api_key, user.access_token), 'PUT'),
                 ('/api/v2/%s/integrations/brightcove?token=%s' % (self.neon_user.neon_api_key, user.access_token), 'POST'),
                 ('/api/v2/%s/integrations/ooyala?token=%s' % (self.neon_user.neon_api_key, user.access_token), 'PUT'),
                 ('/api/v2/%s/integrations/ooyala?token=%s' % (self.neon_user.neon_api_key, user.access_token), 'POST'),
                 ('/api/v2/%s/videos?token=%s' % (self.neon_user.neon_api_key, user.access_token), 'PUT'),
                 ('/api/v2/%s/videos?token=%s' % (self.neon_user.neon_api_key, user.access_token), 'POST'),
                 ('/api/v2/%s/thumbnails?token=%s' % (self.neon_user.neon_api_key, user.access_token), 'PUT'),
                 ('/api/v2/%s/thumbnails?token=%s' % (self.neon_user.neon_api_key, user.access_token), 'POST')
               ]  
        for url, method in urls:
            self.make_calls_and_assert_401(url, method, message='you can not access this resource')

    def test_with_valid_token_wrong_access_level_nua_level(self): 
        user = neondata.User(username='testuser', 
                             password='testpassword', 
                             access_level=neondata.AccessLevels.READ)
        
        token = JWTHelper.generate_token({'username' : 'testuser'})  
        user.access_token = token 
        user.save()
        self.neon_user.users.append('testuser')
        self.neon_user.save() 
        urls = [ 
                 ('/api/v2/%s?token=%s' % (self.neon_user.neon_api_key, user.access_token), 'PUT'),
                 ('/api/v2/%s/integrations/brightcove?token=%s' % (self.neon_user.neon_api_key, user.access_token), 'PUT'),
                 ('/api/v2/%s/integrations/brightcove?token=%s' % (self.neon_user.neon_api_key, user.access_token), 'POST'),
                 ('/api/v2/%s/integrations/ooyala?token=%s' % (self.neon_user.neon_api_key, user.access_token), 'PUT'),
                 ('/api/v2/%s/integrations/ooyala?token=%s' % (self.neon_user.neon_api_key, user.access_token), 'POST'),
                 ('/api/v2/%s/videos?token=%s' % (self.neon_user.neon_api_key, user.access_token), 'PUT'),
                 ('/api/v2/%s/videos?token=%s' % (self.neon_user.neon_api_key, user.access_token), 'POST'),
                 ('/api/v2/%s/thumbnails?token=%s' % (self.neon_user.neon_api_key, user.access_token), 'PUT'),
                 ('/api/v2/%s/thumbnails?token=%s' % (self.neon_user.neon_api_key, user.access_token), 'POST')
               ]  
        for url, method in urls:
            self.make_calls_and_assert_401(url, method, message='you can not access this resource')

    def test_401_with_expired_token(self): 
        user = neondata.User(username='testuser', 
                             password='testpassword', 
                             access_level=neondata.AccessLevels.READ)
        
        token = JWTHelper.generate_token({'username' : 'testuser', 'exp' : -1 }) 
        user.access_token = token 
        user.save()
        urls = [ 
                 ('/api/v2/%s?token=%s' % (self.neon_user.neon_api_key, user.access_token), 'GET'),
                 ('/api/v2/%s?token=%s' % (self.neon_user.neon_api_key, user.access_token), 'PUT'),
                 ('/api/v2/%s/integrations/brightcove?token=%s' % (self.neon_user.neon_api_key, user.access_token), 'GET'),
                 ('/api/v2/%s/integrations/brightcove?token=%s' % (self.neon_user.neon_api_key, user.access_token), 'PUT'),
                 ('/api/v2/%s/integrations/brightcove?token=%s' % (self.neon_user.neon_api_key, user.access_token), 'POST'),
                 ('/api/v2/%s/integrations/ooyala?token=%s' % (self.neon_user.neon_api_key, user.access_token), 'GET'),
                 ('/api/v2/%s/integrations/ooyala?token=%s' % (self.neon_user.neon_api_key, user.access_token), 'PUT'),
                 ('/api/v2/%s/integrations/ooyala?token=%s' % (self.neon_user.neon_api_key, user.access_token), 'POST'),
                 ('/api/v2/%s/videos?token=%s' % (self.neon_user.neon_api_key, user.access_token), 'GET'),
                 ('/api/v2/%s/videos?token=%s' % (self.neon_user.neon_api_key, user.access_token), 'PUT'),
                 ('/api/v2/%s/videos?token=%s' % (self.neon_user.neon_api_key, user.access_token), 'POST'),
                 ('/api/v2/%s/thumbnails?token=%s' % (self.neon_user.neon_api_key, user.access_token), 'GET'),
                 ('/api/v2/%s/thumbnails?token=%s' % (self.neon_user.neon_api_key, user.access_token), 'PUT'),
                 ('/api/v2/%s/thumbnails?token=%s' % (self.neon_user.neon_api_key, user.access_token), 'POST')
               ] 
 
        for url, method in urls:
            self.make_calls_and_assert_401(url, 
                                           method, 
                                           message='access token is expired, please refresh the token')

    def test_401_with_not_valid_user(self):
        access_token = JWTHelper.generate_token({'username' : 'testuser'}) 
        urls = [ 
                 ('/api/v2/%s?token=%s' % (self.neon_user.neon_api_key, access_token), 'GET'),
                 ('/api/v2/%s?token=%s' % (self.neon_user.neon_api_key, access_token), 'PUT'),
                 ('/api/v2/%s/integrations/brightcove?token=%s' % (self.neon_user.neon_api_key, access_token), 'GET'),
                 ('/api/v2/%s/integrations/brightcove?token=%s' % (self.neon_user.neon_api_key, access_token), 'PUT'),
                 ('/api/v2/%s/integrations/brightcove?token=%s' % (self.neon_user.neon_api_key, access_token), 'POST'),
                 ('/api/v2/%s/integrations/ooyala?token=%s' % (self.neon_user.neon_api_key, access_token), 'GET'),
                 ('/api/v2/%s/integrations/ooyala?token=%s' % (self.neon_user.neon_api_key, access_token), 'PUT'),
                 ('/api/v2/%s/integrations/ooyala?token=%s' % (self.neon_user.neon_api_key, access_token), 'POST'),
                 ('/api/v2/%s/videos?token=%s' % (self.neon_user.neon_api_key, access_token), 'GET'),
                 ('/api/v2/%s/videos?token=%s' % (self.neon_user.neon_api_key, access_token), 'PUT'),
                 ('/api/v2/%s/videos?token=%s' % (self.neon_user.neon_api_key, access_token), 'POST'),
                 ('/api/v2/%s/thumbnails?token=%s' % (self.neon_user.neon_api_key, access_token), 'GET'),
                 ('/api/v2/%s/thumbnails?token=%s' % (self.neon_user.neon_api_key, access_token), 'PUT'),
                 ('/api/v2/%s/thumbnails?token=%s' % (self.neon_user.neon_api_key, access_token), 'POST')
               ] 
 
        for url, method in urls:
            self.make_calls_and_assert_401(url, 
                                           method, 
                                           message='user does not exist')
    
    @tornado.testing.gen_test 
    def test_create_brightcove_integration_god_mode(self): 
        user = neondata.User(username='testuser', 
                             password='testpassword', 
                             access_level=neondata.AccessLevels.GLOBAL_ADMIN)
        
        token = JWTHelper.generate_token({'username' : 'testuser'})  
        user.access_token = token 
        user.save()

        params = json.dumps({'publisher_id': '123123abc', 'token': token,
                             'uses_bc_gallery': False})
        header = { 'Content-Type':'application/json' }
        url = '/api/v2/%s/integrations/brightcove' % (self.neon_user.neon_api_key)
        response = yield self.http_client.fetch(self.get_url(url), 
                                                body=params, 
                                                method='POST', 
                                                headers=header)
        self.assertEquals(response.code, 200) 
        
    @tornado.testing.gen_test 
    def test_create_brightcove_integration_create_mode(self): 
        user = neondata.User(username='testuser', 
                             password='testpassword', 
                             access_level=neondata.AccessLevels.CREATE)
        
        token = JWTHelper.generate_token({'username' : 'testuser'})  
        user.access_token = token 
        user.save()
        self.neon_user.users.append('testuser')
        self.neon_user.save() 
        params = json.dumps({'publisher_id': '123123abc', 'token' : token,
                             'uses_bc_gallery': False})
        header = { 'Content-Type':'application/json' }
        url = '/api/v2/%s/integrations/brightcove' % (self.neon_user.neon_api_key)
        response = yield self.http_client.fetch(self.get_url(url), 
                                                body=params, 
                                                method='POST', 
                                                headers=header)
        self.assertEquals(response.code, 200)

    def test_create_brightcove_integration_read_mode(self): 
        user = neondata.User(username='testuser', 
                             password='testpassword', 
                             access_level=neondata.AccessLevels.READ)
        
        token = JWTHelper.generate_token({'username' : 'testuser'})  
        user.access_token = token 
        user.save()
        self.neon_user.users.append('testuser')
        self.neon_user.save() 
        params = json.dumps({'publisher_id': '123123abc', 'token' : token})
        header = { 'Content-Type':'application/json' }
        url = '/api/v2/%s/integrations/brightcove' % (self.neon_user.neon_api_key)
        self.http_client.fetch(self.get_url(url), 
                               body=params, 
                               method='POST', 
                               callback=self.stop,
                               headers=header)
        response = self.wait() 
        self.assertEquals(response.code, 401)
        rjson = json.loads(response.body)
        self.assertRegexpMatches(rjson['error']['message'],
                                 'you can not access') 
 
    @tornado.testing.gen_test 
    def test_create_brightcove_integration_all_normal_mode(self): 
        user = neondata.User(username='testuser', 
                             password='testpassword', 
                             access_level=neondata.AccessLevels.ALL_NORMAL_RIGHTS)
        
        token = JWTHelper.generate_token({'username' : 'testuser'})  
        user.access_token = token 
        user.save()
        self.neon_user.users.append('testuser')
        self.neon_user.save() 
        params = json.dumps({'publisher_id': '123123abc', 'token' : token,
                             'uses_bc_gallery': False})
        header = { 'Content-Type':'application/json' }
        url = '/api/v2/%s/integrations/brightcove' % (self.neon_user.neon_api_key)
        response = yield self.http_client.fetch(self.get_url(url), 
                                                body=params, 
                                                method='POST', 
                                                headers=header)
        self.assertEquals(response.code, 200)
 
    @tornado.testing.gen_test 
    def test_internal_search_access_level_normal(self): 
        user = neondata.User(username='testuser', 
                             password='testpassword', 
                             access_level=neondata.AccessLevels.ALL_NORMAL_RIGHTS)
        
        token = JWTHelper.generate_token({'username' : 'testuser'})  
        user.access_token = token 
        user.save()
        url = '/api/v2/videos/search?token=%s' % (token)
        # should get a 401 unauth, because this is an internal only 
        # resource, and this is not an internal_only user  
        with self.assertRaises(tornado.httpclient.HTTPError) as e: 
            yield self.http_client.fetch(self.get_url(url), 
                                          method='GET')

        self.assertEquals(e.exception.code, 401)
        rjson = json.loads(e.exception.response.body)
        self.assertRegexpMatches(rjson['error']['message'],
                                 'internal only resource')

    @tornado.testing.gen_test 
    def test_internal_search_access_level_internal_only(self): 
        user = neondata.User(
            username='testuser', 
            password='testpassword', 
            access_level=neondata.AccessLevels.INTERNAL_ONLY_USER | 
                         neondata.AccessLevels.ALL_NORMAL_RIGHTS)
        
        token = JWTHelper.generate_token({'username' : 'testuser'})  
        user.access_token = token 
        user.save()
        url = '/api/v2/videos/search?token=%s' % (token)
        # should get a 200 as this user has access to this resource 
        # resource, and this is not an internal_only user  
        response = yield self.http_client.fetch(self.get_url(url), 
                       method='GET')

        self.assertEquals(response.code, 200)

class TestAPIKeyRequiredAuth(TestAuthenticationBase):
    def setUp(self):
        self.neon_user = neondata.NeonUserAccount(uuid.uuid1().hex,name='testingaccount')
        self.neon_user.save() 
        super(TestAPIKeyRequiredAuth, self).setUp()

    @tornado.testing.gen_test 
    def test_create_new_account_god_mode(self): 
        user = neondata.User(username='testuser', 
                             password='testpassword', 
                             access_level=neondata.AccessLevels.GLOBAL_ADMIN)
        
        token = JWTHelper.generate_token({'username' : 'testuser'})  
        user.access_token = token 
        user.save()

        params = json.dumps({'customer_name': 'meisnew', 
                             'email': 'a@a.bc', 
                             'admin_user_username':'a@a.com', 
                             'admin_user_password':'testacpas', 
                             'token' : token})
        header = { 'Content-Type':'application/json' }
        url = '/api/v2/accounts'
        response = yield self.http_client.fetch(self.get_url(url), 
                                                body=params, 
                                                method='POST', 
                                                headers=header) 
        self.assertEquals(response.code, 200)

        params = json.dumps({'customer_name': 'meisnew', 
                             'email': 'a@a.bc', 
                             'admin_user_username':'bb@a.com', 
                             'admin_user_password':'testacpas'})
        header = { 
                   'Content-Type':'application/json', 
                   'Authorization': 'Bearer %s' % token 
                 }
        response = yield self.http_client.fetch(self.get_url(url), 
                                                body=params, 
                                                method='POST', 
                                                headers=header) 
        self.assertEquals(response.code, 200)

        url = '/api/v2/accounts?customer_name=meisnew&email=a@a.com'\
              '&admin_user_username=a123@a.com'\
              '&admin_user_password=abc123456&token=%s' % token
        response = yield self.http_client.fetch(self.get_url(url),
                                                allow_nonstandard_methods=True,
                                                body='', 
                                                method='POST') 
	self.assertEquals(response.code, 200)

class TestAuthenticationHandler(TestAuthenticationBase): 
    def setUp(self): 
        TestAuthenticationHandler.username = 'kevin' 
        TestAuthenticationHandler.password = '12345678'
        TestAuthenticationHandler.first_name = 'kevin'
        TestAuthenticationHandler.last_name = 'keviniii'
        TestAuthenticationHandler.title = 'blah' 
        self.user = neondata.User(username=TestAuthenticationHandler.username, 
            password=TestAuthenticationHandler.password, 
            first_name=TestAuthenticationHandler.first_name,
            last_name=TestAuthenticationHandler.last_name,
            title=TestAuthenticationHandler.title)
        self.user.save()
        super(TestAuthenticationHandler, self).setUp()


    def test_no_username(self): 
        url = '/api/v2/authenticate' 
        params = json.dumps({'password': '123123abc'})
        header = { 'Content-Type':'application/json' }
        self.http_client.fetch(self.get_url(url), 
                               body=params, 
                               method='POST', 
                               callback=self.stop, 
                               headers=header)
        response = self.wait() 
        rjson = json.loads(response.body) 
        self.assertEquals(response.code, 400)
        self.assertRegexpMatches(rjson['error']['message'],
                                 'required key not.*username')

    def test_no_password(self): 
        url = '/api/v2/authenticate' 
        params = json.dumps({'username': '123123abc'})
        header = { 'Content-Type':'application/json' }
        self.http_client.fetch(self.get_url(url), 
                               body=params, 
                               method='POST', 
                               callback=self.stop, 
                               headers=header)
        response = self.wait() 
        rjson = json.loads(response.body) 
        self.assertEquals(response.code, 400)
        self.assertRegexpMatches(rjson['error']['message'],
                                 'required key not.*password')

    def test_invalid_user_dne(self):
        url = '/api/v2/authenticate'
        params = json.dumps({
            'username': 'abc',
            'password':TestAuthenticationHandler.password})
        header = {'Content-Type':'application/json' }
            
        self.http_client.fetch(self.get_url(url),
                               body=params,
                               method='POST',
                               callback=self.stop,
                               headers=header)
        response =self.wait()

        rjson = json.loads(response.body)
        self.assertEquals(response.code, 401)
        self.assertRegexpMatches(rjson['error']['message'],
                                 'User is Not Authorized')

    def test_invalid_user_wrong_password(self):
        url = '/api/v2/authenticate' 
        params = json.dumps({'username': TestAuthenticationHandler.username,
                             'password': 'notvalidpw'})
        header = { 'Content-Type':'application/json' }
        self.http_client.fetch(self.get_url(url), 
                               body=params, 
                               method='POST', 
                               callback=self.stop, 
                               headers=header)
        response = self.wait() 
        rjson = json.loads(response.body) 
        self.assertEquals(response.code, 401)
        self.assertRegexpMatches(rjson['error']['message'],
                                 'User is Not Authorized')

    @tornado.testing.gen_test
    def test_token_returned(self): 
        url = '/api/v2/authenticate' 
        params = json.dumps({'username': TestAuthenticationHandler.username, 
                             'password': TestAuthenticationHandler.password }) 
        header = { 'Content-Type':'application/json' }
        response = yield self.http_client.fetch(self.get_url(url), 
                                                body=params, 
                                                method='POST', 
                                                headers=header)
        rjson = json.loads(response.body)
        self.assertEquals(response.code, 200)
        user = yield neondata.User.get(
            TestAuthenticationHandler.username, 
            async=True)
        self.assertEquals(user.access_token, rjson['access_token'])
        self.assertEquals(user.refresh_token, rjson['refresh_token'])
        user_info = rjson['user_info'] 
        self.assertEquals(user_info['first_name'],
            TestAuthenticationHandler.first_name) 
        self.assertEquals(user_info['last_name'],
            TestAuthenticationHandler.last_name) 
        self.assertEquals(user_info['title'],
            TestAuthenticationHandler.title)
 
    @tornado.testing.gen_test
    def test_token_returned_upper_case_username(self): 
        url = '/api/v2/authenticate' 
        params = json.dumps(
            {'username': TestAuthenticationHandler.username.upper(), 
             'password': TestAuthenticationHandler.password }) 
        header = { 'Content-Type':'application/json' }
        response = yield self.http_client.fetch(self.get_url(url), 
                                                body=params, 
                                                method='POST', 
                                                headers=header)
        rjson = json.loads(response.body)
        self.assertEquals(response.code, 200)
        user = yield neondata.User.get(
            TestAuthenticationHandler.username, 
            async=True)
        self.assertEquals(user.access_token, rjson['access_token'])
        self.assertEquals(user.refresh_token, rjson['refresh_token'])
        user_info = rjson['user_info'] 
        self.assertEquals(user_info['first_name'],
            TestAuthenticationHandler.first_name) 
        self.assertEquals(user_info['last_name'],
            TestAuthenticationHandler.last_name) 
        self.assertEquals(user_info['title'],
            TestAuthenticationHandler.title) 
 
    @tornado.testing.gen_test
    def test_token_changed(self):  
        url = '/api/v2/authenticate' 
        params = json.dumps({'username': TestAuthenticationHandler.username, 
                             'password': TestAuthenticationHandler.password})
        header = { 'Content-Type':'application/json' }
        response = yield self.http_client.fetch(self.get_url(url), 
                                                body=params, 
                                                method='POST', 
                                                headers=header)
        rjson = json.loads(response.body)
        token1 = rjson['access_token'] 
        response = yield self.http_client.fetch(self.get_url(url), 
                                                body=params, 
                                                method='POST', 
                                                headers=header)
        rjson = json.loads(response.body)
        token2 = rjson['access_token'] 
        self.assertNotEquals(token1, token2)

    @tornado.testing.gen_test 
    def test_account_ids_returned_single(self): 
        new_account_one = neondata.NeonUserAccount('test_account1')
        new_account_one.users.append(self.user.username)
        yield new_account_one.save(async=True)
 
        url = '/api/v2/authenticate' 
        params = json.dumps({'username': TestAuthenticationHandler.username, 
                             'password': TestAuthenticationHandler.password})
        header = { 'Content-Type':'application/json' }
        response = yield self.http_client.fetch(self.get_url(url), 
                                                body=params, 
                                                method='POST', 
                                                headers=header)
        rjson = json.loads(response.body)
        account_ids = rjson['account_ids'] 
        self.assertEquals(1, len(account_ids)) 
        a_id = account_ids[0] 
        self.assertEquals(a_id, new_account_one.neon_api_key)
 
    @tornado.testing.gen_test 
    def test_account_ids_returned_multiple(self): 
        new_account_one = neondata.NeonUserAccount('test_account1')
        new_account_one.users.append(self.user.username)
        yield new_account_one.save(async=True)

        new_account_two = neondata.NeonUserAccount('test_account2')
        new_account_two.users.append(self.user.username)
        yield new_account_two.save(async=True)
 
        url = '/api/v2/authenticate' 
        params = json.dumps({'username': TestAuthenticationHandler.username, 
                             'password': TestAuthenticationHandler.password})
        header = { 'Content-Type':'application/json' }
        response = yield self.http_client.fetch(self.get_url(url), 
                                                body=params, 
                                                method='POST', 
                                                headers=header)
        rjson = json.loads(response.body)
        account_ids = rjson['account_ids'] 
        self.assertEquals(2, len(account_ids)) 
        self.assertTrue(new_account_one.neon_api_key in account_ids) 
        self.assertTrue(new_account_two.neon_api_key in account_ids)
 
    @tornado.testing.gen_test 
    def test_account_ids_returned_empty(self): 
        url = '/api/v2/authenticate' 
        params = json.dumps({'username': TestAuthenticationHandler.username, 
                             'password': TestAuthenticationHandler.password})
        header = { 'Content-Type':'application/json' }
        response = yield self.http_client.fetch(self.get_url(url), 
                                                body=params, 
                                                method='POST', 
                                                headers=header)
        rjson = json.loads(response.body)
        account_ids = rjson['account_ids'] 
        account_ids = rjson['account_ids'] 
        self.assertEquals(0, len(account_ids)) 

class TestRefreshTokenHandler(TestAuthenticationBase): 
    def setUp(self): 
        self.refresh_token_exp = options.get('cmsapiv2.apiv2.refresh_token_exp') 
        TestRefreshTokenHandler.username = 'kevin' 
        TestRefreshTokenHandler.password = '12345678'
        self.user = neondata.User(username=TestRefreshTokenHandler.username, 
                             password=TestRefreshTokenHandler.password)
        self.user.save()
        super(TestRefreshTokenHandler, self).setUp()
         
    def tearDown(self): 
        options._set('cmsapiv2.apiv2.refresh_token_exp', self.refresh_token_exp)
        super(TestRefreshTokenHandler, self).tearDown()

    def test_no_token(self): 
        url = '/api/v2/refresh_token' 
        params = json.dumps({})
        header = { 'Content-Type':'application/json' }
        self.http_client.fetch(self.get_url(url), 
                               body=params, 
                               method='POST', 
                               callback=self.stop, 
                               headers=header)
        response = self.wait() 
        rjson = json.loads(response.body)
        self.assertEquals(response.code, 400)
        self.assertRegexpMatches(rjson['error']['message'],
                                 'required key not')

    def test_refresh_token_expired(self):
        refresh_token_exp = options.get('cmsapiv2.apiv2.refresh_token_exp')
        options._set('cmsapiv2.apiv2.refresh_token_exp', -1) 
        url = '/api/v2/authenticate' 
        params = json.dumps({'username': TestRefreshTokenHandler.username, 
                             'password': TestRefreshTokenHandler.password})
        header = { 'Content-Type':'application/json' }
        with patch('cmsapiv2.apiv2.datetime') as mock_dt:
            # Fix time
            mock_dt.utcnow.return_value = datetime.utcnow()

            self.http_client.fetch(self.get_url(url),
                                   body=params,
                                   method='POST',
                                   callback=self.stop,
                                   headers=header)
            response = self.wait()
            rjson = json.loads(response.body)
            refresh_token = rjson['refresh_token']
            url = '/api/v2/refresh_token'
            params = json.dumps({'token': refresh_token })

            mock_dt.utcnow.return_value += timedelta(1)
            self.http_client.fetch(self.get_url(url),
                                   body=params,
                                   method='POST',
                                   callback=self.stop,
                                   headers=header)

        response = self.wait()
        rjson = json.loads(response.body)
        self.assertEquals(
            rjson['error']['message'],
            'refresh token has expired, please authenticate again') 
        self.assertEquals(response.code, 401) 
        options._set('cmsapiv2.apiv2.refresh_token_exp', refresh_token_exp) 

    @tornado.testing.gen_test 
    def test_get_new_access_token(self):
        new_account_one = neondata.NeonUserAccount('test_account1')
        new_account_one.users.append(self.user.username)
        yield new_account_one.save(async=True)
        url = '/api/v2/authenticate' 
        params = json.dumps({'username': TestRefreshTokenHandler.username, 
                             'password': TestRefreshTokenHandler.password})
        header = { 'Content-Type':'application/json' }

        with patch('cmsapiv2.apiv2.datetime') as mock_dt:
            mock_dt.utcnow.return_value = datetime.utcnow()

            response = yield self.http_client.fetch(self.get_url(url),
                                                    body=params,
                                                    method='POST',
                                                    headers=header)
            rjson1 = json.loads(response.body)
            refresh_token = rjson1['refresh_token']
            url = '/api/v2/refresh_token'
            params = json.dumps({'token': refresh_token })
            header = { 'Content-Type':'application/json' }
            # Set time forward one second so token will change
            mock_dt.utcnow.return_value += timedelta(1)
            response = yield self.http_client.fetch(self.get_url(url),
                                                    body=params,
                                                    method='POST',
                                                    headers=header)
        rjson2 = json.loads(response.body)
        refresh_token2 = rjson2['refresh_token']
        self.assertEquals(refresh_token, refresh_token2) 
        account_ids = rjson2['account_ids'] 
        self.assertEquals(1, len(account_ids)) 
        user = yield tornado.gen.Task(neondata.User.get, 
            TestRefreshTokenHandler.username)
        # verify that the access_token was indeed updated 
        self.assertNotEquals(user.access_token, rjson1['access_token'])
        self.assertEquals(user.access_token, rjson2['access_token'])
        # verify refresh tokens stay the same 
        self.assertEquals(user.refresh_token, rjson1['refresh_token'])

class TestLogoutHandler(TestAuthenticationBase): 
    def setUp(self): 
        TestLogoutHandler.username = 'kevin' 
        TestLogoutHandler.password = '12345678'
        user = neondata.User(username=TestLogoutHandler.username, 
                             password=TestLogoutHandler.password)
        user.save()
        super(TestLogoutHandler, self).setUp()
    def tearDown(self): 
        super(TestLogoutHandler, self).tearDown()
   
    def test_no_token(self): 
        url = '/api/v2/logout' 
        params = json.dumps({})
        header = { 'Content-Type':'application/json' }
        self.http_client.fetch(self.get_url(url), 
                               body=params, 
                               method='POST', 
                               callback=self.stop, 
                               headers=header)
        response = self.wait() 
        rjson = json.loads(response.body)
        self.assertEquals(response.code, 400)
        self.assertRegexpMatches(rjson['error']['message'], 'key not provided')
    
    @tornado.testing.gen_test
    def test_proper_logout(self): 
        url = '/api/v2/authenticate' 
        params = json.dumps({'username': TestLogoutHandler.username, 
                             'password': TestLogoutHandler.password})
        header = { 'Content-Type':'application/json' }
        response = yield self.http_client.fetch(self.get_url(url), 
                                                body=params, 
                                                method='POST', 
                                                headers=header)
        rjson = json.loads(response.body)
        access_token = rjson['access_token'] 

        url = '/api/v2/logout' 
        params = json.dumps({'token': access_token })
        response = yield self.http_client.fetch(self.get_url(url), 
                                                body=params, 
                                                method='POST', 
                                                headers=header)
        rjson = json.loads(response.body)
        self.assertEquals(response.code, 200)

    @tornado.testing.gen_test
    def test_logout_with_expired_token(self): 
        token_exp = options.get('cmsapiv2.apiv2.access_token_exp') 
        
        options._set('cmsapiv2.apiv2.access_token_exp', -1) 
        url = '/api/v2/authenticate' 
        params = json.dumps({'username': TestLogoutHandler.username, 
                             'password': TestLogoutHandler.password})
        header = { 'Content-Type':'application/json' }
        response = yield self.http_client.fetch(self.get_url(url), 
                                                body=params, 
                                                method='POST', 
                                                headers=header)
        rjson = json.loads(response.body)
        access_token = rjson['access_token'] 
        url = '/api/v2/logout' 
        params = json.dumps({'token': access_token })
        response = yield self.http_client.fetch(self.get_url(url), 
                                                body=params, 
                                                method='POST', 
                                                headers=header)
        rjson = json.loads(response.body)
        self.assertRegexpMatches(rjson['message'],
                                 'logged out expired user')
        self.assertEquals(response.code, 200)
        options._set('cmsapiv2.apiv2.access_token_exp', token_exp) 

class TestAuthenticationHealthCheckHandler(TestAuthenticationBase): 
    def setUp(self):
        super(TestAuthenticationHealthCheckHandler, self).setUp()

    def tearDown(self): 
        super(TestAuthenticationHealthCheckHandler, self).tearDown()

    def test_healthcheck_success(self): 
	url = '/healthcheck/'
        response = self.http_client.fetch(self.get_url(url),
                               callback=self.stop, 
                               method='GET')
        response = self.wait()
        self.assertEquals(response.code, 200)
 
class TestVideoSearchInternalHandler(TestControllersBase): 
    def setUp(self):
        user = neondata.NeonUserAccount(uuid.uuid1().hex,
                                        name='testingme')
        user.save()
        self.account_id_api_key = user.neon_api_key
        self.verify_account_mocker = patch(
            'cmsapiv2.apiv2.APIV2Handler.is_authorized')
        self.verify_account_mock = self._future_wrap_mock(
            self.verify_account_mocker.start())
        self.verify_account_mock.sife_effect = True
        super(TestVideoSearchInternalHandler, self).setUp()

    def tearDown(self):
        self.verify_account_mocker.stop()  
        super(TestVideoSearchInternalHandler, self).tearDown()


    @tornado.testing.gen_test 
    def test_search_no_videos(self):
        url = '/api/v2/videos/search?account_id=kevin&fields='\
              'video_id,title,created,updated'
        response = yield self.http_client.fetch(self.get_url(url),
                                                method='GET')
        rjson = json.loads(response.body)
        self.assertEquals(rjson['video_count'], 0)
    
    @tornado.testing.gen_test 
    def test_search_base(self):
        video = neondata.VideoMetadata('kevin_vid1', request_id='job1')
        yield video.save(async=True)   
        yield neondata.NeonApiRequest('job1', 
            'kevin', 
             title='kevins video').save(async=True)
        video = neondata.VideoMetadata('kevin_vid2', request_id='job2')
        yield video.save(async=True)   
        yield neondata.NeonApiRequest('job2', 
            'kevin', 
            title='kevins best video yet').save(async=True)
        url = '/api/v2/videos/search?account_id=kevin&fields='\
              'video_id,title,created,updated'
        response = yield self.http_client.fetch(self.get_url(url),
                                                method='GET')
        rjson = json.loads(response.body)
        self.assertEquals(rjson['video_count'], 2)

    @tornado.testing.gen_test 
    def test_search_get_newer_prev_page(self):
        video = neondata.VideoMetadata('kevin_vid1', request_id='job1')
        yield video.save(async=True)   
        yield neondata.NeonApiRequest('job1', 
            'kevin', 
             title='kevins video').save(async=True)
        video = neondata.VideoMetadata('kevin_vid2', request_id='job2')
        yield video.save(async=True)   
        yield neondata.NeonApiRequest('job2', 
            'kevin', 
            title='kevins best video yet').save(async=True)
        url = '/api/v2/videos/search?account_id=kevin&fields='\
              'video_id,title,created,updated'
        response = yield self.http_client.fetch(self.get_url(url),
                                                method='GET')

        video = neondata.VideoMetadata('kevin_vid3', request_id='job3')
        yield video.save(async=True)   
        yield neondata.NeonApiRequest('job3', 'kevin', 
                  title='really kevins best video yet').save(async=True)
        rjson1 = json.loads(response.body)
        url = rjson1['prev_page'] 
        response = yield self.http_client.fetch(self.get_url(url),
                                                method='GET')
        rjson = json.loads(response.body)
        self.assertEquals(rjson['video_count'], 1)
        video = rjson['videos'][0]
        self.assertEquals('really kevins best video yet', video['title'])

    @tornado.testing.gen_test 
    def test_search_get_older_next_page(self):
        video = neondata.VideoMetadata('kevin_vid1', request_id='job1')
        yield video.save(async=True)   
        yield neondata.NeonApiRequest('job1', 
            'kevin', 
             title='kevins video').save(async=True)
        video = neondata.VideoMetadata('kevin_vid2', request_id='job2')
        yield video.save(async=True)   
        yield neondata.NeonApiRequest('job2', 
            'kevin', 
            title='kevins best video yet').save(async=True)
        url = '/api/v2/videos/search?account_id=kevin&fields='\
              'video_id,title,created,updated&limit=1'
        response = yield self.http_client.fetch(self.get_url(url),
                                                method='GET')

        rjson = json.loads(response.body)
        self.assertEquals(rjson['video_count'], 1)
        video = rjson['videos'][0]
        self.assertEquals('kevins best video yet', video['title'])

        url = rjson['next_page']
        url += '&limit=1'  
        response = yield self.http_client.fetch(self.get_url(url),
                                                method='GET')
        rjson = json.loads(response.body)
        self.assertEquals(rjson['video_count'], 1)
        video = rjson['videos'][0]
        self.assertEquals('kevins video', video['title'])
        
    @tornado.testing.gen_test 
    def test_search_with_limit(self):
        video = neondata.VideoMetadata('kevin_vid1', request_id='job1')
        yield video.save(async=True)   
        yield neondata.NeonApiRequest('job1', 
            'kevin', 
             title='kevins video').save(async=True)
        video = neondata.VideoMetadata('kevin_vid2', request_id='job2')
        yield video.save(async=True)   
        yield neondata.NeonApiRequest('job2', 
            'kevin', 
            title='kevins best video yet').save(async=True)
        url = '/api/v2/videos/search?account_id=kevin&fields='\
              'video_id,title,created,updated&limit=1'
        response = yield self.http_client.fetch(self.get_url(url),
                                                method='GET')
        rjson = json.loads(response.body)
        self.assertEquals(rjson['video_count'], 1)
        video = rjson['videos'][0]
        # this should grab the most recently created video
        self.assertEquals('kevins best video yet', video['title'])

    @tornado.testing.gen_test 
    def test_search_without_account_id(self):
        video = neondata.VideoMetadata('kevin_vid1', request_id='job1')
        yield video.save(async=True)   
        yield neondata.NeonApiRequest('job1', 
            'kevin', 
             title='kevins video').save(async=True)
        video = neondata.VideoMetadata('kevin2_vid2', request_id='job2')
        yield video.save(async=True)   
        yield neondata.NeonApiRequest('job2', 
            'kevin2', 
            title='kevins best video yet').save(async=True)
        url = '/api/v2/videos/search?fields='\
              'video_id,title,created,updated'
        response = yield self.http_client.fetch(self.get_url(url),
                                                method='GET')
        rjson = json.loads(response.body)
        # should return all the videos despite no account
        self.assertEquals(rjson['video_count'], 2)

    @tornado.testing.gen_test 
    def test_search_without_requests(self):
        video = neondata.VideoMetadata('kevin_vid1')
        yield video.save(async=True)   
        url = '/api/v2/videos/search?fields='\
              'video_id,created,updated'
        response = yield self.http_client.fetch(self.get_url(url),
                                                method='GET')
        rjson = json.loads(response.body)
        video_count = rjson['video_count'] 
        videos = rjson['videos']
        self.assertEquals(video_count, 0) 
        self.assertEquals(videos, None) 
       
class TestVideoSearchExternalHandler(TestControllersBase): 
    def setUp(self):
        user = neondata.NeonUserAccount(uuid.uuid1().hex,name='testingme')
        user.save()
        self.account_id_api_key = user.neon_api_key
        self.verify_account_mocker = patch(
            'cmsapiv2.apiv2.APIV2Handler.is_authorized')
        self.verify_account_mock = self._future_wrap_mock(
            self.verify_account_mocker.start())
        self.verify_account_mock.sife_effect = True
        super(TestVideoSearchExternalHandler, self).setUp()

    def tearDown(self):
        self.verify_account_mocker.stop()  
        super(TestVideoSearchExternalHandler, self).tearDown()

    
    @tornado.testing.gen_test 
    def test_search_base(self):
        video = neondata.VideoMetadata('kevin_vid1', request_id='job1')
        yield video.save(async=True)   
        yield neondata.NeonApiRequest('job1', 
            'kevin', 
             title='kevins video').save(async=True)
        video = neondata.VideoMetadata('kevin_vid2', request_id='job2')
        yield video.save(async=True)   
        yield neondata.NeonApiRequest('job2', 
            'kevin', 
            title='kevins best video yet').save(async=True)
        url = '/api/v2/kevin/videos/search?fields='\
              'video_id,title,created,updated'
        response = yield self.http_client.fetch(self.get_url(url),
                                                method='GET')
        rjson = json.loads(response.body)
        self.assertEquals(rjson['video_count'], 2)

    @tornado.testing.gen_test 
    def test_search_get_older_prev_page(self):
        video = neondata.VideoMetadata('kevin_vid1', request_id='job1')
        yield video.save(async=True)   
        yield neondata.NeonApiRequest('job1', 
            'kevin', 
             title='kevins video').save(async=True)
        video = neondata.VideoMetadata('kevin_vid2', request_id='job2')
        yield video.save(async=True)   
        yield neondata.NeonApiRequest('job2', 
            'kevin', 
            title='kevins best video yet').save(async=True)
        url = '/api/v2/kevin/videos/search?fields='\
              'video_id,title,created,updated'
        response = yield self.http_client.fetch(self.get_url(url),
                                                method='GET')

        video = neondata.VideoMetadata('kevin_vid3', request_id='job3')
        yield video.save(async=True)   
        yield neondata.NeonApiRequest('job3', 'kevin', 
                  title='really kevins best video yet').save(async=True)
        rjson1 = json.loads(response.body)
        url = rjson1['prev_page'] 
        response = yield self.http_client.fetch(self.get_url(url),
                                                method='GET')
        rjson = json.loads(response.body)
        self.assertEquals(rjson['video_count'], 1)
        video = rjson['videos'][0]
        self.assertEquals('really kevins best video yet', video['title'])

    @tornado.testing.gen_test 
    def test_search_with_limit(self):
        video = neondata.VideoMetadata('kevin_vid1', request_id='job1')
        yield video.save(async=True)   
        yield neondata.NeonApiRequest('job1', 
            'kevin', 
             title='kevins video').save(async=True)
        video = neondata.VideoMetadata('kevin_vid2', request_id='job2')
        yield video.save(async=True)   
        yield neondata.NeonApiRequest('job2', 
            'kevin', 
            title='kevins best video yet').save(async=True)
        url = '/api/v2/kevin/videos/search?fields='\
              'video_id,title,created,updated&limit=1'
        response = yield self.http_client.fetch(self.get_url(url),
                                                method='GET')
        rjson = json.loads(response.body)
        self.assertEquals(rjson['video_count'], 1)
        video = rjson['videos'][0]
        # this should grab the most recently created video
        self.assertEquals('kevins best video yet', video['title'])

class TestAccountLimitsHandler(TestControllersBase): 
    def setUp(self):
        self.user = neondata.NeonUserAccount(uuid.uuid1().hex,name='testingme')
        self.user.save()
        self.account_id_api_key = self.user.neon_api_key
        self.verify_account_mocker = patch(
            'cmsapiv2.apiv2.APIV2Handler.is_authorized')
        self.verify_account_mock = self._future_wrap_mock(
            self.verify_account_mocker.start())
        self.verify_account_mock.sife_effect = True
        super(TestAccountLimitsHandler, self).setUp()

    def tearDown(self):
        self.verify_account_mocker.stop()
        super(TestAccountLimitsHandler, self).tearDown()


    @tornado.testing.gen_test
    def test_search_with_limit(self):
        limits = neondata.AccountLimits(self.user.neon_api_key)
        yield limits.save(async=True)

        url = '/api/v2/%s/limits' % (self.user.neon_api_key)
        response = yield self.http_client.fetch(self.get_url(url),
                                                method="GET")
        rjson = json.loads(response.body)
        self.assertEquals(response.code, 200)
        self.assertEquals(rjson['video_posts'], 0)

class TestAccountIntegrationsHandler(TestControllersBase): 
    def setUp(self):
        self.verify_account_mocker = patch(
            'cmsapiv2.apiv2.APIV2Handler.is_authorized')
        self.verify_account_mock = self._future_wrap_mock(
            self.verify_account_mocker.start())
        self.verify_account_mock.sife_effect = True
        super(TestAccountIntegrationsHandler, self).setUp()

    def tearDown(self):
        self.verify_account_mocker.stop()
        super(TestAccountIntegrationsHandler, self).tearDown()


    @tornado.testing.gen_test 
    def test_one_integration(self):
        so = neondata.NeonUserAccount('kevinacct')
        yield so.save(async=True)
        bi = neondata.BrightcoveIntegration('kevinacct')
        yield bi.save(async=True) 
        url = '/api/v2/%s/integrations' % (so.neon_api_key) 
        response = yield self.http_client.fetch(self.get_url(url), 
                                                method="GET")
        rjson = json.loads(response.body)
        self.assertEquals(rjson['integration_count'], 1) 
        self.assertEquals(len(rjson['integrations']), 1)
        self.assertEquals(rjson['integrations'][0]['account_id'], 'kevinacct')

    @tornado.testing.gen_test 
    def test_two_integrations_one_type(self):
        so = neondata.NeonUserAccount('kevinacct')
        yield so.save(async=True)
        bi = neondata.BrightcoveIntegration('kevinacct')
        yield bi.save(async=True) 
        bi = neondata.BrightcoveIntegration('kevinacct')
        yield bi.save(async=True) 
        url = '/api/v2/%s/integrations' % (so.neon_api_key) 
        response = yield self.http_client.fetch(self.get_url(url), 
                                                method="GET")
        rjson = json.loads(response.body)
        self.assertEquals(rjson['integration_count'], 2) 
        self.assertEquals(len(rjson['integrations']), 2)
        self.assertEquals(rjson['integrations'][0]['account_id'], 'kevinacct')
        self.assertNotEqual(
            rjson['integrations'][0]['integration_id'], 
            rjson['integrations'][1]['integration_id'])

    @tornado.testing.gen_test 
    def test_wrong_account(self):
        so = neondata.NeonUserAccount('kevinacct')
        yield so.save(async=True)
        url = '/api/v2/%s/integrations' % ('doesnotexist') 
        with self.assertRaises(tornado.httpclient.HTTPError) as e: 
            yield self.http_client.fetch(self.get_url(url), 
                                          method='GET')

        self.assertEquals(e.exception.code, 404)

    @tornado.testing.gen_test 
    def test_multiple_integrations_multiple_types(self):
        so = neondata.NeonUserAccount('kevinacct')
        yield so.save(async=True)

        yield neondata.BrightcoveIntegration('kevinacct').save(async=True)
        yield neondata.OoyalaIntegration('kevinacct').save(async=True)
        yield neondata.BrightcoveIntegration('kevinacct').save(async=True)
        yield neondata.BrightcoveIntegration('kevinacct').save(async=True)
        yield neondata.OoyalaIntegration('kevinacct').save(async=True)
        yield neondata.BrightcoveIntegration('kevinacct').save(async=True)

        url = '/api/v2/%s/integrations' % (so.neon_api_key) 
        response = yield self.http_client.fetch(self.get_url(url), 
                                                method="GET")
        rjson = json.loads(response.body)
        self.assertEquals(rjson['integration_count'], 6) 
        self.assertEquals(len(rjson['integrations']), 6)
        # the first four intergrations should be type brightcove
        self.assertEquals(rjson['integrations'][0]['type'], 'brightcove')
        self.assertEquals(rjson['integrations'][1]['type'], 'brightcove')
        self.assertEquals(rjson['integrations'][2]['type'], 'brightcove')
        self.assertEquals(rjson['integrations'][3]['type'], 'brightcove')
        # the last two intergrations should be type ooyala
        self.assertEquals(rjson['integrations'][4]['type'], 'ooyala')
        self.assertEquals(rjson['integrations'][5]['type'], 'ooyala')

    @tornado.testing.gen_test 
    def test_no_integrations_exist(self):
        so = neondata.NeonUserAccount('kevinacct')
        yield so.save(async=True)

        yield neondata.BrightcoveIntegration(
            'differentaccount').save(async=True)
        url = '/api/v2/%s/integrations' % (so.neon_api_key) 
        response = yield self.http_client.fetch(self.get_url(url), 
                                                method="GET")
        rjson = json.loads(response.body)
        self.assertEquals(rjson['integration_count'], 0)
 
class TestBillingAccountHandler(TestControllersBase): 
    def setUp(self):
        self.verify_account_mocker = patch(
            'cmsapiv2.apiv2.APIV2Handler.is_authorized')
        self.verify_account_mock = self._future_wrap_mock(
            self.verify_account_mocker.start())
        self.verify_account_mock.sife_effect = True
        super(TestBillingAccountHandler, self).setUp()

    def tearDown(self):
        self.verify_account_mocker.stop()
        super(TestBillingAccountHandler, self).tearDown()


    @tornado.testing.gen_test
    def test_post_billing_account_no_account(self):
        header = { 'Content-Type':'application/json' }
        url = '/api/v2/noaccount/billing/account'
        params = json.dumps({'billing_token_ref' : 'testa'})
        with self.assertRaises(tornado.httpclient.HTTPError) as e: 
            yield self.http_client.fetch(
                self.get_url(url), 
                body=params, 
                method='POST', 
                headers=header)

        self.assertEquals(e.exception.code, 404)

    @tornado.testing.gen_test
    def test_post_billing_account_customer_exists(self): 
        so = neondata.NeonUserAccount('kevinacct')
        so.billing_provider_ref = '123' 
        yield so.save(async=True)
        header = { 'Content-Type':'application/json' }
        url = '/api/v2/%s/billing/account' % so.neon_api_key
        params = json.dumps({'billing_token_ref' : 'testa'})
        
        customer = stripe.Customer(id='test')
        customer.email = 'test@test.com' 
        with patch('cmsapiv2.apiv2.stripe.Customer.retrieve') as stripe_ret,\
              patch('cmsapiv2.apiv2.stripe.Customer.save') as stripe_save: 
            stripe_ret.return_value = customer 
            yield self.http_client.fetch(self.get_url(url), 
                body=params, 
                method='POST', 
                headers=header)
       
        # let's grab our account and make sure we saved the 
        # id value, and set billed_elsewhere correctly
        acct = yield neondata.NeonUserAccount.get(
            so.neon_api_key,   
            async=True)
        self.assertEquals(acct.billed_elsewhere, False) 
        self.assertEquals(acct.billing_provider_ref, 'test')
 
    @tornado.testing.gen_test
    def test_post_billing_account_customer_retrieve_exception(self): 
        so = neondata.NeonUserAccount('kevinacct')
        yield so.save(async=True)
        header = { 'Content-Type':'application/json' }
        url = '/api/v2/%s/billing/account' % so.neon_api_key
        params = json.dumps({'billing_token_ref' : 'testa'})
        
        with self.assertRaises(tornado.httpclient.HTTPError) as e: 
            with patch('cmsapiv2.apiv2.stripe.Customer.retrieve') as sr:
                sr.side_effect = [Exception('testa')] 
                yield self.http_client.fetch(self.get_url(url), 
                     body=params, 
                     method='POST', 
                     headers=header)

        self.assertEquals(e.exception.code, 500)
        acct = yield neondata.NeonUserAccount.get(
            so.neon_api_key,   
            async=True)
        self.assertEquals(acct.billed_elsewhere, True) 
        self.assertEquals(acct.billing_provider_ref, None)
 
    @tornado.testing.gen_test
    def test_post_billing_account_customer_save_exception(self):
        so = neondata.NeonUserAccount('kevinacct')
        yield so.save(async=True)
        header = { 'Content-Type':'application/json' }
        url = '/api/v2/%s/billing/account' % so.neon_api_key
        params = json.dumps({'billing_token_ref' : 'testa'})
        
        patch_class = 'cmsapiv2.stripe.Customer'
        customer = stripe.Customer(id='test')
        customer.email = 'test@test.com' 
        with self.assertRaises(tornado.httpclient.HTTPError) as e: 
            with patch('cmsapiv2.apiv2.stripe.Customer.retrieve') as sr,\
                 patch('cmsapiv2.apiv2.stripe.Customer.save') as ss:
                sr.return_value = customer  
                ss.side_effect = [Exception('testa')] 
                yield self.http_client.fetch(self.get_url(url), 
                     body=params, 
                     method='POST', 
                     headers=header)

        self.assertEquals(e.exception.code, 500)
        acct = yield neondata.NeonUserAccount.get(
            so.neon_api_key,   
            async=True)
        self.assertEquals(acct.billed_elsewhere, True) 
        self.assertEquals(acct.billing_provider_ref, None)

    @tornado.testing.gen_test
    def test_post_billing_account_create_new_customer(self):
        so = neondata.NeonUserAccount('kevinacct')
        so.email = 'kevin@test.invalid'
        so.billing_provider_ref = '123' 
        yield so.save(async=True)
        header = { 'Content-Type':'application/json' }
        url = '/api/v2/%s/billing/account' % so.neon_api_key
        params = json.dumps({'billing_token_ref' : 'testa'})
        
        customer = stripe.Customer(id='test')
        customer.email = 'test@test.com' 
        with patch('cmsapiv2.apiv2.stripe.Customer.retrieve') as sr,\
             patch('cmsapiv2.apiv2.stripe.Customer.create') as sc: 
            sr.side_effect = [ stripe.error.InvalidRequestError(
                'No such customer', 'test') ]
            sc.return_value = customer
            yield self.http_client.fetch(self.get_url(url), 
                body=params, 
                method='POST', 
                headers=header)
 
        acct = yield neondata.NeonUserAccount.get(
            so.neon_api_key,   
            async=True)
        self.assertEquals(acct.billed_elsewhere, False) 
        self.assertEquals(acct.billing_provider_ref, 'test')
        self.assertEquals(sc.call_args[1]['source'], 'testa') 
        self.assertEquals(sc.call_args[1]['email'], 'kevin@test.invalid')
 
    @tornado.testing.gen_test
    def test_post_billing_account_customer_different_invalid_request(self):
        so = neondata.NeonUserAccount('kevinacct')
        yield so.save(async=True)
        header = { 'Content-Type':'application/json' }
        url = '/api/v2/%s/billing/account' % so.neon_api_key
        params = json.dumps({'billing_token_ref' : 'testa'})
        
        patch_class = 'cmsapiv2.stripe.Customer'
        customer = stripe.Customer(id='test')
        customer.email = 'test@test.com' 
        with self.assertRaises(tornado.httpclient.HTTPError) as e: 
            with patch('cmsapiv2.apiv2.stripe.Customer.retrieve') as sr:
                sr.side_effect = [ stripe.error.InvalidRequestError(
                    'not recognized', 'test') ]
                yield self.http_client.fetch(self.get_url(url), 
                     body=params, 
                     method='POST', 
                     headers=header)

        self.assertEquals(e.exception.code, 500)
        acct = yield neondata.NeonUserAccount.get(
            so.neon_api_key,   
            async=True)
        self.assertEquals(acct.billed_elsewhere, True) 
        self.assertEquals(acct.billing_provider_ref, None)

    @tornado.testing.gen_test
    def test_get_billing_account_no_account(self): 
        url = '/api/v2/dne/billing/account'
        with self.assertRaises(tornado.httpclient.HTTPError) as e: 
            yield self.http_client.fetch(self.get_url(url), 
                method='GET') 
        self.assertEquals(e.exception.code, 404)

    @tornado.testing.gen_test
    def test_get_billing_account_not_recongnized_invalid(self): 
        so = neondata.NeonUserAccount('kevinacct')
        so.billing_provider_ref = '123' 
        yield so.save(async=True)
        url = '/api/v2/%s/billing/account' % so.neon_api_key
        
        customer = stripe.Customer(id='test')
        customer.email = 'test@test.com' 
        with self.assertRaises(tornado.httpclient.HTTPError) as e: 
            with patch('cmsapiv2.apiv2.stripe.Customer.retrieve') as sr:
                sr.side_effect = [ stripe.error.InvalidRequestError(
                    'not recognized', 'test') ]
                yield self.http_client.fetch(self.get_url(url), 
                    method='GET') 
        self.assertEquals(e.exception.code, 500)
        rjson = json.loads(e.exception.response.body)
        self.assertRegexpMatches(
            rjson['error']['data'],
            'Unknown')

    @tornado.testing.gen_test
    def test_get_billing_account_recognized_invalid(self): 
        so = neondata.NeonUserAccount('kevinacct')
        so.billing_provider_ref = '123' 
        yield so.save(async=True)
        url = '/api/v2/%s/billing/account' % so.neon_api_key
        
        customer = stripe.Customer(id='test')
        customer.email = 'test@test.com' 
        with self.assertRaises(tornado.httpclient.HTTPError) as e: 
            with patch('cmsapiv2.apiv2.stripe.Customer.retrieve') as sr:
                sr.side_effect = [ stripe.error.InvalidRequestError(
                    'No such customer', 'test') ]
                yield self.http_client.fetch(self.get_url(url), 
                    method='GET') 
        self.assertEquals(e.exception.code, 404)
        rjson = json.loads(e.exception.response.body)
        self.assertRegexpMatches(
            rjson['error']['message'],
            'No billing')
                
    @tornado.testing.gen_test
    def test_get_billing_account_customer_exists(self): 
        so = neondata.NeonUserAccount('kevinacct')
        so.billing_provider_ref = '123' 
        yield so.save(async=True)
        url = '/api/v2/%s/billing/account' % so.neon_api_key
        
        customer = stripe.Customer(id='test')
        customer.email = 'test@test.com' 
        with patch('cmsapiv2.apiv2.stripe.Customer.retrieve') as sr:
            sr.return_value = customer 
            response = yield self.http_client.fetch(self.get_url(url), 
                method='GET') 
        rjson = json.loads(response.body)
        self.assertEquals(rjson['id'], customer.id)
        self.assertEquals(rjson['email'], customer.email)

    @tornado.testing.gen_test
    def test_get_billing_account_normal_exception(self):
        so = neondata.NeonUserAccount('kevinacct')
        so.billing_provider_ref = '123' 
        yield so.save(async=True)
        url = '/api/v2/%s/billing/account' % so.neon_api_key
        with self.assertRaises(tornado.httpclient.HTTPError) as e: 
            with patch('cmsapiv2.apiv2.stripe.Customer.retrieve') as sr:
                sr.side_effect = [ Exception(
                    'Unknown', 'test') ]
                yield self.http_client.fetch(self.get_url(url), 
                     method='GET') 

        self.assertEquals(e.exception.code, 500)
        rjson = json.loads(e.exception.response.body)
        self.assertRegexpMatches(
            rjson['error']['data'],
            'Unknown')
       
    @unittest.skip('this actually posts to stripe') 
    @tornado.testing.gen_test
    def test_post_actual_int(self):
        so = neondata.NeonUserAccount('kevinacct')
        so.email = 'test@invalid24.xxx.test'
        yield so.save(async=True)
        header = { 'Content-Type':'application/json' }
        url = '/api/v2/%s/billing/account' % so.neon_api_key
        params = json.dumps({'billing_token_ref' : 'testa'})
        response = yield self.http_client.fetch(self.get_url(url), 
            body=params, 
            method='POST', 
            headers=header)
        print response.body

    @unittest.skip('this actually gets from stripe') 
    @tornado.testing.gen_test
    def test_get_actual_int(self):
        options._set('cmsapiv2.apiv2.stripe_api_key', 
            'sk_test_mOzHk0K8yKfe57T63jLhfCa8')
        so = neondata.NeonUserAccount('kevinacct')
        so.billing_provider_ref = 'cus_8QKom2aGH0u1Vs'
        yield so.save(async=True)
        url = '/api/v2/%s/billing/account' % so.neon_api_key
        response = yield self.http_client.fetch(self.get_url(url), 
            method='GET') 
        print response.body

class TestBillingSubscriptionHandler(TestControllersBase): 
    def setUp(self):
        self.verify_account_mocker = patch(
            'cmsapiv2.apiv2.APIV2Handler.is_authorized')
        self.verify_account_mock = self._future_wrap_mock(
            self.verify_account_mocker.start())
        self.verify_account_mock.sife_effect = True
        super(TestBillingSubscriptionHandler, self).setUp()

    def tearDown(self):
        self.verify_account_mocker.stop()
        super(TestBillingSubscriptionHandler, self).tearDown()


    @tornado.testing.gen_test
    def test_post_billing_subscription_no_account(self):
        header = { 'Content-Type':'application/json' }
        url = '/api/v2/noaccount/billing/subscription'
        params = json.dumps({'plan_type' : 'pro_monthly'})
        with self.assertRaises(tornado.httpclient.HTTPError) as e: 
            yield self.http_client.fetch(
                self.get_url(url), 
                body=params, 
                method='POST', 
                headers=header)

        self.assertEquals(e.exception.code, 404)
        rjson = json.loads(e.exception.response.body)
        self.assertRegexpMatches(rjson['error']['message'],
                                 'Neon Account was not found')

    @tornado.testing.gen_test
    def test_post_billing_subscription_no_billing_provider_ref(self):
        so = neondata.NeonUserAccount('kevinacct')
        yield so.save(async=True)
        header = { 'Content-Type':'application/json' }
        url = '/api/v2/%s/billing/subscription' % so.neon_api_key
        params = json.dumps({'plan_type' : 'pro_monthly'})
        with self.assertRaises(tornado.httpclient.HTTPError) as e: 
            yield self.http_client.fetch(
                self.get_url(url), 
                body=params, 
                method='POST', 
                headers=header)
        
        self.assertEquals(e.exception.code, 404)
        rjson = json.loads(e.exception.response.body)
        self.assertRegexpMatches(rjson['error']['message'],
                                 'There is not a billing account')

    @tornado.testing.gen_test
    def test_post_billing_subscription_invalid_request_error_known(self):
        so = neondata.NeonUserAccount('kevinacct')
        so.billing_provider_ref = '123' 
        yield so.save(async=True)
        header = { 'Content-Type':'application/json' }
        url = '/api/v2/%s/billing/subscription' % so.neon_api_key
        params = json.dumps({'plan_type' : 'pro_monthly'})
        with self.assertRaises(tornado.httpclient.HTTPError) as e: 
            with patch('cmsapiv2.apiv2.stripe.Customer.retrieve') as sr:
                sr.side_effect = [ stripe.error.InvalidRequestError(
                    'No such customer', 'test') ]
                yield self.http_client.fetch(self.get_url(url), 
                     body=params, 
                     method='POST', 
                     headers=header)

        self.assertEquals(e.exception.code, 404)
        rjson = json.loads(e.exception.response.body)
        self.assertRegexpMatches(
            rjson['error']['message'],
            'No billing account found in Stripe')

    @tornado.testing.gen_test
    def test_post_billing_subscription_no_billing_plan(self):
        so = neondata.NeonUserAccount('kevinacct')
        so.billing_provider_ref = '123' 
        yield so.save(async=True)
        header = { 'Content-Type':'application/json' }
        url = '/api/v2/%s/billing/subscription' % so.neon_api_key
        params = json.dumps({'plan_type' : 'proe_monthly'})
        with self.assertRaises(tornado.httpclient.HTTPError) as e: 
            yield self.http_client.fetch(self.get_url(url), 
                 body=params, 
                 method='POST', 
                 headers=header)

        self.assertEquals(e.exception.code, 404)
        rjson = json.loads(e.exception.response.body)
        self.assertRegexpMatches(
            rjson['error']['message'],
            'No billing plan for that plan_type')

    @tornado.testing.gen_test
    def test_post_billing_subscription_invalid_request_error_not_known(self):
        so = neondata.NeonUserAccount('kevinacct')
        so.billing_provider_ref = '123' 
        yield so.save(async=True)
        header = { 'Content-Type':'application/json' }
        url = '/api/v2/%s/billing/subscription' % so.neon_api_key
        params = json.dumps({'plan_type' : 'pro_monthly'})
        with self.assertRaises(tornado.httpclient.HTTPError) as e: 
            with patch('cmsapiv2.apiv2.stripe.Customer.retrieve') as sr:
                sr.side_effect = [ stripe.error.InvalidRequestError(
                    'not known', 'test') ]
                yield self.http_client.fetch(self.get_url(url), 
                     body=params, 
                     method='POST', 
                     headers=header)

        self.assertEquals(e.exception.code, 500)
        rjson = json.loads(e.exception.response.body)
        self.assertRegexpMatches(
            rjson['error']['data'],
            'not known')

    @tornado.testing.gen_test
    def test_post_billing_subscription_bad_card_error(self):
        so = neondata.NeonUserAccount('kevinacct')
        so.billing_provider_ref = '123' 
        yield so.save(async=True)
        header = { 'Content-Type':'application/json' }
        url = '/api/v2/%s/billing/subscription' % so.neon_api_key
        params = json.dumps({'plan_type' : 'pro_monthly'})
        with self.assertRaises(tornado.httpclient.HTTPError) as e: 
            with patch('cmsapiv2.apiv2.stripe.Customer.retrieve') as sr:
                sr.side_effect = [ stripe.error.CardError(
                    'not known', 'test', 402) ]
                yield self.http_client.fetch(self.get_url(url), 
                     body=params, 
                     method='POST', 
                     headers=header)

        self.assertEquals(e.exception.code, 402)
        rjson = json.loads(e.exception.response.body)
        self.assertRegexpMatches(
            rjson['error']['message'],
            'not known')

    @tornado.testing.gen_test
    def test_post_billing_subscription_bad_card_error_different_status(self):
        so = neondata.NeonUserAccount('kevinacct')
        so.billing_provider_ref = '123' 
        yield so.save(async=True)
        header = { 'Content-Type':'application/json' }
        url = '/api/v2/%s/billing/subscription' % so.neon_api_key
        params = json.dumps({'plan_type' : 'pro_monthly'})
        with self.assertRaises(tornado.httpclient.HTTPError) as e: 
            with patch('cmsapiv2.apiv2.stripe.Customer.retrieve') as sr:
                sr.side_effect = [ stripe.error.CardError(
                    'not known', 'test', 402, http_status=433) ]
                yield self.http_client.fetch(self.get_url(url), 
                     body=params, 
                     method='POST', 
                     headers=header)

        self.assertEquals(e.exception.code, 433)
        rjson = json.loads(e.exception.response.body)
        self.assertRegexpMatches(
            rjson['error']['message'],
            'not known')

    @tornado.testing.gen_test
    def test_post_billing_subscription_retrieve_exception(self):
        so = neondata.NeonUserAccount('kevinacct')
        so.billing_provider_ref = '123' 
        yield so.save(async=True)
        header = { 'Content-Type':'application/json' }
        url = '/api/v2/%s/billing/subscription' % so.neon_api_key
        params = json.dumps({'plan_type' : 'pro_monthly'})
        with self.assertRaises(tornado.httpclient.HTTPError) as e: 
            with patch('cmsapiv2.apiv2.stripe.Customer.retrieve') as sr:
                sr.side_effect = [ Exception('not known') ]
                yield self.http_client.fetch(self.get_url(url), 
                     body=params, 
                     method='POST', 
                     headers=header)

        self.assertEquals(e.exception.code, 500)
        rjson = json.loads(e.exception.response.body)
        self.assertRegexpMatches(
            rjson['error']['data'],
            'not known')

    @tornado.testing.gen_test
    def test_post_billing_subscription_full_upgrade(self):
        so = neondata.NeonUserAccount('kevinacct')
        so.billing_provider_ref = '123' 
        yield so.save(async=True)
        header = { 'Content-Type':'application/json' }
        url = '/api/v2/%s/billing/subscription' % so.neon_api_key
        params = json.dumps({'plan_type' : 'pro_monthly'})
       
        cust_return = stripe.Customer.construct_from({
            'id': 'cus_foo',
            'subscriptions': {
                'object': 'list',
                'url': 'localhost',
            }
        }, 'api_key')
        sub_return = stripe.Subscription()
        sub_return.status = 'active'
        sub_return.plan = stripe.Plan(id='pro_monthly')
        with patch('cmsapiv2.apiv2.stripe.Customer.retrieve') as sr,\
             patch('cmsapiv2.apiv2.stripe.Subscription.delete') as sd:
            sr.return_value.subscriptions.all.return_value = { 'data' : [] } 
            sr.return_value.subscriptions.create.return_value = sub_return
            sd.delete.return_value = True
            yield self.http_client.fetch(self.get_url(url), 
                 body=params, 
                 method='POST', 
                 headers=header)

        current_time = datetime.utcnow()
        acct = yield neondata.NeonUserAccount.get(
            so.neon_api_key,   
            async=True)
        self.assertTrue(current_time < dateutil.parser.parse(
            acct.verify_subscription_expiry))
        self.assertEquals(acct.billing_provider_ref, '123')
        self.assertEquals(acct.subscription_information['status'], 'active')
        self.assertEquals(
            acct.subscription_information['plan']['id'], 
            'pro_monthly')

        acct_limits = yield neondata.AccountLimits.get(
            so.neon_api_key,
            async=True)
        
        bp = yield neondata.BillingPlans.get(
            'pro_monthly', 
            async=True)

        self.assertEquals(acct_limits.max_video_posts, 
            bp.max_video_posts)
        next_refresh_time = datetime.utcnow() + \
            timedelta(seconds=bp.seconds_to_refresh_video_posts - 100) 
        self.assertTrue(
            dateutil.parser.parse(
                acct_limits.refresh_time_video_posts) > next_refresh_time) 
        self.assertEquals(acct_limits.max_video_size, 
            bp.max_video_size)

    @tornado.testing.gen_test
    def test_post_billing_subscription_full_downgrade(self):
        so = neondata.NeonUserAccount('kevinacct')
        so.billing_provider_ref = '123' 
        yield so.save(async=True)
        header = { 'Content-Type':'application/json' }
        url = '/api/v2/%s/billing/subscription' % so.neon_api_key
        params = json.dumps({'plan_type' : 'demo'})
       
        cust_return = stripe.Customer.construct_from({
            'id': 'cus_foo',
            'subscriptions': {
                'object': 'list',
                'url': 'localhost',
            },
            'sources' : { 
                'object' : 'list', 
                "data": [
                {
                    "id": "card_18AYHJBbJLCvOlUnloCk6f5k"
                }, 
                {
                    "id": "card_18AYHJBbJLCvOlUnloCk6f5k"
                }
                ] 
            } 
        }, 'api_key')
        sub_return = stripe.Subscription()
        sub_return.status = 'active'
        sub_return.plan = stripe.Plan(id='pro_monthly')
        with patch('cmsapiv2.apiv2.stripe.Customer.retrieve') as sr,\
             patch('cmsapiv2.apiv2.stripe.Subscription.delete') as sd:
            sr.return_value.sources.all.return_value = \
                cust_return.sources['data']
            for rv in sr.return_value.sources.all.return_value:
                rv.delete = MagicMock()
            sr.return_value.subscriptions.all.return_value = { 'data' : [] } 
            sr.return_value.subscriptions.create.return_value = sub_return
            sd.delete.return_value = True
            yield self.http_client.fetch(self.get_url(url), 
                 body=params, 
                 method='POST', 
                 headers=header)

        current_time = datetime.utcnow()
        acct = yield neondata.NeonUserAccount.get(
            so.neon_api_key,   
            async=True)
        self.assertEquals(acct.subscription_information, None)
        self.assertEquals(acct.billed_elsewhere, True)
        # should always serve for them
        self.assertEquals(acct.serving_enabled, True)
        acct_limits = yield neondata.AccountLimits.get(
            so.neon_api_key,
            async=True)

        bp = yield neondata.BillingPlans.get(
            'demo', 
            async=True)
        self.assertEquals(acct_limits.max_video_posts, 
            bp.max_video_posts)
        next_refresh_time = datetime.utcnow() + \
            timedelta(seconds=bp.seconds_to_refresh_video_posts - 100) 
        self.assertTrue(
            dateutil.parser.parse(
                acct_limits.refresh_time_video_posts) > next_refresh_time) 
        self.assertEquals(acct_limits.max_video_size, 
            bp.max_video_size)

    @tornado.testing.gen_test
    def test_post_billing_subscription_change(self):
        so = neondata.NeonUserAccount('kevinacct')
        so.billing_provider_ref = '123' 
        yield so.save(async=True)
        header = { 'Content-Type':'application/json' }
        url = '/api/v2/%s/billing/subscription' % so.neon_api_key
        params = json.dumps({'plan_type' : 'pro_monthly'})
       
        cust_return = stripe.Customer.construct_from({
            'id': 'cus_foo',
            'subscriptions': {
                'object': 'list',
                'url': 'localhost',
            }
        }, 'api_key')
        sub_return_one = stripe.Subscription()
        sub_return_one.status = 'active'
        sub_return_one.plan = stripe.Plan(id='pro_monthly')
        sub_return_two = stripe.Subscription()
        sub_return_two.status = 'active'
        sub_return_two.plan = stripe.Plan(id='pro_yearly')
        with patch('cmsapiv2.apiv2.stripe.Customer.retrieve') as sr,\
             patch('cmsapiv2.apiv2.stripe.Subscription.delete') as sd:
            sr.return_value.subscriptions.all.return_value = { 
                'data' : [sub_return_one] } 
            sr.return_value.subscriptions.create.return_value = sub_return_two
            sd.delete.return_value = True
            yield self.http_client.fetch(self.get_url(url), 
                 body=params, 
                 method='POST', 
                 headers=header)

        self.assertEquals(sd.call_count, 1) 
        current_time = datetime.utcnow()
        acct = yield neondata.NeonUserAccount.get(
            so.neon_api_key,   
            async=True)
        self.assertTrue(current_time < dateutil.parser.parse(
            acct.verify_subscription_expiry))
        self.assertEquals(acct.billing_provider_ref, '123')
        self.assertEquals(acct.subscription_information['status'], 'active')
        self.assertEquals(acct.serving_enabled, True)
        self.assertEquals(
            acct.subscription_information['plan']['id'], 
            'pro_yearly')

    @tornado.testing.gen_test
    def test_post_billing_subscription_create_exception(self):
        so = neondata.NeonUserAccount('kevinacct')
        so.billing_provider_ref = '123' 
        yield so.save(async=True)
        header = { 'Content-Type':'application/json' }
        url = '/api/v2/%s/billing/subscription' % so.neon_api_key
        params = json.dumps({'plan_type' : 'pro_monthly'})
       
        cust_return = stripe.Customer.construct_from({
            'id': 'cus_foo',
            'subscriptions': {
                'object': 'list',
                'url': 'localhost',
            }
        }, 'api_key')
        sub_return = stripe.Subscription()
        sub_return.status = 'active'
        with self.assertRaises(tornado.httpclient.HTTPError) as e: 
            with patch('cmsapiv2.apiv2.stripe.Customer.retrieve') as sr:
                sr.return_value.subscriptions.create.side_effect = [
                    Exception('not known') ] 
                yield self.http_client.fetch(self.get_url(url), 
                     body=params, 
                     method='POST', 
                     headers=header)

        self.assertEquals(e.exception.code, 500)
        rjson = json.loads(e.exception.response.body)
        self.assertRegexpMatches(
            rjson['error']['data'],
            'not known')

    @tornado.testing.gen_test
    def test_get_billing_subscription(self):
        so = neondata.NeonUserAccount('kevinacct')
        so.billing_provider_ref = '123' 
        yield so.save(async=True)
        header = { 'Content-Type':'application/json' }
        url = '/api/v2/%s/billing/subscription' % so.neon_api_key

        sub_return_one = stripe.Subscription()
        sub_return_one.status = 'active'
        sub_return_one.plan = stripe.Plan(id='pro_monthly')

        with patch('cmsapiv2.apiv2.stripe.Customer.retrieve') as sr:
            sr.return_value.subscriptions.all.return_value = { 
                'data' : [sub_return_one] } 
            response = yield self.http_client.fetch(self.get_url(url), 
                 method='GET')
        rjson = json.loads(response.body)
        self.assertEquals(rjson['plan']['id'], 'pro_monthly')

    @tornado.testing.gen_test
    def test_get_billing_subscription_no_billing_ref(self):
        so = neondata.NeonUserAccount('kevinacct')
        yield so.save(async=True)
        url = '/api/v2/%s/billing/subscription' % so.neon_api_key

        sub_return_one = stripe.Subscription()
        sub_return_one.status = 'active'
        sub_return_one.plan = stripe.Plan(id='pro_monthly')

        with self.assertRaises(tornado.httpclient.HTTPError) as e: 
            response = yield self.http_client.fetch(self.get_url(url), 
                 method='GET')
        self.assertEquals(e.exception.code, 404)
        rjson = json.loads(e.exception.response.body)
        self.assertRegexpMatches(
            rjson['error']['message'],
            'No billing')

    @tornado.testing.gen_test
    def test_get_billing_subscription_no_stripe_customer(self):
        so = neondata.NeonUserAccount('kevinacct')
        so.billing_provider_ref = '123' 
        yield so.save(async=True)
        url = '/api/v2/%s/billing/subscription' % so.neon_api_key
        with self.assertRaises(tornado.httpclient.HTTPError) as e: 
            with patch('cmsapiv2.apiv2.stripe.Customer.retrieve') as sr:
                sr.side_effect = [ stripe.error.InvalidRequestError(
                    'No such customer', 'test') ]
                yield self.http_client.fetch(self.get_url(url), 
                     method='GET') 

        self.assertEquals(e.exception.code, 404)
        rjson = json.loads(e.exception.response.body)
        self.assertRegexpMatches(
            rjson['error']['message'],
            'No billing account found')

    @tornado.testing.gen_test
    def test_get_billing_subscription_invalid_diff_error(self):
        so = neondata.NeonUserAccount('kevinacct')
        so.billing_provider_ref = '123' 
        yield so.save(async=True)
        url = '/api/v2/%s/billing/subscription' % so.neon_api_key
        with self.assertRaises(tornado.httpclient.HTTPError) as e: 
            with patch('cmsapiv2.apiv2.stripe.Customer.retrieve') as sr:
                sr.side_effect = [ stripe.error.InvalidRequestError(
                    'invalid', 'test') ]
                yield self.http_client.fetch(self.get_url(url), 
                     method='GET') 

        self.assertEquals(e.exception.code, 500)
        rjson = json.loads(e.exception.response.body)
        self.assertRegexpMatches(
            rjson['error']['data'],
            'Unknown')

    @tornado.testing.gen_test
    def test_get_billing_subscription_normal_exception(self):
        so = neondata.NeonUserAccount('kevinacct')
        so.billing_provider_ref = '123' 
        yield so.save(async=True)
        url = '/api/v2/%s/billing/subscription' % so.neon_api_key
        with self.assertRaises(tornado.httpclient.HTTPError) as e: 
            with patch('cmsapiv2.apiv2.stripe.Customer.retrieve') as sr:
                sr.side_effect = [ Exception(
                    'Unknown', 'test') ]
                yield self.http_client.fetch(self.get_url(url), 
                     method='GET') 

        self.assertEquals(e.exception.code, 500)
        rjson = json.loads(e.exception.response.body)
        self.assertRegexpMatches(
            rjson['error']['data'],
            'Unknown')
        
    @unittest.skip('actually talks to stripe, skipped in normal testing') 
    @tornado.testing.gen_test
    def test_post_billing_actual_talking(self): 
        so = neondata.NeonUserAccount('kevinacct')
        so.billing_provider_ref = 'cus_8P7y8RI3gRyhF0'
        yield so.save(async=True)
        header = { 'Content-Type':'application/json' }
        url = '/api/v2/%s/billing/subscription' % so.neon_api_key 
        params = json.dumps({'plan_type' : 'pro_monthly'})
        response = yield self.http_client.fetch(self.get_url(url), 
                                                body=params, 
                                                method='POST', 
                                                headers=header)
        print response

    @unittest.skip('this actually gets from stripe') 
    @tornado.testing.gen_test
    def test_get_actual_sub(self):
        options._set('cmsapiv2.apiv2.stripe_api_key', 
            'sk_test_mOzHk0K8yKfe57T63jLhfCa8')
        so = neondata.NeonUserAccount('kevinacct')
        so.billing_provider_ref = 'cus_8P7y8RI3gRyhF0'
        yield so.save(async=True)
        url = '/api/v2/%s/billing/subscription' % so.neon_api_key
        response = yield self.http_client.fetch(self.get_url(url), 
            method='GET') 
        print response.body

class TestTelemetrySnippet(TestControllersBase):
    def setUp(self):
        self.acct = neondata.NeonUserAccount(uuid.uuid1().hex,
                                        name='testingme')
        self.acct.save()
        user = neondata.User('my_user',
                             access_level=neondata.AccessLevels.GLOBAL_ADMIN)
        user.save()
        self.account_id = self.acct.neon_api_key

        # Mock out the token decoding
        self.token_decode_patcher = patch(
            'cmsapiv2.apiv2.JWTHelper.decode_token')
        self.token_decode_mock = self.token_decode_patcher.start()
        self.token_decode_mock.return_value = {
            'username' : 'my_user'
            }
        super(TestTelemetrySnippet, self).setUp()

    def tearDown(self):
        self.token_decode_patcher.stop()  
        super(TestTelemetrySnippet, self).tearDown()

    @tornado.gen.coroutine
    def _send_authed_request(self, url):
        request = tornado.httpclient.HTTPRequest(
            self.get_url(url),
            headers={'Authorization' : 'Bearer my_token'})
        response = yield self.http_client.fetch(request)
        raise tornado.gen.Return(response) 

    @tornado.testing.gen_test
    def test_invalid_account_id(self):
        with self.assertRaises(tornado.httpclient.HTTPError) as e:
            yield self._send_authed_request(
                '/api/v2/badacct/telemetry/snippet')

        self.assertEquals(e.exception.code, 401)

    @tornado.testing.gen_test
    def test_no_integrations(self):
        response = yield self._send_authed_request(
            '/api/v2/%s/telemetry/snippet' % self.account_id)

        self.assertEquals(response.headers['Content-Type'], 
                          'text/plain')
        self.assertEquals(response.code, 200)


        self.assertIn(
            "var neonPublisherId = '%s';" % self.acct.tracker_account_id,
            response.body)
        self.assertNotIn('neonBrightcoveGallery', response.body)
        self.assertIn('cdn.neon-lab.com/neonoptimizer_dixon.js', response.body)

    @tornado.testing.gen_test
    def test_non_gallery_bc_integration(self):
        neondata.BrightcoveIntegration(self.account_id, 'pub_id').save()
        
        response = yield self._send_authed_request(
            '/api/v2/%s/telemetry/snippet' % self.account_id)

        self.assertEquals(response.headers['Content-Type'], 
                          'text/plain')
        self.assertEquals(response.code, 200)

        self.assertIn(
            "var neonPublisherId = '%s';" % self.acct.tracker_account_id,
            response.body)
        self.assertNotIn('neonBrightcoveGallery', response.body)
        self.assertIn('cdn.neon-lab.com/neonoptimizer_dixon.js', response.body)

    @tornado.testing.gen_test
    def test_gallery_bc_integration(self):
        neondata.BrightcoveIntegration(self.account_id, 'pub_id',
                                       uses_bc_gallery=True).save()
        
        response = yield self._send_authed_request(
            '/api/v2/%s/telemetry/snippet' % self.account_id)

        self.assertEquals(response.headers['Content-Type'], 
                          'text/plain')
        self.assertEquals(response.code, 200)

        self.assertIn(
            "var neonPublisherId = '%s';" % self.acct.tracker_account_id,
            response.body)
        self.assertIn('neonBrightcoveGallery = true', response.body)
        self.assertNotIn('insertBefore', response.body)
        self.assertIn("src='//cdn.neon-lab.com/neonoptimizer_dixon.js'",
                      response.body)



class TestBrightcovePlayerHandler(TestControllersBase):
    '''Test the handler and helper classes for BrightcovePlayer'''

    def setUp(self):
        super(TestBrightcovePlayerHandler, self).setUp()

        # Mock our user authorization
        self.user = neondata.NeonUserAccount('a0')
        self.user.save()
        self.account_id = self.user.neon_api_key
        self.publisher_id = 'p0'
        self.verify_account_mocker = patch(
            'cmsapiv2.apiv2.APIV2Handler.is_authorized')
        self.verify_account_mock = self._future_wrap_mock(
            self.verify_account_mocker.start())
        self.verify_account_mock.sife_effect = True

        # Create a mock integration
        self.integration = neondata.BrightcoveIntegration(
            self.account_id,
            self.publisher_id,
            application_client_id='id',
            application_client_secret='secret')
        self.integration.save()
        self.api = api.brightcove_api.PlayerAPI(self.integration)

        # Set up two initial players
        self.player = neondata.BrightcovePlayer(
            player_ref='pl0',
            integration_id=self.integration.integration_id,
            name='db name',
            is_tracked=True,
            published_plugin_version='0.0.1');
        self.player.save()
        self.untracked_player = neondata.BrightcovePlayer(
            player_ref='pl2',
            integration_id=self.integration.integration_id,
            name='untracked player',
            is_tracked=False)
        self.untracked_player.save()

        # Mock bc player get
        self.get_player_mocker = patch('api.brightcove_api.PlayerAPI.get_player')
        self.get_player = self._future_wrap_mock(self.get_player_mocker.start())

    def tearDown(self):
        self.get_player_mocker.stop()
        self.verify_account_mocker.stop()
        super(TestBrightcovePlayerHandler, self).tearDown()

    @tornado.testing.gen_test
    def test_get_players(self):

        header = { 'Content-Type':'application/json' }
        url = '/api/v2/{}/integrations/brightcove/players?integration_id={}'.format(
             self.account_id,
             self.integration.integration_id)

        with patch('api.brightcove_api.PlayerAPI.get_players') as _get:
            get = self._future_wrap_mock(_get)
            get.side_effect = [{
                'items': [
                    {
                        'accountId': self.publisher_id,
                        'id':'pl0',
                        'name':'Neon Tracking Player',
                        'description':'Neon tracking plugin bundled.'
                    },
                    {
                        'accountId': self.publisher_id,
                        'id':'pl1',
                        'name':'Neon Player 2: Neoner',
                        'description':'Another description.'
                    }],
                'item_count': 2
            }]
            r = yield self.http_client.fetch(
                self.get_url(url),
                headers=header)
            self.assertEqual(get.call_count, 1)
            self.assertEqual(200, r.code)
        rjson = json.loads(r.body)
        players, count = rjson.values()
        self.assertEqual(2, len(players))
        self.assertEqual(2, count)
        player0, player1 = players
        self.assertNotIn('id', player0)
        self.assertEqual('pl0', player0['player_ref'])
        self.assertEqual('Neon Tracking Player', player0['name'])
        self.assertNotIn('description', player0)
        self.assertEqual('pl1', player1['player_ref'])
        self.assertEqual('Neon Player 2: Neoner', player1['name'])
        self.assertIsNone(neondata.BrightcovePlayer.get('pl1'))

    @tornado.testing.gen_test
    def test_get_no_default_player(self):
        # TODO factor these header, etc.
        header = { 'Content-Type':'application/json' }
        url = '/api/v2/{}/integrations/brightcove/players?integration_id={}'.format(
             self.account_id,
             self.integration.integration_id)
        with patch('api.brightcove_api.PlayerAPI.get_players') as _get:
            get = self._future_wrap_mock(_get)
            default_bc_player = {
                'accountId': self.publisher_id,
                'id':'default',
                'name':'Default Player',
                'description':'Default Brightcove player.'
            }
            get.side_effect = [{
                'items': [
                    {
                        'accountId': self.publisher_id,
                        'id':'pl0',
                        'name':'Neon Tracking Player',
                        'description':'Neon tracking plugin bundled.'
                    },
                    default_bc_player,
                    {
                        'accountId': self.publisher_id,
                        'id':'pl1',
                        'name':'Neon Player 2: Neoner',
                        'description':'Another description.'
                    },
                    default_bc_player],
                'item_count': 2
            }]
            r = yield self.http_client.fetch(
                self.get_url(url),
                headers=header)
        players, count = json.loads(r.body).values()
        self.assertEqual(players[0]['player_ref'], 'pl0')
        self.assertEqual(players[1]['player_ref'], 'pl1')
        self.assertEqual(count, 2)

    @tornado.testing.gen_test
    def test_get_players_bc_401(self):
        '''Test that a BrightcoveApiClientError for authorization translates to 401'''
        headers = { 'Content-Type':'application/json' }
        url = '/api/v2/{}/integrations/brightcove/players?integration_id={}'.format(
             self.account_id, self.integration.integration_id)
        with patch('api.brightcove_api.PlayerAPI.get_players') as _get:
            with self.assertRaises(tornado.httpclient.HTTPError) as e:
                get = self._future_wrap_mock(_get)
                get.side_effect = api.brightcove_api.BrightcoveApiClientError(
                    401,
                    'Insufficient access for operation')
                yield self.http_client.fetch(
                    self.get_url(url),
                    headers=headers)
        self.assertEqual(e.exception.code, 401)


    @tornado.testing.gen_test
    def test_get_players_bc_500(self):
        '''Test that a BrightcoveApiServerError for authorization translates to 500'''
        headers = { 'Content-Type':'application/json' }
        url = '/api/v2/{}/integrations/brightcove/players?integration_id={}'.format(
             self.account_id, self.integration.integration_id)
        with patch('api.brightcove_api.PlayerAPI.get_players') as _get:
            with self.assertRaises(tornado.httpclient.HTTPError) as e:
                get = self._future_wrap_mock(_get)
                get.side_effect = api.brightcove_api.BrightcoveApiServerError(
                    500,
                    'Internal server error')
                yield self.http_client.fetch(
                    self.get_url(url),
                    headers=headers)
        self.assertEqual(e.exception.code, 500)

    @tornado.testing.gen_test
    def test_put_tracked_player(self):
        header = { 'Content-Type':'application/json' }
        url = '/api/v2/{}/integrations/brightcove/players'.format(self.account_id)

        with patch('cmsapiv2.controllers.BrightcovePlayerHelper.publish_plugin') as _pub:
            pub = self._future_wrap_mock(_pub)
            pub.side_effect = [True]
            self.get_player.side_effect = [{
                'id': 'pl0',
                'name': 'new name'}]

            r = yield self.http_client.fetch(
                self.get_url(url),
                headers=header,
                method='PUT',
                body=json.dumps({
                    'player_ref': 'pl0',
                    'is_tracked': True,
                    'integration_id': self.integration.integration_id
                }))
            self.assertEqual(1, pub.call_count)

        self.assertEqual(self.get_player.call_args[0][0], 'pl0')
        self.assertEqual(pub.call_args[0][0]['id'], 'pl0')
        player = json.loads(r.body)
        self.assertTrue(player['is_tracked'])
        self.assertEqual(player['player_ref'], 'pl0')
        self.assertEqual(player['name'], 'new name')
        self.assertEqual(pub.call_args[0][2], self.user.tracker_account_id)

        # Try with a new player
        with patch('cmsapiv2.controllers.BrightcovePlayerHelper.publish_plugin') as _pub:
            pub = self._future_wrap_mock(_pub)
            pub.side_effect = [True]
            self.get_player.side_effect = [{
                'player_ref': 'pl-new',
                'name': 'new name'}]
            r = yield self.http_client.fetch(
                self.get_url(url),
                headers=header,
                method='PUT',
                body=json.dumps({
                    'player_ref': 'pl-new',
                    'is_tracked': True,
                    'integration_id': self.integration.integration_id
                }))
            self.assertEqual(1, pub.call_count)

        player = json.loads(r.body)
        self.assertEqual(player['player_ref'], 'pl-new')
        self.assertEqual(player['name'],'new name')
        self.assertTrue(player['is_tracked'])
        player = yield neondata.BrightcovePlayer.get('pl-new', async=True)
        self.assertEqual(player.get_id(), 'pl-new')
        self.assertEqual(player.name,'new name')
        self.assertTrue(player.is_tracked)
        self.assertEqual(
            player.integration_id, self.integration.integration_id)


    @tornado.testing.gen_test
    def test_put_untracked_player(self):
        header = { 'Content-Type':'application/json' }
        url = '/api/v2/{}/integrations/brightcove/players'.format(self.account_id)

        with patch('cmsapiv2.controllers.BrightcovePlayerHelper.publish_plugin') as _pub:
            pub = self._future_wrap_mock(_pub)
            pub.side_effect = Exception('shouldnt be called')
            r = yield self.http_client.fetch(
                self.get_url(url),
                headers=header,
                method='PUT',
                body=json.dumps({
                    'player_ref': 'pl2',
                    'is_tracked': False,
                    'integration_id': self.integration.integration_id
                }))
            self.assertEqual(0, pub.call_count)

        player = json.loads(r.body)
        self.assertEqual(player['player_ref'], 'pl2')
        self.assertFalse(player['is_tracked'])

    @tornado.testing.gen_test
    def test_put_player_bc_404(self):
        '''Test that a BrightcoveApiClientError translates to HTTPError(404)'''
        self.get_player.side_effect = api.brightcove_api.BrightcoveApiClientError(
            404,
            'not found')
        headers = { 'Content-Type':'application/json' }
        url = '/api/v2/{}/integrations/brightcove/players'.format(self.account_id)
        with self.assertRaises(tornado.httpclient.HTTPError) as e:
            yield self.http_client.fetch(
                self.get_url(url),
                method='PUT',
                headers=headers,
                body=json.dumps({
                    'player_ref': 'pl0',
                    'is_tracked': True,
                    'integration_id': self.integration.integration_id}))
        self.assertEqual(e.exception.code, 404)

    @tornado.testing.gen_test
    def test_get_plugin_patch(self):
        given = {
            "autoadvance": 0,
            "autoplay": False,
            "compatibility": True,
            "flashHlsDisabledByStudio": False,
            "fullscreenControl": True,
            "id": "BkMO9qa8x",
            "player": {
                "inactive": False,
                "template": {
                    "locked": False,
                    "name": "single-video-template",
                    "version": "5.1.14"
                }
            },
            "plugins": [
                {
                    "name": "other-plugin-2",
                    "options": {
                        "flag": False,
                    },
                },
                {
                    "name": "neon",
                    "options": {
                        "publisher": {
                            "id": 12345
                        },
                    },
                },
                {
                    "name": "other-plugin-1",
                    "options": {
                        "flag": True
                    },
                },
            ],
            "scripts": [
                "example.js",
                "another.js",
                "https://s3.amazonaws.com/neon-cdn-assets/old-version/videojs-neon-tracker.min.js",
                "other.js"
            ],
            "skin": "graphite",
            "studio_configuration": {
                "player": {
                    "adjusted": True
                }
            },
            "stylesheets": [],
            "video_cloud": {
                "policy_key": "BCpkADawqM2Z5-2XLiQna9qL7qIuHETaqzXl1fdmHcVOFOP6Rf8uUnlhNxNlh9MLNjb5lkodGFv2yBU9suVWdnXZTcFWEMx2qvNACzbVDIyco9fvRTAi43xUeygF_GPQqOUGomo8Bg1s-V7J"
            }
        }
        tracker_id = 12345
        patch = controllers.BrightcovePlayerHelper._get_plugin_patch(
            given, tracker_id)
        expect = {
            'plugins': [
                {
                    'name': 'other-plugin-2',
                    'options': {'flag': False}
                }, {
                    'name': 'other-plugin-1',
                    'options': {'flag': True}
                }, {
                    'name': 'neon',
                    'options': {'publisher': {'id': 12345}}
                }
            ],
            'scripts': [
                'example.js',
                'another.js',
                'other.js',
                'https://s3.amazonaws.com/neon-cdn-assets/videojs-neon-tracker.min.js'
            ]
        }
        self.assertEqual(expect, patch)

    @tornado.testing.gen_test
    def test_publish_plugin(self):
        bc_player = {
            'id': 'pl0',
            'accountId': '2294876105001',
            'branches': {
                'master': {
                    'configuration': {
                        'plugins': [{
                            'name': 'notneon',
                            'options': {
                                'color': 'red'
                            }
                        }],
                        'scripts': ['optimizely.js'],
                        'stylesheets': [],
                    }
                }
            }
        }

        with patch('api.brightcove_api.PlayerAPI.patch_player') as _patch,\
            patch('api.brightcove_api.PlayerAPI.publish_player') as _publish:

            patch_mock = self._future_wrap_mock(_patch)
            publish_mock = self._future_wrap_mock(_publish)
            yield controllers.BrightcovePlayerHelper.publish_plugin(
                bc_player, self.api, self.user.tracker_account_id)

        self.assertEqual(patch_mock.call_count, 1)
        pid, patch_args = patch_mock.call_args[0]
        self.assertIn('optimizely.js', patch_args['scripts'],
                      'Keeps the non-Neon script')
        our_url = controllers.BrightcovePlayerHelper._get_current_tracking_url()
        self.assertIn(our_url, patch_args['scripts'], 'Adds this url to scripts')
        self.assertEqual(
            1,
            len([p for p in patch_args['plugins'] if p['name'] == 'notneon']),
            'Keeps the non-Neon plugin')
        self.assertEqual(
            1,
            len([p for p in patch_args['plugins'] if p['name'] == 'neon']),
            'Has one Neon plugin')
        self.assertNotIn('stylesheets', patch_args, 'Patch skips stylesheets')
        self.assertEqual('pl0', pid, 'Keeps player ref')

        self.assertEqual(publish_mock.call_count, 1)
        self.assertEqual(publish_mock.call_args[0][0], 'pl0')

        # Run it again and assert no change
        with patch('api.brightcove_api.PlayerAPI.patch_player') as _patch,\
            patch('api.brightcove_api.PlayerAPI.publish_player') as _publish:

            patch_mock = self._future_wrap_mock(_patch)
            publish_mock = self._future_wrap_mock(_publish)
            yield controllers.BrightcovePlayerHelper.publish_plugin(
                bc_player, self.api, self.user.tracker_account_id)

        self.assertEqual(patch_args, patch_mock.call_args[0][1])

class TestForgotPasswordHandler(TestAuthenticationBase):
    def setUp(self):
        self.verify_account_mocker = patch(
            'cmsapiv2.apiv2.APIV2Handler.is_authorized')
        self.verify_account_mock = self._future_wrap_mock(
            self.verify_account_mocker.start())
        self.verify_account_mock.sife_effect = True
        super(TestForgotPasswordHandler, self).setUp()

    def tearDown(self): 
        self.verify_account_mocker.stop()
        super(TestForgotPasswordHandler, self).tearDown()

    @tornado.testing.gen_test 
    def test_no_user(self):
        header = { 'Content-Type':'application/json' }
        params = json.dumps(
            {'username': 'dne@test.invalid'}) 
        with self.assertRaises(tornado.httpclient.HTTPError) as e:
            url = '/api/v2/users/forgot_password' 
            response = yield self.http_client.fetch(
                self.get_url(url),
                body=params, 
                method="POST", 
                headers=header) 
	    self.assertEquals(e.exception.code, 400) 
        rjson = json.loads(e.exception.response.body)
        self.assertRegexpMatches(rjson['error']['message'],
                                 'User was not found')

    @tornado.testing.gen_test 
    def test_non_email_username_no_secondary(self):
        user = neondata.User(username='testuser', 
                             password='testpassword',
                             first_name='kevin',
                             last_name='kevin',  
                             access_level=neondata.AccessLevels.CREATE | 
                                          neondata.AccessLevels.READ)
        yield user.save(async=True) 
        header = { 'Content-Type':'application/json' }
        params = json.dumps(
            {'username': 'testuser'}) 
        with self.assertRaises(tornado.httpclient.HTTPError) as e:
            url = '/api/v2/users/forgot_password' 
            response = yield self.http_client.fetch(
                self.get_url(url),
                body=params, 
                method="POST", 
                headers=header) 
	    self.assertEquals(e.exception.code, 400) 
        rjson = json.loads(e.exception.response.body)
        self.assertRegexpMatches(rjson['error']['message'],
                                 'No recovery email')

    @tornado.testing.gen_test 
    def test_non_email_username_with_secondary(self):
        user = neondata.User(username='testuser', 
                             password='testpassword',
                             first_name='kevin',
                             last_name='kevin', 
                             secondary_email='kevindfenger@gmail.com', 
                             access_level=neondata.AccessLevels.CREATE | 
                                          neondata.AccessLevels.READ)
        yield user.save(async=True) 
        header = { 'Content-Type':'application/json' }
        params = json.dumps({'username': 'testuser'}) 
        url = '/api/v2/users/forgot_password' 
        response = yield self.http_client.fetch(
            self.get_url(url),
            body=params, 
            method="POST", 
            headers=header) 
	self.assertEquals(response.code, 200) 
        rjson = json.loads(response.body)
        self.assertRegexpMatches(rjson['message'],
            'Reset Password')
        user = yield neondata.User.get(user.username, async=True)
        self.assertNotEqual(None, user.reset_password_token) 
 
    @tornado.testing.gen_test 
    def test_non_email_username_with_phone_not_available(self):
        user = neondata.User(username='testuser', 
                             password='testpassword',
                             first_name='kevin',
                             last_name='kevin',  
                             access_level=neondata.AccessLevels.CREATE | 
                                          neondata.AccessLevels.READ)
        yield user.save(async=True) 
        header = { 'Content-Type':'application/json' }
        params = json.dumps(
            {'username': 'testuser', 'communication_type' : 'cell_phone'}) 
        with self.assertRaises(tornado.httpclient.HTTPError) as e:
            url = '/api/v2/users/forgot_password' 
            response = yield self.http_client.fetch(
                self.get_url(url),
                body=params, 
                method="POST", 
                headers=header) 
	    self.assertEquals(e.exception.code, 400) 
        rjson = json.loads(e.exception.response.body)
        self.assertRegexpMatches(rjson['error']['message'],
                                 'No cell phone number')

    @tornado.testing.gen_test 
    def test_non_email_username_with_phone_available(self):
        user = neondata.User(username='testuser', 
                             password='testpassword',
                             first_name='kevin',
                             last_name='kevin', 
                             cell_phone_number='123-245-3423', 
                             access_level=neondata.AccessLevels.CREATE | 
                                          neondata.AccessLevels.READ)
        yield user.save(async=True) 
        header = { 'Content-Type':'application/json' }
        params = json.dumps(
            {'username': 'testuser', 'communication_type' : 'cell_phone'}) 
        with self.assertRaises(tornado.httpclient.HTTPError) as e:
            url = '/api/v2/users/forgot_password' 
            response = yield self.http_client.fetch(
                self.get_url(url),
                body=params, 
                method="POST", 
                headers=header) 
	    self.assertEquals(e.exception.code, 501) 
        rjson = json.loads(e.exception.response.body)
        self.assertRegexpMatches(rjson['error']['message'],
                                 'recovery by phone is not ready')

    @tornado.testing.gen_test 
    def test_invalid_communication_type(self):
        user = neondata.User(username='testuser', 
                             password='testpassword',
                             first_name='kevin',
                             last_name='kevin',  
                             access_level=neondata.AccessLevels.CREATE | 
                                          neondata.AccessLevels.READ)
        yield user.save(async=True) 
        header = { 'Content-Type':'application/json' }
        params = json.dumps(
            {'username': 'testuser', 'communication_type' : 'carrier_pigeon'})
        with self.assertRaises(tornado.httpclient.HTTPError) as e:
            url = '/api/v2/users/forgot_password' 
            response = yield self.http_client.fetch(
                self.get_url(url),
                body=params, 
                method="POST", 
                headers=header) 
	    self.assertEquals(e.exception.code, 400) 
        rjson = json.loads(e.exception.response.body)
        self.assertRegexpMatches(rjson['error']['message'],
                                 'Communication Type not')

    @tornado.testing.gen_test 
    def test_non_expired_token(self):
        user = neondata.User(username='testuser', 
                             password='testpassword',
                             first_name='kevin',
                             last_name='kevin',
                             secondary_email='kf@kf.com', 
                             access_level=neondata.AccessLevels.CREATE | 
                                          neondata.AccessLevels.READ)
        token = JWTHelper.generate_token(
            {'username' : 'testuser'}, 
            token_type=TokenTypes.RESET_PASSWORD_TOKEN) 
        user.reset_password_token = token 
        yield user.save(async=True) 
        header = { 'Content-Type':'application/json' }
        params = json.dumps(
            {'username': 'testuser', 'communication_type' : 'email'})
        with self.assertRaises(tornado.httpclient.HTTPError) as e:
            url = '/api/v2/users/forgot_password' 
            response = yield self.http_client.fetch(
                self.get_url(url),
                body=params, 
                method="POST", 
                headers=header) 
	    self.assertEquals(e.exception.code, 400) 
        rjson = json.loads(e.exception.response.body)
        self.assertRegexpMatches(rjson['error']['message'],
                                 'There is a password reset comm')

    @tornado.testing.gen_test 
    def test_existing_token_expired(self):
        user = neondata.User(username='kevindfenger@gmail.com', 
                             password='testpassword',
                             first_name='kevin',
                             last_name='kevin',
                             access_level=neondata.AccessLevels.CREATE | 
                                          neondata.AccessLevels.READ)
        token = JWTHelper.generate_token(
            {'username' : 'kevindfenger@gmail.com', 'exp': -1}, 
            token_type=TokenTypes.RESET_PASSWORD_TOKEN) 
        user.reset_password_token = token 
        yield user.save(async=True) 
        header = { 'Content-Type':'application/json' }
        params = json.dumps(
            {'username': 'kevindfenger@gmail.com', 
             'communication_type' : 'email'})
        url = '/api/v2/users/forgot_password' 
        response = yield self.http_client.fetch(
            self.get_url(url),
            body=params, 
            method="POST", 
            headers=header) 
	self.assertEquals(response.code, 200) 
        rjson = json.loads(response.body)
        self.assertRegexpMatches(rjson['message'],
            'Reset Password')
        user = yield neondata.User.get(user.username, async=True)
        self.assertNotEqual(None, user.reset_password_token) 

if __name__ == "__main__" :
    utils.neon.InitNeon()
    unittest.main()<|MERGE_RESOLUTION|>--- conflicted
+++ resolved
@@ -6,12 +6,9 @@
 if sys.path[0] != __base_path__:
     sys.path.insert(0, __base_path__)
 
-<<<<<<< HEAD
+import api.brightcove_api
 from boto.sqs.message import Message
 import boto.exception
-=======
-import api.brightcove_api
->>>>>>> 75a5bf5c
 from cmsapiv2.apiv2 import *
 from cmsapiv2 import controllers
 from cmsapiv2 import authentication
@@ -1947,50 +1944,18 @@
         super(TestVideoHandler, self).setUp()
 
     def tearDown(self): 
-<<<<<<< HEAD
-        self.postgresql.clear_all_tables()
-=======
->>>>>>> 75a5bf5c
         self.cdn_mocker.stop()
         self.im_download_mocker.stop()
         self.http_mocker.stop()
         self.verify_account_mocker.stop()
-<<<<<<< HEAD
         self.job_queue_patcher.stop()
-
-    @classmethod
-    def setUpClass(cls):
-        options._set('cmsdb.neondata.wants_postgres', 1)
-        dump_file = '%s/cmsdb/migrations/cmsdb.sql' % (__base_path__)
-        cls.postgresql = test_utils.postgresql.Postgresql(dump_file=dump_file)
-
-    @classmethod
-    def tearDownClass(cls): 
-        options._set('cmsdb.neondata.wants_postgres', 0) 
-        cls.postgresql.stop()
+    
 
     @patch('cmsdb.neondata.VideoMetadata.download_image_from_url')
     @tornado.testing.gen_test
     def test_post_video(self, cmsdb_download_image_mock):
         url = '/api/v2/%s/videos?integration_id=%s&external_video_ref=1234ascs&default_thumbnail_url=url.invalid&title=a_title&url=some_url&thumbnail_ref=ref1&duration=16' % (self.account_id_api_key, self.test_i_id)
         cmsdb_download_image_mock = self._future_wrap_mock(cmsdb_download_image_mock)
-=======
-        super(TestVideoHandler, self).tearDown()
-    
-    @tornado.testing.gen_test
-    def test_post_video(self):
-        url = '/api/v2/%s/videos?integration_id=%s'\
-              '&external_video_ref=1234ascs'\
-	      '&default_thumbnail_url=url.invalid'\
-	      '&title=%s&url=some_url'\
-              '&thumbnail_ref=ref1' % (self.account_id_api_key, 
-                  self.test_i_id, 
-                  'test')
-        cmsdb_download_image_mocker = patch(
-            'cmsdb.neondata.VideoMetadata.download_image_from_url') 
-        cmsdb_download_image_mock = self._future_wrap_mock(
-            cmsdb_download_image_mocker.start())
->>>>>>> 75a5bf5c
         cmsdb_download_image_mock.side_effect = [self.random_image]
         self.http_mock.side_effect = lambda x, callback: callback(
             tornado.httpclient.HTTPResponse(x,200))
@@ -2457,18 +2422,6 @@
         first_job_id = rjson['job_id']  
         self.assertNotEquals(first_job_id,'')
         
-<<<<<<< HEAD
-        url = '/api/v2/%s/videos?integration_id=%s&external_video_ref=1234ascs&url=some_url' % (self.account_id_api_key, self.test_i_id)
-        self.http_mock.side_effect = lambda x, callback: callback(tornado.httpclient.HTTPResponse(x,200))
-        self.http_client.fetch(self.get_url(url),
-                               callback=self.stop,
-                               body='',
-                               method='POST',
-                               allow_nonstandard_methods=True)
-        response = self.wait()
-        self.assertEquals(response.code, 409) 
-        rjson = json.loads(response.body) 
-=======
         url = '/api/v2/%s/videos?integration_id=%s'\
               '&external_video_ref=1234ascs'\
               '&url=some_url' % (self.account_id_api_key, self.test_i_id)
@@ -2484,24 +2437,13 @@
 
         self.assertEquals(e.exception.response.code, 409) 
         rjson = json.loads(e.exception.response.body) 
->>>>>>> 75a5bf5c
         data = rjson['error']['data'] 
         self.assertTrue(first_job_id in data)
 
     @tornado.testing.gen_test
     def test_post_two_videos_with_reprocess(self):
-<<<<<<< HEAD
         self.job_write_mock.side_effect = [True, True]
         
-        url = '/api/v2/%s/videos?integration_id=%s&external_video_ref=1234ascs&url=some_url&duration=31' % (self.account_id_api_key, self.test_i_id)
-        self.http_mock.side_effect = lambda x, callback: callback(tornado.httpclient.HTTPResponse(x,200))
-        response = yield self.http_client.fetch(self.get_url(url),
-                                                body='',
-                                                method='POST',
-                                                allow_nonstandard_methods=True)
-=======
-        # use self.stop/wait to make sure we get the response back and 
-        # not an exception, we don't want no exception
         url = '/api/v2/%s/videos?integration_id=%s'\
               '&external_video_ref=1234ascs'\
               '&url=some_url' % (self.account_id_api_key, 
@@ -2515,7 +2457,6 @@
             method='POST',
             allow_nonstandard_methods=True)
 
->>>>>>> 75a5bf5c
         self.assertEquals(response.code, 202) 
         rjson = json.loads(response.body) 
         first_job_id = rjson['job_id']  
@@ -2526,13 +2467,6 @@
         self.assertEquals(cargs[2], 31)
         self.job_write_mock.reset_mock()
         
-<<<<<<< HEAD
-        url = '/api/v2/%s/videos?integration_id=%s&external_video_ref=1234ascs&reprocess=true' % (self.account_id_api_key, self.test_i_id)
-        response = yield self.http_client.fetch(self.get_url(url),
-                                                body='',
-                                                method='POST',
-                                                allow_nonstandard_methods=True)
-=======
         url = '/api/v2/%s/videos?integration_id=%s'\
               '&external_video_ref=1234ascs'\
               '&reprocess=true' % (self.account_id_api_key, 
@@ -2546,7 +2480,6 @@
             method='POST',
             allow_nonstandard_methods=True)
 
->>>>>>> 75a5bf5c
         self.assertEquals(response.code, 202) 
         rjson = json.loads(response.body)
         self.assertEquals(first_job_id, rjson['job_id'])
@@ -2557,19 +2490,6 @@
 
     @tornado.testing.gen_test
     def test_post_video_with_vserver_fail(self):
-<<<<<<< HEAD
-        url = '/api/v2/%s/videos?integration_id=%s&external_video_ref=1234ascs&url=some_url' % (self.account_id_api_key, self.test_i_id)
-        self.job_write_mock.side_effect = [False]
-        self.http_mock.side_effect = lambda x, callback: callback(tornado.httpclient.HTTPResponse(x,400))
-        with self.assertRaises(tornado.httpclient.HTTPError) as e:
-            yield self.http_client.fetch(self.get_url(url), 
-                                         body='',
-                                         method='POST',
-                                         allow_nonstandard_methods=True)
-        response = e.exception.response
-        self.assertEquals(response.code, 500) 
-        rjson = json.loads(response.body)
-=======
         url = '/api/v2/%s/videos?integration_id=%s'\
               '&external_video_ref=1234ascs'\
               '&url=some_url' % (self.account_id_api_key, 
@@ -2585,41 +2505,29 @@
 
         self.assertEquals(e.exception.response.code, 500) 
         rjson = json.loads(e.exception.response.body)
->>>>>>> 75a5bf5c
         self.assertRegexpMatches(rjson['error']['message'], 'Internal Server') 
 
     @tornado.testing.gen_test
     def test_post_two_videos_with_reprocess_fail(self):
-<<<<<<< HEAD
         self.job_write_mock.side_effect = ['message', None]
         
-        url = '/api/v2/%s/videos?integration_id=%s&external_video_ref=1234ascs&url=some_url' % (self.account_id_api_key, self.test_i_id)
-        self.http_mock.side_effect = lambda x, callback: callback(tornado.httpclient.HTTPResponse(x,200))
+        url = '/api/v2/%s/videos?integration_id=%s'\
+              '&external_video_ref=1234ascs'\
+              '&url=some_url' % (self.account_id_api_key, 
+                  self.test_i_id)
         response = yield self.http_client.fetch(self.get_url(url),
                                                 body='',
                                                 method='POST',
                                                 allow_nonstandard_methods=True)
-=======
-        url = '/api/v2/%s/videos?integration_id=%s'\
-              '&external_video_ref=1234ascs'\
-              '&url=some_url' % (self.account_id_api_key, 
-                  self.test_i_id)
-        self.http_mock.side_effect = lambda x, callback: callback(
-            tornado.httpclient.HTTPResponse(x,200))
-        response = yield self.http_client.fetch(
-            self.get_url(url),
-            body='',
-            method='POST',
-            allow_nonstandard_methods=True)
-
->>>>>>> 75a5bf5c
         self.assertEquals(response.code, 202) 
         rjson = json.loads(response.body) 
         first_job_id = rjson['job_id']  
         self.assertNotEquals(first_job_id,'')
         
-<<<<<<< HEAD
-        url = '/api/v2/%s/videos?integration_id=%s&external_video_ref=1234ascs&reprocess=1' % (self.account_id_api_key, self.test_i_id)
+        url = '/api/v2/%s/videos?integration_id=%s'\
+              '&external_video_ref=1234ascs'\
+              '&reprocess=1' % (self.account_id_api_key, 
+                  self.test_i_id)
         with self.assertLogExists(logging.ERROR, 'Unable to submit job'):
             with self.assertRaises(tornado.httpclient.HTTPError) as e:
                 yield self.http_client.fetch(self.get_url(url),
@@ -2627,25 +2535,8 @@
                                              method='POST',
                                              allow_nonstandard_methods=True)
         response = e.exception.response
-        self.assertEquals(response.code, 500) 
-        rjson = json.loads(response.body)
-=======
-        url = '/api/v2/%s/videos?integration_id=%s'\
-              '&external_video_ref=1234ascs'\
-              '&reprocess=1' % (self.account_id_api_key, 
-                  self.test_i_id)
-        self.http_mock.side_effect = lambda x, callback: callback(
-            tornado.httpclient.HTTPResponse(x,400))
-        with self.assertRaises(tornado.httpclient.HTTPError) as e:  
-            response = yield self.http_client.fetch(
-                self.get_url(url),
-                body='',
-                method='POST',
-                allow_nonstandard_methods=True)
-
         self.assertEquals(e.exception.response.code, 500) 
         rjson = json.loads(e.exception.response.body)
->>>>>>> 75a5bf5c
         self.assertRegexpMatches(rjson['error']['message'],
                                  'Internal Server Error') 
 
@@ -3267,30 +3158,11 @@
         super(TestThumbnailHandler, self).setUp()
 
     def tearDown(self): 
-<<<<<<< HEAD
-        conn = neondata.DBConnection.get(neondata.VideoMetadata)
-        conn.clear_db() 
-        conn = neondata.DBConnection.get(neondata.ThumbnailMetadata)
-        conn.clear_db()
-=======
->>>>>>> 75a5bf5c
         self.cdn_mocker.stop()
         self.im_download_mocker.stop()
         self.verify_account_mocker.stop()
         super(TestThumbnailHandler, self).tearDown()
 
-<<<<<<< HEAD
-    @classmethod
-    def setUpClass(cls):
-        cls.redis = test_utils.redis.RedisServer()
-        cls.redis.start()
-
-    @classmethod
-    def tearDownClass(cls): 
-        cls.redis.stop()
-        super(TestThumbnailHandler, cls).tearDownClass() 
-=======
->>>>>>> 75a5bf5c
     
     @tornado.testing.gen_test
     def test_add_new_thumbnail(self):
