--- conflicted
+++ resolved
@@ -49,11 +49,8 @@
 
     def tearDown(self): 
         self.send_email_mocker.stop()
-<<<<<<< HEAD
         self.send_email_mocker_two.stop()
-=======
         self.postgresql.clear_all_tables()
->>>>>>> d8243c26
         super(test_utils.neontest.AsyncHTTPTestCase, self).tearDown()
 
     @classmethod
@@ -674,26 +671,8 @@
 
     def tearDown(self): 
         self.verify_account_mocker.stop()
-<<<<<<< HEAD
-        self.postgresql.clear_all_tables()
         super(TestAuthUserHandler, self).tearDown()
 
-    @classmethod
-    def setUpClass(cls):
-        options._set('cmsdb.neondata.wants_postgres', 1)
-        dump_file = '%s/cmsdb/migrations/cmsdb.sql' % (__base_path__)
-        cls.postgresql = test_utils.postgresql.Postgresql(dump_file=dump_file)
-
-    @classmethod
-    def tearDownClass(cls): 
-        options._set('cmsdb.neondata.wants_postgres', 0) 
-        cls.postgresql.stop()
-        super(TestAuthUserHandler, cls).tearDownClass()
-=======
-        super(TestNewUserHandler, self).tearDown()
-
->>>>>>> d8243c26
- 
     @tornado.testing.gen_test 
     def test_create_new_user_query(self):
         url = '/api/v2/users?username=abcd1234&password=b1234567&access_level=6'
@@ -3877,29 +3856,16 @@
 class TestRefreshTokenHandler(TestAuthenticationBase): 
     def setUp(self): 
         self.refresh_token_exp = options.get('cmsapiv2.apiv2.refresh_token_exp') 
+        TestRefreshTokenHandler.username = 'kevin' 
+        TestRefreshTokenHandler.password = '12345678'
+        self.user = neondata.User(username=TestRefreshTokenHandler.username, 
+                             password=TestRefreshTokenHandler.password)
+        self.user.save()
         super(TestRefreshTokenHandler, self).setUp()
          
     def tearDown(self): 
         options._set('cmsapiv2.apiv2.refresh_token_exp', self.refresh_token_exp)
         super(TestRefreshTokenHandler, self).tearDown()
-
-    @classmethod
-    def setUpClass(cls):
-        options._set('cmsdb.neondata.wants_postgres', 1)
-        dump_file = '%s/cmsdb/migrations/cmsdb.sql' % (__base_path__)
-        cls.postgresql = test_utils.postgresql.Postgresql(dump_file=dump_file)
-        TestRefreshTokenHandler.username = 'kevin' 
-        TestRefreshTokenHandler.password = '12345678'
-        cls.user = neondata.User(username=TestRefreshTokenHandler.username, 
-                             password=TestRefreshTokenHandler.password)
-        cls.user.save()
-
-    @classmethod
-    def tearDownClass(cls): 
-        options._set('cmsdb.neondata.wants_postgres', 0) 
-        cls.postgresql.clear_all_tables()
-        cls.postgresql.stop()
- 
 
     def test_no_token(self): 
         url = '/api/v2/refresh_token' 
@@ -3985,27 +3951,15 @@
 
 class TestLogoutHandler(TestAuthenticationBase): 
     def setUp(self): 
-        super(TestLogoutHandler, self).setUp()
-    def tearDown(self): 
-        super(TestLogoutHandler, self).tearDown()
-   
-    @classmethod
-    def setUpClass(cls):
-        options._set('cmsdb.neondata.wants_postgres', 1)
-        dump_file = '%s/cmsdb/migrations/cmsdb.sql' % (__base_path__)
-        cls.postgresql = test_utils.postgresql.Postgresql(dump_file=dump_file)
         TestLogoutHandler.username = 'kevin' 
         TestLogoutHandler.password = '12345678'
         user = neondata.User(username=TestLogoutHandler.username, 
                              password=TestLogoutHandler.password)
         user.save()
-
-    @classmethod
-    def tearDownClass(cls): 
-        options._set('cmsdb.neondata.wants_postgres', 0) 
-        cls.postgresql.clear_all_tables()
-        cls.postgresql.stop()
-
+        super(TestLogoutHandler, self).setUp()
+    def tearDown(self): 
+        super(TestLogoutHandler, self).tearDown()
+   
     def test_no_token(self): 
         url = '/api/v2/logout' 
         params = json.dumps({})
@@ -5691,21 +5645,8 @@
 
     def tearDown(self): 
         self.verify_account_mocker.stop()
-        self.postgresql.clear_all_tables()
         super(TestForgotPasswordHandler, self).tearDown()
 
-    @classmethod
-    def setUpClass(cls):
-        options._set('cmsdb.neondata.wants_postgres', 1)
-        dump_file = '%s/cmsdb/migrations/cmsdb.sql' % (__base_path__)
-        cls.postgresql = test_utils.postgresql.Postgresql(dump_file=dump_file)
-
-    @classmethod
-    def tearDownClass(cls): 
-        options._set('cmsdb.neondata.wants_postgres', 0) 
-        cls.postgresql.stop()
-        super(TestForgotPasswordHandler, cls).tearDownClass()
- 
     @tornado.testing.gen_test 
     def test_no_user(self):
         header = { 'Content-Type':'application/json' }
