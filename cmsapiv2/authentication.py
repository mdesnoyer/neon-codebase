--- conflicted
+++ resolved
@@ -234,13 +234,9 @@
 
         except jwt.ExpiredSignatureError:
             raise NotAuthorizedError('refresh token has expired, please authenticate again')
-<<<<<<< HEAD
-
-=======
         except jwt.InvalidTokenError:
             raise NotAuthorizedError('refresh token invalid, please authenticate again')
- 
->>>>>>> 66bf33a0
+
     @classmethod
     def get_access_levels(self):
         return {
