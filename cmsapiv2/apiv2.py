--- conflicted
+++ resolved
@@ -789,20 +789,15 @@
         self.msg = msg
         self.code = code
 
-<<<<<<< HEAD
 class SubmissionError(tornado.web.HTTPError):
     def __init__(self, msg, code=ResponseCode.HTTP_INTERNAL_SERVER_ERROR):
         self.msg = self.reason = self.log_message = msg
         self.code = self.status_code = code
  
-class NotFoundError(tornado.web.HTTPError): 
-    def __init__(self, msg='resource was not found', code=ResponseCode.HTTP_NOT_FOUND): 
-=======
 class NotFoundError(tornado.web.HTTPError):
     def __init__(self,
                  msg='resource was not found',
                  code=ResponseCode.HTTP_NOT_FOUND):
->>>>>>> 75a5bf5c
         self.msg = self.reason = self.log_message = msg
         self.code = self.status_code = code
 
