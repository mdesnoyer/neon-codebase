#!/usr/bin/env python

import os.path
import sys
__base_path__ = os.path.abspath(os.path.join(os.path.dirname(__file__), '..'))
if sys.path[0] != __base_path__:
    sys.path.insert(0, __base_path__)

import ast
import boto
from cmsdb import neondata
import concurrent.futures
from datetime import datetime, timedelta
import dateutil.parser
from functools import wraps
import json
import jwt
import logging
import re
import signal
import sre_constants
import stripe
import tornado.httpserver
import tornado.ioloop
import tornado.web
import tornado.escape
import tornado.gen
import tornado.httpclient
import traceback
from urlparse import urlparse

from utils import statemon
import utils.neon
import utils.logs
import utils.http
from utils.http import ResponseCode, HTTPVerbs
import utils.sync
from utils.options import define, options
import uuid
from voluptuous import Schema, Required, All, Length, Range, MultipleInvalid, Coerce, Invalid, Any, Optional, Boolean, Url

_log = logging.getLogger(__name__)

statemon.define('invalid_input_errors', int)
_invalid_input_errors_ref = statemon.state.get_ref('invalid_input_errors')
statemon.define('unauthorized_errors', int)
_unauthorized_errors_ref = statemon.state.get_ref('unauthorized_errors')
statemon.define('not_found_errors', int)
_not_found_errors_ref = statemon.state.get_ref('not_found_errors')
statemon.define('not_implemented_errors', int)
_not_implemented_errors_ref = statemon.state.get_ref('not_implemented_errors')
statemon.define('already_exists_errors', int)
_already_exists_errors_ref = statemon.state.get_ref('already_exists_errors')

statemon.define('internal_server_errors', int)
_internal_server_errors_ref = statemon.state.get_ref('internal_server_errors')

<<<<<<< HEAD
define("token_secret",
    default="9gRvLemgdfHUlzpv",
    help="the secret for tokens",
=======
define("token_secret", 
    default="9gRvLemgdfHUlzpv", 
    help="secret for login and email verification tokens", 
    type=str)
define("share_token_secret",
    default="MjUzNzIwOTkyOTMy",
    help="secret for socially shared user content tokens",
>>>>>>> 6b77a0d2
    type=str)
define("access_token_exp",
    default=720,
    help="user access token expiration in seconds",
    type=int)
define("refresh_token_exp",
    default=1209600,
    help="user refresh token expiration in seconds",
    type=int)
define("verify_token_exp",
    default=86400,
    help="account verify token expiration in seconds",
    type=int)
define("reset_password_token_exp",
    default=3600,
    help="reset password token expiration in seconds",
    type=int)
define("frontend_base_url",
    default='https://app.neon-lab.com',
    help="will default to this if the origin is null",
    type=str)
define("check_subscription_interval",
    default=3600,
    help="how many seconds in between checking the billing integration",
    type=int)

define("stripe_api_key",
    default=None,
    help='The API key we use to talk to stripe.')

class TokenTypes(object):
    ACCESS_TOKEN = 0
    REFRESH_TOKEN = 1
    VERIFY_TOKEN = 2
    RESET_PASSWORD_TOKEN = 3
    SHARE_TOKEN = 4


class APIV2Sender(object):
    def success(self, data, code=ResponseCode.HTTP_OK):
        self.set_status(code)
        self.write(data)
        self.finish()

    def error(self, message, extra_data=None, code=None):
        error_json = {}
        error_json['message'] = message
        if code:
            error_json['code'] = code
        if extra_data:
            error_json['data'] = extra_data
        self.write({'error': error_json})
        self.finish()

class APIV2Handler(tornado.web.RequestHandler, APIV2Sender):
    def initialize(self):
        # stripe stuff
        stripe.api_key = options.stripe_api_key
        self.set_header('Content-Type', 'application/json')
        self.uri = self.request.uri
        self.account = None
        self.account_limits = None
        self.origin = self.request.headers.get("Origin") or\
            options.frontend_base_url
        self.executor = concurrent.futures.ThreadPoolExecutor(5)

    def set_access_token_information(self):
        """Helper function to get the access token

           the key can be in one of three places
              1) the Authorization header : Authorization: Bearer <token>
              2) the query string params : &token=meisatoken
              3) the post body params : as token
        """
        self.access_token = None
        auth_header = self.request.headers.get('Authorization')
        if auth_header and auth_header.startswith('Bearer'):
            self.access_token = auth_header[7:]
        elif len(self.request.query_arguments) > 0:
            query_args = self.request.query_arguments
            try:
                self.access_token = str(query_args['token'][0])
            except KeyError:
                pass
        elif len(self.request.body) > 0:
            content_type = self.request.headers.get('Content-Type', None)
            if content_type is None or 'application/json' not in content_type:
                raise BadRequestError('Content-Type must be JSON')
            else:
                bjson = json.loads(self.request.body)
                try:
                    self.access_token = str(bjson['token'])
                except KeyError:
                    pass

    def parse_args(self, keep_token=False):
        args = {}
        # if we have query_arguments only use them
        if len(self.request.query_arguments) > 0:
            for key, value in self.request.query_arguments.iteritems():
                if key != 'token' or keep_token:
                    args[key] = value[0]
        # otherwise let's use what we find in the body, json only
        elif len(self.request.body) > 0:
            content_type = self.request.headers.get('Content-Type', None)
            if content_type is None or 'application/json' not in content_type:
                raise BadRequestError('Content-Type must be JSON')
            else:
                bjson = json.loads(self.request.body)
                for key, value in bjson.items():
                    if key != 'token' or keep_token:
                        args[key] = value

        return args

    def set_account_id(request):
        parsed_url = urlparse(request.uri)
        try:
            request.account_id = parsed_url.path.split('/')[3]
        except IndexError:
            request.account_id = None

    @tornado.gen.coroutine
    def set_account(request):
        request.set_account_id()
        if request.account_id:
            account = yield neondata.NeonUserAccount.get(
                          request.account_id,
                          async=True)
            request.account = account

    @tornado.gen.coroutine
    def is_authorized(request,
                      access_level_required,
                      account_required=True,
                      internal_only=False):
        """checks to see if a user is authorized to call a function

           in order to gain access a user can be in one of two camps
           1) A GLOBAL_ADMIN user, meaning they have access to everything
           2) A user, who has been granted account access - this user can
              access every function based on an access level

           Return Values:
             True if use is allowed
           Raises:
             NotAuthorizedErrors if not allowed
        """
        request.set_access_token_information()
        if access_level_required is neondata.AccessLevels.NONE:
            raise tornado.gen.Return(True)

        account = request.account
        access_token = request.access_token
        if account_required and not account:
            raise NotAuthorizedError('account does not exist')
        if not access_token:
            raise NotAuthorizedError('this endpoint requires an access token')

        try:
            payload = JWTHelper.decode_token(access_token)
            username = payload.get('username')
            account_id = payload.get('account_id')

            if username:
                user = yield neondata.User.get(username, async=True)
                if user:
                    request.user = user

                    def _check_internal_only():
                        al_internal_only = neondata.AccessLevels.INTERNAL_ONLY_USER
                        if internal_only:
                            if user.access_level & al_internal_only is \
                                    neondata.AccessLevels.INTERNAL_ONLY_USER:
                                return True
                            return False
                        return True

                    if user.access_level & neondata.AccessLevels.GLOBAL_ADMIN is \
                            neondata.AccessLevels.GLOBAL_ADMIN:
                        raise tornado.gen.Return(True)

                    elif account_required and account and username in account.users:
                        if not _check_internal_only():
                            raise NotAuthorizedError('Internal only resource.')
                        if user.access_level & access_level_required is \
                                access_level_required:
                            raise tornado.gen.Return(True)
                    else:
                        if internal_only:
                            if not _check_internal_only():
                                raise NotAuthorizedError('Internal only resource.')
                        if not account_required:
                            if user.access_level & access_level_required is \
                                   access_level_required:
                                raise tornado.gen.Return(True)

                    raise NotAuthorizedError('You cannot access this resource.')
                raise NotAuthorizedError('user does not exist')
            elif account_id:
                # Handle account not associated with any user.
                if account_id != account.get_id():
                    # Mismatch of token and path.
                    raise NotAuthorizedError('You cannot access this resource.')
                if request.account:
                    # No account-only acccessor is an internal account.
                    if internal_only:
                        raise NotAuthorizedError('Internal only resource.')
                    raise tornado.gen.Return(True)
                raise NotAuthorizedError('Account does not exist.')
            else:
                raise jwt.InvalidTokenError

        except jwt.ExpiredSignatureError:
            raise NotAuthorizedError('access token is expired, please refresh the token')
        except (jwt.DecodeError, jwt.InvalidTokenError, KeyError):
            raise NotAuthorizedError('invalid token')

        raise tornado.gen.Return(True)

    @tornado.gen.coroutine
    def check_valid_subscription(request):
        '''verifies we have a valid subscription and can make this call

           called in prepare, and will raise an exception if the subscription
           is not valid for this account
        '''
        if request.account is None:
            raise tornado.gen.Return(True)

        # this account isn't billed through this integration (older account)
        # just return true
        if request.account.billed_elsewhere:
            raise tornado.gen.Return(True)

        current_subscription = None

        acct = request.account
        subscription_info = acct.subscription_information
        current_plan_type = subscription_info['plan']['id']
        acct_subscription_status = subscription_info['status']

        # should we check stripe for updated subscription state?
        if datetime.utcnow() > dateutil.parser.parse(
             acct.verify_subscription_expiry):
            try:
                stripe_customer = yield request.executor.submit(
                    stripe.Customer.retrieve,
                    acct.billing_provider_ref)

                # returns the most active subscriptions up to 10
                cust_sub_obj = yield request.executor.submit(
                    stripe_customer.subscriptions.all)
                cust_subs = cust_sub_obj['data']

            except Exception as e:
                _log.error('Unknown error occurred talking to Stripe %s' % e)
                raise

            for cs in cust_subs:
                acct_subscription_status = cs.status
                if acct_subscription_status in [
                    neondata.SubscriptionState.ACTIVE,
                    neondata.SubscriptionState.IN_TRIAL ] and\
                    current_plan_type == cs.plan.id:
                    # if we find a subscription in active/trial we
                    # are good break out of the for loop, and
                    # on the current plan type
                    current_subscription = cs
                    break

            new_date = (datetime.utcnow() + timedelta(
                seconds=options.check_subscription_interval)).strftime(
                    "%Y-%m-%d %H:%M:%S.%f")

            def _modify_account(a):
                a.verify_subscription_expiry = new_date
                if current_subscription is None:
                    a.subscription_info = cust_subs[0]
                else:
                    a.subscription_info = current_subscription

            yield neondata.NeonUserAccount.modify(
                acct.neon_api_key,
                _modify_account,
                async=True)

        if acct_subscription_status in [ neondata.SubscriptionState.ACTIVE,
               neondata.SubscriptionState.IN_TRIAL ]:
            raise tornado.gen.Return(True)

        raise TooManyRequestsError('Your subscription is not valid')

    @tornado.gen.coroutine
    def check_account_limits(request, limit_list):
        ''' responsible for checking account limits

            this is called in prepare, and that pulls this info
             from the get_limits functions in the children

            it checks the defined limits to see if any of them
               are exceeded. it will also reset the timer if
               that is necessary.
        '''

        if request.account is None:
            raise tornado.gen.Return(True)

        # grab the account_limit object for the requests
        acct_limits = yield neondata.AccountLimits.get(
                          request.account_id,
                          async=True,
                          log_missing=False)

        # limits are not set up for this account, let it
        # slide for now
        if acct_limits is None:
            raise tornado.gen.Return(True)

        request.account_limits = acct_limits
        al_data_dict = acct_limits.to_dict()['_data']
        for limit in limit_list:
            try:
                left_arg = al_data_dict[limit['left_arg']]
                right_arg = al_data_dict[limit['right_arg']]
                operator = limit['operator']

                eval_string = '%s %s %s' % (left_arg, operator, right_arg)
                if eval(eval_string):
                    return
                else:
                    # lets check the timer if there is one
                    timer_dict = request._get_timer_dict(limit, al_data_dict)
                    if timer_dict:
                        refresh_time = timer_dict['refresh_time']
                        # check to see if we should refresh
                        if dateutil.parser.parse(refresh_time) <= \
                           datetime.utcnow():
                            request.account_limits = yield \
                                request._reset_rate_limit(
                                      request.account_id,
                                      timer_dict['timer_resets'],
                                      limit['timer_info']['refresh_time'],
                                      timer_dict['add_to_refresh_time'])
                            return

                    msg = 'The max amount of requests have been reached for \
                           this endpoint. For more rate limit information \
                           please see the account/limits endpoint.'

                    raise TooManyRequestsError(msg)
            except KeyError as e:
                _log.warning('Limit issue %s was encountered\
                              when checking limits - passing' % (e))
                pass
            raise tornado.gen.Return(True)

    @staticmethod
    @tornado.gen.coroutine
    def _reset_rate_limit(account_id,
                          timer_resets,
                          key_to_add_time_to=None,
                          amount_of_time_to_add=0.0):
        ''' reset everything in the timer_resets for this
            rate limit '''
        def _modify_me(x):
            for tr in timer_resets:
                x.__dict__[tr[0]] = tr[1]
            if key_to_add_time_to:
                new_date = (datetime.utcnow() +
                            timedelta(seconds=amount_of_time_to_add)).strftime(
                                "%Y-%m-%d %H:%M:%S.%f")

                x.__dict__[key_to_add_time_to] = new_date

        limit = yield neondata.AccountLimits.modify(
            account_id,
            _modify_me,
            async=True)

        raise tornado.gen.Return(limit)

    @staticmethod
    def _get_timer_dict(limit_info, acct_limit):
        ''' helper to get values from acct_limit based on the
            key values in limit_info '''

        rv = {}
        try:
            timer_info = limit_info['timer_info']
            refresh_time_key = timer_info['refresh_time']
            add_to_refresh_time_key = timer_info['add_to_refresh_time']
            timer_resets = timer_info['timer_resets']

            rv['refresh_time'] = acct_limit[refresh_time_key]
            rv['add_to_refresh_time'] = acct_limit[add_to_refresh_time_key]
            rv['timer_resets'] = timer_resets

        except KeyError:
            pass

        return rv

    def get_access_levels(self):
        '''
            to be specified in each of the handlers
            this is a dictionary that maps http_verb to access_level

            eg
            {
                 HTTPVerbs.GET : neondata.AccessLevels.READ,
                 HTTPVerbs.PUT : neondata.AccessLevels.UPDATE,
                 'account_required'  : [HTTPVerbs.GET, HTTPVerbs.PUT],
                 'internal_only' : False
            }

            this means that GET requires READ, PUT requires UPDATE
             and an account is required on both endpoints, it also
             is not an internal_only function
        '''
        raise NotImplementedError('access levels are not defined')

    def get_limits(self):
        '''if your function needs to be rate limited, define
           this class to return a dictionary that will define
           what limits need to be checked

           the first two itemss are fields from the Limits table

           the third item is an operator that will be executed on
               the first two args
           supported operators :
           <, >, <=, >=, =

           the fourth item, is a dict of timer info , if sent in
           this will be checked as well, and reset if necessary

           the fourth and fifth items values_to_increase and decrease,
             tell the limit checker what value to increase/decrease
             after a successful call
           eg
           {
                HTTPVerbs.POST : [
                    {
                        'left_arg' : 'video_posts',
                        'right_arg' : 'max_video_posts',
                        'operator' : '<',
                        'timer_info : {
                            'refresh_time' : 'refresh_time_video_posts',
                            'add_to_refresh_time' : 'seconds_to_refresh_video_posts',
                            'timer_resets' : [ ('video_posts', 0) ]
                        },
                        'values_to_increase' : [ ('video_posts', 1) ],
                        'values_to_decrease' : None
                    },
                    ...
                    {
                        you can specify any number of
                        limits you need checked for each http verb
                    }
                ]
           }
           this would then do videos_posted < videos_posted_max in prepare
              check the timer (refresh if necessary, reset if necessary)
              on_finish will increase the values, if we successfully served
                 the request
        '''
        return None

    def get_special_functions(self):
        return []

    @tornado.gen.coroutine
    def prepare(self):
        access_level_dict = self.get_access_levels()
        yield self.set_account()

        try:
            account_required_list = access_level_dict['account_required']
        except KeyError:
            account_required_list = []

        try:
            internal_only = access_level_dict['internal_only']
        except KeyError:
            internal_only = False

        try:
            yield self.is_authorized(access_level_dict[self.request.method],
                                     self.request.method in account_required_list,
                                     internal_only)
        except KeyError:
            raise NotImplementedError('access levels are not defined')

        limits_dict = self.get_limits()
        if limits_dict is not None:
            try:
                yield self.check_account_limits(
                    limits_dict[self.request.method])
            except KeyError:
                pass

        try:
            sub_required = access_level_dict['subscription_required']
            if self.request.method in sub_required:
                yield self.check_valid_subscription()
        except KeyError:
            pass

    @tornado.gen.coroutine
    def on_finish(self):
        yield self._handle_limit_inc_dec()

    @tornado.gen.coroutine
    def _handle_limit_inc_dec(self):

        if self.account_limits is None:
            return
        if self.get_status() not in [ResponseCode.HTTP_OK,
                                     ResponseCode.HTTP_ACCEPTED]:
            return

        defined_limits_dict = self.get_limits()
        if defined_limits_dict is None:
            return

        def _modify_limits(al): 
            try: 
                defined_limit_list = defined_limits_dict[self.request.method]
                
                for dl in defined_limit_list:
                    values_to_increase = dl['values_to_increase']
                    values_to_decrease = dl['values_to_decrease']
                    for v in values_to_increase:
                        al.__dict__[v[0]] += v[1]
                    for v in values_to_decrease:
                        al.__dict__[v[0]] -= v[1]
            except KeyError: 
                pass
 
        self.account_limits = yield neondata.AccountLimits.modify(
           self.account_limits.key, 
           _modify_limits, 
           async=True) 

    def write_error(self, status_code, **kwargs):
        def get_exc_message(exception):
            return exception.log_message if \
                hasattr(exception, "log_message") else str(exception)

        self.clear()
        self.set_status(status_code)
        exception = kwargs["exc_info"][1]
        if any(isinstance(exception, c) for c in [Invalid,
                                                  MultipleInvalid,
                                                  NotAuthorizedError,
                                                  NotFoundError,
                                                  BadRequestError,
                                                  NotImplementedError,
                                                  TooManyRequestsError,
                                                  stripe.error.CardError]):
            if isinstance(exception, Invalid) or \
               isinstance(exception, MultipleInvalid):
                statemon.state.increment(ref=_invalid_input_errors_ref,
                                         safe=False)
                self.set_status(ResponseCode.HTTP_BAD_REQUEST)
            if isinstance(exception, NotFoundError):
                statemon.state.increment(ref=_not_found_errors_ref,
                                         safe=False)
                self.set_status(ResponseCode.HTTP_NOT_FOUND)
            if isinstance(exception, NotAuthorizedError):
                statemon.state.increment(ref=_unauthorized_errors_ref,
                                         safe=False)
                self.set_status(ResponseCode.HTTP_UNAUTHORIZED)
            if isinstance(exception, NotImplementedError):
                statemon.state.increment(ref=_not_implemented_errors_ref,
                                         safe=False)
                self.set_status(ResponseCode.HTTP_NOT_IMPLEMENTED)
            if isinstance(exception, BadRequestError):
                statemon.state.increment(ref=_invalid_input_errors_ref,
                                         safe=False)
                self.set_status(ResponseCode.HTTP_BAD_REQUEST)

            # raise http payment required because 402s freaks tornado
            if isinstance(exception, TooManyRequestsError):
                statemon.state.increment(ref=_invalid_input_errors_ref,
                                         safe=False)
                self.set_status(ResponseCode.HTTP_PAYMENT_REQUIRED)

            if isinstance(exception, stripe.error.CardError):
                statemon.state.increment(ref=_invalid_input_errors_ref,
                                         safe=False)

                if exception.http_status:
                    try:
                        self.set_status(exception.http_status)
                    except ValueError:
                        self._status_code = exception.http_status
                        self._reason = exception.message
                else:
                    self.set_status(ResponseCode.HTTP_PAYMENT_REQUIRED)

            self.error(get_exc_message(exception), code=self.get_status())

        elif isinstance(exception, AlreadyExists):
            self.set_status(ResponseCode.HTTP_CONFLICT)
            statemon.state.increment(ref=_already_exists_errors_ref,
                                     safe=False)
            self.error('this item already exists', extra_data=get_exc_message(exception))

        elif isinstance(exception, neondata.ThumbDownloadError):
            self.set_status(ResponseCode.HTTP_BAD_REQUEST)
            self.error('failed to download thumbnail',
                       extra_data=get_exc_message(exception))
        elif isinstance(exception, IOError):
            self.set_status(exception.errno)
            self.error(exception.strerror, code=self.get_status())
        else:
            _log.exception(''.join(traceback.format_tb(kwargs['exc_info'][2])))
            statemon.state.increment(ref=_internal_server_errors_ref,
                                     safe=False)
            self.error(message=self._reason,
                       extra_data=get_exc_message(exception),
                       code=status_code)

    @tornado.gen.coroutine
    def get(self, *args):
        raise NotImplementedError('get not implemented')

    __get = get

    @tornado.gen.coroutine
    def post(self, *args):
        raise NotImplementedError('post not implemented')

    __post = post

    @tornado.gen.coroutine
    def put(self, *args):
        raise NotImplementedError('put not implemented')

    __put = put

    @tornado.gen.coroutine
    def delete(self, *args):
        raise NotImplementedError('delete not implemented')

    __delete = delete

    @classmethod
    @tornado.gen.coroutine
    def db2api(cls, obj, fields=None):
        """Converts a database object to a response dictionary

        Keyword arguments:
        obj - The database object to convert
        fields - List of fields to return
        """
        if fields is None:
            fields = cls._get_default_returned_fields()

        retval = {}
        passthrough_fields = set(cls._get_passthrough_fields())

        for field in fields:
            try:
                if field in passthrough_fields:
                    retval[field] = getattr(obj, field)
                else:
                    retval[field] = yield cls._convert_special_field(obj, field)
            except AttributeError:
                pass
        raise tornado.gen.Return(retval)

    @classmethod
    def _get_default_returned_fields(cls):
        '''Return a list of fields that should be returned in this API call.'''
        raise NotImplementedError(
            'List of default fields must be specified for this object. %s'
            % cls.__name__)

    @classmethod
    def _get_passthrough_fields(cls):
        '''Return a list of fields in a database object that should be
           returned by the api without change.
        '''
        raise NotImplementedError(
            'List of passthrough fields must be specified for this object. %s'
            % cls.__name__)

    @classmethod
    @tornado.gen.coroutine
    def _convert_special_field(cls, obj, field):
        '''Converts a field on a database object that requires special
        processing.

        Inputs:
        obj - The database object
        field - The name of the field to process

        Returns:
        The value to place in a dictionay to represent this field.

        Raises:
        BadRequestError if the field not handled
        '''
        raise NotImplementedError(
            'Must specify how to convert %s for object %s' %
            (field, cls.__name__))

class ShareableContentHandler(APIV2Handler):
    """Enable authorization by URL parameter share_token."""

    @tornado.gen.coroutine
    def is_authorized(request,
                      access_level_required,
                      account_required=True,
                      internal_only=False):
        """Allow access if request has query token and matches resource"""
        args = request.parse_args(True)
        try:
            payload = ShareJWTHelper.decode(args['share_token'])
            # Implement for just video resources reads for now.
            pl_account_id, pl_video_id = payload['content_id'].split('_')
            if (access_level_required & neondata.AccessLevels.READ and
                payload['content_type'] == 'VideoMetadata' and
                pl_account_id == request.account_id and
                pl_video_id == args['video_id']):
                   raise tornado.gen.Return(True)
        except (ValueError, KeyError, jwt.DecodeError):
            # Go on to try Authorization header-based authorization.
            pass

        rv = yield super(ShareableContentHandler, request).is_authorized(
                access_level_required,
                account_required,
                internal_only)
        raise tornado.gen.Return(rv)

class ShareJWTHelper(object):
    """Implements encode and decode of shared user content JWT tokens.

    This complements JWTHelper and uses a distinct salt to protect against
    hacks that look at lot of tokens to reverse the encoding.
    """

    @staticmethod
    def encode(payload):
        return jwt.encode(payload,
                          options.share_token_secret,
                          algorithm='HS256')

    @staticmethod
    def decode(token):
        return jwt.decode(token,
                          options.share_token_secret,
                          algorithms=['HS256'])
    

class JWTHelper(object):
    """This class is here to keep the token_secret in one place
       Use this class to generate good tokens with the correct secret
       And also to decode any tokens coming in
    """
    @staticmethod
    def generate_token(payload={}, token_type=TokenTypes.ACCESS_TOKEN):

        if token_type is TokenTypes.ACCESS_TOKEN:
            exp_time_add = options.access_token_exp
        elif token_type is TokenTypes.REFRESH_TOKEN:
            exp_time_add = options.refresh_token_exp
        elif token_type is TokenTypes.VERIFY_TOKEN:
            exp_time_add = options.verify_token_exp
        elif token_type is TokenTypes.RESET_PASSWORD_TOKEN:
            exp_time_add = options.reset_password_token_exp
        else:
            _log.exception('requested a token_type that does not exist')
            raise Exception('token type not recognized')

        if 'exp' not in payload.keys():
            payload['exp'] = datetime.utcnow() + timedelta(seconds=exp_time_add)
        token = jwt.encode(payload,
                           options.token_secret,
                           algorithm='HS256')
        return token

    @staticmethod
    def decode_token(access_token):
        return jwt.decode(access_token, options.token_secret, algorithms=['HS256'])

'''*********************************************************************
APIV2 Defined Exceptions
*********************************************************************'''
class Error(Exception):
    pass

class SaveError(Error):
    def __init__(self,
                 msg,
                 code=ResponseCode.HTTP_INTERNAL_SERVER_ERROR):
        self.msg = msg
        self.code = code

class SubmissionError(tornado.web.HTTPError):
    def __init__(self, msg, code=ResponseCode.HTTP_INTERNAL_SERVER_ERROR):
        self.msg = self.reason = self.log_message = msg
        self.code = self.status_code = code
 
class NotFoundError(tornado.web.HTTPError):
    def __init__(self,
                 msg='resource was not found',
                 code=ResponseCode.HTTP_NOT_FOUND):
        self.msg = self.reason = self.log_message = msg
        self.code = self.status_code = code

class NotAuthorizedError(tornado.web.HTTPError):
    def __init__(self,
                 msg='not authorized',
                 code=ResponseCode.HTTP_UNAUTHORIZED):
        self.msg = self.reason = self.log_message = msg
        self.code = self.status_code = code

class TooManyRequestsError(tornado.web.HTTPError):
    def __init__(self,
                 msg='you have exceeded your request limit',
                 code=ResponseCode.HTTP_PAYMENT_REQUIRED):
        self.msg = self.reason = self.log_message = msg
        self.code = self.status_code = code

class AlreadyExists(tornado.web.HTTPError):
    def __init__(self,
                 msg,
                 code=ResponseCode.HTTP_BAD_REQUEST):
        self.msg = self.reason = self.log_message = msg
        self.code = self.status_code = code

class BadRequestError(tornado.web.HTTPError):
    def __init__(self,
                 msg,
                 code=ResponseCode.HTTP_BAD_REQUEST):
        self.msg = self.reason = self.log_message = msg
        self.code = self.status_code = code

'''*********************************************************************
APIV2 Custom Voluptuous Types
*********************************************************************'''
class CustomVoluptuousTypes():
    @staticmethod
    def Date():
        def f(v): 
            if v is None: 
                return True
            return dateutil.parser.parse(v)
        return f 

    @staticmethod
    def CommaSeparatedList(limit=100):
        def f(v):
            csl_list = v.split(',')
            if len(csl_list) > limit:
                raise Invalid("list exceeds limit (%d)" % limit)
            else:
                return True
        return f

    @staticmethod
    def Dictionary():
        def f(v):
            if v is None: 
                return True 
            if type(v) is dict:
                return v
            elif isinstance(ast.literal_eval(v), dict):
                return ast.literal_eval(v)
            else:
                raise Invalid("not a dictionary")
        return f

    @staticmethod
    def Email():
        def f(v):
            if re.match("[a-zA-Z0-9\.\+_-]*@[a-zA-Z0-9\.\+_-]*\.\w+", str(v)):
                return str(v)
            else:
                raise Invalid("not a valid email address")
        return f

    @staticmethod
    def Regex():
        '''Validate value is regex for Voluptuous schema'''
        def f(query):
            try:
                re.compile(query)
            except sre_constants.error as e:
                raise Invalid(e.message)
            return query
        return f<|MERGE_RESOLUTION|>--- conflicted
+++ resolved
@@ -55,19 +55,13 @@
 statemon.define('internal_server_errors', int)
 _internal_server_errors_ref = statemon.state.get_ref('internal_server_errors')
 
-<<<<<<< HEAD
 define("token_secret",
     default="9gRvLemgdfHUlzpv",
-    help="the secret for tokens",
-=======
-define("token_secret", 
-    default="9gRvLemgdfHUlzpv", 
-    help="secret for login and email verification tokens", 
+    help="secret for login and email verification tokens",
     type=str)
 define("share_token_secret",
     default="MjUzNzIwOTkyOTMy",
     help="secret for socially shared user content tokens",
->>>>>>> 6b77a0d2
     type=str)
 define("access_token_exp",
     default=720,
