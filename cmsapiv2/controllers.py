--- conflicted
+++ resolved
@@ -7,12 +7,7 @@
     sys.path.insert(0, __base_path__)
 
 from apiv2 import *
-<<<<<<< HEAD
-=======
 import api.brightcove_api
-import calendar
-import time
->>>>>>> 67a8ac51
 
 _log = logging.getLogger(__name__)
 
