--- conflicted
+++ resolved
@@ -4091,12 +4091,7 @@
     (r'/api/v2/([a-zA-Z0-9]+)/users/?$', UserHandler),
     (r'/api/v2/([a-zA-Z0-9]+)/videos/?$', VideoHandler),
     (r'/api/v2/([a-zA-Z0-9]+)/videos/search/?$', VideoSearchExternalHandler),
-<<<<<<< HEAD
-    (r'/api/v2/([a-zA-Z0-9]+)/videos/share/?$', VideoShareHandler),
-=======
     (r'/api/v2/([a-zA-Z0-9]+)/videos/share/?$', ShareHandler),
-
->>>>>>> 3c4f6ab6
     (r'/healthcheck/?$', HealthCheckHandler)
 ], gzip=True)
 
