--- conflicted
+++ resolved
@@ -1301,14 +1301,10 @@
             }
             share_token = ShareJWTHelper.encode(share_payload)
 
-<<<<<<< HEAD
-            # make sure we can download the image before creating requests
-=======
-            duration = args.get('duration', None) 
-            if duration: 
-                duration=float(duration) 
-
->>>>>>> 1b2d3d85
+            duration = args.get('duration', None)
+            if duration:
+                duration=float(duration)
+
             video = neondata.VideoMetadata(
                 internal_video_id,
                 video_url=args.get('url', None),
@@ -2963,21 +2959,13 @@
     (r'/api/v2/([a-zA-Z0-9]+)/billing/subscription/?$',
         BillingSubscriptionHandler),
     (r'/api/v2/([a-zA-Z0-9]+)/limits/?$', AccountLimitsHandler),
-<<<<<<< HEAD
     (r'/api/v2/([a-zA-Z0-9]+)/stats/videos/?$', VideoStatsHandler),
     (r'/api/v2/([a-zA-Z0-9]+)/stats/thumbnails/?$', ThumbnailStatsHandler),
     (r'/api/v2/([a-zA-Z0-9]+)/statistics/videos/?$', VideoStatsHandler),
     (r'/api/v2/([a-zA-Z0-9]+)/statistics/thumbnails/?$', ThumbnailStatsHandler),
     (r'/api/v2/([a-zA-Z0-9]+)/users/?$', UserHandler),
-=======
-    (r'/api/v2/([a-zA-Z0-9]+)/stats/videos?$', VideoStatsHandler),
-    (r'/api/v2/([a-zA-Z0-9]+)/stats/thumbnails?$', ThumbnailStatsHandler),
-    (r'/api/v2/([a-zA-Z0-9]+)/statistics/videos?$', VideoStatsHandler),
-    (r'/api/v2/([a-zA-Z0-9]+)/statistics/thumbnails?$', ThumbnailStatsHandler),
     (r'/api/v2/([a-zA-Z0-9]+)/statistics/estimated_lift/?$', LiftStatsHandler),
-    (r'/api/v2/([a-zA-Z0-9]+)/users?$', UserHandler),
     (r'/api/v2/([a-zA-Z0-9]+)/email/?$', EmailHandler),
->>>>>>> 1b2d3d85
     (r'/api/v2/([a-zA-Z0-9]+)/telemetry/snippet/?$', TelemetrySnippetHandler),
     (r'/api/v2/(\d+)/live_stream', LiveStreamHandler)
 ], gzip=True)
