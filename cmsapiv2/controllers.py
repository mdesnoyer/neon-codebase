--- conflicted
+++ resolved
@@ -6,12 +6,8 @@
 if sys.path[0] != __base_path__:
     sys.path.insert(0, __base_path__)
 
-<<<<<<< HEAD
 import video_processor.video_processing_queue
-=======
-from apiv2 import *
 import api.brightcove_api
->>>>>>> 75a5bf5c
 
 import logging
 from apiv2 import *
@@ -1164,18 +1160,11 @@
             request.integration_id = integration_id
         request.video_url = args.get('url', None)
         request.callback_url = args.get('callback_url', None)
-<<<<<<< HEAD
-        request.video_title = args.get('title', None) 
-        request.default_thumbnail = args.get('default_thumbnail_url', None) 
-        request.external_thumbnail_ref = args.get('thumbnail_ref', None) 
-        request.publish_date = args.get('publish_date', None) 
-        request.api_param = args.get('n_thumbs', None)
-=======
         request.video_title = args.get('title', None)
         request.default_thumbnail = args.get('default_thumbnail_url', None)
         request.external_thumbnail_ref = args.get('thumbnail_ref', None)
         request.publish_date = args.get('publish_date', None)
->>>>>>> 75a5bf5c
+        request.api_param = args.get('n_thumbs', None)
         yield tornado.gen.Task(request.save)
 
         if request:
@@ -1195,30 +1184,15 @@
         video = yield tornado.gen.Task(neondata.VideoMetadata.get,
                                        neondata.InternalVideoID.generate(account_id_api_key, video_id))
         if video is None:
-<<<<<<< HEAD
-            # make sure we can download the image before creating requests 
-=======
             # make sure we can download the image before creating requests
-            # create the api_request
-            api_request = yield tornado.gen.Task(
-                VideoHelper.create_api_request,
-                args,
-                account_id_api_key)
->>>>>>> 75a5bf5c
 
             video = neondata.VideoMetadata(
                 neondata.InternalVideoID.generate(account_id_api_key, video_id),
                 video_url=args.get('url', None),
                 publish_date=args.get('publish_date', None),
-<<<<<<< HEAD
-                duration=float(args.get('duration', 0.0)) or None, 
-                custom_data=args.get('custom_data', None), 
-                i_id=args.get('integration_id', '0'),
-=======
                 duration=float(args.get('duration', 0.0)) or None,
                 custom_data=args.get('custom_data', None),
-                i_id=api_request.integration_id,
->>>>>>> 75a5bf5c
+                i_id=args.get('integration_id', '0'),
                 serving_enabled=False)
 
             default_thumbnail_url = args.get('default_thumbnail_url', None)
@@ -1247,7 +1221,6 @@
         else:
             reprocess = Boolean()(args.get('reprocess', False))
             if reprocess:
-<<<<<<< HEAD
                 # Flag the request to be reprocessed
                 def _flag_reprocess(x):
                     x.state = neondata.RequestState.REPROCESS
@@ -1259,32 +1232,9 @@
                     video.job_id,
                     account_id_api_key,
                     _flag_reprocess)
-                
+
                 raise tornado.gen.Return((video, api_request))
-            else: 
-=======
-
-                reprocess_url = 'http://%s:%s/reprocess' % (
-                    options.video_server,
-                    options.video_server_port)
-                # get the neonapirequest
-                api_request = neondata.NeonApiRequest.get(video.job_id,
-                                                          account_id_api_key)
-
-                # send the request to the video server
-                request = tornado.httpclient.HTTPRequest(url=reprocess_url,
-                                                         method="POST",
-                                                         body=api_request.to_json(),
-                                                         request_timeout=30.0,
-                                                         connect_timeout=15.0)
-                response = yield tornado.gen.Task(utils.http.send_request, request)
-                if response and response.code is ResponseCode.HTTP_OK:
-                    raise tornado.gen.Return((video,api_request))
-                else:
-                    raise Exception('unable to communicate with video server',
-                                    ResponseCode.HTTP_INTERNAL_SERVER_ERROR)
             else:
->>>>>>> 75a5bf5c
                 raise AlreadyExists('job_id=%s' % (video.job_id))
 
     @staticmethod
@@ -1479,21 +1429,6 @@
     def post(self, account_id):
         """handles a Video endpoint post request"""
         schema = Schema({
-<<<<<<< HEAD
-          Required('account_id') : Any(str, unicode, Length(min=1, max=256)),
-          Required('external_video_ref') : Any(str, unicode, Length(min=1, max=512)),
-          Optional('url'): Any(str, unicode, Length(min=1, max=512)),
-          Optional('reprocess'): Boolean(),
-          'integration_id' : Any(str, unicode, Length(min=1, max=256)),       
-          'callback_url': Any(str, unicode, Length(min=1, max=512)), 
-          'title': Any(str, unicode, Length(min=1, max=256)),
-          'duration': All(Coerce(float), Range(min=0.0, max=86400.0)), 
-          'publish_date': All(CustomVoluptuousTypes.Date()), 
-          'custom_data': All(CustomVoluptuousTypes.Dictionary()), 
-          'default_thumbnail_url': Any(str, unicode, Length(min=1, max=128)),
-          'thumbnail_ref': Any(str, unicode, Length(min=1, max=512)),
-          'n_thumbs' : All(Coerce(int), Range(min=1, max=32))
-=======
           Required('account_id'): All(Coerce(str), Length(min=1, max=256)),
           Required('external_video_ref'): All(Any(Coerce(str), unicode), 
               Length(min=1, max=512)),
@@ -1510,7 +1445,6 @@
           'default_thumbnail_url': All(Any(Coerce(str), unicode), 
               Length(min=1, max=2048)),
           'thumbnail_ref': All(Coerce(str), Length(min=1, max=512))
->>>>>>> 75a5bf5c
         })
 
         args = self.parse_args()
@@ -1537,17 +1471,7 @@
                                _set_serving_enabled)
 
         # add the job
-<<<<<<< HEAD
         sqs_queue = video_processor.video_processing_queue.VideoProcessingQueue()
-=======
-        vs_job_url = 'http://%s:%s/job' % (options.video_server,
-                                           options.video_server_port)
-        request = tornado.httpclient.HTTPRequest(url=vs_job_url,
-                                                 method="POST",
-                                                 body=api_request.to_json(),
-                                                 request_timeout=30.0,
-                                                 connect_timeout=10.0)
->>>>>>> 75a5bf5c
 
         account = yield tornado.gen.Task(neondata.NeonUserAccount.get,
                                          account_id)
@@ -1558,13 +1482,8 @@
                     api_request.to_json(),
                     duration)
 
-<<<<<<< HEAD
         if message:
-            job_info = {} 
-=======
-        if response and response.code is ResponseCode.HTTP_OK:
             job_info = {}
->>>>>>> 75a5bf5c
             job_info['job_id'] = api_request.job_id
             job_info['video'] = yield self.db2api(new_video,
                                                   api_request)
@@ -1572,14 +1491,8 @@
             self.success(job_info,
                          code=ResponseCode.HTTP_ACCEPTED)
         else:
-<<<<<<< HEAD
             raise SubmissionError('Unable to submit job to queue')
-        
-=======
-            raise Exception('unable to communicate with video server',
-                            ResponseCode.HTTP_INTERNAL_SERVER_ERROR)
-
->>>>>>> 75a5bf5c
+
     @tornado.gen.coroutine
     def get(self, account_id):
         """handles a Video endpoint get request"""
