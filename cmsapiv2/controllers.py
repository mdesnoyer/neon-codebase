--- conflicted
+++ resolved
@@ -1048,15 +1048,10 @@
             tids = [tids]
 
         content_id = None
-<<<<<<< HEAD
-        if self.share_payload:
-            content_id = self.share_payload['content_id']
-=======
         content_type = None
         if self.share_payload:
             content_id = self.share_payload['content_id']
             content_type = self.share_payload['content_type']
->>>>>>> 1645c28c
 
         for tid in tids:
             try:
@@ -1066,11 +1061,7 @@
                 raise ForbiddenError()
             if tid_acct_id != self.account_id:
                 raise ForbiddenError()
-<<<<<<< HEAD
-            if content_id and tid_int_vid != content_id:
-=======
             if content_id and content_type == 'VideoMetadata' and tid_int_vid != content_id:
->>>>>>> 1645c28c
                 raise ForbiddenError()
 
     def _authorize_thumbs_or_raise(self, thumbs):
@@ -1080,21 +1071,13 @@
             thumbs = [thumbs]
 
         share_video_id = None
-<<<<<<< HEAD
-        if self.share_payload:
-=======
         if self.share_payload and self.share_payload['content_type'] == 'VideoMetadata':
->>>>>>> 1645c28c
             share_video_id = self.share_payload['content_id']
 
         for thumb in thumbs:
             if thumb.get_account_id() != self.account_id:
                 raise ForbiddenError()
-<<<<<<< HEAD
-            if self.share_payload and thumb.video_id != share_video_id:
-=======
             if share_video_id and thumb.video_id != share_video_id:
->>>>>>> 1645c28c
                 raise ForbiddenError()
 
 
@@ -1167,26 +1150,18 @@
 
     @tornado.gen.coroutine
     def get(self, account_id):
-<<<<<<< HEAD
-        Schema({
-=======
         self.args = Schema({
->>>>>>> 1645c28c
             Required('account_id'): All(Coerce(str), Length(min=1, max=256)),
             Required('tag_id'): Any(CustomVoluptuousTypes.CommaSeparatedList()),
             'fields': Any(CustomVoluptuousTypes.CommaSeparatedList())
         })(self.args)
 
         # Ensure tags are valid and permitted.
-<<<<<<< HEAD
-        tag_ids = self.args['tag_id'].split(',')
-=======
         tag_ids = self.args['tag_id']
 
         # Check share permission.
         self._allow_request_by_share_or_raise(tag_ids, neondata.Tag.__name__)
 
->>>>>>> 1645c28c
         account_id = self.args['account_id']
         _tags = yield neondata.Tag.get_many(tag_ids, async=True)
         tags = [t for t in _tags if t]
@@ -1204,13 +1179,6 @@
             Required('tag_id'): Any(CustomVoluptuousTypes.CommaSeparatedList()),
             'thumbnail_ids': Any(CustomVoluptuousTypes.CommaSeparatedList()),
             'name': All(Coerce(unicode), Length(min=1, max=256)),
-<<<<<<< HEAD
-            'type': CustomVoluptuousTypes.TagType()
-        })(self.args)
-
-        # Validate.
-        thumb_ids = self.args.get('thumbnail_ids', '').split(',')
-=======
             'type': CustomVoluptuousTypes.TagType(),
             'hidden': Boolean()
         })(self.args)
@@ -1218,7 +1186,6 @@
         # Validate.
         _thumb_ids = self.args.get('thumbnail_ids')
         thumb_ids = _thumb_ids.split(',') if _thumb_ids else []
->>>>>>> 1645c28c
         self._authorize_thumb_ids_or_raise(thumb_ids)
 
         # Update the tag itself.
@@ -1227,13 +1194,9 @@
                 raise ForbiddenError()
             if self.args.get('name'):
                 tag.name = self.args['name']
-<<<<<<< HEAD
-            tag.tag_type = self.args.get('type', TagType.COLLECTION)
-=======
             if self.args.get('tag_type'):
                 tag.tag_type = self.args['tag_type']
             tag.hidden = Boolean()(self.args.get('hidden', tag.hidden));
->>>>>>> 1645c28c
         tag = yield neondata.Tag.modify(
             self.args['tag_id'],
             _update,
@@ -1301,15 +1264,9 @@
 
     @tornado.gen.coroutine
     def get(self, account_id):
-<<<<<<< HEAD
-        Schema({
-            Required('account_id'): All(Coerce(str), Length(min=1, max=256)),
-            'limit': All(Coerce(int), Range(min=1, max=100)),
-=======
         self.args = Schema({
             Required('account_id'): All(Coerce(str), Length(min=1, max=256)),
             Optional('limit', default=25): All(Coerce(int), Range(min=1, max=100)),
->>>>>>> 1645c28c
             'query': str,
             'fields': CustomVoluptuousTypes.CommaSeparatedList(),
             'since': Coerce(float),
@@ -1319,15 +1276,10 @@
         })(self.args)
         self.args['base_url'] = '/api/v2/%s/tags/search/' % self.account_id
         searcher = ContentSearcher(**self.args)
-<<<<<<< HEAD
-        _tags, count, prev_page, next_page = yield searcher.get()
-        fields = self.args.get('fields')
-=======
 
         _tags, count, prev_page, next_page = yield searcher.get()
         _fields = self.args.get('fields')
         fields = _fields.split(',') if _fields else None
->>>>>>> 1645c28c
         tags = yield [self.db2api(t, fields) for t in _tags]
 
         self.success({
@@ -1404,15 +1356,9 @@
 class TagSearchInternalHandler(APIV2Handler):
     @tornado.gen.coroutine
     def get(self):
-<<<<<<< HEAD
-        Schema({
-            'account_id': All(Coerce(str), Length(min=1, max=256)),
-            'limit': All(Coerce(int), Range(min=1, max=100)),
-=======
         self.args = Schema({
             'account_id': All(Coerce(str), Length(min=1, max=256)),
             Optional('limit', default=25): All(Coerce(int), Range(min=1, max=100)),
->>>>>>> 1645c28c
             'query': str,
             'since': All(Coerce(float)),
             'until': All(Coerce(float)),
@@ -1423,18 +1369,6 @@
 
         self.args['base_url'] = '/api/v2/tags/search/'
         searcher = ContentSearcher(**self.args)
-<<<<<<< HEAD
-        tags, count, prev_page, next_page = yield searcher.get()
-
-        _fields = self.args.get('fields')
-        fields = _fields.split(',') if _fields else None
-
-        items = yield self._items(tags, fields)
-
-        self.success({
-            'items': items,
-            'count': len(items),
-=======
 
         _tags, count, prev_page, next_page = yield searcher.get()
         fields = self.args.get('fields')
@@ -1443,7 +1377,6 @@
         self.success({
             'items': tags,
             'count': count,
->>>>>>> 1645c28c
             'next_page': next_page,
             'prev_page': prev_page})
 
@@ -1585,48 +1518,6 @@
                     cdn_metadata=cdn,
                     async=True)
                 yield _thumb.save(async=True)
-<<<<<<< HEAD
-
-            self.thumbs.append(_thumb)
-
-        yield self._score_images()
-
-        # Set tags if requested.
-        if self.tags:
-            yield neondata.TagThumbnail.save_many(
-                tag_id=[t.get_id() for t in self.tags],
-                thumbnail_id=[t.get_id() for t in self.thumbs],
-                async=True)
-
-    @tornado.gen.coroutine
-    def _load_images_from_request(self):
-        """Sets self.images to PIL images from request urls or multipart body.
-
-        This looks for the array of files in 'upload' in multipart body.
-
-        Handles mix of submission format. Will set self.images to at least one
-        image or raise 400 on the batch"""
-
-        # Get each from urls.
-        _urls = self.args.get('url', '').split(',')
-        urls = [u.strip() for u in _urls if u]
-        for url in urls:
-            _image = yield neondata.ThumbnailMetadata.download_image_from_url(url, async=True)
-            self.images.append((url, _image))
-
-        # Get each in body.
-        try:
-            for upload in self.request.files['upload']:
-                try:
-                    _image = ThumbnailHandler._get_image_from_httpfile(upload)
-                    self.images.append((None, _image))
-                except IOError as e:
-                    _log.warn('Could not get image from request body')
-                    pass
-        except KeyError:
-            pass  # No upload set in body.
-
-=======
 
             self.thumbs.append(_thumb)
 
@@ -1664,7 +1555,6 @@
                     _log.warn('Could not get image from request body')
                     pass
 
->>>>>>> 1645c28c
         # If all are bad, raise a 400.
         if not self.images:
             raise BadRequestError('No image available',
@@ -1961,18 +1851,6 @@
         request.video_id = args['external_video_ref']
         if integration_id:
             request.integration_id = integration_id
-<<<<<<< HEAD
-        request.video_url = args.get('url', None)
-        request.callback_url = args.get('callback_url', None)
-        request.video_title = args.get('title', None)
-        request.default_thumbnail = args.get('default_thumbnail_url', None)
-        request.external_thumbnail_ref = args.get('thumbnail_ref', None)
-        request.publish_date = args.get('publish_date', None)
-        request.api_param = int(args.get('n_thumbs', 5))
-        request.callback_email = args.get('callback_email', None)
-        request.age = args.get('age', None)
-        request.gender = args.get('gender', None)
-=======
         request.video_url = args.get('url')
         request.callback_url = args.get('callback_url')
         request.video_title = args.get('title')
@@ -1996,7 +1874,6 @@
             request.result_type = neondata.ResultType.THUMBNAILS
             request.api_param = int(args.get('n_thumbs', 5))
 
->>>>>>> 1645c28c
         yield request.save(async=True)
 
         if request:
@@ -2141,7 +2018,6 @@
     def get_search_results(account_id=None, since=None, until=None,
                            query=None, limit=None, fields=None,
                            base_url='/api/v2/videos/search', show_hidden=False):
-<<<<<<< HEAD
 
         videos, until_time, since_time = \
                 yield neondata.VideoMetadata.search_for_objects_and_times(
@@ -2155,21 +2031,6 @@
 
         vid_dict = yield VideoHelper.build_response(videos, fields)
 
-=======
-
-        videos, until_time, since_time = \
-                yield neondata.VideoMetadata.search_for_objects_and_times(
-            account_id=account_id,
-            since=since,
-            until=until,
-            limit=limit,
-            query=query,
-            show_hidden=show_hidden,
-            async=True)
-
-        vid_dict = yield VideoHelper.build_response(videos, fields)
-
->>>>>>> 1645c28c
         vid_dict['next_page'] = VideoHelper.build_page_url(
             base_url,
             until_time if until_time else 0.0,
@@ -2303,20 +2164,11 @@
                         'gender': video_result.gender,
                         'age': video_result.age,
                         'thumbnails': cur_thumbs}
-<<<<<<< HEAD
-                    if 'bad_thumbnails' in fields:
-                        cur_entry['bad_thumbnails'] = yield \
-                          VideoHelper.get_thumbnails_from_ids(
-                              video_result.bad_thumbnail_ids,
-                              age=video_result.age,
-                              gender=video_result.gender)
-=======
                     cur_entry['bad_thumbnails'] = yield \
                       VideoHelper.get_thumbnails_from_ids(
                           video_result.bad_thumbnail_ids,
                           age=video_result.age,
                           gender=video_result.gender)
->>>>>>> 1645c28c
                     new_video['demographic_thumbnails'].append(cur_entry)
                 if (len(video.job_results) == 0 and
                     len(video.thumbnail_ids) > 0):
@@ -2335,8 +2187,6 @@
                 # demographic_thumbnails are also required here and
                 # are handled in that section.
                 pass
-<<<<<<< HEAD
-=======
             elif field == 'demographic_clip_ids':
                 new_video['demographic_clip_ids'] = []
                 for video_result in video.job_results: 
@@ -2347,7 +2197,6 @@
                                      video.non_job_clip_ids)
                     }
                     new_video['demographic_clip_ids'].append(cur_entry)  
->>>>>>> 1645c28c
             elif field == 'state':
                 new_video[field] = neondata.ExternalRequestState.from_internal_state(request.state)
             elif field == 'integration_id':
@@ -2423,16 +2272,12 @@
             'callback_email': All(Coerce(str), Length(min=1, max=2048)),
             'n_thumbs': All(Coerce(int), Range(min=1, max=32)),
             'gender': In(model.predictor.VALID_GENDER),
-<<<<<<< HEAD
-            'age': In(model.predictor.VALID_AGE_GROUP)
-=======
             'age': In(model.predictor.VALID_AGE_GROUP),
             'n_clips': All(Coerce(int), Range(min=1, max=8)),
             'clip_length': All(Coerce(float), Range(min=0.0)),
             'result_type': In(neondata.ResultType.ARRAY_OF_TYPES),
             'default_clip_url': All(Any(Coerce(str), unicode),
                 Length(min=1, max=2048))
->>>>>>> 1645c28c
         })
 
         args = self.parse_args()
@@ -2578,11 +2423,6 @@
                 args.get('testing_enabled', v.testing_enabled))
             v.hidden =  Boolean()(args.get('hidden', v.hidden))
 
-<<<<<<< HEAD
-        def _modify_tag(t): 
-            t.hidden = Boolean()(args.get('hidden', t.hidden))
-=======
->>>>>>> 1645c28c
 
         video = yield neondata.VideoMetadata.modify(
             internal_video_id,
@@ -2616,11 +2456,8 @@
             raise NotFoundError('video does not exist with id: %s' %
                 (args['video_id']))
 
-<<<<<<< HEAD
-=======
         def _modify_tag(t): 
             t.hidden = Boolean()(args.get('hidden', t.hidden))
->>>>>>> 1645c28c
         if video.tag_id: 
             yield neondata.Tag.modify(
                 video.tag_id, 
@@ -2885,11 +2722,7 @@
         args = schema(args)
 
         # Check that all the thumbs are keyed to the account.
-<<<<<<< HEAD
-        query_tids = args['thumbnail_ids'].split(',')
-=======
         query_tids = args['thumbnail_ids']
->>>>>>> 1645c28c
         self._authorize_thumb_ids_or_raise([args['base_id']] + query_tids)
 
         base_thumb = yield neondata.ThumbnailMetadata.get(
@@ -3161,11 +2994,7 @@
     def get(self, account_id):
         schema = Schema({
             Required('account_id'): All(Coerce(str), Length(min=1, max=256)),
-<<<<<<< HEAD
-            'limit': All(Coerce(int), Range(min=1, max=100)),
-=======
             Optional('limit', default=25): All(Coerce(int), Range(min=1, max=100)),
->>>>>>> 1645c28c
             'query': Any(CustomVoluptuousTypes.Regex(), str),
             'fields': Any(CustomVoluptuousTypes.CommaSeparatedList()),
             'since': All(Coerce(float)),
@@ -3175,11 +3004,7 @@
         })
         args = self.parse_args()
         args['account_id'] = str(account_id)
-<<<<<<< HEAD
-        schema(args)
-=======
         args = schema(args)
->>>>>>> 1645c28c
         since = args.get('since')
         until = args.get('until')
         query = args.get('query')
@@ -4242,18 +4067,11 @@
     (r'/api/v2/videos/search/?$', VideoSearchInternalHandler),
     (r'/api/v2/(\d+)/live_stream', LiveStreamHandler),
     (r'/api/v2/email/support/?$', EmailSupportHandler),
-<<<<<<< HEAD
-
-=======
->>>>>>> 1645c28c
     (r'/api/v2/([a-zA-Z0-9]+)/?$', AccountHandler),
     (r'/api/v2/([a-zA-Z0-9]+)/billing/account/?$', BillingAccountHandler),
     (r'/api/v2/([a-zA-Z0-9]+)/billing/subscription/?$',
         BillingSubscriptionHandler),
-<<<<<<< HEAD
-=======
     (r'/api/v2/([a-zA-Z0-9]+)/clips/share/?$', ShareHandler),
->>>>>>> 1645c28c
     (r'/api/v2/([a-zA-Z0-9]+)/email/?$', EmailHandler),
     (r'/api/v2/([a-zA-Z0-9]+)/integrations/?$',
         AccountIntegrationHandler),
@@ -4276,15 +4094,6 @@
     (r'/api/v2/([a-zA-Z0-9]+)/stats/videos/?$', VideoStatsHandler),
     (r'/api/v2/([a-zA-Z0-9]+)/tags/?$', TagHandler),
     (r'/api/v2/([a-zA-Z0-9]+)/tags/search/?$', TagSearchExternalHandler),
-<<<<<<< HEAD
-    (r'/api/v2/([a-zA-Z0-9]+)/telemetry/snippet/?$', TelemetrySnippetHandler),
-    (r'/api/v2/([a-zA-Z0-9]+)/thumbnails/?$', ThumbnailHandler),
-    (r'/api/v2/([a-zA-Z0-9]+)/users/?$', UserHandler),
-    (r'/api/v2/([a-zA-Z0-9]+)/videos/?$', VideoHandler),
-    (r'/api/v2/([a-zA-Z0-9]+)/videos/search/?$', VideoSearchExternalHandler),
-    (r'/api/v2/([a-zA-Z0-9]+)/videos/share/?$', VideoShareHandler),
-
-=======
     (r'/api/v2/([a-zA-Z0-9]+)/tags/share/?$', ShareHandler),
     (r'/api/v2/([a-zA-Z0-9]+)/telemetry/snippet/?$', TelemetrySnippetHandler),
     (r'/api/v2/([a-zA-Z0-9]+)/thumbnails/?$', ThumbnailHandler),
@@ -4293,7 +4102,6 @@
     (r'/api/v2/([a-zA-Z0-9]+)/videos/?$', VideoHandler),
     (r'/api/v2/([a-zA-Z0-9]+)/videos/search/?$', VideoSearchExternalHandler),
     (r'/api/v2/([a-zA-Z0-9]+)/videos/share/?$', ShareHandler),
->>>>>>> 1645c28c
     (r'/healthcheck/?$', HealthCheckHandler)
 ], gzip=True)
 
