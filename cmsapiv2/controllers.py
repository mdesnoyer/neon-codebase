--- conflicted
+++ resolved
@@ -8,16 +8,13 @@
 
 from apiv2 import *
 import api.brightcove_api
-<<<<<<< HEAD
 import numpy
 import cv2
 
-=======
 import cmsapiv2.client
 import fractions
 import logging
 import video_processor.video_processing_queue
->>>>>>> 97e7b0a1
 _log = logging.getLogger(__name__)
 
 define("port", default=8084, help="run on the given port", type=int)
@@ -1163,7 +1160,6 @@
 
         raise tornado.gen.Return(retval)
 
-<<<<<<< HEAD
 def does_account_own_tag(account_id, tag_id):
     '''True if Neon user account owns the given tag'''
     return True
@@ -1202,16 +1198,9 @@
         # @TODO skip saving until implemented fully.
         # yield thumbnail.save(async=True)
 
-    @tornado.gen.coroutine
-    def is_authorized(request,
-                      access_level_required,
-                      account_required=True,
-                      internal_only=False):
-        raise tornado.gen.Return(True)
-
-    @tornado.gen.coroutine
-    def set_account(request):
-        request.set_account_id()
+
+class ThumbnailHelper(object):
+    """A collection of stateless functions for working on Thumbnails"""
 
     def get_image_from_request(self, body):
         """Extracts the image from the http post request.
@@ -1223,10 +1212,6 @@
         image = image[:,:,[2,1,0]]
         image = image.transpose(2,0,1)
         return image
-=======
-
-class ThumbnailHelper(object):
-    """A collection of stateless functions for working on Thumbnails"""
 
     @staticmethod
     @tornado.gen.coroutine
@@ -1291,8 +1276,6 @@
         if f.numerator == 120 and f.denominator == 67:
             return 16, 9
         return f.numerator, f.denominator
-
->>>>>>> 97e7b0a1
 
 
 '''*********************************************************************
@@ -1606,14 +1589,8 @@
               Length(min=1, max=2048)),
           'title': All(Any(Coerce(str), unicode),
               Length(min=1, max=2048)),
-<<<<<<< HEAD
-          'duration': All(Coerce(float), Range(min=0.0, max=86400.0)),
-=======
-          'title': All(Any(Coerce(str), unicode), 
-              Length(min=1, max=2048)),
-          'duration': Any(All(Coerce(float), Range(min=0.0, max=86400.0)), 
-              None), 
->>>>>>> 97e7b0a1
+          'duration': Any(All(Coerce(float), Range(min=0.0, max=86400.0)),
+              None),
           'publish_date': All(CustomVoluptuousTypes.Date()),
           'custom_data': All(CustomVoluptuousTypes.Dictionary()),
           'default_thumbnail_url': All(Any(Coerce(str), unicode),
