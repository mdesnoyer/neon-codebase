#!/usr/bin/env python

import os.path
import sys
__base_path__ = os.path.abspath(os.path.join(os.path.dirname(__file__), '..'))
if sys.path[0] != __base_path__:
    sys.path.insert(0, __base_path__)

from apiv2 import *
import api.brightcove_api
import cmsapiv2.client
import fractions
import logging
import video_processor.video_processing_queue
_log = logging.getLogger(__name__)

define("port", default=8084, help="run on the given port", type=int)
define("cmsapiv1_port", default=8083, help="what port apiv1 is running on", type=int)
define("send_mandrill_emails", 
    default=1, 
    help="should we actually send the email", 
    type=str) 
define("mandrill_api_key", 
    default='Y7N4ELi5hMDp_RbTQH9OqQ', 
    help="key from mandrillapp.com used to make api calls", 
    type=str)
define("mandrill_base_url", 
    default='https://mandrillapp.com/api/1.0', 
    help="mandrill base api url", 
    type=str)

statemon.define('put_account_oks', int)
statemon.define('get_account_oks', int)

statemon.define('post_ooyala_oks', int)
statemon.define('put_ooyala_oks', int)
statemon.define('get_ooyala_oks', int)

statemon.define('post_brightcove_oks', int)
statemon.define('put_brightcove_oks', int)
statemon.define('get_brightcove_oks', int)

statemon.define('post_thumbnail_oks', int)
statemon.define('put_thumbnail_oks', int)
statemon.define('get_thumbnail_oks', int)

statemon.define('post_video_oks', int)
statemon.define('put_video_oks', int)
statemon.define('get_video_oks', int)
_get_video_oks_ref = statemon.state.get_ref('get_video_oks')

statemon.define('mandrill_template_not_found', int)
statemon.define('mandrill_email_not_sent', int)

'''*****************************************************************
AccountHandler
*****************************************************************'''
class AccountHandler(APIV2Handler):
    """Handles get,put requests to the account endpoint.
       Gets and updates existing accounts.
    """
    @tornado.gen.coroutine
    def get(self, account_id):
        """handles account endpoint get request"""

        schema = Schema({
          Required('account_id'): All(Coerce(str), Length(min=1, max=256)),
          'fields': Any(CustomVoluptuousTypes.CommaSeparatedList())
        })

        args = {}
        args['account_id'] = account_id = str(account_id)
        schema(args)

        fields = args.get('fields', None)
        if fields:
            fields = set(fields.split(','))

        user_account = yield tornado.gen.Task(neondata.NeonUserAccount.get, account_id)

        if not user_account:
            raise NotFoundError()

        user_account = yield self.db2api(user_account, fields=fields)
        statemon.state.increment('get_account_oks')
        self.success(user_account)

    @tornado.gen.coroutine
    def put(self, account_id):
        """handles account endpoint put request"""

        schema = Schema({
          Required('account_id'): All(Coerce(str), Length(min=1, max=256)),
          'default_width': All(Coerce(int), Range(min=1, max=8192)),
          'default_height': All(Coerce(int), Range(min=1, max=8192)),
          'default_thumbnail_id': All(Coerce(str), Length(min=1, max=2048))
        })
        args = self.parse_args()
        args['account_id'] = str(account_id)
        schema(args)
        acct_internal = yield tornado.gen.Task(neondata.NeonUserAccount.get,
                                               args['account_id'])
        if not acct_internal:
            raise NotFoundError()

        acct_for_return = yield self.db2api(acct_internal)
        def _update_account(a):
            a.default_size = list(a.default_size)
            a.default_size[0] = int(args.get('default_width',
                                             acct_internal.default_size[0]))
            a.default_size[1] = int(args.get('default_height',
                                             acct_internal.default_size[1]))
            a.default_size = tuple(a.default_size)
            a.default_thumbnail_id = args.get(
                'default_thumbnail_id',
                acct_internal.default_thumbnail_id)

        yield tornado.gen.Task(neondata.NeonUserAccount.modify,
                                        acct_internal.key, _update_account)
        statemon.state.increment('put_account_oks')
        self.success(acct_for_return)

    @classmethod
    def get_access_levels(cls):
        return {
                 HTTPVerbs.GET: neondata.AccessLevels.READ,
                 HTTPVerbs.PUT: neondata.AccessLevels.UPDATE,
                 'account_required': [HTTPVerbs.GET, HTTPVerbs.PUT]
               }

    @classmethod
    def _get_default_returned_fields(cls):
        return ['account_id', 'default_size', 'customer_name',
                'default_thumbnail_id', 'tracker_account_id',
                'staging_tracker_account_id',
                'integration_ids', 'created', 'updated', 'users',
                'serving_enabled', 'email']

    @classmethod
    def _get_passthrough_fields(cls):
        return ['default_size',
                'default_thumbnail_id', 'tracker_account_id',
                'staging_tracker_account_id',
                'created', 'updated', 'users',
                'serving_enabled', 'email']

    @classmethod
    @tornado.gen.coroutine
    def _convert_special_field(cls, obj, field):
        if field == 'account_id':
            # this is weird, but neon_api_key is actually the
            # "id" on this table, it's what we use to get information
            # about the account, so send back api_key (as account_id)
            retval = obj.neon_api_key
        elif field == 'customer_name':
            retval = obj.name
        elif field == 'integration_ids':
            retval = obj.integrations.keys()
        else:
            raise BadRequestError('invalid field %s' % field)

        raise tornado.gen.Return(retval)


'''*********************************************************************
IntegrationHelper
*********************************************************************'''
class IntegrationHelper():
    """Class responsible for helping the integration handlers."""

    @staticmethod
    @tornado.gen.coroutine
    def create_integration(acct, args, integration_type, cdn=None): 
        """Creates an integration for any integration type.

        Keyword arguments:
        acct - a NeonUserAccount object
        args - the args sent in via the API request
        integration_type - the type of integration to create
        schema - validate args with this Voluptuous schema
        cdn - an optional CDNHostingMetadata object to intialize the
              CDNHosting with
        """

        integration = None
        if integration_type == neondata.IntegrationType.OOYALA:
            integration = neondata.OoyalaIntegration()
            integration.account_id = acct.neon_api_key
            integration.partner_code = args['publisher_id']
            integration.api_key = args.get('api_key', integration.api_key)
            integration.api_secret = args.get('api_secret', integration.api_secret)

        elif integration_type == neondata.IntegrationType.BRIGHTCOVE:
            integration = neondata.BrightcoveIntegration()
            integration.account_id = acct.neon_api_key
            integration.publisher_id = args['publisher_id']

            integration.read_token = args.get(
                'read_token', 
                integration.read_token)
            integration.write_token = args.get(
                'write_token', 
                integration.write_token)
            integration.application_client_id = args.get(
                'application_client_id', 
                integration.application_client_id)
            integration.application_client_secret = args.get(
                'application_client_secret', 
                integration.application_client_secret)
            integration.callback_url = args.get(
                'callback_url', 
                integration.callback_url)
            playlist_feed_ids = args.get('playlist_feed_ids', None)

            if playlist_feed_ids:
                integration.playlist_feed_ids = playlist_feed_ids.split(',')

            integration.id_field = args.get(
                'id_field', 
                integration.id_field)
            integration.uses_batch_provisioning = Boolean()(args.get(
                'uses_batch_provisioning', 
                integration.uses_batch_provisioning))
            integration.uses_bc_gallery = Boolean()(args.get(
                'uses_bc_gallery', 
                integration.uses_bc_gallery))
            integration.uses_bc_thumbnail_api = Boolean()(args.get(
                'uses_bc_thumbnail_api', 
                integration.uses_bc_thumbnail_api))
            integration.uses_bc_videojs_player = Boolean()(args.get(
                'uses_bc_videojs_player', 
                integration.uses_bc_videojs_player))
            integration.uses_bc_smart_player = Boolean()(args.get(
                'uses_bc_smart_player', 
                integration.uses_bc_smart_player))
            integration.last_process_date = args.get(
                'last_process_date', 
                integration.last_process_date)
        else:
            raise ValueError('Unknown integration type')

        if cdn:
            cdn_list = neondata.CDNHostingMetadataList(
                neondata.CDNHostingMetadataList.create_key(
                    acct.neon_api_key,
                    integration.get_id()),
                [cdn])
            success = yield cdn_list.save(async=True)
            if not success:
                raise SaveError('unable to save CDN hosting')

        success = yield integration.save(async=True)
        if not success:
            raise SaveError('unable to save Integration')

        raise tornado.gen.Return(integration)

    @staticmethod
    @tornado.gen.coroutine
    def get_integration(integration_id, integration_type):
        """Gets an integration based on integration_id, account_id, and type.

        Keyword arguments:
        account_id - the account_id that owns the integration
        integration_id - the integration_id of the integration we want
        integration_type - the type of integration to create
        """
        if integration_type == neondata.IntegrationType.OOYALA:
            integration = yield tornado.gen.Task(neondata.OoyalaIntegration.get,
                                                 integration_id)
        elif integration_type == neondata.IntegrationType.BRIGHTCOVE:
            integration = yield tornado.gen.Task(neondata.BrightcoveIntegration.get,
                                                 integration_id)
        if integration:
            raise tornado.gen.Return(integration)
        else:
            raise NotFoundError('%s %s' % ('unable to find the integration for id:',integration_id))

    @staticmethod
    @tornado.gen.coroutine
    def get_integrations(account_id):
        """ gets all integrations for an account.

        Keyword arguments
        account_id - the account_id that is associated with the integrations
        """
        user_account = yield neondata.NeonUserAccount.get(
            account_id,
            async=True)

        if not user_account:
            raise NotFoundError()

        integrations = yield user_account.get_integrations(async=True)
        rv = {}
        rv['integrations'] = []
        for i in integrations:
           new_obj = None
           if type(i).__name__.lower() == neondata.IntegrationType.BRIGHTCOVE:
               new_obj = yield BrightcoveIntegrationHandler.db2api(i)
               new_obj['type'] = 'brightcove'
           elif type(i).__name__.lower() == neondata.IntegrationType.OOYALA:
               new_obj = yield OoyalaIntegrationHandler.db2api(i)
               new_obj['type'] = 'ooyala'
           else:
               continue

           if new_obj:
               rv['integrations'].append(new_obj)

        raise tornado.gen.Return(rv)

    @staticmethod
    @tornado.gen.coroutine
    def validate_oauth_credentials(client_id, client_secret, integration_type):
        if integration_type is neondata.IntegrationType.BRIGHTCOVE:
            if client_id and not client_secret:
                raise BadRequestError(
                    'App id cannot be valued if secret is not also valued')
            if client_secret and not client_id:
                raise BadRequestError(
                    'App secret cannot be valued if id is not also valued')
            # TODO validate with BC that keys are valid and the granted 
            # permissions are as expected. (This is implemented in the 
            # Oauth feature branch. Need to invoke it here after merge)
        elif integration_type is neondata.IntegrationType.OOYALA:
            # Implement for Ooyala
            pass

'''*********************************************************************
OoyalaIntegrationHandler
*********************************************************************'''
class OoyalaIntegrationHandler(APIV2Handler):
    """Handles get,put,post requests to the ooyala endpoint within the v2 api."""
    @tornado.gen.coroutine
    def post(self, account_id):
        """Handles an ooyala endpoint post request

        Keyword arguments:
        """
        schema = Schema({
            Required('account_id') : All(Coerce(str), Length(min=1, max=256)),
            Required('publisher_id') : All(Coerce(str), Length(min=1, max=256)),
            'api_key': All(Coerce(str), Length(min=1, max=1024)),
            'api_secret': All(Coerce(str), Length(min=1, max=1024))
        })
        args = self.parse_args()
        args['account_id'] = str(account_id)
        schema(args)

        acct = yield neondata.NeonUserAccount.get( 
            args['account_id'],
            async=True)
        integration = yield tornado.gen.Task(
            IntegrationHelper.create_integration, acct, args,
            neondata.IntegrationType.OOYALA)
        statemon.state.increment('post_ooyala_oks')
        rv = yield self.db2api(integration)
        self.success(rv)

    @tornado.gen.coroutine
    def get(self, account_id):
        """handles an ooyala endpoint get request"""

        schema = Schema({
          Required('account_id'): All(Coerce(str), Length(min=1, max=256)),
          Required('integration_id'): All(Coerce(str), Length(min=1, max=256)),
          'fields': Any(CustomVoluptuousTypes.CommaSeparatedList())
        })
        args = self.parse_args()
        args['account_id'] = account_id = str(account_id)
        schema(args)

        fields = args.get('fields', None)
        if fields:
            fields = set(fields.split(','))

        integration_id = args['integration_id']
        integration = yield IntegrationHelper.get_integration(
            integration_id,
            neondata.IntegrationType.OOYALA)

        statemon.state.increment('get_ooyala_oks')
        rv = yield self.db2api(integration, fields=fields)
        self.success(rv)

    @tornado.gen.coroutine
    def put(self, account_id):
        """handles an ooyala endpoint put request"""

        schema = Schema({
          Required('account_id'): All(Coerce(str), Length(min=1, max=256)),
          Required('integration_id'): All(Coerce(str), Length(min=1, max=256)),
          'api_key': All(Coerce(str), Length(min=1, max=1024)),
          'api_secret': All(Coerce(str), Length(min=1, max=1024)),
          'publisher_id': All(Coerce(str), Length(min=1, max=1024))
        })
        args = self.parse_args()
        args['account_id'] = account_id = str(account_id)
        schema(args)
        integration_id = args['integration_id']

        integration = yield IntegrationHelper.get_integration(
            integration_id, neondata.IntegrationType.OOYALA)

        def _update_integration(p):
            p.api_key = args.get('api_key', integration.api_key)
            p.api_secret = args.get('api_secret', integration.api_secret)
            p.partner_code = args.get('publisher_id', integration.partner_code)

        yield neondata.OoyalaIntegration.modify(
            integration_id, _update_integration, async=True)

        yield IntegrationHelper.get_integration(
            integration_id, neondata.IntegrationType.OOYALA)

        statemon.state.increment('put_ooyala_oks')
        rv = yield self.db2api(integration)
        self.success(rv)

    @classmethod
    def _get_default_returned_fields(cls):
        return [ 'integration_id', 'account_id', 'partner_code',
                 'api_key', 'api_secret' ]

    @classmethod
    def _get_passthrough_fields(cls):
        return [ 'integration_id', 'account_id', 'partner_code',
                 'api_key', 'api_secret' ]

    @classmethod
    def get_access_levels(self):
        return {
                 HTTPVerbs.GET: neondata.AccessLevels.READ,
                 HTTPVerbs.POST: neondata.AccessLevels.CREATE,
                 HTTPVerbs.PUT: neondata.AccessLevels.UPDATE,
                 'account_required': [HTTPVerbs.GET,
                                        HTTPVerbs.PUT,
                                        HTTPVerbs.POST]
               }

'''*********************************************************************
BrightcovePlayerHandler
*********************************************************************'''
class BrightcovePlayerHandler(APIV2Handler):
    """Handle requests to Brightcove player endpoint"""

    @tornado.gen.coroutine
    def get(self, account_id):
        """Get the list of BrightcovePlayers for the given integration"""

        # Validate request and data
        schema = Schema({
            Required('account_id'): All(Coerce(str), Length(min=1, max=256)),
            Required('integration_id'): All(Coerce(str), Length(min=1, max=256))
        })
        args = self.parse_args()
        args['account_id'] = account_id = str(account_id)
        schema(args)
        integration_id = args['integration_id']
        integration = yield neondata.BrightcoveIntegration.get(
            integration_id, 
            async=True)
        if not integration:
            raise NotFoundError(
                'BrighcoveIntegration does not exist for player reference:%s', 
                args['player_ref'])

        # Retrieve the list of players from Brightcove api
        bc = api.brightcove_api.PlayerAPI(integration)
        r = yield bc.get_players()
        players = [p for p in r.get('items', []) if p['id'] != 'default']

        # @TODO batch transform dict-players to object-players
        objects  = yield map(self._bc_to_obj, players)
        ret_list = yield map(self.db2api, objects)


        # Envelope with players:, player_count:
        response = {
            'players': ret_list,
            'player_count': len(ret_list)
        }
        self.success(response)

    @staticmethod
    @tornado.gen.coroutine
    def _bc_to_obj(bc_player):
        '''Retrieve or create a BrightcovePlayer from db given BC data

        If creating object, the object is not saved to the database.
        '''
        # Get the database record. Expect many to be missing, so don't log
        neon_player = yield neondata.BrightcovePlayer.get(
            bc_player['id'],
            async=True,
            log_missing=False)
        if neon_player:
            # Prefer Brightcove's data since it is potentially newer
            neon_player.name = bc_player['name']
        else:
            neon_player = neondata.BrightcovePlayer(
                player_ref=bc_player['id'],
                name=bc_player['name'])
        raise tornado.gen.Return(neon_player)

    @tornado.gen.coroutine
    def put(self, account_id):
        """Update a BrightcovePlayer tracking status and return the player

        Setting the is_tracked flag to True, will also publish the player
        via Brightcove's player management api.
        """

        # The only field that is set via public api is is_tracked.
        schema = Schema({
            Required('account_id'): All(Coerce(str), Length(min=1, max=256)),
            Required('integration_id'): All(Coerce(str), Length(min=1, max=256)),
            Required('player_ref'): All(Coerce(str), Length(min=1, max=256)),
            Required('is_tracked'): Boolean()
        })
        args = self.parse_args()
        args['account_id'] = account_id = str(account_id)
        schema(args)
        ref = args['player_ref']

        integration = yield neondata.BrightcoveIntegration.get(
            args['integration_id'],
            async=True)
        if not integration:
            raise NotFoundError(
                'BrighcoveIntegration does not exist for integration_id:%s',
                args['integration_id'])
        if integration.account_id != account_id:
            raise NotAuthorizedError('Player is not owned by this account')

        # Verify player_ref is at Brightcove
        bc = api.brightcove_api.PlayerAPI(integration)
        # This will error (expect 404) if player not found
        bc_player = yield bc.get_player(ref)

        # Get or create db record
        def _modify(p):
            p.is_tracked = Boolean()(args['is_tracked'])
            p.name = bc_player['name'] # BC's name is newer
            p.integration_id = integration.integration_id
        player = yield neondata.BrightcovePlayer.modify(
            ref,
            _modify,
            create_missing=True,
            async=True)
        bc_player_config = bc_player['branches']['master']['configuration']

        # If the player is tracked, then send a request to Brightcove's
        # player managament API to put the plugin in the player
        # and publish the player.  We do this any time the user calls
        # this API with is_tracked=True because they are likely to be
        # troubleshooting their setup and publishing several times.

        # Alternatively, if player is not tracked, then send a request
        # to remove the player from the config and publish the player.
        if player.is_tracked:
            patch = BrightcovePlayerHelper._install_plugin_patch(
                bc_player_config,
                self.account.tracker_account_id)
            yield BrightcovePlayerHelper.publish_player(ref, patch, bc)
            # Published. Update the player with the date and version
            def _modify(p):
                p.publish_date = datetime.now().isoformat()
                p.published_plugin_version = \
                    BrightcovePlayerHelper._get_current_tracking_version()
                p.last_attempt_result = None
            yield neondata.BrightcovePlayer.modify(ref, _modify, async=True)

        elif player.is_tracked is False:
            patch = BrightcovePlayerHelper._uninstall_plugin_patch(
                bc_player_config)
            if patch:
                yield BrightcovePlayerHelper.publish_player(ref, patch, bc)

        # Finally, respond with the current version of the player
        player = yield neondata.BrightcovePlayer.get(
            player.get_id(),
            async=True)
        response = yield self.db2api(player)
        self.success(response)

    @classmethod
    def get_access_levels(self):
        return {
            HTTPVerbs.GET: neondata.AccessLevels.READ,
            HTTPVerbs.POST: neondata.AccessLevels.CREATE,
            HTTPVerbs.PUT: neondata.AccessLevels.UPDATE,
            'account_required': [HTTPVerbs.GET, HTTPVerbs.PUT, HTTPVerbs.POST]}

    @classmethod
    def _get_default_returned_fields(cls):
        return ['player_ref', 'name', 'is_tracked',
                'created', 'updated', 'publish_date',
                'published_plugin_version', 'last_attempt_result']

    @classmethod
    def _get_passthrough_fields(cls):
        # Player ref is transformed with get_id
        return ['name', 'is_tracked',
                'created', 'updated',
                'publish_date', 'published_plugin_version',
                'last_attempt_result']

    @classmethod
    @tornado.gen.coroutine
    def _convert_special_field(cls, obj, field):
        if field == 'player_ref':
            # Translate key to player_ref
            raise tornado.gen.Return(obj.get_id())
        raise BadRequestError('invalid field %s' % field)


'''*********************************************************************
BrightcovePlayerHelper
*********************************************************************'''

class BrightcovePlayerHelper():
    '''Contain functions that work on Players that are called internally.'''
    @staticmethod
    @tornado.gen.coroutine
    def publish_player(player_ref, patch, bc_api):
        """Update Brightcove player with patch and publishes it

        Assumes that the BC player referenced by player_ref is valid.

        Input-
        player_ref - Brightcove player reference
        patch - Dictionary of player configuration defined by Brightcove
        bc_api - Instance of Brightcove API with appropriate integration
        """
        yield bc_api.patch_player(player_ref, patch)
        yield bc_api.publish_player(player_ref)

    @staticmethod
    def _install_plugin_patch(player_config, tracker_account_id):
        """Make a patch that replaces our js and json with the current version

        Brightcove player's configuration api allows PUT to replace the entire
        configuration branch (master or preview). It allows and recommends PATCH
        to set any subset of fields. For our goal, the "plugins" field is a list
        that will be changed to a json payload that includes the Neon account id
        for tracking. The "scripts" field is a list of urls that includes our
        our minified javascript plugin url.

        Grabs the current values of the lists to change, removes any Neon info,
        then addends the Neon js url and json values with current ones.

        Inputs-
        player_config dict containing a configuration branch from Brightcove
        tracker_account_id neon tracking id for the publisher
        """

        # Remove Neon plugins from the config
        patch = BrightcovePlayerHelper._uninstall_plugin_patch(player_config)
        patch = patch if patch else {'scripts': [], 'plugins': []}

        # Append the current plugin
        patch['plugins'].append(BrightcovePlayerHelper._get_current_tracking_json(
            tracker_account_id))
        patch['scripts'].append(BrightcovePlayerHelper._get_current_tracking_url())

        return patch

    @staticmethod
    def _uninstall_plugin_patch(player_config):
        """Make a patch that removes any Neon plugin js or json"""
        plugins = [plugin for plugin in player_config.get('plugins')
            if plugin['name'] != 'neon']
        scripts = [script for script in player_config.get('scripts')
            if script.find('videojs-neon-') == -1]

        # If nothing changed, signal to caller no need to patch.
        if(len(plugins) == len(player_config['plugins']) and
                len(scripts) == len(player_config['scripts'])):
            return None

        return {
            'plugins': plugins,
            'scripts': scripts
        }

    @staticmethod
    def _get_current_tracking_version():
        """Get the version of the current tracking plugin"""
        return '0.0.1'

    @staticmethod
    def _get_current_tracking_url():
        """Get the url of the current tracking plugin"""
        return 'https://s3.amazonaws.com/neon-cdn-assets/videojs-neon-plugin.min.js'

    @staticmethod
    def _get_current_tracking_json(tracker_account_id):
        """Get JSON string that configures the plugin given the account_id

        These are options that injected into the plugin environment and override
        its defaults. { name, options { publisher { id }}} are required. Other
        flags can be found in the neon-videojs-plugin js."""

        return {
            'name': 'neon',
            'options': {
                'publisher': {
                    'id': tracker_account_id
                }
            }
        }

'''*********************************************************************
BrightcoveIntegrationHandler
*********************************************************************'''
class BrightcoveIntegrationHandler(APIV2Handler):
    """handles all requests to the brightcove endpoint within the v2 API"""
    @tornado.gen.coroutine
    def post(self, account_id):
        """handles a brightcove endpoint post request"""

        schema = Schema({
            Required('account_id'): All(Coerce(str), Length(min=1, max=256)),
            Required('publisher_id'): All(Coerce(str), Length(min=1, max=256)),
            'read_token': All(Coerce(str), Length(min=1, max=512)),
            'write_token': All(Coerce(str), Length(min=1, max=512)),
            'application_client_id': All(Coerce(str), Length(min=1, max=1024)),
            'application_client_secret': All(Coerce(str), Length(min=1, max=1024)),
            'callback_url': All(Coerce(str), Length(min=1, max=1024)),
            'id_field': All(Coerce(str), Length(min=1, max=32)),
            'playlist_feed_ids': All(CustomVoluptuousTypes.CommaSeparatedList()),
            'uses_batch_provisioning': Boolean(),
            'uses_bc_thumbnail_api': Boolean(),
            'uses_bc_videojs_player': Boolean(),
            'uses_bc_smart_player': Boolean(),
            Required('uses_bc_gallery'): Boolean()
        })
        args = self.parse_args()
        args['account_id'] = str(account_id)
        schema(args)
        publisher_id = args.get('publisher_id')  

        # Check credentials with Brightcove's CMS API.
        client_id = args.get('application_client_id')
        client_secret = args.get('application_client_secret')
        IntegrationHelper.validate_oauth_credentials(
            client_id=client_id,
            client_secret=client_secret,
            integration_type=neondata.IntegrationType.BRIGHTCOVE)

        acct = yield neondata.NeonUserAccount.get(
            args['account_id'], 
            async=True)

        if not acct: 
            raise NotFoundError('Neon Account required.')

        app_id = args.get('application_client_id', None) 
        app_secret = args.get('application_client_secret', None)
 
        if app_id or app_secret: 
            # Check credentials with Brightcove's CMS API.
            IntegrationHelper.validate_oauth_credentials(
                client_id=app_id,
                client_secret=app_secret,
                integration_type=neondata.IntegrationType.BRIGHTCOVE)
            # Excecute a search and get last_processed_date
            
            lpd = yield self._get_last_processed_date(
                publisher_id,
                app_id, 
                app_secret)

            if lpd: 
                args['last_process_date'] = lpd
            else:
                raise BadRequestError('Brightcove credentials are bad, ' \
                    'application_id or application_secret are wrong.')

        cdn = None
        if Boolean()(args['uses_bc_gallery']):
            # We have a different set of image sizes to generate for
            # Gallery, so setup the CDN
            cdn = neondata.NeonCDNHostingMetadata(
                rendition_sizes = [
                    [120, 67],
                    [120, 90],
                    [160, 90],
                    [160, 120],
                    [210, 118],
                    [320, 180],
                    [374, 210],
                    [320, 240],
                    [460, 260],
                    [480, 270],
                    [622, 350],
                    [480, 360],
                    [640, 360],
                    [640, 480],
                    [960, 540],
                    [1280, 720]])
            args['uses_bc_thumbnail_api'] = True
            
        integration = yield IntegrationHelper.create_integration(
            acct, 
            args, 
            neondata.IntegrationType.BRIGHTCOVE,
            cdn=cdn)

        statemon.state.increment('post_brightcove_oks')
        rv = yield self.db2api(integration)
        self.success(rv)

    @tornado.gen.coroutine
    def get(self, account_id):
        """handles a brightcove endpoint get request"""

        schema = Schema({
            Required('account_id') : All(Coerce(str), 
                Length(min=1, max=256)),
            Required('integration_id') : All(Coerce(str), 
                Length(min=1, max=256)),
            'fields': Any(CustomVoluptuousTypes.CommaSeparatedList())
        })
        args = self.parse_args()
        args['account_id'] = account_id = str(account_id)
        schema(args)

        fields = args.get('fields', None)
        if fields:
            fields = set(fields.split(','))

        integration_id = args['integration_id']
        integration = yield IntegrationHelper.get_integration(
            integration_id,
            neondata.IntegrationType.BRIGHTCOVE)
        statemon.state.increment('get_brightcove_oks')
        rv = yield self.db2api(integration, fields=fields)
        self.success(rv)

    @tornado.gen.coroutine
    def put(self, account_id):
        """handles a brightcove endpoint put request"""

        schema = Schema({
            Required('account_id') : All(Coerce(str), Length(min=1, max=256)),
            Required('integration_id') : All(Coerce(str), Length(min=1, max=256)),
            'read_token': All(Coerce(str), Length(min=1, max=1024)),
            'write_token': All(Coerce(str), Length(min=1, max=1024)),
            'application_client_id': All(Coerce(str), Length(min=1, max=1024)),
            'application_client_secret': All(Coerce(str), Length(min=1, max=1024)),
            'callback_url': All(Coerce(str), Length(min=1, max=1024)),
            'publisher_id': All(Coerce(str), Length(min=1, max=512)),
            'playlist_feed_ids': All(CustomVoluptuousTypes.CommaSeparatedList()),
            'uses_batch_provisioning': Boolean(),
            'uses_bc_thumbnail_api': Boolean(),
            'uses_bc_videojs_player': Boolean(),
            'uses_bc_smart_player': Boolean()
        })
        args = self.parse_args()
        args['account_id'] = account_id = str(account_id)
        integration_id = args['integration_id']
        schema(args)

        integration = yield IntegrationHelper.get_integration(
            integration_id,
            neondata.IntegrationType.BRIGHTCOVE)

        # Check credentials with Brightcove's CMS API.
        app_id = args.get('application_client_id', None) 
        app_secret = args.get('application_client_secret', None) 
        if app_id and app_secret: 
            IntegrationHelper.validate_oauth_credentials(
                app_id, 
                app_secret,
                neondata.IntegrationType.BRIGHTCOVE)

            # just run a basic search to see that the creds are ok
            lpd = yield self._get_last_processed_date(
                integration.publisher_id,
                app_id, 
                app_secret)

            if not lpd: 
                raise BadRequestError('Brightcove credentials are bad, ' \
                    'application_id or application_secret are wrong.')  

        def _update_integration(p):
            p.read_token = args.get('read_token', integration.read_token)
            p.write_token = args.get('write_token', integration.write_token)
            p.application_client_id = app_id or \
                integration.application_client_id
            p.application_client_secret= app_secret or \
                integration.application_client_secret
            p.publisher_id = args.get('publisher_id', integration.publisher_id)
            playlist_feed_ids = args.get('playlist_feed_ids', None)
            if playlist_feed_ids:
                p.playlist_feed_ids = playlist_feed_ids.split(',')
            p.uses_batch_provisioning = Boolean()(
                args.get('uses_batch_provisioning',
                integration.uses_batch_provisioning))
            p.uses_bc_thumbnail_api = Boolean()(
                args.get('uses_bc_thumbnail_api',
                integration.uses_bc_thumbnail_api))
            p.uses_bc_videojs_player = Boolean()(
                args.get('uses_bc_videojs_player',
                integration.uses_bc_videojs_player))
            p.uses_bc_smart_player = Boolean()(
                args.get('uses_bc_smart_player',
                integration.uses_bc_smart_player))

        yield neondata.BrightcoveIntegration.modify(
            integration_id, _update_integration, async=True)

        integration = yield IntegrationHelper.get_integration(
            integration_id,
            neondata.IntegrationType.BRIGHTCOVE)

        statemon.state.increment('put_brightcove_oks')
        rv = yield self.db2api(integration)
        self.success(rv)

    @tornado.gen.coroutine
    def _get_last_processed_date(self, publisher_id, app_id, app_secret):
        """calls out to brightcove with the sent in app_id
             and app_secret to get the 4th most recent video 
             so that we can set a reasonable last_process_date
             on this video  

           raises on unknown exceptions 
           returns none if a video search could not be completed 
        """
        rv = None

        bc_cms_api = api.brightcove_api.CMSAPI(
            publisher_id, 
            app_id, 
            app_secret) 
        try: 
            # return the fourth oldest video  
            videos = yield bc_cms_api.get_videos(
                limit=1, 
                offset=3, 
                sort='-updated_at')

            if videos and len(videos) is not 0: 
                video = videos[0]
                rv = video['updated_at'] 
            else: 
                rv = datetime.utcnow().strftime(
                    '%Y-%m-%dT%H:%M:%SZ')
        except (api.brightcove_api.BrightcoveApiServerError, 
                api.brightcove_api.BrightcoveApiClientError,
                api.brightcove_api.BrightcoveApiNotAuthorizedError, 
                api.brightcove_api.BrightcoveApiError) as e: 
            _log.error('Brightcove Error occurred trying to get \
                        last_processed_date : %s' % e)
            pass 
        except Exception as e: 
            _log.error('Unknown Error occurred trying to get \
                        last_processed_date: %s' % e)
            raise  
        
        raise tornado.gen.Return(rv)  

    @classmethod
    def _get_default_returned_fields(cls):
        return [ 'integration_id', 'account_id', 'read_token',
                 'write_token', 'last_process_date', 'application_client_id',
                 'application_client_secret', 'publisher_id', 'callback_url',
                 'enabled', 'playlist_feed_ids', 'uses_batch_provisioning',
                 'uses_bc_thumbnail_api', 'uses_bc_videojs_player',
                 'uses_bc_smart_player', 'uses_bc_gallery', 'id_field',
                 'created', 'updated' ]

    @classmethod
    def _get_passthrough_fields(cls):
        return [ 'integration_id', 'account_id', 'read_token',
                 'write_token', 'last_process_date', 'application_client_id',
                 'application_client_secret', 'publisher_id', 'callback_url',
                 'enabled', 'playlist_feed_ids', 'uses_batch_provisioning',
                 'uses_bc_thumbnail_api', 'uses_bc_videojs_player',
                 'uses_bc_smart_player', 'uses_bc_gallery', 'id_field',
                 'created', 'updated' ]

    @classmethod
    def get_access_levels(self):
        return {
                 HTTPVerbs.GET: neondata.AccessLevels.READ,
                 HTTPVerbs.POST: neondata.AccessLevels.CREATE,
                 HTTPVerbs.PUT: neondata.AccessLevels.UPDATE,
                 'account_required': [HTTPVerbs.GET,
                                        HTTPVerbs.PUT,
                                        HTTPVerbs.POST]
               }

'''*********************************************************************
ThumbnailHandler
*********************************************************************'''
class ThumbnailHandler(APIV2Handler):
    """handles all requests to the thumbnails endpoint within the v2 API"""
    @tornado.gen.coroutine
    def post(self, account_id):
        """handles a thumbnail endpoint post request"""

        schema = Schema({
          Required('account_id') : All(Coerce(str), Length(min=1, max=256)),
          Required('video_id') : All(Coerce(str), Length(min=1, max=256)),
          Required('url') : All(Coerce(str), Length(min=1, max=2048)),
          'thumbnail_ref' : All(Coerce(str), Length(min=1, max=1024)) 
        })
        args = self.parse_args()
        args['account_id'] = account_id_api_key = str(account_id)
        schema(args)
        video_id = args['video_id']
        internal_video_id = neondata.InternalVideoID.generate(
            account_id_api_key, video_id)
        external_thumbnail_id = args.get('thumbnail_ref', None) 

        video = yield neondata.VideoMetadata.get(
            internal_video_id, 
            async=True)

        current_thumbnails = yield neondata.ThumbnailMetadata.get_many( 
            video.thumbnail_ids, 
            async=True)

        cdn_key = neondata.CDNHostingMetadataList.create_key(
            account_id_api_key, 
            video.integration_id)

        cdn_metadata = yield neondata.CDNHostingMetadataList.get(
            cdn_key, 
            async=True)

        # ranks can be negative 
        min_rank = 1
        for thumb in current_thumbnails:
            if (thumb.type == neondata.ThumbnailType.CUSTOMUPLOAD and
                thumb.rank < min_rank):
                min_rank = thumb.rank
        cur_rank = min_rank - 1

        new_thumbnail = neondata.ThumbnailMetadata(
            None,
            internal_vid=internal_video_id, 
            external_id=external_thumbnail_id,
            ttype=neondata.ThumbnailType.CUSTOMUPLOAD, 
            rank=cur_rank)

        # upload image to cdn 
        yield video.download_and_add_thumbnail(
            new_thumbnail,
            image_url=args['url'],
            cdn_metadata=cdn_metadata,
            async=True)

        # save the thumbnail
        yield new_thumbnail.save(async=True)

        # save the video 
        new_video = yield neondata.VideoMetadata.modify(
            internal_video_id, 
            lambda x: x.thumbnail_ids.append(new_thumbnail.key),
            async=True) 

        if new_video:
            statemon.state.increment('post_thumbnail_oks')
            new_thumbnail = yield neondata.ThumbnailMetadata.get(
                new_thumbnail.key,
                async=True)
            retobj = yield self.db2api(new_thumbnail)
            self.success(retobj, code=ResponseCode.HTTP_ACCEPTED)
        else:
            raise SaveError('unable to save thumbnail to video')

    @tornado.gen.coroutine
    def put(self, account_id):
        """handles a thumbnail endpoint put request"""

        schema = Schema({
          Required('account_id'): Any(str, unicode, Length(min=1, max=256)),
          Required('thumbnail_id'): Any(str, unicode, Length(min=1, max=512)),
          'enabled': Boolean()
        })
        args = self.parse_args()
        args['account_id'] = str(account_id)
        schema(args)
        thumbnail_id = args['thumbnail_id']

        def _update_thumbnail(t):
            t.enabled = Boolean()(args.get('enabled', t.enabled))

        thumbnail = yield tornado.gen.Task(neondata.ThumbnailMetadata.modify,
                                           thumbnail_id,
                                           _update_thumbnail)

        statemon.state.increment('put_thumbnail_oks')
        thumbnail = yield self.db2api(thumbnail)
        self.success(thumbnail)

    @tornado.gen.coroutine
    def get(self, account_id):
        """handles a thumbnail endpoint get request"""

        schema = Schema({
          Required('account_id'): Any(str, unicode, Length(min=1, max=256)),
          Required('thumbnail_id'): Any(str, unicode, Length(min=1, max=512)),
          'fields': Any(CustomVoluptuousTypes.CommaSeparatedList())
        })
        args = self.parse_args()
        args['account_id'] = str(account_id)
        schema(args)
        thumbnail_id = args['thumbnail_id']
        thumbnail = yield neondata.ThumbnailMetadata.get(
            thumbnail_id,
            async=True)
        if not thumbnail:
            raise NotFoundError('thumbnail does not exist with id = %s' %
                                (thumbnail_id))
        statemon.state.increment('get_thumbnail_oks')
        fields = args.get('fields', None)
        if fields:
            fields = set(fields.split(','))
        thumbnail = yield self.db2api(thumbnail, fields)
        self.success(thumbnail)

    @classmethod
    def get_access_levels(self):
        return {
                 HTTPVerbs.GET: neondata.AccessLevels.READ,
                 HTTPVerbs.POST: neondata.AccessLevels.CREATE,
                 HTTPVerbs.PUT: neondata.AccessLevels.UPDATE,
                 'account_required': [HTTPVerbs.GET,
                                        HTTPVerbs.PUT,
                                        HTTPVerbs.POST]
               }

    @classmethod
    def _get_default_returned_fields(cls):
        return ['video_id', 'thumbnail_id', 'rank', 'frameno',
                'neon_score', 'enabled', 'url', 'height', 'width',
                'type', 'external_ref', 'created', 'updated', 'renditions']
    @classmethod
    def _get_passthrough_fields(cls):
        return ['rank', 'frameno', 'enabled', 'type', 'width', 'height',
                'created', 'updated']

    @classmethod
    @tornado.gen.coroutine
    def _convert_special_field(cls, obj, field):

        if field == 'video_id':
            retval = neondata.InternalVideoID.to_external(
                neondata.InternalVideoID.from_thumbnail_id(obj.key))
        elif field == 'thumbnail_id':
            retval = obj.key
        elif field == 'neon_score':
            retval = obj.get_neon_score()
        elif field == 'url':
            retval = obj.urls[0] or []
        elif field == 'external_ref':
            retval = obj.external_id
        elif field == 'renditions':
            urls = yield neondata.ThumbnailServingURLs.get(obj.key, async=True)
            retval = ThumbnailHelper.renditions_of(urls)
        else:
            raise BadRequestError('invalid field %s' % field)

        raise tornado.gen.Return(retval)


class ThumbnailHelper(object):
    """A collection of stateless functions for working on Thumbnails"""

    @staticmethod
    @tornado.gen.coroutine
    def get_renditions_from_tids(tids):
        """Given list of thumbnails ids, get all renditions as map of tid.

        Input- list of thumbnail ids
        Yields- [ tid0: [rendition1, .. renditionN], tid1: [...], ...}
            where rendition has format {
                'url': string
                'width': int,
                'height': int,
                'aspect_ratio': string in format "WxH"
        """
        urls = yield neondata.ThumbnailServingURLs.get_many(tids, async=True)
        # Build a map of {tid: [renditions]}.
        rv = {}
        for chunk in urls:
            if chunk:
                renditions = [ThumbnailHelper._to_dict(pair) for pair in chunk]
                try:
                    rv[chunk.get_id()].extend(renditions)
                except KeyError:
                    rv[chunk.get_id()] = renditions
        # Ensure that every tid in request has a list mapped.
        for tid in tids:
            if not rv.get(tid):
                rv[tid] = []
        raise tornado.gen.Return(rv)

    @staticmethod
    def renditions_of(urls_obj):
        """Given a ThumbnailServingURLs, get a list of rendition dicts.

        Input- urls_obj a ThumbnailServingURLs
        Returns- list of rendition dictionaries
            i.e., [rendition1, rendition2, ... , renditionN]
            where rendition has format {
                'url': string
                'width': int,
                'height': int,
                'aspect_ratio': string in format "WxH"
        """
        return [ThumbnailHelper._to_dict(item) for item
                in urls_obj.size_map.items()]

    @staticmethod
    def _to_dict(pair):
        """Given a size map (sizes, url) tuple return a rendition dictionary."""
        dimensions, url = pair 

        return {
            'url': url,
            'width': dimensions[0],
            'height': dimensions[1],
            'aspect_ratio': '%sx%s' % ThumbnailHelper._get_ar(*dimensions)}

    @staticmethod
    def _get_ar(width, height):
        """Calculate aspect ratio from width, height."""
        f = fractions.Fraction(width, height)
        if f.numerator == 120 and f.denominator == 67:
            return 16, 9
        return f.numerator, f.denominator



'''*********************************************************************
VideoHelper
*********************************************************************'''
class VideoHelper(object):
    """helper class designed to help the video endpoint handle requests"""
    @staticmethod
    @tornado.gen.coroutine
    def create_api_request(args, account_id_api_key):
        """creates an API Request object

        Keyword arguments:
        args -- the args sent to the api endpoint
        account_id_api_key -- the account_id/api_key
        """
        job_id = uuid.uuid1().hex
        integration_id = args.get('integration_id', None)

        request = neondata.NeonApiRequest(job_id, api_key=account_id_api_key)
        request.video_id = args['external_video_ref']
        if integration_id:
            request.integration_id = integration_id
        request.video_url = args.get('url', None)
        request.callback_url = args.get('callback_url', None)
        request.video_title = args.get('title', None)
        request.default_thumbnail = args.get('default_thumbnail_url', None)
        request.external_thumbnail_ref = args.get('thumbnail_ref', None)
        request.publish_date = args.get('publish_date', None)
        request.api_param = int(args.get('n_thumbs', 5))
        request.callback_email = args.get('callback_email', None) 
        yield request.save(async=True)

        if request:
            raise tornado.gen.Return(request)

    @staticmethod
    @tornado.gen.coroutine
    def create_video_and_request(args, account_id_api_key):
        """creates Video object and ApiRequest object and
           sends them back to the caller as a tuple

        Keyword arguments:
        args -- the args sent to the api endpoint
        account_id_api_key -- the account_id/api_key
        """

        video_id = args['external_video_ref']
        internal_video_id = neondata.InternalVideoID.generate(
            account_id_api_key,
            video_id)
        video = yield neondata.VideoMetadata.get(
            internal_video_id,
            async=True)
        if video is None:
<<<<<<< HEAD
            # make sure we can download the image before creating requests
            duration = args.get('duration', None) 
            if duration: 
                duration=float(duration) 
=======
            # Generate share token.
            share_payload = {
                'content_type': 'VideoMetadata',
                'content_id': internal_video_id
            }
            share_token = ShareJWTHelper.encode(share_payload)

            duration = args.get('duration', None)
            if duration:
                duration=float(duration)
>>>>>>> b7fe53f9

            video = neondata.VideoMetadata(
                internal_video_id,
                video_url=args.get('url', None),
                publish_date=args.get('publish_date', None),
                duration=duration,
                custom_data=args.get('custom_data', None),
                i_id=args.get('integration_id', '0'),
                serving_enabled=False,
                share_token=share_token)

            default_thumbnail_url = args.get('default_thumbnail_url', None)
            if default_thumbnail_url:
                # save the default thumbnail
                image = yield video.download_image_from_url(
                    default_thumbnail_url, async=True)
                thumb = yield video.download_and_add_thumbnail(
                    image=image,
                    image_url=default_thumbnail_url,
                    external_thumbnail_id=args.get('thumbnail_ref', None),
                    async=True)
                # bypassing save_objects to avoid the extra video save
                # that comes later
                yield tornado.gen.Task(thumb.save)

            # create the api_request
            api_request = yield VideoHelper.create_api_request(
                args,
                account_id_api_key)

            # add the job id save the video
            video.job_id = api_request.job_id
            yield video.save(async=True)
            raise tornado.gen.Return((video, api_request))
        else:
            reprocess = Boolean()(args.get('reprocess', False))
            if reprocess:
                # Flag the request to be reprocessed
                def _flag_reprocess(x):
                    x.state = neondata.RequestState.REPROCESS
                    x.fail_count = 0
                    x.try_count = 0
                    x.response = {}
                api_request = yield neondata.NeonApiRequest.modify(
                    video.job_id,
                    account_id_api_key,
                    _flag_reprocess,
                    async=True)

                raise tornado.gen.Return((video, api_request))
            else:
                raise AlreadyExists('job_id=%s' % (video.job_id))

    @staticmethod
    @tornado.gen.coroutine
    def get_thumbnails_from_ids(tids):
        """gets thumbnailmetadata objects

        Keyword arguments:
        tids -- a list of tids that needs to be retrieved
        """
        thumbnails = []
        if tids:
            thumbnails = yield tornado.gen.Task(
                neondata.ThumbnailMetadata.get_many,
                tids)
            thumbnails = yield [ThumbnailHandler.db2api(x) for
                                x in thumbnails]
            renditions = yield ThumbnailHelper.get_renditions_from_tids(tids)
            for thumbnail in thumbnails:
                thumbnail['renditions'] = renditions[thumbnail['thumbnail_id']]

        raise tornado.gen.Return(thumbnails)

    @staticmethod
    @tornado.gen.coroutine
    def get_search_results(account_id=None,
                           since=None,
                           until=None,
                           query=None,
                           limit=None,
                           fields=None,
                           base_url='/api/v2/videos/search',
                           skip_deleted=False):

        search_res = yield neondata.VideoMetadata.search_videos(
                         account_id,
                         since=since,
                         until=until,
                         limit=limit,
                         search_query=query,
                         skip_deleted=skip_deleted)

        videos = search_res['videos'] or []
        since_time = search_res['since_time']
        until_time = search_res['until_time']
        vid_dict = yield VideoHelper.build_video_dict(
                       videos,
                       fields)

        next_page_url = VideoHelper.build_page_url(
            base_url,
            until_time if until_time else 0.0,
            limit=limit,
            page_type='until',
            query=query,
            fields=fields,
            account_id=account_id)

        prev_page_url = VideoHelper.build_page_url(
            base_url,
            since_time if since_time else 0.0,
            limit=limit,
            page_type='since',
            query=query,
            fields=fields,
            account_id=account_id)

        vid_dict['next_page'] = next_page_url
        vid_dict['prev_page'] = prev_page_url
        raise tornado.gen.Return(vid_dict)

    @staticmethod
    @tornado.gen.coroutine
    def build_video_dict(videos,
                         fields,
                         video_ids=None):
        vid_dict = {}
        vid_dict['videos'] = None
        vid_dict['video_count'] = 0
        new_videos = []
        vid_counter = 0
        index = 0
        videos = [x for x in videos if x and x.job_id]
        job_ids = [(v.job_id, v.get_account_id())
                      for v in videos]

        requests = yield neondata.NeonApiRequest.get_many(
                       job_ids,
                       async=True)
        for video, request in zip(videos, requests):
            if video is None or request is None and video_ids:
                new_videos.append({'error': 'video does not exist',
                                   'video_id': video_ids[index] })
                index += 1
                continue

            new_video = yield VideoHelper.db2api(video,
                                                 request,
                                                 fields)
            new_videos.append(new_video)
            vid_counter += 1

        vid_dict['videos'] = new_videos
        vid_dict['video_count'] = vid_counter

        raise tornado.gen.Return(vid_dict)


    @staticmethod
    def build_page_url(base_url,
                       time_stamp,
                       limit,
                       page_type=None,
                       query=None,
                       fields=None,
                       account_id=None):

        next_page_url = '%s?%s=%f&limit=%d' % (base_url,
                                               page_type,
                                               time_stamp,
                                               limit)
        if query:
            next_page_url += '&query=%s' % query
        if fields:
            next_page_url += '&fields=%s' % \
                ",".join("{0}".format(f) for f in fields)
        if account_id:
            next_page_url += '&account_id=%s' % account_id

        return next_page_url

    @staticmethod
    @tornado.gen.coroutine
    def db2api(video, request, fields=None):
        """Converts a database video metadata object to a video
        response dictionary

        Overwrite the base function because we have to do a join on the request

        Keyword arguments:
        video - The VideoMetadata object
        request - The NeonApiRequest object
        fields - List of fields to return
        """
        if fields is None:
            fields = ['state', 'video_id', 'publish_date', 'title', 'url',
                      'testing_enabled', 'job_id']

        new_video = {}
        for field in fields:
            if field == 'thumbnails':
                new_video['thumbnails'] = yield \
                  VideoHelper.get_thumbnails_from_ids(video.thumbnail_ids)
            elif field == 'state':
                new_video[field] = neondata.ExternalRequestState.from_internal_state(request.state)
            elif field == 'integration_id':
                new_video[field] = video.integration_id
            elif field == 'testing_enabled':
                # TODO: maybe look at the account level abtest?
                new_video[field] = video.testing_enabled
            elif field == 'job_id':
                new_video[field] = video.job_id
            elif field == 'title':
                new_video[field] = request.video_title
            elif field == 'video_id':
                new_video[field] = \
                  neondata.InternalVideoID.to_external(video.key)
            elif field == 'serving_url':
                new_video[field] = video.serving_url
            elif field == 'publish_date':
                new_video[field] = request.publish_date
            elif field == 'duration':
                new_video[field] = video.duration
            elif field == 'custom_data':
                new_video[field] = video.custom_data
            elif field == 'created':
                new_video[field] = video.created
            elif field == 'updated':
                new_video[field] = video.updated
            elif field == 'url':
                new_video[field] = video.url
            else:
                raise BadRequestError('invalid field %s' % field)

            if request:
                err = request.response.get('error', None)
                if err:
                    new_video['error'] = err

        raise tornado.gen.Return(new_video)


'''*********************************************************************
VideoHandler
*********************************************************************'''
class VideoHandler(ShareableContentHandler):
    @tornado.gen.coroutine
    def post(self, account_id):
        """handles a Video endpoint post request"""
        schema = Schema({
          Required('account_id'): All(Coerce(str), Length(min=1, max=256)),
          Required('external_video_ref'): All(Any(Coerce(str), unicode),
              Length(min=1, max=512)),
          'url': All(Any(Coerce(str), unicode), Length(min=1, max=2048)),
          'reprocess': Boolean(),
          'integration_id': All(Coerce(str), Length(min=1, max=256)),
          'callback_url': All(Any(Coerce(str), unicode),
              Length(min=1, max=2048)),
<<<<<<< HEAD
          'title': All(Any(Coerce(str), unicode), 
              Length(min=1, max=2048)), 
          'duration': Any(All(Coerce(float), Range(min=0.0, max=86400.0)), None),
=======
          'title': All(Any(Coerce(str), unicode),
              Length(min=1, max=2048)),
          'duration': Any(All(Coerce(float), Range(min=0.0, max=86400.0)),
              None),
>>>>>>> b7fe53f9
          'publish_date': All(CustomVoluptuousTypes.Date()),
          'custom_data': All(CustomVoluptuousTypes.Dictionary()),
          'default_thumbnail_url': All(Any(Coerce(str), unicode),
              Length(min=1, max=2048)),
          'thumbnail_ref': All(Coerce(str), Length(min=1, max=512)),
          'callback_email': All(Coerce(str), Length(min=1, max=2048)),
          'n_thumbs': All(Coerce(int), Range(min=1, max=32))
        })

        args = self.parse_args()
        args['account_id'] = account_id_api_key = str(account_id)
        schema(args)
        reprocess = args.get('reprocess', None)
        url = args.get('url', None)
        if (reprocess is None) == (url is None):
            raise Invalid('Exactly one of reprocess or url is required')

        publish_date = args.get('publish_date', None) 
        if publish_date: 
            if publish_date == 'None': 
                args['publish_date'] = None

        # add the video / request
        video_and_request = yield tornado.gen.Task(
            VideoHelper.create_video_and_request,
            args,
            account_id_api_key)
        new_video = video_and_request[0]
        api_request = video_and_request[1]
        # modify the video if there is a thumbnail set serving_enabled
        def _set_serving_enabled(v):
            v.serving_enabled = len(v.thumbnail_ids) > 0
        yield tornado.gen.Task(neondata.VideoMetadata.modify,
                               new_video.key,
                               _set_serving_enabled)

        # add the job
        sqs_queue = video_processor.video_processing_queue.VideoProcessingQueue()

        account = yield tornado.gen.Task(neondata.NeonUserAccount.get,
                                         account_id)
        duration = new_video.duration

        message = yield sqs_queue.write_message(
                    account.get_processing_priority(),
                    json.dumps(api_request.__dict__),
                    duration)

        if message:
            job_info = {}
            job_info['job_id'] = api_request.job_id
            job_info['video'] = yield self.db2api(new_video,
                                                  api_request)
            statemon.state.increment('post_video_oks')
            self.success(job_info,
                         code=ResponseCode.HTTP_ACCEPTED)
        else:
            raise SubmissionError('Unable to submit job to queue')

    @tornado.gen.coroutine
    def get(self, account_id):
        """handles a Video endpoint get request"""

        schema = Schema({
            Required('account_id'): Any(str, unicode, Length(min=1, max=256)),
            Required('video_id'): Any(
                CustomVoluptuousTypes.CommaSeparatedList()),
            'fields': Any(CustomVoluptuousTypes.CommaSeparatedList()),
            'share_token': Any(str)
        })
        args = self.parse_args()
        args['account_id'] = account_id_api_key = str(account_id)
        schema(args)

        fields = args.get('fields', None)
        if fields:
            fields = set(fields.split(','))

        vid_dict = {}
        internal_video_ids = []
        video_ids = args['video_id'].split(',')
        for v_id in video_ids:
            internal_video_id = neondata.InternalVideoID.generate(
                account_id_api_key,v_id)
            internal_video_ids.append(internal_video_id)

        videos = yield tornado.gen.Task(neondata.VideoMetadata.get_many,
                                        internal_video_ids)

        vid_dict = yield VideoHelper.build_video_dict(
                       videos,
                       fields,
                       video_ids)

        if vid_dict['video_count'] is 0:
            raise NotFoundError('video(s) do not exist with id(s): %s' %
                                (args['video_id']))

        statemon.state.increment('get_video_oks')
        self.success(vid_dict)

    @tornado.gen.coroutine
    def put(self, account_id):
        """handles a Video endpoint put request"""

        schema = Schema({
            Required('account_id'): Any(str, unicode, Length(min=1, max=256)),
            Required('video_id'): Any(str, unicode, Length(min=1, max=256)),
            'testing_enabled': Boolean(),
            'title': Any(str, unicode, Length(min=1, max=1024)),
            'hidden': Boolean(),
        })
        args = self.parse_args()
        args['account_id'] = account_id_api_key = str(account_id)
        schema(args)

        title = args.get('title', None)

        internal_video_id = neondata.InternalVideoID.generate(
            account_id_api_key,
            args['video_id'])

        def _update_video(v):
            v.testing_enabled =  Boolean()(args.get('testing_enabled', v.testing_enabled))
            v.hidden =  Boolean()(args.get('hidden', v.hidden))

        video = yield neondata.VideoMetadata.modify(
            internal_video_id,
            _update_video,
            async=True)

        if not video:
            raise NotFoundError('video does not exist with id: %s' %
                (args['video_id']))

        # we may need to update the request object as well
        db2api_fields = ['testing_enabled', 'video_id']
        api_request = None
        if title is not None and video.job_id is not None:
            def _update_request(r):
                r.video_title = title

            api_request = yield neondata.NeonApiRequest.modify(
                video.job_id,
                account_id,
                _update_request,
                async=True)

            db2api_fields.append('title')

        statemon.state.increment('put_video_oks')
        output = yield self.db2api(video, api_request,
                                   fields=db2api_fields)
        self.success(output)

    @classmethod
    def get_access_levels(self):
        return {HTTPVerbs.GET:
                    neondata.AccessLevels.READ,
                HTTPVerbs.POST: neondata.AccessLevels.CREATE,
                HTTPVerbs.PUT: neondata.AccessLevels.UPDATE,
                'account_required': [
                    HTTPVerbs.GET,
                    HTTPVerbs.PUT,
                    HTTPVerbs.POST],
                'subscription_required': [HTTPVerbs.POST]}

    @classmethod
    def get_limits(self):
        post_list = [{ 'left_arg': 'video_posts',
                       'right_arg': 'max_video_posts',
                       'operator': '<',
                       'timer_info': {
                           'refresh_time': 'refresh_time_video_posts',
                           'add_to_refresh_time': 'seconds_to_refresh_video_posts',
                           'timer_resets': [ ('video_posts', 0) ]
                       },
                       'values_to_increase': [ ('video_posts', 1) ],
                       'values_to_decrease': []
        }]
        return {
                   HTTPVerbs.POST: post_list
               }

    @staticmethod
    @tornado.gen.coroutine
    def db2api(video, request, fields=None):
        video_obj = yield VideoHelper.db2api(video, request, fields)
        raise tornado.gen.Return(video_obj)

'''*********************************************************************
VideoStatsHandler
*********************************************************************'''
class VideoStatsHandler(APIV2Handler):
    @tornado.gen.coroutine
    def get(self, account_id):
        """gets the video statuses of 1 -> n videos"""

        schema = Schema({
          Required('account_id'): All(Coerce(str), Length(min=1, max=256)),
          Required('video_id'): Any(CustomVoluptuousTypes.CommaSeparatedList()),
          'fields': Any(CustomVoluptuousTypes.CommaSeparatedList())
        })
        args = self.parse_args()
        args['account_id'] = account_id_api_key = str(account_id)
        schema(args)
        internal_video_ids = []
        stats_dict = {}
        video_ids = args['video_id'].split(',')

        for v_id in video_ids:
            internal_video_id = neondata.InternalVideoID.generate(account_id_api_key,v_id)
            internal_video_ids.append(internal_video_id)

        # even if the video_id does not exist an object is returned
        video_statuses = yield tornado.gen.Task(neondata.VideoStatus.get_many,
                                                internal_video_ids)
        fields = args.get('fields', None)
        if fields:
            fields = set(fields.split(','))
        video_statuses = yield [self.db2api(x) for x in video_statuses]
        stats_dict['statistics'] = video_statuses
        stats_dict['count'] = len(video_statuses)

        self.success(stats_dict)

    @classmethod
    def get_access_levels(self):
        return {
                 HTTPVerbs.GET: neondata.AccessLevels.READ,
                 'account_required': [HTTPVerbs.GET]
               }

    @classmethod
    def _get_default_returned_fields(cls):
        return ['video_id', 'experiment_state', 'winner_thumbnail']

    @classmethod
    def _get_passthrough_fields(cls):
        return ['experiment_state', 'created', 'updated']

    @classmethod
    @tornado.gen.coroutine
    def _convert_special_field(cls, obj, field):
        if field == 'video_id':
            retval = neondata.InternalVideoID.to_external(
                obj.get_id())
        elif field == 'winner_thumbnail':
            retval = obj.winner_tid
        else:
            raise BadRequestError('invalid field %s' % field)

        raise tornado.gen.Return(retval)

'''*********************************************************************
ThumbnailStatsHandler
*********************************************************************'''
class ThumbnailStatsHandler(APIV2Handler):
    @tornado.gen.coroutine
    def get(self, account_id):
        """handles a thumbnail stats request
           account_id/thumbnail_ids - returns stats information about thumbnails
           account_id/video_id - returns stats information about all thumbnails
                                 for that video
        """

        schema = Schema({
          Required('account_id'): All(Coerce(str), Length(min=1, max=256)),
          Optional('thumbnail_id'): Any(CustomVoluptuousTypes.CommaSeparatedList()),
          Optional('video_id'): Any(CustomVoluptuousTypes.CommaSeparatedList(20)),
          Optional('fields'): Any(CustomVoluptuousTypes.CommaSeparatedList())
        })
        args = self.parse_args()
        args['account_id'] = account_id_api_key = str(account_id)
        schema(args)
        thumbnail_ids = args.get('thumbnail_id', None)
        video_ids = args.get('video_id', None)
        if not video_ids and not thumbnail_ids:
            raise Invalid('thumbnail_id or video_id is required')
        if video_ids and thumbnail_ids:
            raise Invalid('you can only have one of thumbnail_id or video_id')

        fields = args.get('fields', None)
        if fields:
            fields = set(fields.split(','))

        if thumbnail_ids:
            thumbnail_ids = thumbnail_ids.split(',')
            objects = yield tornado.gen.Task(neondata.ThumbnailStatus.get_many,
                                             thumbnail_ids)
        elif video_ids:
            video_ids = video_ids.split(',')
            internal_video_ids = []
            # first get all the internal_video_ids
            internal_video_ids = [neondata.InternalVideoID.generate(
                account_id_api_key, x) for x in video_ids]

            # now get all the videos
            videos = yield tornado.gen.Task(neondata.VideoMetadata.get_many,
                                            internal_video_ids)
            # get the list of thumbnail_ids
            thumbnail_ids = []
            for video in videos:
                if video:
                    thumbnail_ids = thumbnail_ids + video.thumbnail_ids
            # finally get the thumbnail_statuses for these things
            objects = yield tornado.gen.Task(neondata.ThumbnailStatus.get_many,
                                             thumbnail_ids)

        # build up the stats_dict and send it back
        stats_dict = {}
        objects = yield [self.db2api(obj, fields)
                         for obj in objects]
        stats_dict['statistics'] = objects
        stats_dict['count'] = len(objects)

        self.success(stats_dict)

    @classmethod
    def get_access_levels(self):
        return {
                 HTTPVerbs.GET: neondata.AccessLevels.READ,
                 'account_required': [HTTPVerbs.GET]
               }

    @classmethod
    def _get_default_returned_fields(cls):
        return ['thumbnail_id', 'video_id', 'ctr']

    @classmethod
    def _get_passthrough_fields(cls):
        return ['serving_frac', 'ctr',
                'created', 'updated']

    @classmethod
    @tornado.gen.coroutine
    def _convert_special_field(cls, obj, field):
        if field == 'video_id':
            retval = neondata.InternalVideoID.from_thumbnail_id(
                obj.get_id())
        elif field == 'thumbnail_id':
            retval = obj.get_id()
        elif field == 'serving_frac':
            retval = obj.serving_frac
        elif field == 'ctr':
            retval = obj.ctr
        elif field == 'impressions':
            retval = obj.imp
        elif field == 'conversions':
            retval = obj.conv
        else:
            raise BadRequestError('invalid field %s' % field)

        raise tornado.gen.Return(retval)


'''*********************************************************************
LiftStatsHandler
*********************************************************************'''
class LiftStatsHandler(APIV2Handler):

    @tornado.gen.coroutine
    def get(self, account_id):
        schema = Schema({
            Required('account_id'): All(Coerce(str), Length(min=1, max=256)),
            Required('base_id'): All(Coerce(str), Length(min=1, max=2048)),
            Required('thumbnail_ids'): Any(CustomVoluptuousTypes.CommaSeparatedList())})
        args = self.parse_args()
        args['account_id'] = account_id_api_key = str(account_id)
        schema(args)

        base_thumb = yield neondata.ThumbnailMetadata.get(
            args['base_id'],
            async=True)
        if not base_thumb:
            raise NotFoundError('Base thumbnail does not exist')

        query_tids = args['thumbnail_ids'].split(',')
        thumbs = yield neondata.ThumbnailMetadata.get_many(
            query_tids,
            async=True,
            as_dict=True)

        default_neon_score = base_thumb.get_neon_score()
        def _get_estimated_lift(thumb):
            # The ratio of a thumbnail's Neon score to the default's.
            score = thumb.get_neon_score()
            if default_neon_score is None or score is None:
                return None
            return round(score / default_neon_score - 1, 3)

        lift = [{'thumbnail_id': k, 'lift': _get_estimated_lift(t) if t else None}
                for k, t in thumbs.items()]

        # Check thumbnail exists.
        rv = {
            'baseline_thumbnail_id': args['base_id'],
            'lift': lift}
        self.success(rv)

    def get_access_levels(self):
        return {HTTPVerbs.GET: neondata.AccessLevels.READ}


'''*********************************************************************
HealthCheckHandler
*********************************************************************'''
class HealthCheckHandler(APIV2Handler):
    @tornado.gen.coroutine
    def get(self):
        apiv1_url = 'http://localhost:%s/healthcheck' % (options.cmsapiv1_port)
        request = tornado.httpclient.HTTPRequest(url=apiv1_url,
                                                 method="GET",
                                                 request_timeout=4.0)
        response = yield tornado.gen.Task(utils.http.send_request, request)
        if response.code is 200:
            self.success('<html>Server OK</html>')
        else:
            raise Exception('unable to get to the v1 api',
                            ResponseCode.HTTP_INTERNAL_SERVER_ERROR)

    @classmethod
    def get_access_levels(self):
        return {
                 HTTPVerbs.GET: neondata.AccessLevels.NONE
               }

'''*********************************************************************
AccountLimitsHandler : class responsible for returning limit information
                          about an account
   HTTP Verbs     : get
*********************************************************************'''
class AccountLimitsHandler(APIV2Handler):
    @tornado.gen.coroutine
    def get(self, account_id):
        schema = Schema({
          Required('account_id'): All(Coerce(str), Length(min=1, max=256))
        })
        args = self.parse_args()
        args['account_id'] = account_id_api_key = str(account_id)
        schema(args)

        acct_limits = yield neondata.AccountLimits.get(
                          account_id_api_key,
                          async=True)

        if not acct_limits:
            raise NotFoundError()

        result = yield self.db2api(acct_limits)

        self.success(result)

    @classmethod
    def get_access_levels(self):
        return {
                 HTTPVerbs.GET: neondata.AccessLevels.READ,
                 'account_required': [HTTPVerbs.GET]
               }

    @classmethod
    def _get_default_returned_fields(cls):
        return ['video_posts', 'max_video_posts', 'refresh_time_video_posts',
                'max_video_size' ]

    @classmethod
    def _get_passthrough_fields(cls):
        return ['video_posts', 'max_video_posts', 'refresh_time_video_posts',
                'max_video_size' ]

'''*********************************************************************
OptimizelyIntegrationHandler : class responsible for creating/updating/
                               getting an optimizely integration
HTTP Verbs                   : get, post, put
Notes                        : not yet implemented, likely phase 2
*********************************************************************'''
class OptimizelyIntegrationHandler(tornado.web.RequestHandler):
    def __init__(self):
        super(OptimizelyIntegrationHandler, self).__init__()

'''*********************************************************************
LiveStreamHandler : class responsible for creating a new live stream job
   HTTP Verbs     : post
        Notes     : outside of scope of phase 1, future implementation
*********************************************************************'''
class LiveStreamHandler(tornado.web.RequestHandler):
    def __init__(self):
        super(LiveStreamHandler, self).__init__()

'''*********************************************************************
VideoSearchInternalHandler : class responsible for searching videos
                             from an internal source
   HTTP Verbs     : get
*********************************************************************'''
class VideoSearchInternalHandler(APIV2Handler):
    @tornado.gen.coroutine
    def get(self):
        schema = Schema({
            'limit': All(Coerce(int), Range(min=1, max=100)),
            'account_id': All(Coerce(str), Length(min=1, max=256)),
            Optional('query'): str,
            'fields': Any(CustomVoluptuousTypes.CommaSeparatedList()),
            'since': All(Coerce(float)),
            'until': All(Coerce(float))
        })
        args = self.parse_args()
        schema(args)
        since = args.get('since', None)
        until = args.get('until', None)
        query = args.get('query', None)

        account_id = args.get('account_id', None)
        limit = int(args.get('limit', 25))
        fields = args.get('fields', None)
        if fields:
            fields = set(fields.split(','))

        vid_dict = yield VideoHelper.get_search_results(
                       account_id,
                       since,
                       until,
                       query,
                       limit,
                       fields)

        self.success(vid_dict)

    @classmethod
    def get_access_levels(self):
        return {
                 HTTPVerbs.GET: neondata.AccessLevels.READ,
                 'internal_only': True,
                 'account_required': []
               }

'''*********************************************************************
VideoShareHandler : class responsible for generating video share tokens
   HTTP Verbs     : get
*********************************************************************'''
class VideoShareHandler(APIV2Handler):
    @tornado.gen.coroutine
    def get(self, account_id):
        schema = Schema({
            Required('account_id'): All(Coerce(str), Length(min=1, max=256)),
            Required('video_id'): All(Coerce(str), Length(min=1, max=256))
        })
        args = self.parse_args()
        args['account_id'] = account_id_api_key = str(account_id)
        schema(args)

        # Validate video exists.
        internal_video_id = neondata.InternalVideoID.generate(
            account_id_api_key,
            args['video_id'])
        video = yield neondata.VideoMetadata.get(internal_video_id, async=True)
        if not video:
            raise NotFoundError('video does not exist with id: %s' %
                (args['video_id']))
        if not video.share_token:
            payload = {
                'content_type': 'VideoMetadata',
                'content_id': video.get_id()}
            video.share_token = ShareJWTHelper.encode(payload)
            yield video.save(async=True)
        self.success({'share_token':video.share_token})

    @classmethod
    def get_access_levels(self):
        return {
            HTTPVerbs.GET: neondata.AccessLevels.READ,
            'account_required': [HTTPVerbs.GET]}


'''*********************************************************************
VideoSearchExternalHandler : class responsible for searching videos from
                             an external source
   HTTP Verbs     : get
*********************************************************************'''
class VideoSearchExternalHandler(APIV2Handler):
    @tornado.gen.coroutine
    def get(self, account_id):
        schema = Schema({
          Required('account_id'): All(Coerce(str), Length(min=1, max=256)),
          'limit': All(Coerce(int), Range(min=1, max=100)),
          Optional('query'): Any(CustomVoluptuousTypes.Regex(), str),
          'fields': Any(CustomVoluptuousTypes.CommaSeparatedList()),
          'since': All(Coerce(float)),
          'until': All(Coerce(float)),
        })
        args = self.parse_args()
        args['account_id'] = str(account_id)
        schema(args)
        since = args.get('since', None)
        until = args.get('until', None)
        query = args.get('query', None)

        limit = int(args.get('limit', 25))
        fields = args.get('fields', None)
        if fields:
            fields = set(fields.split(','))

        base_url = '/api/v2/%s/videos/search' % account_id
        vid_dict = yield VideoHelper.get_search_results(
            account_id,
            since,
            until,
            query,
            limit,
            fields,
            base_url=base_url,
            skip_deleted=True)

        self.success(vid_dict)

    @classmethod
    def get_access_levels(self):
        return {
                 HTTPVerbs.GET: neondata.AccessLevels.READ,
                 'account_required': [HTTPVerbs.GET]
               }

'''*********************************************************************
ThumbnailSearchInternalHandler : class responsible for searching thumbs
                                 from an internal source
   HTTP Verbs     : get
*********************************************************************'''
class ThumbnailSearchInternalHandler(APIV2Handler):
    @tornado.gen.coroutine
    def get(self):
        self.success({})

'''*********************************************************************
ThumbnailSearchExternalHandler : class responsible for searching thumbs
                                 from an external source
   HTTP Verbs     : get
*********************************************************************'''
class ThumbnailSearchExternalHandler(APIV2Handler):
    @tornado.gen.coroutine
    def get(self, account_id):
        self.success({})

'''*****************************************************************
AccountIntegrationHandler : class responsible for getting all
                            integrations, on a specific account
  HTTP Verbs      : get
*****************************************************************'''
class AccountIntegrationHandler(APIV2Handler):
    """This is a bit of a one-off API, it will return
          all integrations (regardless of type) for an
          individual account.
    """
    @tornado.gen.coroutine
    def get(self, account_id):
        schema = Schema({
          Required('account_id'): All(Coerce(str), Length(min=1, max=256)),
        })
        args = self.parse_args()
        args['account_id'] = account_id = str(account_id)
        schema(args)

        user_account = yield neondata.NeonUserAccount.get(
            account_id,
            async=True)

        if not user_account:
            raise NotFoundError()

        rv = yield IntegrationHelper.get_integrations(account_id)
        rv['integration_count'] = len(rv['integrations'])
        self.success(rv)

    @classmethod
    def get_access_levels(self):
        return {
                 HTTPVerbs.GET: neondata.AccessLevels.READ,
                 'account_required': [HTTPVerbs.GET]
               }


'''*****************************************************************
UserHandler
*****************************************************************'''
class UserHandler(APIV2Handler):
    """Handles get,put requests to the user endpoint.
       Gets and updates existing users
    """
    @tornado.gen.coroutine
    def get(self, account_id):
        schema = Schema({
          Required('account_id'): All(Coerce(str), Length(min=1, max=256)),
          Required('username'): All(Coerce(str), Length(min=8, max=64)),
        })
        args = self.parse_args()
        args['account_id'] = str(account_id)
        schema(args)

        username = args.get('username')

        user = yield neondata.User.get(
                   username,
                   async=True)

        if not user:
            raise NotFoundError()

        if self.user.username != username:
            raise NotAuthorizedError('Cannot view another users account')

        result = yield self.db2api(user)

        self.success(result)

    @tornado.gen.coroutine
    def put(self, account_id):
        # TODO give ability to modify access_level
        schema = Schema({
          Required('account_id') : All(Coerce(str), Length(min=1, max=256)),
          Required('username') : All(Coerce(str), Length(min=8, max=64)),
          'first_name': All(Coerce(str), Length(min=1, max=256)),
          'last_name': All(Coerce(str), Length(min=1, max=256)),
          'secondary_email': All(Coerce(str), Length(min=1, max=256)),
          'cell_phone_number': All(Coerce(str), Length(min=1, max=32)),
          'title': All(Coerce(str), Length(min=1, max=32)),
          'send_emails': Boolean()
        })
        args = self.parse_args()
        args['account_id'] = str(account_id)
        schema(args)
        username = args.get('username') 

        if self.user.access_level is not neondata.AccessLevels.GLOBAL_ADMIN:
            if self.user.username != username:
                raise NotAuthorizedError('Cannot update another\
                               users account')

        def _update_user(u):
            u.first_name = args.get('first_name', u.first_name)
            u.last_name = args.get('last_name', u.last_name)
            u.title = args.get('title', u.title)
            u.cell_phone_number = args.get(
                'cell_phone_number', 
                u.cell_phone_number)
            u.secondary_email = args.get(
                'secondary_email', 
                u.secondary_email)
            u.send_emails = Boolean()(args.get(
                'send_emails', 
                u.send_emails))

        user_internal = yield neondata.User.modify(
            username,
            _update_user,
            async=True)

        if not user_internal:
            raise NotFoundError()

        result = yield self.db2api(user_internal)

        self.success(result)

    @classmethod
    def get_access_levels(cls):
        return {
                 HTTPVerbs.GET: neondata.AccessLevels.READ,
                 HTTPVerbs.PUT: neondata.AccessLevels.UPDATE,
                 'account_required' : [HTTPVerbs.GET, HTTPVerbs.PUT]
               }

    @classmethod
    def _get_default_returned_fields(cls):
        return ['username', 'created', 'updated', 
                'first_name', 'last_name', 'title', 
                'secondary_email', 'cell_phone_number',
                'access_level' ]
    
    @classmethod
    def _get_passthrough_fields(cls):
        return ['username', 'created', 'updated',
                'first_name', 'last_name', 'title', 
                'secondary_email', 'cell_phone_number',
                'access_level' ]

'''*****************************************************************
BillingAccountHandler 
*****************************************************************'''
class BillingAccountHandler(APIV2Handler):
    """This talks to a sevice and creates a billing account with our 
          external billing integration (currently stripe).

       This acts as an upreate function, essentially always call 
        post, to save account information on the recurly side of 
        things. 
    """
    @tornado.gen.coroutine
    def post(self, account_id):
        schema = Schema({
          Required('account_id') : All(Coerce(str), Length(min=1, max=256)),
          Required('billing_token_ref') : All(
              Coerce(str), 
              Length(min=1, max=512))
        })
        args = self.parse_args()
        args['account_id'] = str(account_id)
        schema(args)
        billing_token_ref = args.get('billing_token_ref')
        account = yield neondata.NeonUserAccount.get(
            account_id, 
            async=True)

        if not account: 
            raise NotFoundError('Neon Account required.')
      
        customer_id = None

        @tornado.gen.coroutine
        def _create_account():
            customer = yield self.executor.submit(
                stripe.Customer.create,
                email=account.email,
                source=billing_token_ref)
            cid = customer.id
            _log.info('New Stripe customer %s created with id %s' % (
                account.email, cid))
            raise tornado.gen.Return(customer) 

        try:
            if account.billing_provider_ref: 
                customer = yield self.executor.submit(
                    stripe.Customer.retrieve, 
                    account.billing_provider_ref)
             
                customer.email = account.email or customer.email 
                customer.source = billing_token_ref
                customer_id = customer.id 
                yield self.executor.submit(customer.save)
            else:
                customer = yield _create_account() 
        except stripe.error.InvalidRequestError as e: 
            if 'No such customer' in str(e):
                # this is here just in case the ref got 
                # screwed up, it should rarely if ever happen
                customer = yield _create_account() 
            else:
                _log.error('Invalid request error we do not handle %s' % e)
                raise 
        except Exception as e: 
            _log.error('Unknown error occurred talking to Stripe %s' % e)
            raise  
       
        def _modify_account(a): 
            a.billed_elsewhere = False
            a.billing_provider_ref = customer.id

        yield neondata.NeonUserAccount.modify( 
            account.neon_api_key,
            _modify_account, 
            async=True) 
 
        result = yield self.db2api(customer)

        self.success(result) 

    @tornado.gen.coroutine
    def get(self, account_id):
        schema = Schema({
          Required('account_id') : Any(str, unicode, Length(min=1, max=256))
        }) 
        args = self.parse_args()
        args['account_id'] = str(account_id)
        schema(args)

        account = yield neondata.NeonUserAccount.get(
            account_id, 
            async=True)

        if not account: 
            raise NotFoundError('Neon Account required.')

        if not account.billing_provider_ref: 
            raise NotFoundError('No billing account found - no ref.')     

        try:
            customer = yield self.executor.submit(
                stripe.Customer.retrieve, 
                account.billing_provider_ref)

        except stripe.error.InvalidRequestError as e: 
            if 'No such customer' in str(e):
                raise NotFoundError('No billing account found - not in stripe') 
            else: 
                _log.error('Unknown invalid error occurred talking'\
                           ' to Stripe %s' % e)
                raise Exception('Unknown Stripe Error')  
        except Exception as e: 
            _log.error('Unknown error occurred talking to Stripe %s' % e)
            raise

        result = yield self.db2api(customer)
        self.success(result) 

    @classmethod
    def _get_default_returned_fields(cls):
        return ['id', 'account_balance', 'created', 'currency', 
                'default_source', 'delinquent', 'description', 
                'discount', 'email', 'livemode', 'subscriptions',
                'metadata', 'sources']
    
    @classmethod
    def _get_passthrough_fields(cls):
        return ['id', 'account_balance', 'created', 'currency', 
                'default_source', 'delinquent', 'description', 
                'discount', 'email', 'livemode']

    @classmethod
    @tornado.gen.coroutine
    def _convert_special_field(cls, obj, field):
        if field == 'subscriptions':
            retval = obj.subscriptions.to_dict()
        elif field == 'sources': 
            retval = obj.sources.to_dict()
        elif field == 'metadata': 
            retval = obj.metadata.to_dict() 
        else:
            raise BadRequestError('invalid field %s' % field)

        raise tornado.gen.Return(retval)
             

    @classmethod
    def get_access_levels(cls):
        return { 
                 HTTPVerbs.POST : neondata.AccessLevels.CREATE, 
                 HTTPVerbs.GET : neondata.AccessLevels.READ, 
                 'account_required'  : [HTTPVerbs.POST, HTTPVerbs.GET] 
               }

'''*****************************************************************
BillingSubscriptionHandler 
*****************************************************************'''
class BillingSubscriptionHandler(APIV2Handler):
    """This talks to recurly and creates a billing subscription with our 
          recurly integration. 
    """
    @tornado.gen.coroutine
    def post(self, account_id):
        schema = Schema({
          Required('account_id') : All(Coerce(str), Length(min=1, max=256)),
          Required('plan_type'): All(Coerce(str), Length(min=1, max=32))
        })
        args = self.parse_args()
        args['account_id'] = account_id = str(account_id)
        schema(args)
        plan_type = args.get('plan_type') 

        account = yield neondata.NeonUserAccount.get(
            account_id, 
            async=True)
       
        billing_plan = yield neondata.BillingPlans.get(
            plan_type, 
            async=True)

        if not billing_plan: 
            raise NotFoundError('No billing plan for that plan_type')       
  
        if not account: 
            raise NotFoundError('Neon Account was not found')

        if not account.billing_provider_ref: 
            raise NotFoundError(
                'There is not a billing account set up for this account')
        try: 
            original_plan_type = account.subscription_information['plan']['id']
        except TypeError: 
            original_plan_type = None 

        try: 
            customer = yield self.executor.submit(
                stripe.Customer.retrieve, 
                account.billing_provider_ref)

            # get all subscriptions, they are sorted 
            # by most recent, if there are not any, just 
            # submit the new one, otherwise cancel the most
            # recent and submit the new one 
            cust_subs = yield self.executor.submit(
                customer.subscriptions.all)
           
            if len(cust_subs['data']) > 0:
                cancel_me = cust_subs['data'][0]
                yield self.executor.submit(cancel_me.delete)

            if plan_type == 'demo':
                subscription = stripe.Subscription(id='canceled') 
                def _modify_account(a): 
                    a.subscription_information = None 
                    a.billed_elsewhere = True
                    a.billing_provider_ref = None
                    a.verify_subscription_expiry = None
                # cancel all the things!
                cards = yield self.executor.submit( 
                    customer.sources.all, 
                    object='card') 
                for card in cards: 
                    yield self.executor.submit(card.delete)
                _log.info('Subscription downgraded for account %s' % 
                     account.neon_api_key)
            else: 
                subscription = yield self.executor.submit(
                    customer.subscriptions.create, 
                    plan=plan_type)
                def _modify_account(a):
                    a.serving_enabled = True
                    a.subscription_information = subscription
                    a.verify_subscription_expiry = \
                        (datetime.utcnow() + timedelta(
                        seconds=options.get(
                        'cmsapiv2.apiv2.check_subscription_interval'))
                        ).strftime(
                            "%Y-%m-%d %H:%M:%S.%f")
 
                _log.info('New subscription created for account %s' % 
                    account.neon_api_key)

            yield neondata.NeonUserAccount.modify(
                account.neon_api_key, 
                _modify_account, 
                async=True)
             
        except stripe.error.InvalidRequestError as e: 
            if 'No such customer' in str(e):
                _log.error('Billing mismatch for account %s' % account.email)
                raise NotFoundError('No billing account found in Stripe')
 
            _log.error('Unhandled InvalidRequestError\
                 occurred talking to Stripe %s' % e)
            raise
        except stripe.error.CardError as e: 
            raise  
        except Exception as e:  
            _log.error('Unknown error occurred talking to Stripe %s' % e)
            raise 
 
        billing_plan = yield neondata.BillingPlans.get(
            plan_type.lower(), 
            async=True) 
               
        # only update limits if we have actually changed the plan type 
        if original_plan_type != plan_type.lower():
            def _modify_limits(a): 
                a.populate_with_billing_plan(billing_plan)
                
            yield neondata.AccountLimits.modify(
                account.neon_api_key,
                _modify_limits,  
                create_missing=True, 
                async=True) 
 
        result = yield self.db2api(subscription)

        self.success(result) 

    @tornado.gen.coroutine
    def get(self, account_id):
        schema = Schema({
          Required('account_id') : Any(str, unicode, Length(min=1, max=256))
        }) 
        args = self.parse_args()
        args['account_id'] = str(account_id)
        schema(args)

        account = yield neondata.NeonUserAccount.get(
            account_id, 
            async=True)

        if not account: 
            raise NotFoundError('Neon Account required.')

        if not account.billing_provider_ref: 
            raise NotFoundError('No billing account found - no ref.')     

        try:
            customer = yield self.executor.submit(
                stripe.Customer.retrieve, 
                account.billing_provider_ref)

            cust_subs = yield self.executor.submit(
                customer.subscriptions.all)

            most_recent_sub = cust_subs['data'][0] 
        except stripe.error.InvalidRequestError as e: 
            if 'No such customer' in str(e):
                raise NotFoundError('No billing account found - not in stripe')
            else: 
                _log.error('Unknown invalid error occurred talking'\
                           ' to Stripe %s' % e)
                raise Exception('Unknown Stripe Error') 
        except IndexError: 
            raise NotFoundError('A subscription was not found.')  
        except Exception as e: 
            _log.error('Unknown error occurred talking to Stripe %s' % e)
            raise

        result = yield self.db2api(most_recent_sub)
 
        self.success(result) 

    @classmethod
    def _get_default_returned_fields(cls):
        return ['id', 'application_fee_percent', 'cancel_at_period_end', 
                'canceled_at', 'current_period_end', 'current_period_start',
                'customer', 'discount', 'ended_at', 'plan', 
                'quantity', 'start', 'tax_percent', 'trial_end', 
                'trial_start'] 
    
    @classmethod
    def _get_passthrough_fields(cls):
        return ['id', 'application_fee_percent', 'cancel_at_period_end', 
                'canceled_at', 'current_period_end', 'current_period_start',
                'customer', 'discount', 'ended_at', 'metadata', 'plan', 
                'quantity', 'start', 'tax_percent', 'trial_end', 
                'trial_start']
 
    @classmethod
    @tornado.gen.coroutine
    def _convert_special_field(cls, obj, field):
        if field == 'metadata': 
            retval = obj.metadata.to_dict() 
        else:
            raise BadRequestError('invalid field %s' % field)

        raise tornado.gen.Return(retval)
 
    @classmethod
    def get_access_levels(cls):
        return { 
                 HTTPVerbs.POST : neondata.AccessLevels.CREATE, 
                 HTTPVerbs.GET : neondata.AccessLevels.READ, 
                 'account_required'  : [HTTPVerbs.POST] 
               }

'''*********************************************************************
TelemetrySnippetHandler : class responsible for creating the telemetry snippet
   HTTP Verbs     : get
*********************************************************************'''
class TelemetrySnippetHandler(APIV2Handler): 
    @tornado.gen.coroutine
    def get(self, account_id):
        '''Generates a telemetry snippet for a given account'''

        schema = Schema({
            Required('account_id') : All(Coerce(str), Length(min=1, max=256)),
            })
        args = self.parse_args()
        args['account_id'] = account_id_api_key = str(account_id)
        data = schema(args)

        # Find out if there is a Gallery integration
        integrations = yield self.account.get_integrations(async=True)

        using_gallery = any([x.uses_bc_gallery for x in integrations if 
                             isinstance(x, neondata.BrightcoveIntegration)])

        # Build the snippet
        if using_gallery:
            template = (
                '<!-- Neon -->',
                '<script id="neon">',
                "  var neonPublisherId = '{tai}';",
                "  var neonBrightcoveGallery = true;",
                '</script>',
                "<script src='//cdn.neon-lab.com/neonoptimizer_dixon.js'></script>',",
                '<!-- Neon -->'
                )
        else:
            template = (
                '<!-- Neon -->',
                '<script id="neon">',
                "  var neonPublisherId = '{tai}';",
                '</script>',
                "<script src='//cdn.neon-lab.com/neonoptimizer_dixon.js'></script>',",
                '<!-- Neon -->'
                )

        self.set_header('Content-Type', 'text/plain')
        self.success('\n'.join(template).format(
            tai=self.account.tracker_account_id))

    @classmethod
    def get_access_levels(cls):
        return { 
                 HTTPVerbs.GET : neondata.AccessLevels.READ, 
                 'account_required'  : [HTTPVerbs.GET] 
               }

'''*****************************************************************
BatchHandler 
*****************************************************************'''
class BatchHandler(APIV2Handler):
    @tornado.gen.coroutine
    def post(self):
        schema = Schema({
          Required('call_info') : All(CustomVoluptuousTypes.Dictionary())
        })
      
        args = self.parse_args()
        schema(args)
         
        call_info = args['call_info']
        access_token = call_info.get('access_token', None) 
        refresh_token = call_info.get('refresh_token', None)
        
        client = cmsapiv2.client.Client(
            access_token=access_token,  
            refresh_token=refresh_token)

        requests = call_info.get('requests', None)
        output = { 'results' : [] } 
        for req in requests: 
            # request will be information about 
            # the call we want to make 
            result = {} 
            try:
                result['relative_url'] = req['relative_url'] 
                result['method'] = req['method']
 
                method = req['method'] 
                http_req = tornado.httpclient.HTTPRequest(
                    req['relative_url'], 
                    method=method) 

                if method == 'POST' or method == 'PUT': 
                    http_req.headers = {"Content-Type" : "application/json"}
                    http_req.body = json.dumps(req.get('body', None))
                
                response = yield client.send_request(http_req)
                if response.error:
                    error = { 'error' : 
                        { 
                            'message' : response.reason, 
                            'code' : response.code 
                        } 
                    }
                    result['response'] = error 
                else:  
                    result['relative_url'] = req['relative_url'] 
                    result['method'] = req['method'] 
                    result['response'] = json.loads(response.body)
                    result['response_code'] = response.code
            except AttributeError:
                result['response'] = 'Malformed Request'
            except Exception as e: 
                result['response'] = 'Unknown Error Occurred' 
            finally: 
                output['results'].append(result)
                 
        self.success(output) 
 
    @classmethod
    def get_access_levels(cls):
        return { 
                 HTTPVerbs.POST : neondata.AccessLevels.NONE 
               }

class EmailHandler(APIV2Handler): 
    @tornado.gen.coroutine
    def post(self, account_id):
        schema = Schema({
            Required('account_id') : All(Coerce(str), Length(min=1, max=256)), 
            Required('template_slug') : All(Coerce(str), Length(min=1, max=512)), 
            'template_args' : All(Coerce(str), Length(min=1, max=2048)),
            'to_email_address' : All(Coerce(str), Length(min=1, max=1024)),
            'from_email_address' : All(Coerce(str), Length(min=1, max=1024)),
            'from_name' : All(Coerce(str), Length(min=1, max=1024)),
            'subject' : All(Coerce(str), Length(min=1, max=1024)),
            'reply_to' : All(Coerce(str), Length(min=1, max=1024))
        })

        args = self.parse_args()
        args['account_id'] = account_id_api_key = str(account_id)
        data = schema(args)
        
        args_email = args.get('to_email_address', None)
        template_args = args.get('template_args', None)  
        template_slug = args.get('template_slug') 
          
        cur_user = self.user 
        if cur_user:
            cur_user_email = cur_user.username

        if cur_user_email: 
            send_to_email = cur_user_email
            if not cur_user.send_emails: 
                self.success({'message' : 'user does not want emails'})
        elif args_email: 
            send_to_email = args_email
        else:  
            raise NotFoundError('Email address is required.')

        url = '{base_url}/templates/info.json?key={api_key}&name={slug}'.format(
            base_url=options.mandrill_base_url, 
            api_key=options.mandrill_api_key, 
            slug=template_slug) 
            
        request = tornado.httpclient.HTTPRequest(
            url=url,
            method="GET",
            request_timeout=8.0)

        response = yield tornado.gen.Task(utils.http.send_request, request)
        if response.code != ResponseCode.HTTP_OK:
            statemon.state.increment('mandrill_template_not_found')
            raise BadRequestError('Mandrill template unable to be loaded.')
        
        template_obj = json.loads(response.body) 
        template_string = template_obj['code'] 

        if template_args: 
            email_html = template_string.format(**template_args)
        else: 
            email_html = template_string
 
        # send email via mandrill
        headers_dict = { 
            'Reply-To' : args.get('reply_to', 'no-reply@neonlabs.com') 
        }
        to_list = [{ 
            'email' : send_to_email, 
            'type' : 'to'     
        }]   
        message_dict = { 
            'html' : email_html, 
            'subject' : args.get('subject', 'Neon Labs'),
            'from_email' : args.get('from_email_address', 
                'admin@neon-lab.com'),  
            'from_name' : args.get('from_name', 'Neon Labs'),
            'headers' : headers_dict, 
            'to' : to_list  
        }
        json_body = { 
            'key' : options.mandrill_api_key, 
            'message' : message_dict  
        }
 
        url = '{base_url}/messages/send.json'.format(
            base_url=options.mandrill_base_url) 
        
        request = tornado.httpclient.HTTPRequest( 
            url=url, 
            body=json.dumps(json_body),
            method='POST', 
            headers = {"Content-Type" : "application/json"},
            request_timeout=20.0)
 
        response = yield tornado.gen.Task(utils.http.send_request, request)

        if response.code != ResponseCode.HTTP_OK:
            statemon.state.increment('mandrill_email_not_sent')
            raise BadRequestError('Unable to send email')  
        
        self.success({'message' : 'Email sent to %s' % send_to_email }) 
            
    @classmethod
    def get_access_levels(cls):
        return { 
                 HTTPVerbs.POST : neondata.AccessLevels.CREATE, 
                 'account_required'  : [HTTPVerbs.POST] 
               }

'''*********************************************************************
Endpoints
*********************************************************************'''
application = tornado.web.Application([
    (r'/healthcheck/?$', HealthCheckHandler),
    (r'/api/v2/batch/?$', BatchHandler),
    (r'/api/v2/([a-zA-Z0-9]+)/integrations/ooyala/?$',
        OoyalaIntegrationHandler),
    (r'/api/v2/([a-zA-Z0-9]+)/integrations/brightcove/?$',
        BrightcoveIntegrationHandler),
    (r'/api/v2/([a-zA-Z0-9]+)/integrations/brightcove/players/?$',
        BrightcovePlayerHandler),
    (r'/api/v2/([a-zA-Z0-9]+)/integrations/optimizely/?$',
        OptimizelyIntegrationHandler),
    (r'/api/v2/([a-zA-Z0-9]+)/integrations/?$',
        AccountIntegrationHandler),
    (r'/api/v2/([a-zA-Z0-9]+)/thumbnails/?$', ThumbnailHandler),
    (r'/api/v2/([a-zA-Z0-9]+)/videos/?$', VideoHandler),
    (r'/api/v2/([a-zA-Z0-9]+)/videos/share/?$', VideoShareHandler),
    (r'/api/v2/([a-zA-Z0-9]+)/videos/search/?$', VideoSearchExternalHandler),
    (r'/api/v2/videos/search/?$', VideoSearchInternalHandler),
    (r'/api/v2/([a-zA-Z0-9]+)/thumbnails/search/?$',
        ThumbnailSearchExternalHandler),
    (r'/api/v2/thumbnails/search/?$', ThumbnailSearchInternalHandler),
    (r'/api/v2/([a-zA-Z0-9]+)/?$', AccountHandler),
    (r'/api/v2/([a-zA-Z0-9]+)/billing/account/?$', BillingAccountHandler),
    (r'/api/v2/([a-zA-Z0-9]+)/billing/subscription/?$',
        BillingSubscriptionHandler),
    (r'/api/v2/([a-zA-Z0-9]+)/limits/?$', AccountLimitsHandler),
    (r'/api/v2/([a-zA-Z0-9]+)/stats/videos/?$', VideoStatsHandler),
    (r'/api/v2/([a-zA-Z0-9]+)/stats/thumbnails/?$', ThumbnailStatsHandler),
    (r'/api/v2/([a-zA-Z0-9]+)/statistics/videos/?$', VideoStatsHandler),
    (r'/api/v2/([a-zA-Z0-9]+)/statistics/thumbnails/?$', ThumbnailStatsHandler),
    (r'/api/v2/([a-zA-Z0-9]+)/users/?$', UserHandler),
    (r'/api/v2/([a-zA-Z0-9]+)/statistics/estimated_lift/?$', LiftStatsHandler),
    (r'/api/v2/([a-zA-Z0-9]+)/email/?$', EmailHandler),
    (r'/api/v2/([a-zA-Z0-9]+)/telemetry/snippet/?$', TelemetrySnippetHandler),
    (r'/api/v2/(\d+)/live_stream', LiveStreamHandler)
], gzip=True)

def main():
    global server
    signal.signal(signal.SIGTERM, lambda sig, y: sys.exit(-sig))

    server = tornado.httpserver.HTTPServer(application)
    #utils.ps.register_tornado_shutdown(server)
    server.listen(options.port)
    tornado.ioloop.IOLoop.current().start()

if __name__ == "__main__":
    utils.neon.InitNeon()
    main()<|MERGE_RESOLUTION|>--- conflicted
+++ resolved
@@ -1294,12 +1294,6 @@
             internal_video_id,
             async=True)
         if video is None:
-<<<<<<< HEAD
-            # make sure we can download the image before creating requests
-            duration = args.get('duration', None) 
-            if duration: 
-                duration=float(duration) 
-=======
             # Generate share token.
             share_payload = {
                 'content_type': 'VideoMetadata',
@@ -1310,7 +1304,6 @@
             duration = args.get('duration', None)
             if duration:
                 duration=float(duration)
->>>>>>> b7fe53f9
 
             video = neondata.VideoMetadata(
                 internal_video_id,
@@ -1570,16 +1563,10 @@
           'integration_id': All(Coerce(str), Length(min=1, max=256)),
           'callback_url': All(Any(Coerce(str), unicode),
               Length(min=1, max=2048)),
-<<<<<<< HEAD
-          'title': All(Any(Coerce(str), unicode), 
-              Length(min=1, max=2048)), 
-          'duration': Any(All(Coerce(float), Range(min=0.0, max=86400.0)), None),
-=======
           'title': All(Any(Coerce(str), unicode),
               Length(min=1, max=2048)),
           'duration': Any(All(Coerce(float), Range(min=0.0, max=86400.0)),
               None),
->>>>>>> b7fe53f9
           'publish_date': All(CustomVoluptuousTypes.Date()),
           'custom_data': All(CustomVoluptuousTypes.Dictionary()),
           'default_thumbnail_url': All(Any(Coerce(str), unicode),
