--- conflicted
+++ resolved
@@ -1890,14 +1890,8 @@
     def put(self, account_id):
         # TODO give ability to modify access_level
         schema = Schema({
-<<<<<<< HEAD
-          Required('account_id'): Any(str, unicode, Length(min=1, max=256)),
-          Required('username'): All(Coerce(str), Length(min=8, max=64)),
-          Optional('access_level'): All(Coerce(int), Range(min=1, max=63)),
-=======
           Required('account_id') : Any(str, unicode, Length(min=1, max=256)),
           Required('username') : All(Coerce(str), Length(min=8, max=64)),
->>>>>>> 69993df0
           'first_name': Any(str, unicode, Length(min=1, max=256)),
           'last_name': Any(str, unicode, Length(min=1, max=256)),
           'title': Any(str, unicode, Length(min=1, max=32))
@@ -1905,35 +1899,17 @@
         args = self.parse_args()
         args['account_id'] = str(account_id)
         schema(args)
-<<<<<<< HEAD
-        username = args.get('username')
-        new_access_level = args.get('access_level')
-=======
         username = args.get('username') 
->>>>>>> 69993df0
 
         if self.user.access_level is not neondata.AccessLevels.GLOBAL_ADMIN:
             if self.user.username != username:
                 raise NotAuthorizedError('Can not update another\
                                users account')
-<<<<<<< HEAD
-
-            if new_access_level > self.user.access_level:
-                raise NotAuthorizedError('Can not set access_level above\
-                               requesting users access level')
 
         def _update_user(u):
-            u.access_level = new_access_level
             u.first_name = args.get('first_name', u.first_name)
             u.last_name = args.get('last_name', u.last_name)
             u.title = args.get('title', u.title)
-=======
- 
-        def _update_user(u): 
-            u.first_name = args.get('first_name', u.first_name) 
-            u.last_name = args.get('last_name', u.last_name) 
-            u.title = args.get('title', u.title) 
->>>>>>> 69993df0
 
         user_internal = yield neondata.User.modify(
             username,
