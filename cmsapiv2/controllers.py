#!/usr/bin/env python

import os.path
import sys
__base_path__ = os.path.abspath(os.path.join(os.path.dirname(__file__), '..'))
if sys.path[0] != __base_path__:
    sys.path.insert(0, __base_path__)

from apiv2 import *
import api.brightcove_api
import dateutil.parser
import numpy as np
import PIL.Image
import io
import StringIO

import cmsapiv2.client
import fractions
import logging
import video_processor.video_processing_queue
_log = logging.getLogger(__name__)

define("port", default=8084, help="run on the given port", type=int)
define("cmsapiv1_port", default=8083, help="what port apiv1 is running on", type=int)

statemon.define('put_account_oks', int)
statemon.define('get_account_oks', int)

statemon.define('post_ooyala_oks', int)
statemon.define('put_ooyala_oks', int)
statemon.define('get_ooyala_oks', int)

statemon.define('post_brightcove_oks', int)
statemon.define('put_brightcove_oks', int)
statemon.define('get_brightcove_oks', int)

statemon.define('put_brightcove_player_oks', int)
statemon.define('get_brightcove_player_oks', int)
statemon.define('brightcove_publish_plugin_error', int)

statemon.define('post_thumbnail_oks', int)
statemon.define('put_thumbnail_oks', int)
statemon.define('get_thumbnail_oks', int)

statemon.define('post_video_oks', int)
statemon.define('put_video_oks', int)
statemon.define('get_video_oks', int)
_get_video_oks_ref = statemon.state.get_ref('get_video_oks')

'''*****************************************************************
AccountHandler
*****************************************************************'''
class AccountHandler(APIV2Handler):
    """Handles get,put requests to the account endpoint.
       Gets and updates existing accounts.
    """
    @tornado.gen.coroutine
    def get(self, account_id):
        """handles account endpoint get request"""

        schema = Schema({
          Required('account_id'): All(Coerce(str), Length(min=1, max=256)),
          'fields': Any(CustomVoluptuousTypes.CommaSeparatedList())
        })

        args = {}
        args['account_id'] = account_id = str(account_id)
        schema(args)

        fields = args.get('fields', None)
        if fields:
            fields = set(fields.split(','))

        user_account = yield tornado.gen.Task(neondata.NeonUserAccount.get, account_id)

        if not user_account:
            raise NotFoundError()

        user_account = yield self.db2api(user_account, fields=fields)
        statemon.state.increment('get_account_oks')
        self.success(user_account)

    @tornado.gen.coroutine
    def put(self, account_id):
        """handles account endpoint put request"""

        schema = Schema({
          Required('account_id'): All(Coerce(str), Length(min=1, max=256)),
          'default_width': All(Coerce(int), Range(min=1, max=8192)),
          'default_height': All(Coerce(int), Range(min=1, max=8192)),
          'default_thumbnail_id': All(Coerce(str), Length(min=1, max=2048))
        })
        args = self.parse_args()
        args['account_id'] = str(account_id)
        schema(args)
        acct_internal = yield tornado.gen.Task(neondata.NeonUserAccount.get,
                                               args['account_id'])
        if not acct_internal:
            raise NotFoundError()

        acct_for_return = yield self.db2api(acct_internal)
        def _update_account(a):
            a.default_size = list(a.default_size)
            a.default_size[0] = int(args.get('default_width',
                                             acct_internal.default_size[0]))
            a.default_size[1] = int(args.get('default_height',
                                             acct_internal.default_size[1]))
            a.default_size = tuple(a.default_size)
            a.default_thumbnail_id = args.get(
                'default_thumbnail_id',
                acct_internal.default_thumbnail_id)

        yield tornado.gen.Task(neondata.NeonUserAccount.modify,
                                        acct_internal.key, _update_account)
        statemon.state.increment('put_account_oks')
        self.success(acct_for_return)

    @classmethod
    def get_access_levels(cls):
        return {
                 HTTPVerbs.GET: neondata.AccessLevels.READ,
                 HTTPVerbs.PUT: neondata.AccessLevels.UPDATE,
                 'account_required': [HTTPVerbs.GET, HTTPVerbs.PUT]
               }

    @classmethod
    def _get_default_returned_fields(cls):
        return ['account_id', 'default_size', 'customer_name',
                'default_thumbnail_id', 'tracker_account_id',
                'staging_tracker_account_id',
                'integration_ids', 'created', 'updated', 'users',
                'serving_enabled', 'email']

    @classmethod
    def _get_passthrough_fields(cls):
        return ['default_size',
                'default_thumbnail_id', 'tracker_account_id',
                'staging_tracker_account_id',
                'created', 'updated', 'users',
                'serving_enabled', 'email']

    @classmethod
    @tornado.gen.coroutine
    def _convert_special_field(cls, obj, field):
        if field == 'account_id':
            # this is weird, but neon_api_key is actually the
            # "id" on this table, it's what we use to get information
            # about the account, so send back api_key (as account_id)
            retval = obj.neon_api_key
        elif field == 'customer_name':
            retval = obj.name
        elif field == 'integration_ids':
            retval = obj.integrations.keys()
        else:
            raise BadRequestError('invalid field %s' % field)

        raise tornado.gen.Return(retval)


'''*********************************************************************
IntegrationHelper
*********************************************************************'''
class IntegrationHelper():
    """Class responsible for helping the integration handlers."""

    @staticmethod
    @tornado.gen.coroutine
    def create_integration(acct, args, integration_type, cdn=None):
        """Creates an integration for any integration type.

        Keyword arguments:
        acct - a NeonUserAccount object
        args - the args sent in via the API request
        integration_type - the type of integration to create
        schema - validate args with this Voluptuous schema
        cdn - an optional CDNHostingMetadata object to intialize the
              CDNHosting with
        """

        integration = None
        if integration_type == neondata.IntegrationType.OOYALA:
            integration = neondata.OoyalaIntegration()
            integration.account_id = acct.neon_api_key
            integration.partner_code = args['publisher_id']
            integration.api_key = args.get('api_key', integration.api_key)
            integration.api_secret = args.get('api_secret', integration.api_secret)

        elif integration_type == neondata.IntegrationType.BRIGHTCOVE:
            integration = neondata.BrightcoveIntegration()
            integration.account_id = acct.neon_api_key
            integration.publisher_id = args['publisher_id']

            integration.read_token = args.get(
                'read_token',
                integration.read_token)
            integration.write_token = args.get(
                'write_token',
                integration.write_token)
            integration.application_client_id = args.get(
                'application_client_id',
                integration.application_client_id)
            integration.application_client_secret = args.get(
                'application_client_secret',
                integration.application_client_secret)
            integration.callback_url = args.get(
                'callback_url',
                integration.callback_url)
            playlist_feed_ids = args.get('playlist_feed_ids', None)

            if playlist_feed_ids:
                integration.playlist_feed_ids = playlist_feed_ids.split(',')

            integration.id_field = args.get(
                'id_field',
                integration.id_field)
            integration.uses_batch_provisioning = Boolean()(args.get(
                'uses_batch_provisioning',
                integration.uses_batch_provisioning))
            integration.uses_bc_gallery = Boolean()(args.get(
                'uses_bc_gallery',
                integration.uses_bc_gallery))
            integration.uses_bc_thumbnail_api = Boolean()(args.get(
                'uses_bc_thumbnail_api',
                integration.uses_bc_thumbnail_api))
            integration.uses_bc_videojs_player = Boolean()(args.get(
                'uses_bc_videojs_player',
                integration.uses_bc_videojs_player))
            integration.uses_bc_smart_player = Boolean()(args.get(
                'uses_bc_smart_player',
                integration.uses_bc_smart_player))
            integration.last_process_date = args.get(
                'last_process_date',
                integration.last_process_date)
        else:
            raise ValueError('Unknown integration type')

        if cdn:
            cdn_list = neondata.CDNHostingMetadataList(
                neondata.CDNHostingMetadataList.create_key(
                    acct.neon_api_key,
                    integration.get_id()),
                [cdn])
            success = yield cdn_list.save(async=True)
            if not success:
                raise SaveError('unable to save CDN hosting')

        success = yield integration.save(async=True)
        if not success:
            raise SaveError('unable to save Integration')

        raise tornado.gen.Return(integration)

    @staticmethod
    @tornado.gen.coroutine
    def get_integration(integration_id, integration_type):
        """Gets an integration based on integration_id, account_id, and type.

        Keyword arguments:
        account_id - the account_id that owns the integration
        integration_id - the integration_id of the integration we want
        integration_type - the type of integration to create
        """
        if integration_type == neondata.IntegrationType.OOYALA:
            integration = yield tornado.gen.Task(neondata.OoyalaIntegration.get,
                                                 integration_id)
        elif integration_type == neondata.IntegrationType.BRIGHTCOVE:
            integration = yield tornado.gen.Task(neondata.BrightcoveIntegration.get,
                                                 integration_id)
        if integration:
            raise tornado.gen.Return(integration)
        else:
            raise NotFoundError('%s %s' % ('unable to find the integration for id:',integration_id))

    @staticmethod
    @tornado.gen.coroutine
    def get_integrations(account_id):
        """ gets all integrations for an account.

        Keyword arguments
        account_id - the account_id that is associated with the integrations
        """
        user_account = yield neondata.NeonUserAccount.get(
            account_id,
            async=True)

        if not user_account:
            raise NotFoundError()

        integrations = yield user_account.get_integrations(async=True)
        rv = {}
        rv['integrations'] = []
        for i in integrations:
           new_obj = None
           if type(i).__name__.lower() == neondata.IntegrationType.BRIGHTCOVE:
               new_obj = yield BrightcoveIntegrationHandler.db2api(i)
               new_obj['type'] = 'brightcove'
           elif type(i).__name__.lower() == neondata.IntegrationType.OOYALA:
               new_obj = yield OoyalaIntegrationHandler.db2api(i)
               new_obj['type'] = 'ooyala'
           else:
               continue

           if new_obj:
               rv['integrations'].append(new_obj)

        raise tornado.gen.Return(rv)

    @staticmethod
    @tornado.gen.coroutine
    def validate_oauth_credentials(client_id, client_secret, integration_type):
        if integration_type is neondata.IntegrationType.BRIGHTCOVE:
            if client_id and not client_secret:
                raise BadRequestError(
                    'App id cannot be valued if secret is not also valued')
            if client_secret and not client_id:
                raise BadRequestError(
                    'App secret cannot be valued if id is not also valued')
            # TODO validate with BC that keys are valid and the granted
            # permissions are as expected. (This is implemented in the
            # Oauth feature branch. Need to invoke it here after merge)
        elif integration_type is neondata.IntegrationType.OOYALA:
            # Implement for Ooyala
            pass

'''*********************************************************************
OoyalaIntegrationHandler
*********************************************************************'''
class OoyalaIntegrationHandler(APIV2Handler):
    """Handles get,put,post requests to the ooyala endpoint within the v2 api."""
    @tornado.gen.coroutine
    def post(self, account_id):
        """Handles an ooyala endpoint post request

        Keyword arguments:
        """
        schema = Schema({
            Required('account_id') : All(Coerce(str), Length(min=1, max=256)),
            Required('publisher_id') : All(Coerce(str), Length(min=1, max=256)),
            'api_key': All(Coerce(str), Length(min=1, max=1024)),
            'api_secret': All(Coerce(str), Length(min=1, max=1024))
        })
        args = self.parse_args()
        args['account_id'] = str(account_id)
        schema(args)

        acct = yield neondata.NeonUserAccount.get(
            args['account_id'],
            async=True)
        integration = yield tornado.gen.Task(
            IntegrationHelper.create_integration, acct, args,
            neondata.IntegrationType.OOYALA)
        statemon.state.increment('post_ooyala_oks')
        rv = yield self.db2api(integration)
        self.success(rv)

    @tornado.gen.coroutine
    def get(self, account_id):
        """handles an ooyala endpoint get request"""

        schema = Schema({
          Required('account_id'): All(Coerce(str), Length(min=1, max=256)),
          Required('integration_id'): All(Coerce(str), Length(min=1, max=256)),
          'fields': Any(CustomVoluptuousTypes.CommaSeparatedList())
        })
        args = self.parse_args()
        args['account_id'] = account_id = str(account_id)
        schema(args)

        fields = args.get('fields', None)
        if fields:
            fields = set(fields.split(','))

        integration_id = args['integration_id']
        integration = yield IntegrationHelper.get_integration(
            integration_id,
            neondata.IntegrationType.OOYALA)

        statemon.state.increment('get_ooyala_oks')
        rv = yield self.db2api(integration, fields=fields)
        self.success(rv)

    @tornado.gen.coroutine
    def put(self, account_id):
        """handles an ooyala endpoint put request"""

        schema = Schema({
          Required('account_id'): All(Coerce(str), Length(min=1, max=256)),
          Required('integration_id'): All(Coerce(str), Length(min=1, max=256)),
          'api_key': All(Coerce(str), Length(min=1, max=1024)),
          'api_secret': All(Coerce(str), Length(min=1, max=1024)),
          'publisher_id': All(Coerce(str), Length(min=1, max=1024))
        })
        args = self.parse_args()
        args['account_id'] = account_id = str(account_id)
        schema(args)
        integration_id = args['integration_id']

        integration = yield IntegrationHelper.get_integration(
            integration_id, neondata.IntegrationType.OOYALA)

        def _update_integration(p):
            p.api_key = args.get('api_key', integration.api_key)
            p.api_secret = args.get('api_secret', integration.api_secret)
            p.partner_code = args.get('publisher_id', integration.partner_code)

        yield neondata.OoyalaIntegration.modify(
            integration_id, _update_integration, async=True)

        yield IntegrationHelper.get_integration(
            integration_id, neondata.IntegrationType.OOYALA)

        statemon.state.increment('put_ooyala_oks')
        rv = yield self.db2api(integration)
        self.success(rv)

    @classmethod
    def _get_default_returned_fields(cls):
        return [ 'integration_id', 'account_id', 'partner_code',
                 'api_key', 'api_secret' ]

    @classmethod
    def _get_passthrough_fields(cls):
        return [ 'integration_id', 'account_id', 'partner_code',
                 'api_key', 'api_secret' ]

    @classmethod
    def get_access_levels(self):
        return {
                 HTTPVerbs.GET: neondata.AccessLevels.READ,
                 HTTPVerbs.POST: neondata.AccessLevels.CREATE,
                 HTTPVerbs.PUT: neondata.AccessLevels.UPDATE,
                 'account_required': [HTTPVerbs.GET,
                                        HTTPVerbs.PUT,
                                        HTTPVerbs.POST]
               }

'''*********************************************************************
BrightcovePlayerHandler
*********************************************************************'''
class BrightcovePlayerHandler(APIV2Handler):
    """Handle requests to Brightcove player endpoint"""

    @tornado.gen.coroutine
    def get(self, account_id):
        """Get the list of BrightcovePlayers for the given integration"""

        # Validate request and data
        schema = Schema({
            Required('account_id'): All(Coerce(str), Length(min=1, max=256)),
            Required('integration_id'): All(Coerce(str), Length(min=1, max=256))
        })
        args = self.parse_args()
        args['account_id'] = account_id = str(account_id)
        schema(args)
        integration_id = args['integration_id']
        integration = yield neondata.BrightcoveIntegration.get(
            integration_id,
            async=True)
        if not integration:
            raise NotFoundError(
                'BrighcoveIntegration does not exist for player reference:%s',
                args['player_ref'])

        # Retrieve the list of players from Brightcove api
        bc = api.brightcove_api.PlayerAPI(integration)
        r = yield bc.get_players()
        players = [p for p in r.get('items', []) if p['id'] != 'default']

        # @TODO batch transform dict-players to object-players
        objects  = yield map(self._bc_to_obj, players)
        ret_list = yield map(self.db2api, objects)


        # Envelope with players:, player_count:
        response = {
            'players': ret_list,
            'player_count': len(ret_list)
        }
        statemon.state.increment('get_brightcove_player_oks')
        self.success(response)

    @staticmethod
    @tornado.gen.coroutine
    def _bc_to_obj(bc_player):
        '''Retrieve or create a BrightcovePlayer from db given BC data

        If creating object, the object is not saved to the database.
        '''
        # Get the database record. Expect many to be missing, so don't log
        neon_player = yield neondata.BrightcovePlayer.get(
            bc_player['id'],
            async=True,
            log_missing=False)
        if neon_player:
            # Prefer Brightcove's data since it is potentially newer
            neon_player.name = bc_player['name']
        else:
            neon_player = neondata.BrightcovePlayer(
                player_ref=bc_player['id'],
                name=bc_player['name'])
        raise tornado.gen.Return(neon_player)

    @tornado.gen.coroutine
    def put(self, account_id):
        """Update a BrightcovePlayer tracking status and return the player

        Setting the is_tracked flag to True, will also publish the player
        via Brightcove's player management api.
        """

        # The only field that is set via public api is is_tracked.
        schema = Schema({
            Required('account_id'): All(Coerce(str), Length(min=1, max=256)),
            Required('integration_id'): All(Coerce(str), Length(min=1, max=256)),
            Required('player_ref'): All(Coerce(str), Length(min=1, max=256)),
            Required('is_tracked'): Boolean()
        })
        args = self.parse_args()
        args['account_id'] = account_id = str(account_id)
        schema(args)
        ref = args['player_ref']

        integration = yield neondata.BrightcoveIntegration.get(
            args['integration_id'],
            async=True)
        if not integration:
            raise NotFoundError(
                'BrighcoveIntegration does not exist for integration_id:%s',
                args['integration_id'])
        if integration.account_id != account_id:
            raise NotAuthorizedError('Player is not owned by this account')

        # Verify player_ref is at Brightcove
        bc = api.brightcove_api.PlayerAPI(integration)
        # This will error (expect 404) if player not found
        try:
            bc_player = yield bc.get_player(ref)
        except Exception as e:
            statemon.state.increment('brightcove_publish_plugin_error')
            raise e

        # Get or create db record
        def _modify(p):
            p.is_tracked = Boolean()(args['is_tracked'])
            p.name = bc_player['name'] # BC's name is newer
            p.integration_id = integration.integration_id
        player = yield neondata.BrightcovePlayer.modify(
            ref,
            _modify,
            create_missing=True,
            async=True)
        bc_player_config = bc_player['branches']['master']['configuration']

        # If the player is tracked, then send a request to Brightcove's
        # player managament API to put the plugin in the player
        # and publish the player.  We do this any time the user calls
        # this API with is_tracked=True because they are likely to be
        # troubleshooting their setup and publishing several times.

        # Alternatively, if player is not tracked, then send a request
        # to remove the player from the config and publish the player.
        if player.is_tracked:
            patch = BrightcovePlayerHelper._install_plugin_patch(
                bc_player_config,
                self.account.tracker_account_id)
            try:
                yield BrightcovePlayerHelper.publish_player(ref, patch, bc)
            except Exception as e:
                statemon.state.increment('brightcove_publish_plugin_error')
                raise e
            # Published. Update the player with the date and version
            def _modify(p):
                p.publish_date = datetime.now().isoformat()
                p.published_plugin_version = \
                    BrightcovePlayerHelper._get_current_tracking_version()
                p.last_attempt_result = None
            yield neondata.BrightcovePlayer.modify(ref, _modify, async=True)

        elif player.is_tracked is False:
            patch = BrightcovePlayerHelper._uninstall_plugin_patch(
                bc_player_config)
            if patch:
                try:
                    yield BrightcovePlayerHelper.publish_player(ref, patch, bc)
                except Exception as e:
                    statemon.state.increment('brightcove_publish_plugin_error')
                    raise e

        # Finally, respond with the current version of the player
        player = yield neondata.BrightcovePlayer.get(
            player.get_id(),
            async=True)
        response = yield self.db2api(player)
        statemon.state.increment('put_brightcove_player_oks')
        self.success(response)

    @classmethod
    def get_access_levels(self):
        return {
            HTTPVerbs.GET: neondata.AccessLevels.READ,
            HTTPVerbs.POST: neondata.AccessLevels.CREATE,
            HTTPVerbs.PUT: neondata.AccessLevels.UPDATE,
            'account_required': [HTTPVerbs.GET, HTTPVerbs.PUT, HTTPVerbs.POST]}

    @classmethod
    def _get_default_returned_fields(cls):
        return ['player_ref', 'name', 'is_tracked',
                'created', 'updated', 'publish_date',
                'published_plugin_version', 'last_attempt_result']

    @classmethod
    def _get_passthrough_fields(cls):
        # Player ref is transformed with get_id
        return ['name', 'is_tracked',
                'created', 'updated',
                'publish_date', 'published_plugin_version',
                'last_attempt_result']

    @classmethod
    @tornado.gen.coroutine
    def _convert_special_field(cls, obj, field):
        if field == 'player_ref':
            # Translate key to player_ref
            raise tornado.gen.Return(obj.get_id())
        raise BadRequestError('invalid field %s' % field)


'''*********************************************************************
BrightcovePlayerHelper
*********************************************************************'''

class BrightcovePlayerHelper():
    '''Contain functions that work on Players that are called internally.'''
    @staticmethod
    @tornado.gen.coroutine
    def publish_player(player_ref, patch, bc_api):
        """Update Brightcove player with patch and publishes it

        Assumes that the BC player referenced by player_ref is valid.

        Input-
        player_ref - Brightcove player reference
        patch - Dictionary of player configuration defined by Brightcove
        bc_api - Instance of Brightcove API with appropriate integration
        """
        yield bc_api.patch_player(player_ref, patch)
        yield bc_api.publish_player(player_ref)

    @staticmethod
    def _install_plugin_patch(player_config, tracker_account_id):
        """Make a patch that replaces our js and json with the current version

        Brightcove player's configuration api allows PUT to replace the entire
        configuration branch (master or preview). It allows and recommends PATCH
        to set any subset of fields. For our goal, the "plugins" field is a list
        that will be changed to a json payload that includes the Neon account id
        for tracking. The "scripts" field is a list of urls that includes our
        our minified javascript plugin url.

        Grabs the current values of the lists to change, removes any Neon info,
        then addends the Neon js url and json values with current ones.

        Inputs-
        player_config dict containing a configuration branch from Brightcove
        tracker_account_id neon tracking id for the publisher
        """

        # Remove Neon plugins from the config
        patch = BrightcovePlayerHelper._uninstall_plugin_patch(player_config)
        patch = patch if patch else {'scripts': [], 'plugins': []}

        # Append the current plugin
        patch['plugins'].append(BrightcovePlayerHelper._get_current_tracking_json(
            tracker_account_id))
        patch['scripts'].append(BrightcovePlayerHelper._get_current_tracking_url())

        return patch

    @staticmethod
    def _uninstall_plugin_patch(player_config):
        """Make a patch that removes any Neon plugin js or json"""
        plugins = [plugin for plugin in player_config.get('plugins')
            if plugin['name'] != 'neon']
        scripts = [script for script in player_config.get('scripts')
            if script.find('videojs-neon-') == -1]

        # If nothing changed, signal to caller no need to patch.
        if(len(plugins) == len(player_config['plugins']) and
                len(scripts) == len(player_config['scripts'])):
            return None

        return {
            'plugins': plugins,
            'scripts': scripts
        }

    @staticmethod
    def _get_current_tracking_version():
        """Get the version of the current tracking plugin"""
        return '0.0.1'

    @staticmethod
    def _get_current_tracking_url():
        """Get the url of the current tracking plugin"""
        return 'https://s3.amazonaws.com/neon-cdn-assets/videojs-neon-plugin.min.js'

    @staticmethod
    def _get_current_tracking_json(tracker_account_id):
        """Get JSON string that configures the plugin given the account_id

        These are options that injected into the plugin environment and override
        its defaults. { name, options { publisher { id }}} are required. Other
        flags can be found in the neon-videojs-plugin js."""

        return {
            'name': 'neon',
            'options': {
                'publisher': {
                    'id': tracker_account_id
                }
            }
        }

'''*********************************************************************
BrightcoveIntegrationHandler
*********************************************************************'''
class BrightcoveIntegrationHandler(APIV2Handler):
    """handles all requests to the brightcove endpoint within the v2 API"""
    @tornado.gen.coroutine
    def post(self, account_id):
        """handles a brightcove endpoint post request"""

        schema = Schema({
            Required('account_id'): All(Coerce(str), Length(min=1, max=256)),
            Required('publisher_id'): All(Coerce(str), Length(min=1, max=256)),
            'read_token': All(Coerce(str), Length(min=1, max=512)),
            'write_token': All(Coerce(str), Length(min=1, max=512)),
            'application_client_id': All(Coerce(str), Length(min=1, max=1024)),
            'application_client_secret': All(Coerce(str), Length(min=1, max=1024)),
            'callback_url': All(Coerce(str), Length(min=1, max=1024)),
            'id_field': All(Coerce(str), Length(min=1, max=32)),
            'playlist_feed_ids': All(CustomVoluptuousTypes.CommaSeparatedList()),
            'uses_batch_provisioning': Boolean(),
            'uses_bc_thumbnail_api': Boolean(),
            'uses_bc_videojs_player': Boolean(),
            'uses_bc_smart_player': Boolean(),
            Required('uses_bc_gallery'): Boolean()
        })
        args = self.parse_args()
        args['account_id'] = str(account_id)
        schema(args)
        publisher_id = args.get('publisher_id')

        # Check credentials with Brightcove's CMS API.
        client_id = args.get('application_client_id')
        client_secret = args.get('application_client_secret')
        IntegrationHelper.validate_oauth_credentials(
            client_id=client_id,
            client_secret=client_secret,
            integration_type=neondata.IntegrationType.BRIGHTCOVE)

        acct = yield neondata.NeonUserAccount.get(
            args['account_id'],
            async=True)

        if not acct:
            raise NotFoundError('Neon Account required.')

        app_id = args.get('application_client_id', None)
        app_secret = args.get('application_client_secret', None)

        if app_id or app_secret:
            # Check credentials with Brightcove's CMS API.
            IntegrationHelper.validate_oauth_credentials(
                client_id=app_id,
                client_secret=app_secret,
                integration_type=neondata.IntegrationType.BRIGHTCOVE)
            # Excecute a search and get last_processed_date

            lpd = yield self._get_last_processed_date(
                publisher_id,
                app_id,
                app_secret)

            if lpd:
                args['last_process_date'] = lpd
            else:
                raise BadRequestError('Brightcove credentials are bad, ' \
                    'application_id or application_secret are wrong.')

        cdn = None
        if Boolean()(args['uses_bc_gallery']):
            # We have a different set of image sizes to generate for
            # Gallery, so setup the CDN
            cdn = neondata.NeonCDNHostingMetadata(
                rendition_sizes = [
                    [120, 67],
                    [120, 90],
                    [160, 90],
                    [160, 120],
                    [210, 118],
                    [320, 180],
                    [374, 210],
                    [320, 240],
                    [460, 260],
                    [480, 270],
                    [622, 350],
                    [480, 360],
                    [640, 360],
                    [640, 480],
                    [960, 540],
                    [1280, 720]])
            args['uses_bc_thumbnail_api'] = True

        integration = yield IntegrationHelper.create_integration(
            acct,
            args,
            neondata.IntegrationType.BRIGHTCOVE,
            cdn=cdn)

        statemon.state.increment('post_brightcove_oks')
        rv = yield self.db2api(integration)
        self.success(rv)

    @tornado.gen.coroutine
    def get(self, account_id):
        """handles a brightcove endpoint get request"""

        schema = Schema({
            Required('account_id') : All(Coerce(str),
                Length(min=1, max=256)),
            Required('integration_id') : All(Coerce(str),
                Length(min=1, max=256)),
            'fields': Any(CustomVoluptuousTypes.CommaSeparatedList())
        })
        args = self.parse_args()
        args['account_id'] = account_id = str(account_id)
        schema(args)

        fields = args.get('fields', None)
        if fields:
            fields = set(fields.split(','))

        integration_id = args['integration_id']
        integration = yield IntegrationHelper.get_integration(
            integration_id,
            neondata.IntegrationType.BRIGHTCOVE)
        statemon.state.increment('get_brightcove_oks')
        rv = yield self.db2api(integration, fields=fields)
        self.success(rv)

    @tornado.gen.coroutine
    def put(self, account_id):
        """handles a brightcove endpoint put request"""

        schema = Schema({
            Required('account_id') : All(Coerce(str), Length(min=1, max=256)),
            Required('integration_id') : All(Coerce(str), Length(min=1, max=256)),
            'read_token': All(Coerce(str), Length(min=1, max=1024)),
            'write_token': All(Coerce(str), Length(min=1, max=1024)),
            'application_client_id': All(Coerce(str), Length(min=1, max=1024)),
            'application_client_secret': All(Coerce(str), Length(min=1, max=1024)),
            'callback_url': All(Coerce(str), Length(min=1, max=1024)),
            'publisher_id': All(Coerce(str), Length(min=1, max=512)),
            'playlist_feed_ids': All(CustomVoluptuousTypes.CommaSeparatedList()),
            'uses_batch_provisioning': Boolean(),
            'uses_bc_thumbnail_api': Boolean(),
            'uses_bc_videojs_player': Boolean(),
            'uses_bc_smart_player': Boolean()
        })
        args = self.parse_args()
        args['account_id'] = account_id = str(account_id)
        integration_id = args['integration_id']
        schema(args)

        integration = yield IntegrationHelper.get_integration(
            integration_id,
            neondata.IntegrationType.BRIGHTCOVE)

        # Check credentials with Brightcove's CMS API.
        app_id = args.get('application_client_id', None)
        app_secret = args.get('application_client_secret', None)
        if app_id and app_secret:
            IntegrationHelper.validate_oauth_credentials(
                app_id,
                app_secret,
                neondata.IntegrationType.BRIGHTCOVE)

            # just run a basic search to see that the creds are ok
            lpd = yield self._get_last_processed_date(
                integration.publisher_id,
                app_id,
                app_secret)

            if not lpd:
                raise BadRequestError('Brightcove credentials are bad, ' \
                    'application_id or application_secret are wrong.')

        def _update_integration(p):
            p.read_token = args.get('read_token', integration.read_token)
            p.write_token = args.get('write_token', integration.write_token)
            p.application_client_id = app_id or \
                integration.application_client_id
            p.application_client_secret= app_secret or \
                integration.application_client_secret
            p.publisher_id = args.get('publisher_id', integration.publisher_id)
            playlist_feed_ids = args.get('playlist_feed_ids', None)
            if playlist_feed_ids:
                p.playlist_feed_ids = playlist_feed_ids.split(',')
            p.uses_batch_provisioning = Boolean()(
                args.get('uses_batch_provisioning',
                integration.uses_batch_provisioning))
            p.uses_bc_thumbnail_api = Boolean()(
                args.get('uses_bc_thumbnail_api',
                integration.uses_bc_thumbnail_api))
            p.uses_bc_videojs_player = Boolean()(
                args.get('uses_bc_videojs_player',
                integration.uses_bc_videojs_player))
            p.uses_bc_smart_player = Boolean()(
                args.get('uses_bc_smart_player',
                integration.uses_bc_smart_player))

        yield neondata.BrightcoveIntegration.modify(
            integration_id, _update_integration, async=True)

        integration = yield IntegrationHelper.get_integration(
            integration_id,
            neondata.IntegrationType.BRIGHTCOVE)

        statemon.state.increment('put_brightcove_oks')
        rv = yield self.db2api(integration)
        self.success(rv)

    @tornado.gen.coroutine
    def _get_last_processed_date(self, publisher_id, app_id, app_secret):
        """calls out to brightcove with the sent in app_id
             and app_secret to get the 4th most recent video
             so that we can set a reasonable last_process_date
             on this video

           raises on unknown exceptions
           returns none if a video search could not be completed
        """
        rv = None

        bc_cms_api = api.brightcove_api.CMSAPI(
            publisher_id,
            app_id,
            app_secret)
        try:
            # return the fourth oldest video
            videos = yield bc_cms_api.get_videos(
                limit=1,
                offset=3,
                sort='-updated_at')

            if videos and len(videos) is not 0:
                video = videos[0]
                rv = video['updated_at']
            else:
                rv = datetime.utcnow().strftime(
                    '%Y-%m-%dT%H:%M:%SZ')
        except (api.brightcove_api.BrightcoveApiServerError,
                api.brightcove_api.BrightcoveApiClientError,
                api.brightcove_api.BrightcoveApiNotAuthorizedError,
                api.brightcove_api.BrightcoveApiError) as e:
            _log.error('Brightcove Error occurred trying to get \
                        last_processed_date : %s' % e)
            pass
        except Exception as e:
            _log.error('Unknown Error occurred trying to get \
                        last_processed_date: %s' % e)
            raise

        raise tornado.gen.Return(rv)

    @classmethod
    def _get_default_returned_fields(cls):
        return [ 'integration_id', 'account_id', 'read_token',
                 'write_token', 'last_process_date', 'application_client_id',
                 'application_client_secret', 'publisher_id', 'callback_url',
                 'enabled', 'playlist_feed_ids', 'uses_batch_provisioning',
                 'uses_bc_thumbnail_api', 'uses_bc_videojs_player',
                 'uses_bc_smart_player', 'uses_bc_gallery', 'id_field',
                 'created', 'updated' ]

    @classmethod
    def _get_passthrough_fields(cls):
        return [ 'integration_id', 'account_id', 'read_token',
                 'write_token', 'last_process_date', 'application_client_id',
                 'application_client_secret', 'publisher_id', 'callback_url',
                 'enabled', 'playlist_feed_ids', 'uses_batch_provisioning',
                 'uses_bc_thumbnail_api', 'uses_bc_videojs_player',
                 'uses_bc_smart_player', 'uses_bc_gallery', 'id_field',
                 'created', 'updated' ]

    @classmethod
    def get_access_levels(self):
        return {
                 HTTPVerbs.GET: neondata.AccessLevels.READ,
                 HTTPVerbs.POST: neondata.AccessLevels.CREATE,
                 HTTPVerbs.PUT: neondata.AccessLevels.UPDATE,
                 'account_required': [HTTPVerbs.GET,
                                        HTTPVerbs.PUT,
                                        HTTPVerbs.POST]
               }


'''*********************************************************************
ThumbnailHandler
*********************************************************************'''
class ThumbnailHandler(APIV2Handler):

    @tornado.gen.coroutine
    def post(self, account_id):
        """Create a new thumbnail"""

        # The client can submit either a url argument or file in the body
        # with a Content-Type: multipart/form-data header.
        schema = Schema({
            Required('account_id') : All(Coerce(str), Length(min=1, max=256)),
            # Video id associates this image as thumbnail of a video.
            'video_id' : All(Coerce(str), Length(min=1, max=256)),
            'url': Url(),
            # Tag id associates the image with a collection.
            'tag_id': All(Coerce(str), Length(min=1, max=256)),
            # This is a partner's id for the image.
            'thumbnail_ref' : All(Coerce(str), Length(min=1, max=1024))
        })
        self.args = self.parse_args()
        self.args['account_id'] = account_id
        schema(self.args)

        self.thumb = self.image = self.video = None

        # Switch on whether a video is tied to this submission.
        if self.args.get('video_id'):
            yield self._post_with_video()
            return
        yield self._post_without_video()

    @tornado.gen.coroutine
    def _post_with_video(self):
        """Set image and thumbnail data object with video association.

        Confirm video exists, then add the thumbnail to the video's
        list of thumbnails. Calculate the new thumbnail's rank from the old
        thumbnails."""
        _video_id = neondata.InternalVideoID.generate(
            self.account_id, self.args['video_id'])
        self.video = video = yield neondata.VideoMetadata.get(
            _video_id,
            async=True)
        if not video:
            raise NotFoundError('No video for {}'.format(_video_id))
        thumbs = yield neondata.ThumbnailMetadata.get_many(
            video.thumbnail_ids,
            async=True)

        # Calculate new thumbnail's rank: one less than everything else
        # or default value 1 if no other thumbnail.
        rank = min([t.rank for t in thumbs
            if t.type == neondata.ThumbnailType.CUSTOMUPLOAD]) - 1 if thumbs else 1

        # Save the image file and thumbnail data object.
        yield self._set_thumb(rank)
        statemon.state.increment('post_thumbnail_oks')
        yield self._respond_with_thumb()

    @tornado.gen.coroutine
    def _post_without_video(self):
        """Set the image to CDN. Set the thumb data to database.

        Returns- the new thumbnail."""
        yield self._set_thumb()
        statemon.state.increment('post_thumbnail_oks')
        yield self._respond_with_thumb()

    @tornado.gen.coroutine
    def _set_thumb(self, rank=None):
        """Set self.thumb to a new thumbnail from submitted image."""

        # Instantiate the thumbnail data object.
        if self.video:
            video_id = self.video.get_id()
            integration_id = self.video.integration_id
        else:
            video_id = neondata.InternalVideoID.generate(self.account_id)
            integration_id = None
        self.thumb = neondata.ThumbnailMetadata(
            None,
            internal_vid=video_id,
            external_id=self.args.get('thumbnail_ref'),
            ttype=neondata.ThumbnailType.CUSTOMUPLOAD,
            rank=rank)

        # Set the image from url or body form data.
        yield self._set_image()

        # Get CDN store.
        cdn = yield neondata.CDNHostingMetadataList.get(
            neondata.CDNHostingMetadataList.create_key(
                self.account_id,
                integration_id),
            async=True)

        # If the thumbnail is tied to a video, set that association.
        if self.video:
            self.thumb = yield self.video.download_and_add_thumbnail(
                self.thumb,
                image=self.image,
                image_url=self.args.get('url'),
                cdn_metadata=cdn,
                async=True,
                save_objects=True)
        else:
            yield self.thumb.add_image_data(self.image, cdn_metadata=cdn,
                                            async=True)
            yield self.thumb.save(async=True)

    @tornado.gen.coroutine
    def _set_image(self):
        """Set self.image to a PIL image or raise HTTP_BAD_REQUEST."""

        # Get from url.
        url = self.args.get('url')
        if url:
            self.image = yield neondata.ThumbnailMetadata.download_image_from_url(url, async=True)
            if self.image:
                return

        # Get image from body.
        try:
            self.image = ThumbnailHandler._get_image_from_httpfile(
                self.request.files['upload'][0])
            if self.image:
                return
        except IOError:
            raise BadRequestError('File is not image.')
        except KeyError:
            pass

        if not self.image:
            raise BadRequestError('Image not available',
                                  ResponseCode.HTTP_BAD_REQUEST)

    @staticmethod
    def _get_image_from_httpfile(httpfile):
        """Get the image from the http post request.
           Inputs- a HTTPFile, or any dict with body string
           Returns- instance of PIL.Image
        """
        return PIL.Image.open(io.BytesIO(httpfile.body))

    @tornado.gen.coroutine
    def _respond_with_thumb(self):
        """Success. Reload the thumbnail and return it."""
        thumb = yield neondata.ThumbnailMetadata.get(
            self.thumb.key,
            async=True)
        rv = yield self.db2api(thumb)
        self.success(rv, code=ResponseCode.HTTP_ACCEPTED)

    @tornado.gen.coroutine
    def put(self, account_id):
        """handles a thumbnail endpoint put request"""

        schema = Schema({
          Required('account_id'): Any(str, unicode, Length(min=1, max=256)),
          Required('thumbnail_id'): Any(str, unicode, Length(min=1, max=512)),
          'enabled': Boolean()
        })
        args = self.parse_args()
        args['account_id'] = str(account_id)
        schema(args)
        thumbnail_id = args['thumbnail_id']

        def _update_thumbnail(t):
            t.enabled = Boolean()(args.get('enabled', t.enabled))

        thumbnail = yield tornado.gen.Task(neondata.ThumbnailMetadata.modify,
                                           thumbnail_id,
                                           _update_thumbnail)

        statemon.state.increment('put_thumbnail_oks')
        thumbnail = yield self.db2api(thumbnail)
        self.success(thumbnail)

    @tornado.gen.coroutine
    def get(self, account_id):
        """handles a thumbnail endpoint get request"""

        schema = Schema({
          Required('account_id'): Any(str, unicode, Length(min=1, max=256)),
          Required('thumbnail_id'): Any(str, unicode, Length(min=1, max=512)),
          'fields': Any(CustomVoluptuousTypes.CommaSeparatedList())
        })
        args = self.parse_args()
        args['account_id'] = str(account_id)
        schema(args)
        thumbnail_id = args['thumbnail_id']
        thumbnail = yield neondata.ThumbnailMetadata.get(
            thumbnail_id,
            async=True)
        if not thumbnail:
            raise NotFoundError('thumbnail does not exist with id = %s' %
                                (thumbnail_id))
        statemon.state.increment('get_thumbnail_oks')
        fields = args.get('fields', None)
        if fields:
            fields = set(fields.split(','))
        thumbnail = yield self.db2api(thumbnail, fields)
        self.success(thumbnail)

    @classmethod
    def get_access_levels(self):
        return {
                 HTTPVerbs.GET: neondata.AccessLevels.READ,
                 HTTPVerbs.POST: neondata.AccessLevels.CREATE,
                 HTTPVerbs.PUT: neondata.AccessLevels.UPDATE,
                 'account_required': [HTTPVerbs.GET,
                                        HTTPVerbs.PUT,
                                        HTTPVerbs.POST]
               }

    @classmethod
    def _get_default_returned_fields(cls):
        return ['video_id', 'thumbnail_id', 'rank', 'frameno',
                'neon_score', 'enabled', 'url', 'height', 'width',
                'type', 'external_ref', 'created', 'updated', 'renditions']
    @classmethod
    def _get_passthrough_fields(cls):
        return ['rank', 'frameno', 'enabled', 'type', 'width', 'height',
                'created', 'updated']

    @classmethod
    @tornado.gen.coroutine
    def _convert_special_field(cls, obj, field, age=None, gender=None):
        if field == 'video_id':
            retval = neondata.InternalVideoID.to_external(
                neondata.InternalVideoID.from_thumbnail_id(obj.key))
        elif field == 'thumbnail_id':
            retval = obj.key
        elif field == 'neon_score':
            retval = obj.get_neon_score(age=age, gender=gender)
        elif field == 'url':
            retval = obj.urls[0] or []
        elif field == 'external_ref':
            retval = obj.external_id
        elif field == 'renditions':
            urls = yield neondata.ThumbnailServingURLs.get(obj.key, async=True)
            retval = ThumbnailHelper.renditions_of(urls)
        elif field == 'feature_ids': 
            retval = ThumbnailHelper.get_feature_ids(obj) 
        else:
            raise BadRequestError('invalid field %s' % field)

        raise tornado.gen.Return(retval)


'''*********************************************************************
ThumbnailHelper
*********************************************************************'''
class ThumbnailHelper(object):
    """A collection of stateless functions for working on Thumbnails"""

    @staticmethod
    @tornado.gen.coroutine
    def get_renditions_from_tids(tids):
        """Given list of thumbnails ids, get all renditions as map of tid.

        Input- list of thumbnail ids
        Yields- [ tid0: [rendition1, .. renditionN], tid1: [...], ...}
            where rendition has format {
                'url': string
                'width': int,
                'height': int,
                'aspect_ratio': string in format "WxH"
        """
        urls = yield neondata.ThumbnailServingURLs.get_many(tids, async=True)
        # Build a map of {tid: [renditions]}.
        rv = {}
        for chunk in urls:
            if chunk:
                renditions = [ThumbnailHelper._to_dict(pair) for pair in chunk]
                try:
                    rv[chunk.get_id()].extend(renditions)
                except KeyError:
                    rv[chunk.get_id()] = renditions
        # Ensure that every tid in request has a list mapped.
        for tid in tids:
            if not rv.get(tid):
                rv[tid] = []
        raise tornado.gen.Return(rv)

    @staticmethod 
    def get_feature_ids(obj): 
        # TODO order these by importance 
        # load in pkl file, and multiply, order by index
        if not obj.features: 
            return None 
        if not obj.model_version: 
            return None
        model_name = obj.model_version
        rv = [ neondata.Feature.create_key(
            model_name, i[0]) for i, x in np.ndenumerate(obj.features) ]
        return rv 

    @staticmethod
    def renditions_of(urls_obj):
        """Given a ThumbnailServingURLs, get a list of rendition dicts.

        Input- urls_obj a ThumbnailServingURLs
        Returns- list of rendition dictionaries
            i.e., [rendition1, rendition2, ... , renditionN]
            where rendition has format {
                'url': string
                'width': int,
                'height': int,
                'aspect_ratio': string in format "WxH"
        """
        return [ThumbnailHelper._to_dict(item) for item
                in urls_obj.size_map.items()]

    @staticmethod
    def _to_dict(pair):
        """Given a size map (sizes, url) tuple return a rendition dictionary."""
        dimensions, url = pair 

        return {
            'url': url,
            'width': dimensions[0],
            'height': dimensions[1],
            'aspect_ratio': '%sx%s' % ThumbnailHelper._get_ar(*dimensions)}

    @staticmethod
    def _get_ar(width, height):
        """Calculate aspect ratio from width, height."""
        f = fractions.Fraction(width, height)
        if f.numerator == 120 and f.denominator == 67:
            return 16, 9
        return f.numerator, f.denominator


'''*********************************************************************
VideoHelper
*********************************************************************'''
class VideoHelper(object):
    """helper class designed to help the video endpoint handle requests"""
    @staticmethod
    @tornado.gen.coroutine
    def create_api_request(args, account_id_api_key):
        """creates an API Request object

        Keyword arguments:
        args -- the args sent to the api endpoint
        account_id_api_key -- the account_id/api_key
        """
        job_id = uuid.uuid1().hex
        integration_id = args.get('integration_id', None)

        request = neondata.NeonApiRequest(job_id, api_key=account_id_api_key)
        request.video_id = args['external_video_ref']
        if integration_id:
            request.integration_id = integration_id
        request.video_url = args.get('url', None)
        request.callback_url = args.get('callback_url', None)
        request.video_title = args.get('title', None)
        request.default_thumbnail = args.get('default_thumbnail_url', None)
        request.external_thumbnail_ref = args.get('thumbnail_ref', None)
        request.publish_date = args.get('publish_date', None)
        request.api_param = int(args.get('n_thumbs', 5))
        request.callback_email = args.get('callback_email', None) 
        request.age = args.get('age', None)
        request.gender = args.get('gender', None)
        yield request.save(async=True)

        if request:
            raise tornado.gen.Return(request)

    @staticmethod
    @tornado.gen.coroutine
    def create_video_and_request(args, account_id_api_key):
        """creates Video object and ApiRequest object and
           sends them back to the caller as a tuple

        Keyword arguments:
        args -- the args sent to the api endpoint
        account_id_api_key -- the account_id/api_key
        """

        video_id = args['external_video_ref']
        internal_video_id = neondata.InternalVideoID.generate(
            account_id_api_key,
            video_id)
        video = yield neondata.VideoMetadata.get(
            internal_video_id,
            async=True)
        if video is None:
            # Generate share token.
            share_payload = {
                'content_type': 'VideoMetadata',
                'content_id': internal_video_id
            }
            share_token = ShareJWTHelper.encode(share_payload)

            duration = args.get('duration', None)
            if duration:
                duration=float(duration)

            video = neondata.VideoMetadata(
                internal_video_id,
                video_url=args.get('url', None),
                publish_date=args.get('publish_date', None),
                duration=duration,
                custom_data=args.get('custom_data', None),
                i_id=args.get('integration_id', '0'),
                serving_enabled=False,
                share_token=share_token)

            default_thumbnail_url = args.get('default_thumbnail_url', None)
            if default_thumbnail_url:
                # save the default thumbnail
                thumb = yield video.download_and_add_thumbnail(
                    image_url=default_thumbnail_url,
                    external_thumbnail_id=args.get('thumbnail_ref', None),
                    async=True)
                # bypassing save_objects to avoid the extra video save
                # that comes later
                yield tornado.gen.Task(thumb.save)

            # create the api_request
            api_request = yield VideoHelper.create_api_request(
                args,
                account_id_api_key)

            # add the job id save the video
            video.job_id = api_request.job_id
            yield video.save(async=True)
            raise tornado.gen.Return((video, api_request))
        else:
            reprocess = Boolean()(args.get('reprocess', False))
            if reprocess:
                # Flag the request to be reprocessed
                def _flag_reprocess(x):
                    if x.state in [neondata.RequestState.SUBMIT,
                                   neondata.RequestState.REPROCESS,
                                   neondata.RequestState.REQUEUED,
                                   neondata.RequestState.PROCESSING,
                                   neondata.RequestState.FINALIZING]:
                        raise AlreadyExists(
                            'A job for this video is currently underway. '
                            'Please try again later')
                    x.state = neondata.RequestState.REPROCESS
                    x.fail_count = 0
                    x.try_count = 0
                    x.response = {}
                    x.age = args.get('age', None)
                    x.gender = args.get('gender', None)
                api_request = yield neondata.NeonApiRequest.modify(
                    video.job_id,
                    account_id_api_key,
                    _flag_reprocess,
                    async=True)

                raise tornado.gen.Return((video, api_request))
            else:
                raise AlreadyExists('This item already exists: job_id=%s' % (video.job_id))

    @staticmethod
    @tornado.gen.coroutine
    def get_thumbnails_from_ids(tids, gender=None, age=None):
        """gets thumbnailmetadata objects

        Keyword arguments:
        tids -- a list of tids that needs to be retrieved
        gender - A gender to get the thumbnail data for 
        age - An age group to get the thumbnail data for
        """
        thumbnails = []
        if tids:
            tids = set(tids)
            thumbnails = yield tornado.gen.Task(
                neondata.ThumbnailMetadata.get_many,
                tids)
            thumbnails = yield [ThumbnailHandler.db2api(x, gender=gender,
                                                        age=age) for
                                x in thumbnails]
            renditions = yield ThumbnailHelper.get_renditions_from_tids(tids)
            for thumbnail in thumbnails:
                thumbnail['renditions'] = renditions[thumbnail['thumbnail_id']]

        raise tornado.gen.Return(thumbnails)

    @staticmethod
    @tornado.gen.coroutine
    def get_search_results(account_id=None,
                           since=None,
                           until=None,
                           query=None,
                           limit=None,
                           fields=None,
                           base_url='/api/v2/videos/search',
                           skip_deleted=False):

        search_res = yield neondata.VideoMetadata.search_videos(
                         account_id,
                         since=since,
                         until=until,
                         limit=limit,
                         search_query=query,
                         skip_deleted=skip_deleted)

        videos = search_res['videos'] or []
        since_time = search_res['since_time']
        until_time = search_res['until_time']
        vid_dict = yield VideoHelper.build_video_dict(
                       videos,
                       fields)

        next_page_url = VideoHelper.build_page_url(
            base_url,
            until_time if until_time else 0.0,
            limit=limit,
            page_type='until',
            query=query,
            fields=fields,
            account_id=account_id)

        prev_page_url = VideoHelper.build_page_url(
            base_url,
            since_time if since_time else 0.0,
            limit=limit,
            page_type='since',
            query=query,
            fields=fields,
            account_id=account_id)

        vid_dict['next_page'] = next_page_url
        vid_dict['prev_page'] = prev_page_url
        raise tornado.gen.Return(vid_dict)

    @staticmethod
    @tornado.gen.coroutine
    def build_video_dict(videos,
                         fields,
                         video_ids=None):
        vid_dict = {}
        vid_dict['videos'] = None
        vid_dict['video_count'] = 0
        new_videos = []
        vid_counter = 0
        index = 0
        videos = [x for x in videos if x and x.job_id]
        job_ids = [(v.job_id, v.get_account_id())
                      for v in videos]

        requests = yield neondata.NeonApiRequest.get_many(
                       job_ids,
                       async=True)
        for video, request in zip(videos, requests):
            if video is None or request is None and video_ids:
                new_videos.append({'error': 'video does not exist',
                                   'video_id': video_ids[index] })
                index += 1
                continue

            new_video = yield VideoHelper.db2api(video,
                                                 request,
                                                 fields)
            new_videos.append(new_video)
            vid_counter += 1

        vid_dict['videos'] = new_videos
        vid_dict['video_count'] = vid_counter

        raise tornado.gen.Return(vid_dict)


    @staticmethod
    def build_page_url(base_url,
                       time_stamp,
                       limit,
                       page_type=None,
                       query=None,
                       fields=None,
                       account_id=None):

        next_page_url = '%s?%s=%f&limit=%d' % (base_url,
                                               page_type,
                                               time_stamp,
                                               limit)
        if query:
            next_page_url += '&query=%s' % query
        if fields:
            next_page_url += '&fields=%s' % \
                ",".join("{0}".format(f) for f in fields)
        if account_id:
            next_page_url += '&account_id=%s' % account_id

        return next_page_url

    @staticmethod
    def get_estimated_remaining(video, request):
        if not video.duration or int(video.duration) <= 0: 
            return 0.0  

        est_process_time = 2.5 * video.duration
        updated_ts = dateutil.parser.parse(
            request.updated)
        utc_now = datetime.utcnow()
        diff = (utc_now - updated_ts).total_seconds()
 
        return max(float(est_process_time - diff), 60.0)

    @staticmethod
    @tornado.gen.coroutine
    def db2api(video, request, fields=None):
        """Converts a database video metadata object to a video
        response dictionary

        Overwrite the base function because we have to do a join on the request

        Keyword arguments:
        video - The VideoMetadata object
        request - The NeonApiRequest object
        fields - List of fields to return
        """
        if fields is None:
            fields = ['state', 'video_id', 'publish_date', 'title', 'url',
                      'testing_enabled', 'job_id', 'estimated_time_remaining']

        new_video = {}
        for field in fields:
            if field == 'thumbnails':
                # Get the main thumbnails to return. Start with
                # thumbnail_ids being present, then fallback to
                # job_results default run
                main_tids = video.thumbnail_ids
                if not main_tids:
                    for video_result in video.job_results:
                        if (video_result.age is None and 
                            video_result.gender is None):
                            main_tids = video_result.thumbnail_ids
                            break
                    if not main_tids and len(video.job_results) > 0:
                        main_tids = video.job_results[0].thumbnail_ids
                new_video['thumbnails'] = yield \
                  VideoHelper.get_thumbnails_from_ids(main_tids +
                                                      video.non_job_thumb_ids)
            elif field == 'demographic_thumbnails':
                new_video['demographic_thumbnails'] = []
                for video_result in video.job_results:
                    cur_thumbs = yield VideoHelper.get_thumbnails_from_ids(
                        (video_result.thumbnail_ids + video.non_job_thumb_ids),
                        age=video_result.age,
                        gender=video_result.gender)
                    cur_entry = {
                        'gender' : video_result.gender,
                        'age' : video_result.age,
                        'thumbnails' : cur_thumbs}
                    if 'bad_thumbnails' in fields:
                        cur_entry['bad_thumbnails'] = yield \
                          VideoHelper.get_thumbnails_from_ids(
                              video_result.bad_thumbnail_ids,
                              age=video_result.age,
                              gender=video_result.gender)
                    new_video['demographic_thumbnails'].append(cur_entry)
                if (len(video.job_results) == 0 and 
                    len(video.thumbnail_ids) > 0):
                    # For backwards compability create a demographic
                    # thumbnail entry that's generic demographics if
                    # the video is done processing.
                    cur_thumbs = yield VideoHelper.get_thumbnails_from_ids(
                        video.thumbnail_ids)
                    if (neondata.ThumbnailType.NEON in 
                        [x['type'] for x in cur_thumbs]):
                        new_video['demographic_thumbnails'].append({
                            'gender' : None,
                            'age' : None,
                            'thumbnails' : cur_thumbs})
                    

            elif field == 'bad_thumbnails':
                # demographic_thumbnails are also required here and
                # are handled in that section.
                pass

            elif field == 'state':
                new_video[field] = neondata.ExternalRequestState.from_internal_state(request.state)
            elif field == 'integration_id':
                new_video[field] = video.integration_id
            elif field == 'testing_enabled':
                # TODO: maybe look at the account level abtest?
                new_video[field] = video.testing_enabled
            elif field == 'job_id':
                new_video[field] = video.job_id
            elif field == 'title':
                new_video[field] = request.video_title
            elif field == 'video_id':
                new_video[field] = \
                  neondata.InternalVideoID.to_external(video.key)
            elif field == 'serving_url':
                new_video[field] = video.serving_url
            elif field == 'publish_date':
                new_video[field] = request.publish_date
            elif field == 'duration':
                new_video[field] = video.duration
            elif field == 'custom_data':
                new_video[field] = video.custom_data
            elif field == 'created':
                new_video[field] = video.created
            elif field == 'updated':
                new_video[field] = video.updated
            elif field == 'url':
                new_video[field] = video.url
            elif field == 'estimated_time_remaining':
                if request.state == neondata.RequestState.PROCESSING:  
                    new_video[field] = VideoHelper.get_estimated_remaining(
                        video, request)
                else: 
                    new_video[field] = None 
            else:
                raise BadRequestError('invalid field %s' % field)

            if request:
                err = request.response.get('error', None)
                if err:
                    new_video['error'] = err

        raise tornado.gen.Return(new_video)


'''*********************************************************************
VideoHandler
*********************************************************************'''
class VideoHandler(ShareableContentHandler):
    @tornado.gen.coroutine
    def post(self, account_id):
        """handles a Video endpoint post request"""
        schema = Schema({
          Required('account_id'): All(Coerce(str), Length(min=1, max=256)),
          Required('external_video_ref'): All(Any(Coerce(str), unicode),
              Length(min=1, max=512)),
          'url': All(Any(Coerce(str), unicode), Length(min=1, max=2048)),
          'reprocess': Boolean(),
          'integration_id': All(Coerce(str), Length(min=1, max=256)),
          'callback_url': All(Any(Coerce(str), unicode),
              Length(min=1, max=2048)),
          'title': All(Any(Coerce(str), unicode),
              Length(min=1, max=2048)),
          'duration': Any(All(Coerce(float), Range(min=0.0, max=86400.0)),
              None),
          'publish_date': All(CustomVoluptuousTypes.Date()),
          'custom_data': All(CustomVoluptuousTypes.Dictionary()),
          'default_thumbnail_url': All(Any(Coerce(str), unicode),
              Length(min=1, max=2048)),
          'thumbnail_ref': All(Coerce(str), Length(min=1, max=512)),
          'callback_email': All(Coerce(str), Length(min=1, max=2048)),
          'n_thumbs': All(Coerce(int), Range(min=1, max=32)),
          'gender': In(['M', 'F', None]),
          'age': In(['18-19', '20-29', '30-39', '40-49', '50+', None])
        })

        args = self.parse_args()
        args['account_id'] = account_id_api_key = str(account_id)
        schema(args)

        reprocess = args.get('reprocess', None)
        url = args.get('url', None)
        if (reprocess is None) == (url is None):
            raise Invalid('Exactly one of reprocess or url is required')
        if reprocess:
            # Do not count a reprocessing towards the limit on the
            # number of videos to process or stop a reprocessing if
            # we're at the limit.
            self.adjust_limits = False
        else:
            try:
                yield self.check_account_limits(
                    self.get_limits_after_prepare()[HTTPVerbs.POST])
            except KeyError:
                pass

        # add the video / request
        video_and_request = yield tornado.gen.Task(
            VideoHelper.create_video_and_request,
            args,
            account_id_api_key)
        new_video = video_and_request[0]
        api_request = video_and_request[1]
        # modify the video if there is a thumbnail set serving_enabled
        def _set_serving_enabled(v):
            v.serving_enabled = len(v.thumbnail_ids) > 0
        yield tornado.gen.Task(neondata.VideoMetadata.modify,
                               new_video.key,
                               _set_serving_enabled)

        # add the job
        sqs_queue = video_processor.video_processing_queue.VideoProcessingQueue()

        account = yield tornado.gen.Task(neondata.NeonUserAccount.get,
                                         account_id)
        duration = new_video.duration

        message = yield sqs_queue.write_message(
                    account.get_processing_priority(),
                    json.dumps(api_request.__dict__),
                    duration)

        if message:
            job_info = {}
            job_info['job_id'] = api_request.job_id
            job_info['video'] = yield self.db2api(new_video,
                                                  api_request)
            statemon.state.increment('post_video_oks')
            self.success(job_info,
                         code=ResponseCode.HTTP_ACCEPTED)
        else:
            raise SubmissionError('Unable to submit job to queue')

    @tornado.gen.coroutine
    def get(self, account_id):
        """handles a Video endpoint get request"""

        schema = Schema({
            Required('account_id'): Any(str, unicode, Length(min=1, max=256)),
            Required('video_id'): Any(
                CustomVoluptuousTypes.CommaSeparatedList()),
            'fields': Any(CustomVoluptuousTypes.CommaSeparatedList()),
            'share_token': Any(str)
        })
        args = self.parse_args()
        args['account_id'] = account_id_api_key = str(account_id)
        schema(args)

        fields = args.get('fields', None)
        if fields:
            fields = set(fields.split(','))

        vid_dict = {}
        internal_video_ids = []
        video_ids = args['video_id'].split(',')
        for v_id in video_ids:
            internal_video_id = neondata.InternalVideoID.generate(
                account_id_api_key,v_id)
            internal_video_ids.append(internal_video_id)

        videos = yield tornado.gen.Task(neondata.VideoMetadata.get_many,
                                        internal_video_ids)

        vid_dict = yield VideoHelper.build_video_dict(
                       videos,
                       fields,
                       video_ids)

        if vid_dict['video_count'] is 0:
            raise NotFoundError('video(s) do not exist with id(s): %s' %
                                (args['video_id']))

        statemon.state.increment('get_video_oks')
        self.success(vid_dict)

    @tornado.gen.coroutine
    def put(self, account_id):
        """handles a Video endpoint put request"""

        schema = Schema({
            Required('account_id'): Any(str, unicode, Length(min=1, max=256)),
            Required('video_id'): Any(str, unicode, Length(min=1, max=256)),
            'testing_enabled': Boolean(),
            'title': Any(str, unicode, Length(min=1, max=1024)),
            'callback_email': CustomVoluptuousTypes.Email(),
            'hidden': Boolean()
        })
        args = self.parse_args()
        args['account_id'] = account_id_api_key = str(account_id)
        schema(args)

        internal_video_id = neondata.InternalVideoID.generate(
            account_id_api_key,
            args['video_id'])

        def _update_video(v):
            v.testing_enabled =  Boolean()(
                args.get('testing_enabled', v.testing_enabled))
            v.hidden =  Boolean()(args.get('hidden', v.hidden))

        video = yield neondata.VideoMetadata.modify(
            internal_video_id,
            _update_video,
            async=True)

        if not video:
            raise NotFoundError('video does not exist with id: %s' %
                (args['video_id']))

        # we may need to update the request object as well
        db2api_fields = ['testing_enabled', 'video_id']
        api_request = None
        if video.job_id is not None:
            def _update_request(r):
                r.video_title = args.get('title', r.video_title)
                r.callback_email = args.get('callback_email', r.callback_email)

            api_request = yield neondata.NeonApiRequest.modify(
                video.job_id,
                account_id,
                _update_request,
                async=True)

            db2api_fields.append('title')

        statemon.state.increment('put_video_oks')
        output = yield self.db2api(video, api_request,
                                   fields=db2api_fields)
        self.success(output)

    @classmethod
    def get_access_levels(self):
        return {
                 HTTPVerbs.GET : neondata.AccessLevels.READ,
                 HTTPVerbs.POST : neondata.AccessLevels.CREATE,
                 HTTPVerbs.PUT : neondata.AccessLevels.UPDATE,
                 'account_required'  : [HTTPVerbs.GET,
                                        HTTPVerbs.PUT,
                                        HTTPVerbs.POST],
                 'subscription_required' : [HTTPVerbs.POST]
               }

    @classmethod
    def get_limits_after_prepare(self):
        # get_limits() causes the limits to be checked in prepare(),
        # but the limits need to be checked after argument parsing
        # because a video being reprocessed shouldn't count towards
        # the limit.
        post_list = [{ 'left_arg': 'video_posts',
                       'right_arg': 'max_video_posts',
                       'operator': '<',
                       'timer_info': {
                           'refresh_time': 'refresh_time_video_posts',
                           'add_to_refresh_time': 'seconds_to_refresh_video_posts',
                           'timer_resets': [ ('video_posts', 0) ]
                       },
                       'values_to_increase': [ ('video_posts', 1) ],
                       'values_to_decrease': []
        }]
        return {
                   HTTPVerbs.POST: post_list
               }

    @staticmethod
    @tornado.gen.coroutine
    def db2api(video, request, fields=None):
        video_obj = yield VideoHelper.db2api(video, request, fields)
        raise tornado.gen.Return(video_obj)

'''*********************************************************************
VideoStatsHandler
*********************************************************************'''
class VideoStatsHandler(APIV2Handler):
    @tornado.gen.coroutine
    def get(self, account_id):
        """gets the video statuses of 1 -> n videos"""

        schema = Schema({
          Required('account_id'): All(Coerce(str), Length(min=1, max=256)),
          Required('video_id'): Any(CustomVoluptuousTypes.CommaSeparatedList()),
          'fields': Any(CustomVoluptuousTypes.CommaSeparatedList())
        })
        args = self.parse_args()
        args['account_id'] = account_id_api_key = str(account_id)
        schema(args)
        internal_video_ids = []
        stats_dict = {}
        video_ids = args['video_id'].split(',')

        for v_id in video_ids:
            internal_video_id = neondata.InternalVideoID.generate(account_id_api_key,v_id)
            internal_video_ids.append(internal_video_id)

        # even if the video_id does not exist an object is returned
        video_statuses = yield tornado.gen.Task(neondata.VideoStatus.get_many,
                                                internal_video_ids)
        fields = args.get('fields', None)
        if fields:
            fields = set(fields.split(','))
        video_statuses = yield [self.db2api(x, fields) for x in video_statuses]
        stats_dict['statistics'] = video_statuses
        stats_dict['count'] = len(video_statuses)

        self.success(stats_dict)

    @classmethod
    def get_access_levels(self):
        return {
                 HTTPVerbs.GET: neondata.AccessLevels.READ,
                 'account_required': [HTTPVerbs.GET]
               }

    @classmethod
    def _get_default_returned_fields(cls):
        return ['video_id', 'experiment_state', 'winner_thumbnail']

    @classmethod
    def _get_passthrough_fields(cls):
        return ['experiment_state', 'created', 'updated']

    @classmethod
    @tornado.gen.coroutine
    def _convert_special_field(cls, obj, field):
        if field == 'video_id':
            retval = neondata.InternalVideoID.to_external(
                obj.get_id())
        elif field == 'winner_thumbnail':
            retval = obj.winner_tid
        else:
            raise BadRequestError('invalid field %s' % field)

        raise tornado.gen.Return(retval)

'''*********************************************************************
ThumbnailStatsHandler
*********************************************************************'''
class ThumbnailStatsHandler(APIV2Handler):
    @tornado.gen.coroutine
    def get(self, account_id):
        """handles a thumbnail stats request
           account_id/thumbnail_ids - returns stats information about thumbnails
           account_id/video_id - returns stats information about all thumbnails
                                 for that video
        """

        schema = Schema({
          Required('account_id'): All(Coerce(str), Length(min=1, max=256)),
          Optional('thumbnail_id'): Any(CustomVoluptuousTypes.CommaSeparatedList()),
          Optional('video_id'): Any(CustomVoluptuousTypes.CommaSeparatedList(20)),
          Optional('fields'): Any(CustomVoluptuousTypes.CommaSeparatedList())
        })
        args = self.parse_args()
        args['account_id'] = account_id_api_key = str(account_id)
        schema(args)
        thumbnail_ids = args.get('thumbnail_id', None)
        video_ids = args.get('video_id', None)
        if not video_ids and not thumbnail_ids:
            raise Invalid('thumbnail_id or video_id is required')
        if video_ids and thumbnail_ids:
            raise Invalid('you can only have one of thumbnail_id or video_id')

        fields = args.get('fields', None)
        if fields:
            fields = set(fields.split(','))

        if thumbnail_ids:
            thumbnail_ids = thumbnail_ids.split(',')
            objects = yield tornado.gen.Task(neondata.ThumbnailStatus.get_many,
                                             thumbnail_ids)
        elif video_ids:
            video_ids = video_ids.split(',')
            internal_video_ids = []
            # first get all the internal_video_ids
            internal_video_ids = [neondata.InternalVideoID.generate(
                account_id_api_key, x) for x in video_ids]

            # now get all the videos
            videos = yield tornado.gen.Task(neondata.VideoMetadata.get_many,
                                            internal_video_ids)
            # get the list of thumbnail_ids
            thumbnail_ids = []
            for video in videos:
                if video:
                    thumbnail_ids = thumbnail_ids + video.thumbnail_ids
            # finally get the thumbnail_statuses for these things
            objects = yield tornado.gen.Task(neondata.ThumbnailStatus.get_many,
                                             thumbnail_ids)

        # build up the stats_dict and send it back
        stats_dict = {}
        objects = yield [self.db2api(obj, fields)
                         for obj in objects]
        stats_dict['statistics'] = objects
        stats_dict['count'] = len(objects)

        self.success(stats_dict)

    @classmethod
    def get_access_levels(self):
        return {
                 HTTPVerbs.GET: neondata.AccessLevels.READ,
                 'account_required': [HTTPVerbs.GET]
               }

    @classmethod
    def _get_default_returned_fields(cls):
        return ['thumbnail_id', 'video_id', 'ctr']

    @classmethod
    def _get_passthrough_fields(cls):
        return ['serving_frac', 'ctr',
                'created', 'updated']

    @classmethod
    @tornado.gen.coroutine
    def _convert_special_field(cls, obj, field):
        if field == 'video_id':
            retval = neondata.InternalVideoID.from_thumbnail_id(
                obj.get_id())
        elif field == 'thumbnail_id':
            retval = obj.get_id()
        elif field == 'serving_frac':
            retval = obj.serving_frac
        elif field == 'ctr':
            retval = obj.ctr
        elif field == 'impressions':
            retval = obj.imp
        elif field == 'conversions':
            retval = obj.conv
        else:
            raise BadRequestError('invalid field %s' % field)

        raise tornado.gen.Return(retval)


'''
*********************************************************************
LiftStatsHandler
*********************************************************************'''
class LiftStatsHandler(ShareableContentHandler):

    @tornado.gen.coroutine
    def get(self, account_id):
        schema = Schema({
            Required('account_id'): All(Coerce(str), Length(min=1, max=256)),
            Required('base_id'): All(Coerce(str), Length(min=1, max=2048)),
            Required('thumbnail_ids'): Any(CustomVoluptuousTypes.CommaSeparatedList()),
            Optional('video_id'): All(Coerce(str), Length(min=1, max=256)),
            Optional('share_token'): str})
        args = self.parse_args()
        args['account_id'] = account_id_api_key = str(account_id)
        schema(args)

        base_thumb = yield neondata.ThumbnailMetadata.get(
            args['base_id'],
            async=True)
        if not base_thumb:
            raise NotFoundError('Base thumbnail does not exist')

        query_tids = args['thumbnail_ids'].split(',')
        thumbs = yield neondata.ThumbnailMetadata.get_many(
            query_tids,
            async=True,
            as_dict=True)

        lift = [{'thumbnail_id': k, 'lift': t.get_estimated_lift(
            base_thumb) if t else None}
                for k, t in thumbs.items()]

        # Check thumbnail exists.
        rv = {
            'baseline_thumbnail_id': args['base_id'],
            'lift': lift}
        self.success(rv)

    def get_access_levels(self):
<<<<<<< HEAD
        return {
            HTTPVerbs.GET: neondata.AccessLevels.READ}
=======
        return {HTTPVerbs.GET: neondata.AccessLevels.READ}
>>>>>>> 02925cf8


'''*********************************************************************
HealthCheckHandler
*********************************************************************'''
class HealthCheckHandler(APIV2Handler):
    @tornado.gen.coroutine
    def get(self):
        apiv1_url = 'http://localhost:%s/healthcheck' % (options.cmsapiv1_port)
        request = tornado.httpclient.HTTPRequest(url=apiv1_url,
                                                 method="GET",
                                                 request_timeout=4.0)
        response = yield tornado.gen.Task(utils.http.send_request, request)
        if response.code is 200:
            self.success('<html>Server OK</html>')
        else:
            raise Exception('unable to get to the v1 api',
                            ResponseCode.HTTP_INTERNAL_SERVER_ERROR)

    @classmethod
    def get_access_levels(self):
        return {
                 HTTPVerbs.GET: neondata.AccessLevels.NONE
               }

'''*********************************************************************
AccountLimitsHandler : class responsible for returning limit information
                          about an account
   HTTP Verbs     : get
*********************************************************************'''
class AccountLimitsHandler(APIV2Handler):
    @tornado.gen.coroutine
    def get(self, account_id):
        schema = Schema({
          Required('account_id'): All(Coerce(str), Length(min=1, max=256))
        })
        args = self.parse_args()
        args['account_id'] = account_id_api_key = str(account_id)
        schema(args)

        acct_limits = yield neondata.AccountLimits.get(
                          account_id_api_key,
                          async=True)

        if not acct_limits:
            raise NotFoundError()

        result = yield self.db2api(acct_limits)

        self.success(result)

    @classmethod
    def get_access_levels(self):
        return {
                 HTTPVerbs.GET: neondata.AccessLevels.READ,
                 'account_required': [HTTPVerbs.GET]
               }

    @classmethod
    def _get_default_returned_fields(cls):
        return ['video_posts', 'max_video_posts', 'refresh_time_video_posts',
                'max_video_size' ]

    @classmethod
    def _get_passthrough_fields(cls):
        return ['video_posts', 'max_video_posts', 'refresh_time_video_posts',
                'max_video_size' ]

'''*********************************************************************
OptimizelyIntegrationHandler : class responsible for creating/updating/
                               getting an optimizely integration
HTTP Verbs                   : get, post, put
Notes                        : not yet implemented, likely phase 2
*********************************************************************'''
class OptimizelyIntegrationHandler(tornado.web.RequestHandler):
    def __init__(self):
        super(OptimizelyIntegrationHandler, self).__init__()

'''*********************************************************************
LiveStreamHandler : class responsible for creating a new live stream job
   HTTP Verbs     : post
        Notes     : outside of scope of phase 1, future implementation
*********************************************************************'''
class LiveStreamHandler(tornado.web.RequestHandler):
    def __init__(self):
        super(LiveStreamHandler, self).__init__()

'''*********************************************************************
VideoSearchInternalHandler : class responsible for searching videos
                             from an internal source
   HTTP Verbs     : get
*********************************************************************'''
class VideoSearchInternalHandler(APIV2Handler):
    @tornado.gen.coroutine
    def get(self):
        schema = Schema({
            'limit': All(Coerce(int), Range(min=1, max=100)),
            'account_id': All(Coerce(str), Length(min=1, max=256)),
            Optional('query'): str,
            'fields': Any(CustomVoluptuousTypes.CommaSeparatedList()),
            'since': All(Coerce(float)),
            'until': All(Coerce(float))
        })
        args = self.parse_args()
        schema(args)
        since = args.get('since', None)
        until = args.get('until', None)
        query = args.get('query', None)

        account_id = args.get('account_id', None)
        limit = int(args.get('limit', 25))
        fields = args.get('fields', None)
        if fields:
            fields = set(fields.split(','))

        vid_dict = yield VideoHelper.get_search_results(
                       account_id,
                       since,
                       until,
                       query,
                       limit,
                       fields)

        self.success(vid_dict)

    @classmethod
    def get_access_levels(self):
        return {
                 HTTPVerbs.GET: neondata.AccessLevels.READ,
                 'internal_only': True,
                 'account_required': []
               }

'''*********************************************************************
VideoShareHandler : class responsible for generating video share tokens
   HTTP Verbs     : get
*********************************************************************'''
class VideoShareHandler(APIV2Handler):
    @tornado.gen.coroutine
    def get(self, account_id):
        schema = Schema({
            Required('account_id'): All(Coerce(str), Length(min=1, max=256)),
            Required('video_id'): All(Coerce(str), Length(min=1, max=256))
        })
        args = self.parse_args()
        args['account_id'] = account_id_api_key = str(account_id)
        schema(args)

        # Validate video exists.
        internal_video_id = neondata.InternalVideoID.generate(
            account_id_api_key,
            args['video_id'])
        video = yield neondata.VideoMetadata.get(internal_video_id, async=True)
        if not video:
            raise NotFoundError('video does not exist with id: %s' %
                (args['video_id']))
        if not video.share_token:
            payload = {
                'content_type': 'VideoMetadata',
                'content_id': video.get_id()}
            video.share_token = ShareJWTHelper.encode(payload)
            yield video.save(async=True)
        self.success({'share_token':video.share_token})

    @classmethod
    def get_access_levels(self):
        return {
            HTTPVerbs.GET: neondata.AccessLevels.READ,
            'account_required': [HTTPVerbs.GET]}


'''*********************************************************************
VideoSearchExternalHandler : class responsible for searching videos from
                             an external source
   HTTP Verbs     : get
*********************************************************************'''
class VideoSearchExternalHandler(APIV2Handler):
    @tornado.gen.coroutine
    def get(self, account_id):
        schema = Schema({
          Required('account_id'): All(Coerce(str), Length(min=1, max=256)),
          'limit': All(Coerce(int), Range(min=1, max=100)),
          Optional('query'): Any(CustomVoluptuousTypes.Regex(), str),
          'fields': Any(CustomVoluptuousTypes.CommaSeparatedList()),
          'since': All(Coerce(float)),
          'until': All(Coerce(float)),
        })
        args = self.parse_args()
        args['account_id'] = str(account_id)
        schema(args)
        since = args.get('since', None)
        until = args.get('until', None)
        query = args.get('query', None)

        limit = int(args.get('limit', 25))
        fields = args.get('fields', None)
        if fields:
            fields = set(fields.split(','))

        base_url = '/api/v2/%s/videos/search' % account_id
        vid_dict = yield VideoHelper.get_search_results(
            account_id,
            since,
            until,
            query,
            limit,
            fields,
            base_url=base_url,
            skip_deleted=True)

        self.success(vid_dict)

    @classmethod
    def get_access_levels(self):
        return {
                 HTTPVerbs.GET: neondata.AccessLevels.READ,
                 'account_required': [HTTPVerbs.GET]
               }

'''*********************************************************************
ThumbnailSearchInternalHandler : class responsible for searching thumbs
                                 from an internal source
   HTTP Verbs     : get
*********************************************************************'''
class ThumbnailSearchInternalHandler(APIV2Handler):
    @tornado.gen.coroutine
    def get(self):
        self.success({})

'''*********************************************************************
ThumbnailSearchExternalHandler : class responsible for searching thumbs
                                 from an external source
   HTTP Verbs     : get
*********************************************************************'''
class ThumbnailSearchExternalHandler(APIV2Handler):
    @tornado.gen.coroutine
    def get(self, account_id):
        self.success({})

'''*****************************************************************
AccountIntegrationHandler : class responsible for getting all
                            integrations, on a specific account
  HTTP Verbs      : get
*****************************************************************'''
class AccountIntegrationHandler(APIV2Handler):
    """This is a bit of a one-off API, it will return
          all integrations (regardless of type) for an
          individual account.
    """
    @tornado.gen.coroutine
    def get(self, account_id):
        schema = Schema({
          Required('account_id'): All(Coerce(str), Length(min=1, max=256)),
        })
        args = self.parse_args()
        args['account_id'] = account_id = str(account_id)
        schema(args)

        user_account = yield neondata.NeonUserAccount.get(
            account_id,
            async=True)

        if not user_account:
            raise NotFoundError()

        rv = yield IntegrationHelper.get_integrations(account_id)
        rv['integration_count'] = len(rv['integrations'])
        self.success(rv)

    @classmethod
    def get_access_levels(self):
        return {
                 HTTPVerbs.GET: neondata.AccessLevels.READ,
                 'account_required': [HTTPVerbs.GET]
               }


'''*****************************************************************
UserHandler
*****************************************************************'''
class UserHandler(APIV2Handler):
    """Handles get,put requests to the user endpoint.
       Gets and updates existing users
    """
    @tornado.gen.coroutine
    def get(self, account_id):
        schema = Schema({
          Required('account_id'): All(Coerce(str), Length(min=1, max=256)),
          Required('username'): All(Coerce(str), Length(min=8, max=64)),
        })
        args = self.parse_args()
        args['account_id'] = str(account_id)
        schema(args)

        username = args.get('username')

        user = yield neondata.User.get(
                   username,
                   async=True)

        if not user:
            raise NotFoundError()

        if self.user.username != username:
            raise NotAuthorizedError('Cannot view another users account')

        result = yield self.db2api(user)

        self.success(result)

    @tornado.gen.coroutine
    def put(self, account_id):
        # TODO give ability to modify access_level
        schema = Schema({
          Required('account_id') : All(Coerce(str), Length(min=1, max=256)),
          Required('username') : All(Coerce(str), Length(min=8, max=64)),
          'first_name': All(Coerce(str), Length(min=1, max=256)),
          'last_name': All(Coerce(str), Length(min=1, max=256)),
          'secondary_email': All(Coerce(str), Length(min=1, max=256)),
          'cell_phone_number': All(Coerce(str), Length(min=1, max=32)),
          'title': All(Coerce(str), Length(min=1, max=32)),
          'send_emails': Boolean()
        })
        args = self.parse_args()
        args['account_id'] = str(account_id)
        schema(args)
        username = args.get('username')

        if self.user.access_level is not neondata.AccessLevels.GLOBAL_ADMIN:
            if self.user.username != username:
                raise NotAuthorizedError('Cannot update another\
                               users account')

        def _update_user(u):
            u.first_name = args.get('first_name', u.first_name)
            u.last_name = args.get('last_name', u.last_name)
            u.title = args.get('title', u.title)
            u.cell_phone_number = args.get(
                'cell_phone_number',
                u.cell_phone_number)
            u.secondary_email = args.get(
                'secondary_email',
                u.secondary_email)
            u.send_emails = Boolean()(args.get(
                'send_emails', 
                u.send_emails))

        user_internal = yield neondata.User.modify(
            username,
            _update_user,
            async=True)

        if not user_internal:
            raise NotFoundError()

        result = yield self.db2api(user_internal)

        self.success(result)

    @classmethod
    def get_access_levels(cls):
        return {
                 HTTPVerbs.GET: neondata.AccessLevels.READ,
                 HTTPVerbs.PUT: neondata.AccessLevels.UPDATE,
                 'account_required' : [HTTPVerbs.GET, HTTPVerbs.PUT]
               }

    @classmethod
    def _get_default_returned_fields(cls):
        return ['username', 'created', 'updated',
                'first_name', 'last_name', 'title',
                'secondary_email', 'cell_phone_number',
                'access_level' ]

    @classmethod
    def _get_passthrough_fields(cls):
        return ['username', 'created', 'updated',
                'first_name', 'last_name', 'title',
                'secondary_email', 'cell_phone_number',
                'access_level' ]

'''*****************************************************************
BillingAccountHandler
*****************************************************************'''
class BillingAccountHandler(APIV2Handler):
    """This talks to a sevice and creates a billing account with our
          external billing integration (currently stripe).

       This acts as an upreate function, essentially always call
        post, to save account information on the recurly side of
        things.
    """
    @tornado.gen.coroutine
    def post(self, account_id):
        schema = Schema({
          Required('account_id') : All(Coerce(str), Length(min=1, max=256)),
          Required('billing_token_ref') : All(
              Coerce(str),
              Length(min=1, max=512))
        })
        args = self.parse_args()
        args['account_id'] = str(account_id)
        schema(args)
        billing_token_ref = args.get('billing_token_ref')
        account = yield neondata.NeonUserAccount.get(
            account_id,
            async=True)

        if not account:
            raise NotFoundError('Neon Account required.')

        customer_id = None

        @tornado.gen.coroutine
        def _create_account():
            customer = yield self.executor.submit(
                stripe.Customer.create,
                email=account.email,
                source=billing_token_ref)
            cid = customer.id
            _log.info('New Stripe customer %s created with id %s' % (
                account.email, cid))
            raise tornado.gen.Return(customer)

        try:
            if account.billing_provider_ref:
                customer = yield self.executor.submit(
                    stripe.Customer.retrieve,
                    account.billing_provider_ref)

                customer.email = account.email or customer.email
                customer.source = billing_token_ref
                customer_id = customer.id
                yield self.executor.submit(customer.save)
            else:
                customer = yield _create_account()
        except stripe.error.InvalidRequestError as e:
            if 'No such customer' in str(e):
                # this is here just in case the ref got
                # screwed up, it should rarely if ever happen
                customer = yield _create_account()
            else:
                _log.error('Invalid request error we do not handle %s' % e)
                raise
        except Exception as e:
            _log.error('Unknown error occurred talking to Stripe %s' % e)
            raise

        def _modify_account(a):
            a.billed_elsewhere = False
            a.billing_provider_ref = customer.id

        yield neondata.NeonUserAccount.modify(
            account.neon_api_key,
            _modify_account,
            async=True)

        result = yield self.db2api(customer)

        self.success(result)

    @tornado.gen.coroutine
    def get(self, account_id):
        schema = Schema({
          Required('account_id') : Any(str, unicode, Length(min=1, max=256))
        })
        args = self.parse_args()
        args['account_id'] = str(account_id)
        schema(args)

        account = yield neondata.NeonUserAccount.get(
            account_id,
            async=True)

        if not account:
            raise NotFoundError('Neon Account required.')

        if not account.billing_provider_ref:
            raise NotFoundError('No billing account found - no ref.')

        try:
            customer = yield self.executor.submit(
                stripe.Customer.retrieve,
                account.billing_provider_ref)

        except stripe.error.InvalidRequestError as e:
            if 'No such customer' in str(e):
                raise NotFoundError('No billing account found - not in stripe')
            else:
                _log.error('Unknown invalid error occurred talking'\
                           ' to Stripe %s' % e)
                raise Exception('Unknown Stripe Error')
        except Exception as e:
            _log.error('Unknown error occurred talking to Stripe %s' % e)
            raise

        result = yield self.db2api(customer)
        self.success(result)

    @classmethod
    def _get_default_returned_fields(cls):
        return ['id', 'account_balance', 'created', 'currency',
                'default_source', 'delinquent', 'description',
                'discount', 'email', 'livemode', 'subscriptions',
                'metadata', 'sources']

    @classmethod
    def _get_passthrough_fields(cls):
        return ['id', 'account_balance', 'created', 'currency',
                'default_source', 'delinquent', 'description',
                'discount', 'email', 'livemode']

    @classmethod
    @tornado.gen.coroutine
    def _convert_special_field(cls, obj, field):
        if field == 'subscriptions':
            retval = obj.subscriptions.to_dict()
        elif field == 'sources':
            retval = obj.sources.to_dict()
        elif field == 'metadata':
            retval = obj.metadata.to_dict()
        else:
            raise BadRequestError('invalid field %s' % field)

        raise tornado.gen.Return(retval)


    @classmethod
    def get_access_levels(cls):
        return {
                 HTTPVerbs.POST : neondata.AccessLevels.CREATE,
                 HTTPVerbs.GET : neondata.AccessLevels.READ,
                 'account_required'  : [HTTPVerbs.POST, HTTPVerbs.GET]
               }

'''*****************************************************************
BillingSubscriptionHandler
*****************************************************************'''
class BillingSubscriptionHandler(APIV2Handler):
    """This talks to recurly and creates a billing subscription with our
          recurly integration.
    """
    @tornado.gen.coroutine
    def post(self, account_id):
        schema = Schema({
          Required('account_id') : All(Coerce(str), Length(min=1, max=256)),
          Required('plan_type'): All(Coerce(str), Length(min=1, max=32))
        })
        args = self.parse_args()
        args['account_id'] = account_id = str(account_id)
        schema(args)
        plan_type = args.get('plan_type')

        account = yield neondata.NeonUserAccount.get(
            account_id,
            async=True)

        billing_plan = yield neondata.BillingPlans.get(
            plan_type,
            async=True)

        if not billing_plan:
            raise NotFoundError('No billing plan for that plan_type')

        if not account:
            raise NotFoundError('Neon Account was not found')

        if not account.billing_provider_ref:
            raise NotFoundError(
                'There is not a billing account set up for this account')
        try:
            original_plan_type = account.subscription_information['plan']['id']
        except TypeError:
            original_plan_type = None

        try:
            customer = yield self.executor.submit(
                stripe.Customer.retrieve,
                account.billing_provider_ref)

            # get all subscriptions, they are sorted
            # by most recent, if there are not any, just
            # submit the new one, otherwise cancel the most
            # recent and submit the new one
            cust_subs = yield self.executor.submit(
                customer.subscriptions.all)

            if len(cust_subs['data']) > 0:
                cancel_me = cust_subs['data'][0]
                yield self.executor.submit(cancel_me.delete)

            if plan_type == 'demo':
                subscription = stripe.Subscription(id='canceled')
                def _modify_account(a):
                    a.subscription_information = None
                    a.billed_elsewhere = True
                    a.billing_provider_ref = None
                    a.verify_subscription_expiry = None
                # cancel all the things!
                cards = yield self.executor.submit(
                    customer.sources.all,
                    object='card')
                for card in cards:
                    yield self.executor.submit(card.delete)
                _log.info('Subscription downgraded for account %s' %
                     account.neon_api_key)
            else:
                subscription = yield self.executor.submit(
                    customer.subscriptions.create,
                    plan=plan_type)
                def _modify_account(a):
                    a.serving_enabled = True
                    a.subscription_information = subscription
                    a.verify_subscription_expiry = \
                        (datetime.utcnow() + timedelta(
                        seconds=options.get(
                        'cmsapiv2.apiv2.check_subscription_interval'))
                        ).strftime(
                            "%Y-%m-%d %H:%M:%S.%f")

                _log.info('New subscription created for account %s' %
                    account.neon_api_key)

            yield neondata.NeonUserAccount.modify(
                account.neon_api_key,
                _modify_account,
                async=True)

        except stripe.error.InvalidRequestError as e:
            if 'No such customer' in str(e):
                _log.error('Billing mismatch for account %s' % account.email)
                raise NotFoundError('No billing account found in Stripe')

            _log.error('Unhandled InvalidRequestError\
                 occurred talking to Stripe %s' % e)
            raise
        except stripe.error.CardError as e:
            raise
        except Exception as e:
            _log.error('Unknown error occurred talking to Stripe %s' % e)
            raise

        billing_plan = yield neondata.BillingPlans.get(
            plan_type.lower(),
            async=True)

        # only update limits if we have actually changed the plan type
        if original_plan_type != plan_type.lower():
            def _modify_limits(a):
                a.populate_with_billing_plan(billing_plan)

            yield neondata.AccountLimits.modify(
                account.neon_api_key,
                _modify_limits,
                create_missing=True,
                async=True)

        result = yield self.db2api(subscription)

        self.success(result)

    @tornado.gen.coroutine
    def get(self, account_id):
        schema = Schema({
          Required('account_id') : Any(str, unicode, Length(min=1, max=256))
        })
        args = self.parse_args()
        args['account_id'] = str(account_id)
        schema(args)

        account = yield neondata.NeonUserAccount.get(
            account_id,
            async=True)

        if not account:
            raise NotFoundError('Neon Account required.')

        if not account.billing_provider_ref:
            raise NotFoundError('No billing account found - no ref.')

        try:
            customer = yield self.executor.submit(
                stripe.Customer.retrieve,
                account.billing_provider_ref)

            cust_subs = yield self.executor.submit(
                customer.subscriptions.all)

            most_recent_sub = cust_subs['data'][0]
        except stripe.error.InvalidRequestError as e:
            if 'No such customer' in str(e):
                raise NotFoundError('No billing account found - not in stripe')
            else:
                _log.error('Unknown invalid error occurred talking'\
                           ' to Stripe %s' % e)
                raise Exception('Unknown Stripe Error')
        except IndexError:
            raise NotFoundError('A subscription was not found.')
        except Exception as e:
            _log.error('Unknown error occurred talking to Stripe %s' % e)
            raise

        result = yield self.db2api(most_recent_sub)

        self.success(result)

    @classmethod
    def _get_default_returned_fields(cls):
        return ['id', 'application_fee_percent', 'cancel_at_period_end',
                'canceled_at', 'current_period_end', 'current_period_start',
                'customer', 'discount', 'ended_at', 'plan',
                'quantity', 'start', 'tax_percent', 'trial_end',
                'trial_start']

    @classmethod
    def _get_passthrough_fields(cls):
        return ['id', 'application_fee_percent', 'cancel_at_period_end',
                'canceled_at', 'current_period_end', 'current_period_start',
                'customer', 'discount', 'ended_at', 'metadata', 'plan',
                'quantity', 'start', 'tax_percent', 'trial_end',
                'trial_start']

    @classmethod
    @tornado.gen.coroutine
    def _convert_special_field(cls, obj, field):
        if field == 'metadata':
            retval = obj.metadata.to_dict()
        else:
            raise BadRequestError('invalid field %s' % field)

        raise tornado.gen.Return(retval)

    @classmethod
    def get_access_levels(cls):
        return {
                 HTTPVerbs.POST : neondata.AccessLevels.CREATE,
                 HTTPVerbs.GET : neondata.AccessLevels.READ,
                 'account_required'  : [HTTPVerbs.POST]
               }

'''*********************************************************************
TelemetrySnippetHandler : class responsible for creating the telemetry snippet
   HTTP Verbs     : get
*********************************************************************'''
class TelemetrySnippetHandler(APIV2Handler):
    @tornado.gen.coroutine
    def get(self, account_id):
        '''Generates a telemetry snippet for a given account'''

        schema = Schema({
            Required('account_id') : All(Coerce(str), Length(min=1, max=256)),
            })
        args = self.parse_args()
        args['account_id'] = account_id_api_key = str(account_id)
        data = schema(args)

        # Find out if there is a Gallery integration
        integrations = yield self.account.get_integrations(async=True)

        using_gallery = any([x.uses_bc_gallery for x in integrations if
                             isinstance(x, neondata.BrightcoveIntegration)])

        # Build the snippet
        if using_gallery:
            template = (
                '<!-- Neon -->',
                '<script id="neon">',
                "  var neonPublisherId = '{tai}';",
                "  var neonBrightcoveGallery = true;",
                '</script>',
                "<script src='//cdn.neon-lab.com/neonoptimizer_dixon.js'></script>',",
                '<!-- Neon -->'
                )
        else:
            template = (
                '<!-- Neon -->',
                '<script id="neon">',
                "  var neonPublisherId = '{tai}';",
                '</script>',
                "<script src='//cdn.neon-lab.com/neonoptimizer_dixon.js'></script>',",
                '<!-- Neon -->'
                )

        self.set_header('Content-Type', 'text/plain')
        self.success('\n'.join(template).format(
            tai=self.account.tracker_account_id))

    @classmethod
    def get_access_levels(cls):
        return {
                 HTTPVerbs.GET : neondata.AccessLevels.READ,
                 'account_required'  : [HTTPVerbs.GET]
               }

'''*****************************************************************
BatchHandler 
*****************************************************************'''
class BatchHandler(APIV2Handler):
    @tornado.gen.coroutine
    def post(self):
        schema = Schema({
          Required('call_info') : All(CustomVoluptuousTypes.Dictionary())
        })
      
        args = self.parse_args()
        schema(args)
         
        call_info = args['call_info']
        access_token = call_info.get('access_token', None) 
        refresh_token = call_info.get('refresh_token', None)
        
        client = cmsapiv2.client.Client(
            access_token=access_token,  
            refresh_token=refresh_token)

        requests = call_info.get('requests', None)
        output = { 'results' : [] } 
        for req in requests: 
            # request will be information about 
            # the call we want to make 
            result = {} 
            try:
                result['relative_url'] = req['relative_url'] 
                result['method'] = req['method']
 
                method = req['method'] 
                http_req = tornado.httpclient.HTTPRequest(
                    req['relative_url'], 
                    method=method) 

                if method == 'POST' or method == 'PUT': 
                    http_req.headers = {"Content-Type" : "application/json"}
                    http_req.body = json.dumps(req.get('body', None))
                
                response = yield client.send_request(http_req)
                if response.error:
                    error = { 'error' : 
                        { 
                            'message' : response.reason, 
                            'code' : response.code 
                        } 
                    }
                    result['response'] = error 
                else:  
                    result['relative_url'] = req['relative_url'] 
                    result['method'] = req['method'] 
                    result['response'] = json.loads(response.body)
                    result['response_code'] = response.code
            except AttributeError:
                result['response'] = 'Malformed Request'
            except Exception as e: 
                result['response'] = 'Unknown Error Occurred' 
            finally: 
                output['results'].append(result)
                 
        self.success(output) 
 
    @classmethod
    def get_access_levels(cls):
        return { 
                 HTTPVerbs.POST : neondata.AccessLevels.NONE 
               }

class EmailHandler(APIV2Handler): 
    @tornado.gen.coroutine
    def post(self, account_id):
        schema = Schema({
            Required('account_id') : All(Coerce(str), Length(min=1, max=256)), 
            Required('template_slug') : All(Coerce(str), Length(min=1, max=512)), 
            'template_args' : All(Coerce(str), Length(min=1, max=2048)),
            'to_email_address' : All(Coerce(str), Length(min=1, max=1024)),
            'from_email_address' : All(Coerce(str), Length(min=1, max=1024)),
            'from_name' : All(Coerce(str), Length(min=1, max=1024)),
            'subject' : All(Coerce(str), Length(min=1, max=1024)),
            'reply_to' : All(Coerce(str), Length(min=1, max=1024))
        })

        args = self.parse_args()
        args['account_id'] = account_id_api_key = str(account_id)
        data = schema(args)
        
        args_email = args.get('to_email_address', None)
        template_args = args.get('template_args', None)  
        template_slug = args.get('template_slug') 
          
        cur_user = self.user 
        if cur_user:
            cur_user_email = cur_user.username

        if args_email: 
            send_to_email = args_email
        elif cur_user_email: 
            send_to_email = cur_user_email
            if not cur_user.send_emails: 
                self.success({'message' : 'user does not want emails'})
        else:  
            raise NotFoundError('Email address is required.')
        
        yield MandrillEmailSender.send_mandrill_email(
            send_to_email, 
            template_slug, 
            template_args=template_args)
 
        self.success({'message' : 'Email sent to %s' % send_to_email })
 
    @classmethod
    def get_limits(self):
        post_list = [{ 'left_arg': 'email_posts',
                       'right_arg': 'max_email_posts',
                       'operator': '<',
                       'timer_info': {
                           'refresh_time': 'refresh_time_email_posts',
                           'add_to_refresh_time': 'seconds_to_refresh_email_posts',
                           'timer_resets': [ ('email_posts', 0) ]
                       },
                       'values_to_increase': [ ('email_posts', 1) ],
                       'values_to_decrease': []
        }]
        return {
                   HTTPVerbs.POST: post_list
               }
            
    @classmethod
    def get_access_levels(cls):
        return { 
                 HTTPVerbs.POST : neondata.AccessLevels.CREATE, 
                 'account_required'  : [HTTPVerbs.POST] 
               }

class FeatureHandler(APIV2Handler):
    @tornado.gen.coroutine
    def get(self):
        schema = Schema({
            'key' : Any(CustomVoluptuousTypes.CommaSeparatedList()), 
            'model_name' : All(Coerce(str), Length(min=1, max=512)), 
            'fields': Any(CustomVoluptuousTypes.CommaSeparatedList())
        })
        args = self.parse_args()
        schema(args)
        model_name = args.get('model_name', None)
        keys = args.get('key', None)

        if (model_name is None) == (keys is None):
            raise Invalid('Exactly one of model_name or key is required')

        fields = args.get('fields', None)
        if fields:
            fields = set(fields.split(','))
        
        # if keys is set
        if keys: 
            keys = set(keys.split(',')) 
            features = yield neondata.Feature.get_many(keys, async=True)
        else: 
            features = yield neondata.Feature.get_by_model_name(
                model_name, 
                async=True)
     
        res_list = yield [self.db2api(f, fields=fields) for f in features] 
        
        rv = { 'features' : res_list, 
               'feature_count' : len(res_list) }
 
        self.success(rv)

    @classmethod
    def _get_default_returned_fields(cls):
        return ['key', 'model_name', 'created', 'updated', 
                'name', 'variance_explained', 'index'] 

    @classmethod
    def _get_passthrough_fields(cls):
        return ['key', 'model_name', 'created', 'updated', 
                'name', 'variance_explained', 'index'] 

    @classmethod
    def get_access_levels(cls):
        return {
                 HTTPVerbs.GET : neondata.AccessLevels.NONE
               }


class EmailSupportHandler(APIV2Handler):
    '''Allow visitor to send email to Neon without an account.'''

    SUPPORT_ADDRESS = 'support@neon-lab.com'
    # Reference: https://mandrillapp.com/templates/code?id=support-email-admin
    SUPPORT_TEMPLATE_SLUG = 'support-email-admin'

    @tornado.gen.coroutine
    def post(self):
        '''Send the content of "message" as an email to Neon support.'''
        schema = Schema({
            Required('from_email'): All(Coerce(
                CustomVoluptuousTypes.Email()), Length(min=1, max=1024)),
            Required('from_name') : All(Coerce(str), Length(min=1, max=1024)),
            Required('message') : All(Coerce(str), Length(min=1, max=4096))
        })

        args = self.parse_args()
        args = schema(args)

        yield MandrillEmailSender.send_mandrill_email(
            self.SUPPORT_ADDRESS,
            self.SUPPORT_TEMPLATE_SLUG,
            template_args=args,
            from_email=args['from_email'],
            from_name=args['from_name'])

        self.success({'message' : 'Email sent to %s' % self.SUPPORT_ADDRESS})

    @classmethod
    def get_access_levels(cls):
        return {HTTPVerbs.POST: neondata.AccessLevels.NONE}


'''*********************************************************************
Endpoints
*********************************************************************'''
application = tornado.web.Application([
    (r'/healthcheck/?$', HealthCheckHandler),
    (r'/api/v2/batch/?$', BatchHandler),
    (r'/api/v2/feature/?$', FeatureHandler),
    (r'/api/v2/email/support/?$', EmailSupportHandler),
    (r'/api/v2/([a-zA-Z0-9]+)/integrations/ooyala/?$',
        OoyalaIntegrationHandler),
    (r'/api/v2/([a-zA-Z0-9]+)/integrations/brightcove/?$',
        BrightcoveIntegrationHandler),
    (r'/api/v2/([a-zA-Z0-9]+)/integrations/brightcove/players/?$',
        BrightcovePlayerHandler),
    (r'/api/v2/([a-zA-Z0-9]+)/integrations/optimizely/?$',
        OptimizelyIntegrationHandler),
    (r'/api/v2/([a-zA-Z0-9]+)/integrations/?$',
        AccountIntegrationHandler),
    (r'/api/v2/([a-zA-Z0-9]+)/thumbnails/?$', ThumbnailHandler),
    (r'/api/v2/([a-zA-Z0-9]+)/videos/?$', VideoHandler),
    (r'/api/v2/([a-zA-Z0-9]+)/videos/share/?$', VideoShareHandler),
    (r'/api/v2/([a-zA-Z0-9]+)/videos/search/?$', VideoSearchExternalHandler),
    (r'/api/v2/videos/search/?$', VideoSearchInternalHandler),
    (r'/api/v2/([a-zA-Z0-9]+)/thumbnails/search/?$',
        ThumbnailSearchExternalHandler),
    (r'/api/v2/thumbnails/search/?$', ThumbnailSearchInternalHandler),
    (r'/api/v2/([a-zA-Z0-9]+)/?$', AccountHandler),
    (r'/api/v2/([a-zA-Z0-9]+)/billing/account/?$', BillingAccountHandler),
    (r'/api/v2/([a-zA-Z0-9]+)/billing/subscription/?$',
        BillingSubscriptionHandler),
    (r'/api/v2/([a-zA-Z0-9]+)/limits/?$', AccountLimitsHandler),
    (r'/api/v2/([a-zA-Z0-9]+)/stats/videos/?$', VideoStatsHandler),
    (r'/api/v2/([a-zA-Z0-9]+)/stats/thumbnails/?$', ThumbnailStatsHandler),
    (r'/api/v2/([a-zA-Z0-9]+)/stats/estimated_lift/?$', LiftStatsHandler),
    (r'/api/v2/([a-zA-Z0-9]+)/statistics/videos/?$', VideoStatsHandler),
    (r'/api/v2/([a-zA-Z0-9]+)/statistics/thumbnails/?$', ThumbnailStatsHandler),
    (r'/api/v2/([a-zA-Z0-9]+)/users/?$', UserHandler),
    (r'/api/v2/([a-zA-Z0-9]+)/statistics/estimated_lift/?$', LiftStatsHandler),
    (r'/api/v2/([a-zA-Z0-9]+)/email/?$', EmailHandler),
    (r'/api/v2/([a-zA-Z0-9]+)/telemetry/snippet/?$', TelemetrySnippetHandler),
    (r'/api/v2/(\d+)/live_stream', LiveStreamHandler)
], gzip=True)

def main():
    global server
    signal.signal(signal.SIGTERM, lambda sig, y: sys.exit(-sig))

    server = tornado.httpserver.HTTPServer(application)
    #utils.ps.register_tornado_shutdown(server)
    server.listen(options.port)
    tornado.ioloop.IOLoop.current().start()

if __name__ == "__main__":
    utils.neon.InitNeon()
    main()<|MERGE_RESOLUTION|>--- conflicted
+++ resolved
@@ -2162,12 +2162,7 @@
         self.success(rv)
 
     def get_access_levels(self):
-<<<<<<< HEAD
-        return {
-            HTTPVerbs.GET: neondata.AccessLevels.READ}
-=======
         return {HTTPVerbs.GET: neondata.AccessLevels.READ}
->>>>>>> 02925cf8
 
 
 '''*********************************************************************
