#!/usr/bin/env python
'''
Test functionality of the click log server.
'''

import os.path
import sys
__base_path__ = os.path.abspath(os.path.join(os.path.dirname(__file__), '..',
                                             '..'))
if sys.path[0] != __base_path__:
    sys.path.insert(0, __base_path__)

import avro.io
import avro.schema
import base64
import __builtin__
from clickTracker.flume.ttypes import *
import clickTracker.trackserver 
from clickTracker import TTornado
from cStringIO import StringIO
import fake_filesystem
import json
import hashlib
import logging
from mock import patch
from mock import MagicMock
import os
import Queue
import random
from thrift import Thrift
from thrift.transport import TTransport
from thrift.protocol import TCompactProtocol
import time
import tornado.testing
from tornado.httpclient import HTTPError, HTTPRequest, HTTPResponse
import urllib
import urlparse
import unittest
import utils.neon
from utils.options import options

class TestFileBackupHandler(unittest.TestCase):
    def setUp(self):
        schema_path = options.get('clickTracker.trackserver.message_schema')
        with open(schema_path) as f:
            schema_str = f.read()
        schema = avro.schema.parse(schema_str)
        schema_hash = hashlib.md5(json.dumps(schema.to_json())).hexdigest()
        self.schema_url = ('http://bucket.s3.amazonaws.com/%s.avsc' % 
                           schema_hash)
        self.avro_writer = avro.io.DatumWriter(schema)
        self.avro_reader = avro.io.DatumReader(schema, schema)
        
        self.filesystem = fake_filesystem.FakeFilesystem()
        self.fake_os = fake_filesystem.FakeOsModule(self.filesystem)
        self.fake_open = fake_filesystem.FakeFileOpen(self.filesystem)
        clickTracker.trackserver.os = self.fake_os
        clickTracker.trackserver.open = self.fake_open

    def tearDown(self):
        clickTracker.trackserver.os = os
        clickTracker.trackserver.open = __builtin__.open

    def processData(self):
        '''Sends 1000 requests to a handler and waits until they are done.'''
        
        user_agent = "Mozilla/5.0 (Linux; U; Android 2.3.5; en-in; "\
                "HTC_DesireS_S510e Build/GRJ90) AppleWebKit/533.1 (KHTML, like Gecko) Version/4.0 Mobile Safari/533.1"
        mock_click_request = MagicMock()
        click_fields = {'pageid' : 'pageid234',
                        'tai' : 'tai234',
                        'ttype' : 'brightcove',
                        'page' : 'http://go.com',
                        'ref' : 'http://ref.com',
                        'cts' : '23945827',
                        'a' : 'ic',
                        'tid' : 'tid345',
                        'x' : '3467',
                        'y' : '123',
                        'wx' : '567',
                        'wy' : '9678',
                        'cx' : '49',
                        'cy' : '65'}
        def mock_click_get_argument(field, default=[]):
            return click_fields[field]
        mock_click_request.get_argument.side_effect = mock_click_get_argument
        mock_click_request.request.remote_ip = '12.43.151.12'
        mock_click_request.get_cookie.return_value = 'cookie1'
        mock_click_request.request.headers = {} 
        mock_click_request.request.headers['User-Agent'] = user_agent 

        mock_view_request = MagicMock()
        view_fields = {'pageid' : 'pageid67',
                       'tai' : 'tai20',
                       'ttype' : 'brightcove',
                       'page' : 'http://go1.com',
                       'ref' : 'http://ref1.com',
                       'cts' : '23945898',
                       'a' : 'iv',
                       'tids' : 'tid345,tid346'
                       }
        def mock_view_get_request(field, default=[]):
            return view_fields[field]
        mock_view_request.get_argument.side_effect = mock_view_get_request
        mock_view_request.request.remote_ip = '12.43.151.120'
        mock_view_request.get_cookie.return_value = 'cookie2'
        mock_view_request.request.headers = { 
                'User-Agent': user_agent,
                'Geoip_city_country_name': 'United States',
                'Geoip_country_code3': 'USA',
                'Geoip_latitude': '37.7794',
                'Geoip_city': 'San Francisco',
                'Geoip_longitude': '-122.4170',
                'Geoip_postal_code': ''
                }
        
        # Start a thread to handle the data
        dataQ = Queue.Queue()
        handle_thread = clickTracker.trackserver.FileBackupHandler(dataQ)
        handle_thread.start()

        # Send data
        nlines = 400
        for i in range(nlines/2):
            click = clickTracker.trackserver.BaseTrackerDataV2.generate(
                mock_click_request)
            
            dataQ.put(click.to_flume_event(self.avro_writer, self.schema_url))

            view = clickTracker.trackserver.BaseTrackerDataV2.generate(
                mock_view_request)
            dataQ.put(view.to_flume_event(self.avro_writer, self.schema_url))
            
        # Wait until the data is processeed 
        dataQ.join()

        # Force a flush to disk
        handle_thread.backup_stream.flush()

    def test_log_to_disk_normally(self):
        '''Check the mechanism to log to disk.'''
        log_dir = '/tmp/fake_log_dir'
        with options._set_bounded('clickTracker.trackserver.backup_disk',
                                  log_dir):
            with options._set_bounded(
                    'clickTracker.trackserver.backup_max_events_per_file',
                    100):
                self.processData()

                files = self.fake_os.listdir(log_dir)
                self.assertEqual(len(files), 4)

                # Open one of the files and check that it contains
                # what we expect
                with self.fake_open(os.path.join(log_dir, files[0])) as f:
                    transport = TTransport.TFileObjectTransport(f)
                    protocol = TCompactProtocol.TCompactProtocol(transport)
                    event = ThriftFlumeEvent()
                    event.read(protocol)
                    try:
                        while event.body is not None:
                            msgbuf = StringIO(event.body)
                            body = self.avro_reader.read(
                                avro.io.BinaryDecoder(msgbuf))
                            if body['eventType'] == 'IMAGE_CLICK':
                                self.assertEqual(body['pageId'], 'pageid234')
                                self.assertEqual(body['trackerAccountId'],
                                                 'tai234')
                                self.assertEqual(body['trackerType'], 'BRIGHTCOVE')
                                self.assertEqual(body['pageURL'], 'http://go.com')
                                self.assertEqual(body['refURL'], 'http://ref.com')
                                self.assertEqual(body['clientIP'], '12.43.151.12')
                                self.assertEqual(body['clientTime'], 23945827)
                                self.assertGreater(body['serverTime'],
                                                   1300000000000)
                                self.assertEqual(body['eventData']['thumbnailId'],
                                                 'tid345')
                                self.assertEqual(
                                    body['eventData']['pageCoords']['x'], 3467)
                                self.assertEqual(
                                    body['eventData']['pageCoords']['y'], 123)
                                self.assertEqual(
                                body['eventData']['windowCoords']['x'], 567)
                                self.assertEqual(
                                    body['eventData']['windowCoords']['y'], 9678)
                                self.assertTrue(body['eventData']['isImageClick'])
                            elif body['eventType'] == 'IMAGES_VISIBLE':
                                self.assertEqual(body['pageId'], 'pageid67')
                                self.assertEqual(body['trackerAccountId'], 'tai20')
                                self.assertEqual(body['trackerType'], 'BRIGHTCOVE')
                                self.assertEqual(body['pageURL'], 'http://go1.com')
                                self.assertEqual(body['refURL'], 'http://ref1.com')
                                self.assertEqual(body['clientIP'], '12.43.151.120')
                                self.assertEqual(body['clientTime'], 23945898)
                                self.assertGreater(body['serverTime'],
                                                   1300000000000)
                                self.assertItemsEqual(
                                    body['eventData']['thumbnailIds'], 
                                    ['tid345', 'tid346'])
                                self.assertEqual(
                                    body["ipGeoData"]["city"], "San Francisco")
                                self.assertEqual(
                                    body["ipGeoData"]["country"], "USA"),
                                self.assertIsNone(body["ipGeoData"]["region"])
                                self.assertIsNone(body["ipGeoData"]["zip"])
                                self.assertAlmostEqual(body["ipGeoData"]["lat"],
                                                       37.7794, 4)
                                self.assertAlmostEqual(body["ipGeoData"]["lon"],
                                                       -122.4170, 4)
                            else:
                                self.fail('Bad event field %s' % body['eventType'])
                        
                            event.read(protocol)
                    except EOFError:
                        pass
        

class TestFullServer(tornado.testing.AsyncHTTPTestCase):
    '''A set of tests that fire up the whole server and throws http requests at it.'''

    def setUp(self):
        schema_path = options.get('clickTracker.trackserver.message_schema')
        with open(schema_path) as f:
            schema_str = f.read()
        schema = avro.schema.parse(schema_str)
        self.avro_reader = avro.io.DatumReader(schema, schema)
        
        self.filesystem = fake_filesystem.FakeFilesystem()
        self.fake_os = fake_filesystem.FakeOsModule(self.filesystem)
        self.fake_open = fake_filesystem.FakeFileOpen(self.filesystem)
        clickTracker.trackserver.os = self.fake_os
        clickTracker.trackserver.open = self.fake_open

        # Put the avro schema in the fake filesystem
        self.fake_os.makedirs(os.path.dirname(schema_path))
        with self.fake_open(schema_path, 'w') as f:
            f.write(schema_str)

        self.thrift_patcher = patch(
            'clickTracker.trackserver.ThriftSourceProtocol.Client')
        self.thrift_mock = MagicMock()
        self.thrift_patcher.start().return_value = self.thrift_mock
        self.thrift_mock.appendBatch.side_effect = \
          lambda events, callback: self.io_loop.add_callback(callback,
                                                             Status.OK)

        self.isp_patcher = patch(
            'clickTracker.trackserver.utils.http.send_request')
        self.bn_map = {}
        self.isp_mock = self.isp_patcher.start()
        self.isp_mock.side_effect = self.mock_isp_response

        self.thrift_transport_patcher = patch('clickTracker.trackserver.TTornado.TTornadoStreamTransport')
        self.thrift_transport_mock = self.thrift_transport_patcher.start()
        self.thrift_transport_mock().open.side_effect = \
          lambda callback: self.io_loop.add_callback(callback)

        self.old_flush_interval = \
          options.get('clickTracker.trackserver.flume_flush_interval')
        options._set('clickTracker.trackserver.flume_flush_interval', 1)

        self.server_obj = clickTracker.trackserver.Server()
        self.backup_q = self.server_obj.backup_queue
        super(TestFullServer, self).setUp()

        random.seed(168984)

    def tearDown(self):
        options._set('clickTracker.trackserver.flume_flush_interval',
                     self.old_flush_interval)
        self.thrift_patcher.stop()
        self.thrift_transport_patcher.stop()
        self.isp_patcher.stop()
        
        super(TestFullServer, self).tearDown()
        clickTracker.trackserver.os = os
        clickTracker.trackserver.open = __builtin__.open

    def get_app(self):
        return self.server_obj.application

    
    def mock_isp_response(self, request, retries=1, callback=None):
        if request.url.endswith('.avsc'):
            retval = tornado.httpclient.HTTPResponse(
                request, 200)
        else:
            bns = urlparse.parse_qs(urlparse.urlparse(request.url).query
                                    )['params'][0].split(',')
            retval = tornado.httpclient.HTTPResponse(
                request,
                200,
                buffer=StringIO(','.join([self.bn_map.get(x, "null") 
                                          for x in bns])))

        if callback:
            callback(retval)
        else:
            return retval

    def check_message_sent(self, url_params, ebody, neon_id=None,
                           path='/v2'):
        '''Sends a message and checks the body to be what's expected.

        Inputs:
        url_params - Dictionary of url params
        ebody - json dictionary of expected body in the logged message
        neon_id - Neon id to store in a cookie
        path - Endpoint for the server
        '''
        self.thrift_mock.reset_mock()
        
        headers = {}
        headers['User-Agent'] = (
            "Mozilla/5.0 (Linux; U; Android 2.3.5; en-in; HTC_DesireS_S510e "
            "Build/GRJ90) AppleWebKit/533.1 (KHTML, like Gecko) Version/4.0 "
            "Mobile Safari/533.1")
        if neon_id is not None:
            headers['Cookie'] = 'neonglobaluserid=%s' % neon_id
        response = self.fetch(
            '%s?%s' % (path, urllib.urlencode(url_params)),
            headers=headers)

        #print url_params
        self.assertEqual(response.code, 200)

        # Check that a response was found
        self.assertEqual(self.thrift_mock.appendBatch.call_count, 1)
        request_saw = self.thrift_mock.appendBatch.call_args[0][0][0]
        headers = request_saw.headers
        binary_body = request_saw.body
        
        self.assertTrue(headers['timestamp'])
        
        if 'v2' in path:
            msgbuf = StringIO(binary_body)
            body = self.avro_reader.read(avro.io.BinaryDecoder(msgbuf))
        
            self.assertEqual(headers['track_vers'], '2.2')
            self.assertEqual(headers['event'], ebody['eventType'])
            self.assertEqual(headers['timestamp'],
                         str(body['serverTime']))
            self.assertEqual(headers['tai'],
                             ebody['trackerAccountId'])
            
            self.assertEqual(body['clientIP'], '127.0.0.1')
            if neon_id is not None:
                self.assertEqual(body['neonUserId'], neon_id)

            self.assertEqual(
                body['agentInfo'],
                {'os': {'name': 'Android', 'version': '2.3.5'},
                 'browser' : {'name' : 'Safari', 'version' : '4.0' }})
        else:
            self.assertEqual(headers['track_vers'], '1')
            self.assertEqual(headers['event'], ebody['a'])
            body = json.loads(binary_body)

        self.assertDictContainsSubset(ebody, body)

    def test_v2_valid_messages(self):
        # Image Visible Message
        self.check_message_sent(
            { 'a' : 'iv',
              'pageid' : 'pageid123',
              'tai' : 'tai123',
              'ttype' : 'brightcove',
              'page' : 'http://go.com',
              'ref' : 'http://ref.com',
              'cts' : '2345623',
              'tids' : 'tid1,tid2'},
            { 'eventType' : 'IMAGES_VISIBLE',
              'pageId' : 'pageid123',
              'trackerAccountId' : 'tai123',
              'trackerType' : 'BRIGHTCOVE',
              'pageURL' : 'http://go.com',
              'refURL' : 'http://ref.com',
              'clientTime' : 2345623,
              'eventData': { 
                  'isImagesVisible' : True,
                  'thumbnailIds' : ['tid1', 'tid2']
                  },
              'neonUserId' : 'neon_id1'},
              'neon_id1'
            )

        # Image loaded message
        self.check_message_sent(
            { 'a' : 'il',
              'pageid' : 'pageid123',
              'tai' : 'tai123',
              'ttype' : 'brightcove',
              'page' : 'http://go.com',
              'ref' : 'http://ref.com',
              'cts' : '2345623',
              'tids' : 'tid1 56 67,tid2 89 123'}, #tornado converts + to " "
            { 'eventType' : 'IMAGES_LOADED',
              'pageId' : 'pageid123',
              'trackerAccountId' : 'tai123',
              'trackerType' : 'BRIGHTCOVE',
              'pageURL' : 'http://go.com',
              'refURL' : 'http://ref.com',
              'clientTime' : 2345623,
              'eventData': {
                  'isImagesLoaded' : True,
                  'images' : [
                  {'thumbnailId': 'tid1',
                   'height' : 67,
                   'width' :56 },
                  {'thumbnailId': 'tid2',
                   'height' : 123,
                   'width' : 89}]},
              'neonUserId' : 'neon_id1'},
              'neon_id1'
            )

        # Image clicked message
        self.check_message_sent(
            { 'a' : 'ic',
              'pageid' : 'pageid123',
              'tai' : 'tai123',
              'ttype' : 'brightcove',
              'page' : 'http://go.com',
              'ref' : 'http://ref.com',
              'cts' : '2345623',
              'tid' : 'tid1',
              'x' : '56',
              'y' : '23',
              'wx' : '78',
              'wy' : '34',
              'cx' : '6',
              'cy' : '8'},
            { 'eventType' : 'IMAGE_CLICK',
              'pageId' : 'pageid123',
              'trackerAccountId' : 'tai123',
              'trackerType' : 'BRIGHTCOVE',
              'pageURL' : 'http://go.com',
              'refURL' : 'http://ref.com',
              'clientTime' : 2345623,
              'eventData' : {
                  'isImageClick' : True,
                  'thumbnailId' : 'tid1',
                  'pageCoords' : {
                      'x' : 56,
                      'y' : 23,
                      },
                  'windowCoords' : {
                      'x' : 78,
                      'y' : 34
                      },
                  'imageCoords' : {
                      'x' : 6,
                      'y' : 8
                      },
                  },
              'neonUserId' : 'neon_id1'},
              'neon_id1'
            )
        
        #Video clicked message
        self.check_message_sent(
            { 'a' : 'vc',
              'pageid' : 'pageid123',
              'tai' : 'tai123',
              'ttype' : 'brightcove',
              'page' : 'http://go.com',
              'ref' : 'http://ref.com',
              'cts' : '2345623',
              'vid' : 'vid1',
              'tid' : 'tid1',
              'playerid' : 'brightcoveP123',
              },
            { 'eventType' : 'VIDEO_CLICK',
              'pageId' : 'pageid123',
              'trackerAccountId' : 'tai123',
              'trackerType' : 'BRIGHTCOVE',
              'pageURL' : 'http://go.com',
              'refURL' : 'http://ref.com',
              'clientTime' : 2345623,
              'eventData' : {
                  'videoId' : 'vid1',
                  'thumbnailId' : 'tid1',
                  'playerId' : 'brightcoveP123',
                  'isVideoClick' : True
                  },
              'neonUserId' : 'neon_id1'},
              'neon_id1'
            )

        # Video play message
        self.check_message_sent(
            { 'a' : 'vp',
              'pageid' : 'pageid123',
              'tai' : 'tai123',
              'ttype' : 'brightcove',
              'page' : 'http://go.com',
              'ref' : 'http://ref.com',
              'cts' : '2345623',
              'tid' : 'tid1',
              'vid' : 'vid1',
              'adplay': 'False',
              'adelta': 'null',
              'pcount': '1',
              'playerid' : 'brightcoveP123'},
            { 'eventType' : 'VIDEO_PLAY',
              'pageId' : 'pageid123',
              'trackerAccountId' : 'tai123',
              'trackerType' : 'BRIGHTCOVE',
              'pageURL' : 'http://go.com',
              'refURL' : 'http://ref.com',
              'clientTime' : 2345623,
              'eventData' : {
                  'thumbnailId' : 'tid1',
                  'videoId' : 'vid1',
                  'didAdPlay': False,
                  'autoplayDelta': None,
                  'playCount': 1,
                  'playerId' : 'brightcoveP123',
                  'isVideoPlay' : True
                  },
              'neonUserId' : 'neon_id1'},
              'neon_id1'
            )

        # Ad play message
        self.check_message_sent(
            { 'a' : 'ap',
              'pageid' : 'pageid123',
              'tai' : 'tai123',
              'ttype' : 'brightcove',
              'page' : 'http://go.com',
              'ref' : 'http://ref.com',
              'cts' : '2345623',
              'tid' : 'tid1',
              'vid' : 'vid1',
              'adelta': '214',
              'pcount' : '1',
              'playerid' : 'brightcoveP123',
              },
            { 'eventType' : 'AD_PLAY',
              'pageId' : 'pageid123',
              'trackerAccountId' : 'tai123',
              'trackerType' : 'BRIGHTCOVE',
              'pageURL' : 'http://go.com',
              'refURL' : 'http://ref.com',
              'clientTime' : 2345623,
              'eventData' : {
                  'thumbnailId' : 'tid1',
                  'videoId' : 'vid1',
                  'autoplayDelta': 214,
                  'playCount': 1,
                  'playerId' : 'brightcoveP123',
                  'isAdPlay' : True
                  },
              'neonUserId' : 'neon_id1'},
              'neon_id1'
            )

        # Video view percentage
        self.check_message_sent(
            { 'a' : 'vvp',
              'pageid' : 'pageid123',
              'tai' : 'tai123',
              'ttype' : 'brightcove',
              'page' : 'http://go.com',
              'ref' : 'http://ref.com',
              'cts' : '2345623',
              'vid' : 'vid1',
              'pcount' : '1',
              'prcnt' : '23'
              },
            { 'eventType' : 'VIDEO_VIEW_PERCENTAGE',
              'pageId' : 'pageid123',
              'trackerAccountId' : 'tai123',
              'trackerType' : 'BRIGHTCOVE',
              'pageURL' : 'http://go.com',
              'refURL' : 'http://ref.com',
              'clientTime' : 2345623,
              'eventData' : {
                  'videoId' : 'vid1',
                  'playCount': 1,
                  'percent': 23.0,
                  'isVideoViewPercentage' : True
                  },
              'neonUserId' : 'neon_id1'},
              'neon_id1'
            )
    def test_v2_secondary_endpoint(self):
        self.check_message_sent(
            { 'a' : 'iv',
              'pageid' : 'pageid123',
              'tai' : 'tai123',
              'ttype' : 'brightcove',
              'page' : 'http://go.com',
              'ref' : 'http://ref.com',
              'cts' : '2345623',
              'tids' : 'tid1,tid2'},
            { 'eventType' : 'IMAGES_VISIBLE',
              'pageId' : 'pageid123',
              'trackerAccountId' : 'tai123',
              'trackerType' : 'BRIGHTCOVE',
              'pageURL' : 'http://go.com',
              'refURL' : 'http://ref.com',
              'clientTime' : 2345623,
              'eventData': { 
                  'isImagesVisible' : True,
                  'thumbnailIds' : ['tid1', 'tid2']
                  },
              'neonUserId' : 'neon_id1'},
              'neon_id1',
              '/v2/track'
            )

    def test_v2_no_referral_url(self):
        #Video clicked message
        self.check_message_sent(
            { 'a' : 'vc',
              'pageid' : 'pageid123',
              'tai' : 'tai123',
              'ttype' : 'brightcove',
              'page' : 'http://go.com',
              'cts' : '2345623',
              'vid' : 'vid1',
              'tid' : 'tid1',
              'playerid' : 'brightcoveP123',
              },
            { 'eventType' : 'VIDEO_CLICK',
              'pageId' : 'pageid123',
              'trackerAccountId' : 'tai123',
              'trackerType' : 'BRIGHTCOVE',
              'pageURL' : 'http://go.com',
              'refURL' : None,
              'clientTime' : 2345623,
              'eventData' : {
                  'videoId' : 'vid1',
                  'thumbnailId' : 'tid1',
                  'playerId' : 'brightcoveP123',
                  'isVideoClick' : True
                  },
              'neonUserId' : 'neon_id1'},
              'neon_id1'
            )
<<<<<<< HEAD
=======

    def test_no_tids_but_basename(self):
        self.bn_map = {
            'acct1_vid2' : 'acct1_vid2_tid1',
            'acct1_vid3' : 'acct1_vid3_tid0',
            'acct1_vid5' : 'acct1_vid5_tid5'
            }

        # Image Visible Message
        self.check_message_sent(
            { 'a' : 'iv',
              'pageid' : 'pageid123',
              'tai' : 'tai123',
              'ttype' : 'brightcove',
              'page' : 'http://go.com',
              'ref' : 'http://ref.com',
              'cts' : '2345623',
              'bns' : ('neonvid_acct1_vid2,neonvid_acct1_vid5,'
                       'neontn_acct1_vid3_tid2.jpg')},
            { 'eventType' : 'IMAGES_VISIBLE',
              'pageId' : 'pageid123',
              'trackerAccountId' : 'tai123',
              'trackerType' : 'BRIGHTCOVE',
              'pageURL' : 'http://go.com',
              'refURL' : 'http://ref.com',
              'clientTime' : 2345623,
              'eventData': { 
                  'isImagesVisible' : True,
                  'thumbnailIds' : ['acct1_vid2_tid1',
                                    'acct1_vid5_tid5',
                                    'acct1_vid3_tid2']
                  },
              'neonUserId' : 'neon_id1'},
              'neon_id1'
            )
        bnrequest = self.isp_mock.call_args[0][0]
        self.assertEqual(bnrequest.url, 'http://127.0.0.1:8089/getthumbnailid/tai123?params=acct1_vid2,acct1_vid5')
        self.assertDictContainsSubset({'Cookie' : 'neonglobaluserid=neon_id1'},
                                      bnrequest.headers)

        # Image loaded message
        self.check_message_sent(
            { 'a' : 'il',
              'pageid' : 'pageid123',
              'tai' : 'tai123',
              'ttype' : 'brightcove',
              'page' : 'http://go.com',
              'ref' : 'http://ref.com',
              'cts' : '2345623',
              'bns' : ('neonvid_acct1_vid2 56 67,'
                       'neontn_acct1_vid3_tid2.jpg 89 123')}, #tornado converts + to " "
            { 'eventType' : 'IMAGES_LOADED',
              'pageId' : 'pageid123',
              'trackerAccountId' : 'tai123',
              'trackerType' : 'BRIGHTCOVE',
              'pageURL' : 'http://go.com',
              'refURL' : 'http://ref.com',
              'clientTime' : 2345623,
              'eventData': {
                  'isImagesLoaded' : True,
                  'images' : [
                  {'thumbnailId': 'acct1_vid2_tid1',
                   'height' : 67,
                   'width' :56 },
                  {'thumbnailId': 'acct1_vid3_tid2',
                   'height' : 123,
                   'width' : 89}]},
              'neonUserId' : 'neon_id1'},
              'neon_id1'
            )

        # Image clicked message
        self.check_message_sent(
            { 'a' : 'ic',
              'pageid' : 'pageid123',
              'tai' : 'tai123',
              'ttype' : 'brightcove',
              'page' : 'http://go.com',
              'ref' : 'http://ref.com',
              'cts' : '2345623',
              'bn' : 'neonvid_acct1_vid3',
              'x' : '56',
              'y' : '23',
              'wx' : '78',
              'wy' : '34',
              'cx' : '6',
              'cy' : '8'},
            { 'eventType' : 'IMAGE_CLICK',
              'pageId' : 'pageid123',
              'trackerAccountId' : 'tai123',
              'trackerType' : 'BRIGHTCOVE',
              'pageURL' : 'http://go.com',
              'refURL' : 'http://ref.com',
              'clientTime' : 2345623,
              'eventData' : {
                  'isImageClick' : True,
                  'thumbnailId' : 'acct1_vid3_tid0',
                  'pageCoords' : {
                      'x' : 56,
                      'y' : 23,
                      },
                  'windowCoords' : {
                      'x' : 78,
                      'y' : 34
                      },
                  'imageCoords' : {
                      'x' : 6,
                      'y' : 8
                      },
                  },
              'neonUserId' : 'neon_id1'},
              'neon_id1'
            )
        
        #Video clicked message
        self.check_message_sent(
            { 'a' : 'vc',
              'pageid' : 'pageid123',
              'tai' : 'tai123',
              'ttype' : 'brightcove',
              'page' : 'http://go.com',
              'ref' : 'http://ref.com',
              'cts' : '2345623',
              'vid' : 'vid1',
              'bn' : 'neontn_acct1_vid2_tid1.png',
              'playerid' : 'brightcoveP123',
              },
            { 'eventType' : 'VIDEO_CLICK',
              'pageId' : 'pageid123',
              'trackerAccountId' : 'tai123',
              'trackerType' : 'BRIGHTCOVE',
              'pageURL' : 'http://go.com',
              'refURL' : 'http://ref.com',
              'clientTime' : 2345623,
              'eventData' : {
                  'videoId' : 'vid1',
                  'thumbnailId' : 'acct1_vid2_tid1',
                  'playerId' : 'brightcoveP123',
                  'isVideoClick' : True
                  },
              'neonUserId' : 'neon_id1'},
              'neon_id1'
            )

        # Video play message
        self.check_message_sent(
            { 'a' : 'vp',
              'pageid' : 'pageid123',
              'tai' : 'tai123',
              'ttype' : 'brightcove',
              'page' : 'http://go.com',
              'ref' : 'http://ref.com',
              'cts' : '2345623',
              'bn' : 'neonvid_acct1_vid3',
              'vid' : 'vid1',
              'adplay': 'False',
              'adelta': 'null',
              'pcount': '1',
              'playerid' : 'brightcoveP123'},
            { 'eventType' : 'VIDEO_PLAY',
              'pageId' : 'pageid123',
              'trackerAccountId' : 'tai123',
              'trackerType' : 'BRIGHTCOVE',
              'pageURL' : 'http://go.com',
              'refURL' : 'http://ref.com',
              'clientTime' : 2345623,
              'eventData' : {
                  'thumbnailId' : 'acct1_vid3_tid0',
                  'videoId' : 'vid1',
                  'didAdPlay': False,
                  'autoplayDelta': None,
                  'playCount': 1,
                  'playerId' : 'brightcoveP123',
                  'isVideoPlay' : True
                  },
              'neonUserId' : 'neon_id1'},
              'neon_id1'
            )

        # Ad play message
        self.check_message_sent(
            { 'a' : 'ap',
              'pageid' : 'pageid123',
              'tai' : 'tai123',
              'ttype' : 'brightcove',
              'page' : 'http://go.com',
              'ref' : 'http://ref.com',
              'cts' : '2345623',
              'bn' : 'neonvid_acct1_vid3',
              'vid' : 'vid1',
              'adelta': '214',
              'pcount' : '1',
              'playerid' : 'brightcoveP123',
              },
            { 'eventType' : 'AD_PLAY',
              'pageId' : 'pageid123',
              'trackerAccountId' : 'tai123',
              'trackerType' : 'BRIGHTCOVE',
              'pageURL' : 'http://go.com',
              'refURL' : 'http://ref.com',
              'clientTime' : 2345623,
              'eventData' : {
                  'thumbnailId' : 'acct1_vid3_tid0',
                  'videoId' : 'vid1',
                  'autoplayDelta': 214,
                  'playCount': 1,
                  'playerId' : 'brightcoveP123',
                  'isAdPlay' : True
                  },
              'neonUserId' : 'neon_id1'},
              'neon_id1'
            )

    def test_unknown_basename(self):
        # If the basename is unknown, we should return 200 because it
        # could be a video we don't care about. However, if there's
        # nothing we care about, the data shouldn't be sent on.
        response = self.fetch('/v2?%s' % urllib.urlencode(
            {'a' : 'iv',
             'pageid' : 'pageid123',
             'tai' : 'tai123',
             'ttype' : 'brightcove',
             'page' : 'http://go.com',
             'ref' : 'http://ref.com',
             'cts' : '2345623',
             'bns' : 'neonvid_acct1_vid2'}))
        self.assertEqual(response.code, 200)
        self.assertEqual(self.thrift_mock.appendBatch.call_count, 0)

        response = self.fetch('/v2?%s' % urllib.urlencode(
            {'a' : 'il',
             'pageid' : 'pageid123',
             'tai' : 'tai123',
             'ttype' : 'brightcove',
             'page' : 'http://go.com',
             'ref' : 'http://ref.com',
             'cts' : '2345623',
             'bns' : 'some_video.jpg 56 84'}))
        self.assertEqual(response.code, 200)
        self.assertEqual(self.thrift_mock.appendBatch.call_count, 0)

        response = self.fetch('/v2?%s' % urllib.urlencode(
            {'a' : 'ic',
             'pageid' : 'pageid123',
             'tai' : 'tai123',
             'ttype' : 'brightcove',
             'page' : 'http://go.com',
             'ref' : 'http://ref.com',
             'cts' : '2345623',
             'bn' : 'some_video.jpg'}))
        self.assertEqual(response.code, 200)
        self.assertEqual(self.thrift_mock.appendBatch.call_count, 0)

        response = self.fetch('/v2?%s' % urllib.urlencode(
            {'a' : 'vp',
             'pageid' : 'pageid123',
             'tai' : 'tai123',
             'ttype' : 'brightcove',
             'page' : 'http://go.com',
             'ref' : 'http://ref.com',
             'cts' : '2345623',
             'bn' : 'some_video.jpg',
             'vid' : 'some_video',
             'adelta' : '520',
             'pcount' : '2'}))
        self.assertEqual(response.code, 200)
        self.assertEqual(self.thrift_mock.appendBatch.call_count, 0)

        response = self.fetch('/v2?%s' % urllib.urlencode(
            {'a' : 'ap',
             'pageid' : 'pageid123',
             'tai' : 'tai123',
             'ttype' : 'brightcove',
             'page' : 'http://go.com',
             'ref' : 'http://ref.com',
             'cts' : '2345623',
             'bn' : 'some_video.jpg',
             'vid' : 'some_video',
             'adelta' : '520',
             'pcount' : '2'}))
        self.assertEqual(response.code, 200)
        self.assertEqual(self.thrift_mock.appendBatch.call_count, 0)

    def test_some_valid_basenames(self):
        # In this case, we will return a 200, and a subset of the data
        # is sent on.
        response = self.fetch('/v2?%s' % urllib.urlencode(
            {'a' : 'iv',
             'pageid' : 'pageid123',
             'tai' : 'tai123',
             'ttype' : 'brightcove',
             'page' : 'http://go.com',
             'ref' : 'http://ref.com',
             'cts' : '2345623',
             'bns' : 'acct1_vid2,neontn_acct1_vid3_tid.jpg'}))

        self.assertEqual(response.code, 200)
        self.assertEqual(self.thrift_mock.appendBatch.call_count, 1)
        request_saw = self.thrift_mock.appendBatch.call_args[0][0][0]
        msgbuf = StringIO(request_saw.body)
        body = self.avro_reader.read(avro.io.BinaryDecoder(msgbuf))
        self.assertEqual(body['eventData']['thumbnailIds'], ['acct1_vid3_tid'])

        self.thrift_mock.appendBatch.reset_mock()
        response = self.fetch('/v2?%s' % urllib.urlencode(
            {'a' : 'il',
             'pageid' : 'pageid123',
             'tai' : 'tai123',
             'ttype' : 'brightcove',
             'page' : 'http://go.com',
             'ref' : 'http://ref.com',
             'cts' : '2345623',
             'bns' : 'acct1_vid2 32 45,neontn_acct1_vid3_tid.jpg 78 94'}))

        self.assertEqual(response.code, 200)
        self.assertEqual(self.thrift_mock.appendBatch.call_count, 1)
        request_saw = self.thrift_mock.appendBatch.call_args[0][0][0]
        msgbuf = StringIO(request_saw.body)
        body = self.avro_reader.read(avro.io.BinaryDecoder(msgbuf))
        self.assertEqual(body['eventData']['images'],
                         [{'thumbnailId' : 'acct1_vid3_tid',
                           'height' : 94,
                           'width' : 78}])

    def test_bad_connection_to_isp(self):
        def _mock_isp(request, retries=1, callback=None):
            if request.url.endswith('.avsc'):
                retval = tornado.httpclient.HTTPResponse(
                    request, 200)
            else:
                retval = tornado.httpclient.HTTPResponse(
                    request, 404, error=tornado.httpclient.HTTPError(404))

            if callback:
                callback(retval)
            else:
                return retval
        
        self.isp_mock.side_effect = _mock_isp
        response = self.fetch('/v2?%s' % urllib.urlencode(
            {'a' : 'iv',
             'pageid' : 'pageid123',
             'tai' : 'tai123',
             'ttype' : 'brightcove',
             'page' : 'http://go.com',
             'ref' : 'http://ref.com',
             'cts' : '2345623',
             'bns' : 'neonvid_acct1_vid2'}))
        self.assertEqual(response.code, 500)

    def test_invalid_event_type(self):
        response = self.fetch('/v2?%s' % urllib.urlencode(
            {'a' : 'abc',
             'pageid' : 'pageid123',
             'tai' : 'tai123',
             'ttype' : 'brightcove',
             'page' : 'http://go.com',
             'ref' : 'http://ref.com',
             'cts' : '2345623',
             'tids' : 'acct1_vid2_tid1'}))
        self.assertEqual(response.code, 400)

    def test_caseinsentive_tracker_type(self):
        response = self.fetch('/v2?%s' % urllib.urlencode(
            {'a' : 'iv',
             'pageid' : 'pageid123',
             'tai' : 'tai123',
             'ttype' : 'BRIGHTCOVE',
             'page' : 'http://go.com',
             'ref' : 'http://ref.com',
             'cts' : '2345623',
             'tids' : 'acct1_vid2_tid1'}))
        self.assertEqual(response.code, 200)

    def test_invalid_tracker_type(self):
        response = self.fetch('/v2?%s' % urllib.urlencode(
            {'a' : 'il',
             'pageid' : 'pageid123',
             'tai' : 'tai123',
             'ttype' : 'monkeyland',
             'page' : 'http://go.com',
             'ref' : 'http://ref.com',
             'cts' : '2345623',
             'tids' : 'acct1_vid2_tid1'}))
        self.assertEqual(response.code, 400)

    def test_heartbeat(self):
        response = self.fetch('/healthcheck')
        self.assertEqual(response.code, 200)

    def test_test_endpoint(self):
        response = self.fetch('/v2/test?%s' % urllib.urlencode(
            { 'a' : 'iv',
              'pageid' : 'pageid123',
              'tai' : 'tai123',
              'ttype' : 'brightcove',
              'page' : 'http://go.com',
              'ref' : 'http://ref.com',
              'cts' : '2345623',
              'tids' : 'tid1,tid2'}))
        self.assertEqual(response.code, 200)
        self.assertEqual(self.thrift_mock.appendBatch.call_count, 0)

    def test_optional_tid(self):
        # Video Play
        self.check_message_sent(
            { 'a' : 'vp',
              'pageid' : 'pageid123',
              'tai' : 'tai123',
              'ttype' : 'brightcove',
              'page' : 'http://go.com',
              'ref' : 'http://ref.com',
              'cts' : '2345623',
              'vid' : 'vid1',
              'adplay': 'False',
              'adelta': 'null',
              'pcount': '1',
              'playerid' : 'brightcoveP123'},
            { 'eventType' : 'VIDEO_PLAY',
              'pageId' : 'pageid123',
              'trackerAccountId' : 'tai123',
              'trackerType' : 'BRIGHTCOVE',
              'pageURL' : 'http://go.com',
              'refURL' : 'http://ref.com',
              'clientTime' : 2345623,
              'eventData' : {
                  'thumbnailId' : None,
                  'videoId' : 'vid1',
                  'didAdPlay': False,
                  'autoplayDelta': None,
                  'playCount': 1,
                  'playerId' : 'brightcoveP123',
                  'isVideoPlay' : True
                  },
              'neonUserId' : 'neon_id1'},
              'neon_id1'
            )

        # Ad play message
        self.check_message_sent(
            { 'a' : 'ap',
              'pageid' : 'pageid123',
              'tai' : 'tai123',
              'ttype' : 'brightcove',
              'page' : 'http://go.com',
              'ref' : 'http://ref.com',
              'cts' : '2345623',
              'vid' : 'vid1',
              'adelta': '214',
              'pcount' : '1',
              'playerid' : 'brightcoveP123',
              },
            { 'eventType' : 'AD_PLAY',
              'pageId' : 'pageid123',
              'trackerAccountId' : 'tai123',
              'trackerType' : 'BRIGHTCOVE',
              'pageURL' : 'http://go.com',
              'refURL' : 'http://ref.com',
              'clientTime' : 2345623,
              'eventData' : {
                  'thumbnailId' : None,
                  'videoId' : 'vid1',
                  'autoplayDelta': 214,
                  'playCount': 1,
                  'playerId' : 'brightcoveP123',
                  'isAdPlay' : True
                  },
              'neonUserId' : 'neon_id1'},
              'neon_id1'
            )
        
>>>>>>> 1c4fefb9

    def test_error_connecting_to_flume(self):
        # Simulate a connection error
        self.thrift_mock.appendBatch.side_effect = \
          lambda events, callback: self.io_loop.add_callback(
              callback,
              Status.ERROR)

        self.assertEqual(self.backup_q.qsize(), 0)

        response = self.fetch('/v2?%s' % urllib.urlencode(
            {'a' : 'iv',
             'pageid' : 'pageid123',
             'tai' : 'tai123',
             'ttype' : 'brightcove',
             'page' : 'http://go.com',
             'ref' : 'http://ref.com',
             'cts' : '2345623',
             'tids' : 'tid1,tid2'}))

        # If flume is down, we still want to respond with a 200 if it
        # is stored on disk
        self.assertEqual(response.code, 200)

        # Now check the quere for writing to disk to make sure that
        # the data is there.
        self.assertEqual(self.backup_q.qsize(), 1)

    def test_bad_percent_viewed_format(self):
        response = self.fetch('/v2?%s' % urllib.urlencode(
            { 'a' : 'vvp',
              'pageid' : 'pageid123',
              'tai' : 'tai123',
              'ttype' : 'brightcove',
              'page' : 'http://go.com',
              'ref' : 'http://ref.com',
              'cts' : '2345623',
              'vid' : 'vid1',
              'pcount' : '1',
              'prcnt' : 'fifty'
              }))

        self.assertEqual(response.code, 400)

    def test_utf8_header(self):
        # TODO(mdesnoyer): Make this test cleaner
        response = self.fetch(
            '/v2/track?a=vc&page=http%3A%2F%2Fwww.stack.com%2F2009%2F05%2F01%2Fnutrition-plan-for-football%2F&pageid=MweOiNTpEmyffwqR&ttype=brightcove&ref=http%3A%2F%2Fwww.google.ca%2Furl&tai=1510551506&cts=1401814012336&vid=16863777001&tid=null&playerid=3147600983001&noCacheIE=1401814012337',
            headers = {'Geoip_country_code3': 'CAN', 'Accept-Language': 'en-us', 'Accept-Encoding': 'gzip, deflate', 'Geoip_city': 'Qu\xc3\xa9bec', 'X-Forwarded-Port': '80', 'Dnt': '1', 'Connection': 'close', 'X-Real-Ip': '65.94.184.97', 'User-Agent': 'Mozilla/5.0 (Macintosh; Intel Mac OS X 10_9_2) AppleWebKit/537.75.14 (KHTML, like Gecko) Version/7.0.3 Safari/537.75.14', 'Geoip_postal_code': 'G6K', 'Geoip_latitude': '46.7038', 'Geoip_longitude': '-71.2837', 'X-Forwarded-For': '65.94.184.97, 65.94.184.97', 'Accept': '*/*', 'Geoip_region': 'QC', 'Host': 'trackserver-test-691751517.us-east-1.elb.amazonaws.com', 'X-Forwarded-Proto': 'http', 'Referer': 'http://www.stack.com/2009/05/01/nutrition-plan-for-football/'})

        self.assertEqual(response.code, 200)

    # TODO(mdesnoyer) add tests for when the schema isn't on S3 and
    # for when arguments are missing
            

if __name__ == '__main__':
    utils.neon.InitNeon()
    # Turn off the annoying logs
    #logging.getLogger('tornado.access').propagate = False

    unittest.main()<|MERGE_RESOLUTION|>--- conflicted
+++ resolved
@@ -640,8 +640,6 @@
               'neonUserId' : 'neon_id1'},
               'neon_id1'
             )
-<<<<<<< HEAD
-=======
 
     def test_no_tids_but_basename(self):
         self.bn_map = {
@@ -1113,7 +1111,6 @@
               'neon_id1'
             )
         
->>>>>>> 1c4fefb9
 
     def test_error_connecting_to_flume(self):
         # Simulate a connection error
