--- conflicted
+++ resolved
@@ -198,14 +198,7 @@
             self.use_s3 = True
 
             if self.s3conn is None:
-<<<<<<< HEAD
-                s3host = options.s3host
-                if s3host is None:
-                    s3host = S3Connection.DefaultHost
-                return;self.s3conn = S3Connection(port=options.s3port, host=s3host)
-=======
                 self.s3conn = S3Connection()
->>>>>>> aad73c99
                 
             bucket = self.s3conn.lookup(self.bucket_name)
             if bucket is None:
