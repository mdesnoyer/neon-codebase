--- conflicted
+++ resolved
@@ -225,14 +225,9 @@
         super(VideoClick, self).__init__(request)
         self.event = 'vc'
         self.vid = request.get_argument('vid') # Video id
-<<<<<<< HEAD
         # Thumbnail id that was in the player
         self.tid = utils.inputsanitizer.InputSanitizer.sanitize_null(
                             request.get_argument('tid')) # Thumbnail id
-=======
-         # Thumbnail id
-        self.tid = InputSanitizer.sanitize_null(request.get_argument('tid'))
->>>>>>> d84110c1
         self.playerid = request.get_argument('playerid', None) # Player id
 
 class VideoPlay(BaseTrackerDataV2):
@@ -249,19 +244,12 @@
             request.get_argument('adplay', False))
         # (time when player initiates request to play video - 
         #             Last time an image or the player was clicked) 
-<<<<<<< HEAD
-        self.adelta = utils.inputsanitizer.InputSanitizer.sanitize_int(
-                        request.get_argument('adelta')) # autoplay delta 
-        self.pcount = utils.inputsanitizer.InputSanitizer.sanitize_int(
-                        request.get_argument('pcount')) #the current count of the video playing on the page 
-        self.infocus = utils.inputsanitizer.InputSanitizer.to_bool(
-                request.get_argument('infocus', True)) # Was the player in foucs when video started playing (optional) 
-=======
         self.adelta = InputSanitizer.sanitize_int(
             request.get_argument('adelta')) # autoplay delta in milliseconds
         self.pcount = InputSanitizer.sanitize_int(
             request.get_argument('pcount')) #the current count of the video playing on the page 
->>>>>>> d84110c1
+        self.infocus = utils.inputsanitizer.InputSanitizer.to_bool(
+                request.get_argument('infocus', True)) # Was the player in foucs when video started playing (optional) 
 
 class AdPlay(BaseTrackerDataV2):
     '''An event specifying that the image were loaded.'''
