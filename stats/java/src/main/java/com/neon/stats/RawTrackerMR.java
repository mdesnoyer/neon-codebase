--- conflicted
+++ resolved
@@ -531,24 +531,9 @@
       SpecificRecordBase hiveEvent;
       Coords clickCoords;
 
-<<<<<<< HEAD
       String partitionPath =
           GeneratePartitionPath(orig.getServerTime(),
               orig.getTrackerAccountId());
-=======
-      // Create the output path that partitions based on time and the account id
-      SimpleDateFormat timestampFormat = new SimpleDateFormat("YYYY-MM-dd");
-      String timestamp = timestampFormat.format(new Date(orig.getServerTime()));
-
-      // TODO(mdesnoyer): There is a bug in Hive (fixed in 0.12) such that it
-      // cannot read partitioned Avro tables, so, we need to create one single,
-      // gigantic partition now. When this is ported into Elastic MapReduce, we
-      // can partition this data to make it more efficient, but for now, dump it
-      // in a single folder.
-      // String partitionPath =
-      // "/tai=" + orig.getTrackerAccountId() + "/ts=" + timestamp + "/";
-      String partitionPath = "/";
->>>>>>> f51c719a
 
       // Do some null handling of common structures
       NmVers browser =
@@ -1184,11 +1169,8 @@
         AvroKeyOutputFormat.class, AdPlayHive.getClassSchema());
     AvroMultipleOutputs.addNamedOutput(job, "VideoPlayHive",
         AvroKeyOutputFormat.class, VideoPlayHive.getClassSchema());
-<<<<<<< HEAD
     AvroMultipleOutputs.addNamedOutput(job, "EventSequenceHive",
         AvroKeyOutputFormat.class, EventSequenceHive.getClassSchema());
-=======
->>>>>>> f51c719a
 
     job.submit();
     // job.waitForCompletion(true);
