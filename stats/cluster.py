''''
Utilities to deal with the cluster
Author: Mark Desnoyer (desnoyer@neon-lab.com)
Copyright Neon Labs 2014
'''
import os.path
import sys
__base_path__ = os.path.abspath(os.path.join(os.path.dirname(__file__), '..'))
if sys.path[0] != __base_path__:
    sys.path.insert(0, __base_path__)

import boto.ec2
import boto.emr
from boto.emr.bootstrap_action import BootstrapAction
from boto.emr.instance_group import InstanceGroup
import boto.emr.step
from boto.s3.connection import S3Connection
from boto.vpc import VPCConnection
import datetime
import dateutil.parser
import json
import math
import numpy as np
import paramiko
import re
import socket
import time
import tempfile
import threading
import urllib2
import urlparse
import utils.monitor
import gzip

import logging
_log = logging.getLogger(__name__)

from utils.options import define, options
define("cluster_type", default="testing_cluster",
       help="Value of the cluster-type tag")
define("cluster_name", default="Neon Cluster",
       help="Name of any cluster that is created")
define("cluster_region", default='us-east-1',
       help='Amazon region where the cluster resides')
define("public_ip", default='', help='Public elastic ip to assign to cluster')
define("use_public_ip", default=0,
       help="If set, uses the public ip to talk to the cluster.")
define("ssh_key", default="s3://neon-keys/emr-runner.pem",
       help="ssh key used to execute jobs on the master node")
define("resource_manager_port", default=9026,
       help="Port to query the resource manager on")
define("history_server_port", default=19888,
       help='Port to query the history server on')
define("mapreduce_status_port", default=9046,
       help="Port to query the mapreduce status on")
define("s3_jar_bucket", default="neon-emr-packages",
       help='S3 bucket where jobs will be stored')
define("cluster_subnet_ids", default="subnet-e7be7f90,subnet-abf214f2",
       help=('The VPC Subnet Id where the cluster should run. '
             'Default: vpc-90ad09f5 subnet Stats Cluster (10.0.128.0/17).'
             'Do not leave spaces in the list of subnets'))
define("cluster_log_uri",default="s3://neon-cluster-logs/",
       help='Where to store EMR Job flow cluster logs.')
define("master_instance_type", default="r3.xlarge",
       help='The instance type/size of the EMR MASTER node.')
define("yarn_max_memory_allocation", default=16000,
       help='Max memory allocation (MB) for containers in YARN')
define("n_core_instances", default=10, type=int,
       help='Number of core instances requested')

from utils import statemon
statemon.define("master_connection_error", int)
statemon.define("cluster_creation_error", int)

s3AddressRe = re.compile(r's3://([^/]+)/(\S+)')

class ClusterException(Exception): pass
class ClusterInfoError(ClusterException): pass
class MasterMissingError(ClusterInfoError): pass
class ClusterConnectionError(ClusterException): pass
class ClusterCreationError(ClusterException): pass
class ExecutionError(ClusterException):pass
class MapReduceError(ExecutionError): pass

def emr_iterator(conn, obj_type, cluster_id=None, **kwargs):
    '''Function that iterates through the responses to list_* functions
       including handing the paginatioin
    Inputs:
    conn - Connection object
    obj_type - String of the end of the list_<obj_type> function
               (e.g. 'clusters')
    cluster_id - The cluster id for any list function that's not list_clusters
    kwargs - Any specific keyworkd args for the list_* function
    Returns:
    The iterator through the objects
    '''
    obj_map = {
        'bootstrap_actions' : 'actions',
        'clusters' : 'clusters',
        'instance_groups': 'instancegroups',
        'instances' : 'instances',
        'steps': 'steps'}
    if not obj_type in obj_map:
        raise ValueError('Invalid object type: %s' % obj_type)

    list_func = getattr(conn, 'list_%s' % obj_type)
    if obj_type == 'clusters':
        get_page = lambda marker: list_func(marker=marker, **kwargs)
    else:
        get_page = lambda marker: list_func(cluster_id, marker=marker,
                                            **kwargs)

    cur_page = None
    while cur_page is None or 'marker' in cur_page.__dict__:
        if cur_page is None:
            # Get the first page of results
            cur_page = get_page(None)
        else:
            cur_page = get_page(cur_page.marker)

        for item in cur_page.__dict__[obj_map[obj_type]]:
            yield item

def EmrConnection(cluster_region, **kwargs):
    return boto.emr.connect_to_region(cluster_region, **kwargs)

def EC2Connection(cluster_region, **kwargs):
    return boto.ec2.connect_to_region(cluster_region, **kwargs)

class Cluster():
    # The possible instance and their multiplier of processing
    # power relative to the r3.xlarge. Bigger machines are
    # slightly better than an integer multiplier because of
    # network reduction.
    #
    # This table is (type, multiplier, on demand price)
    #instance_info = {
    #    'r3.2xlarge' : (2.1, 0.70),
    #    'r3.4xlarge' : (4.4, 1.40),
    #    'r3.8xlarge' : (9.6, 2.80),
    #    'hi1.4xlarge' : (2.5, 3.10),
    #    'm2.4xlarge' : (2.2, 0.98)
    #    }

    # We are basing it on a combination of memory and disk space
    instance_info = {
        'd2.2xlarge'  : (2.0, 1.38),
        'd2.4xlarge'  : (4.1, 2.76),
        'd2.8xlarge'  : (8.3, 5.52),
        'cc2.8xlarge' : (2.2, 2.0),
        'hi1.4xlarge' : (1.6, 3.1),
        'i2.4xlarge'  : (3.0, 3.41),
        'i2.8xlarge'  : (6.1, 6.82)
        }

    # Possible cluster roles
    ROLE_PRIMARY = 'primary'
    ROLE_BOOTING = 'booting'
    ROLE_TESTING = 'testing'
    
    '''Class representing the cluster'''
    def __init__(self, cluster_type=None, cluster_name=None,
                 cluster_region=None, cluster_subnet_ids=None,
                 cluster_log_uri=None, public_ip=None,
                 n_core_instances=None):
        '''
        cluster_type - Cluster type to connect to. Uses the cluster-type tag.
        cluster_name - The Name tag to assign the Cluster
        cluster_subnet_ids - The list of VPC SubnetIds where the cluster should run.
        cluster_log_uri - The S3 URI where EMR logs should be saved
        public_ip - The public ip to assign to the cluster
        n_core_instances - Number of r3.xlarge core instances. 
                           We will use the cheapest type of r3 instances 
                           that are equivalent to this number of r3.xlarge.
        '''
        self.cluster_type = cluster_type or options.cluster_type
        self.cluster_name = cluster_name or options.cluster_name
        self.cluster_region = cluster_region or options.cluster_region
        self.public_ip = public_ip or options.public_ip
        self.cluster_log_uri = cluster_log_uri or options.cluster_log_uri
        self.cluster_subnet_ids = cluster_subnet_ids or options.cluster_subnet_ids
        self.cluster_id = None
        self.master_ip = None
        self.master_id = None
        self.n_core_instances = n_core_instances or options.n_core_instances

        self._lock = threading.RLock()

    def set_cluster_type(self, new_type):
        '''Sets the cluster type safely and reconnects as necessary.'''
        with self._lock:
            if self.cluster_type != new_type:
                self.cluster_id = None
                self.connect()

    def set_public_ip(self, new_ip):
        if new_ip is None or self.public_ip == new_ip:
            return

        if self.master_id is None:
            _log.error("Master id hasn't been set. Try connecting first")
            raise ValueError("No Master id set")
        
        with self._lock:
            _log.info('Grabbing elastic ip %s and assigning it to cluster %s' 
                      % (new_ip, self.cluster_id))
            conn = EC2Connection(self.cluster_region)

            elastic_addr = None
            for addr in conn.get_all_addresses():
                if addr.public_ip == new_ip:
                    elastic_addr = addr
                    break
            if elastic_addr is None:
                raise ClusterCreationError(
                    "Could not assign the elastic ip because the elastic"
                    " ip %s was not found" % new_ip)

            if elastic_addr.allocation_id is None:
                # It's a public ip
                success = conn.associate_address(instance_id=self.master_id,
                                                 public_ip=new_ip,
                                                 allow_reassociation=True)
            else:
                # It's a VPC ip
                success = conn.associate_address(
                    instance_id=self.master_id,
                    allocation_id=elastic_addr.allocation_id,
                    allow_reassociation=True)

            if not success:
                raise ClusterCreationError("Could not assign the elastic ip"
                                           "%s to instance %s" %
                                           (new_ip, self.master_id))
            self.public_ip = new_ip

    def connect(self, cluster_manager_create_cluster=False):
        '''Connects to the cluster.
        If it's up, connect to it, otherwise create it
        '''
        with self._lock:
            if not self.is_alive():
                _log.warn("Could not find cluster %s of type %s. "
                          "Starting a new one instead"
                          % (self.cluster_name, self.cluster_type))

                # Below condition is to prevent an airflow task accidentally creating
                if cluster_manager_create_cluster:
                    _log.info("creating the cluster as the request came from cluster manager")
                    self._create()
                else:
                    raise ClusterCreationError("cluster wont be created as the request, "
                                               "for create was not from cluster manager")
            else:
                _log.info("Found cluster %s of type %s with id %s" %
                          (self.cluster_name, self.cluster_type,
                           self.cluster_id))

    def run_map_reduce_job(self, jar, main_class, input_path,
                           output_path, map_memory_mb=None,
                           timeout=None, name='Raw Tracker Data Cleaning'):
        '''Runs a mapreduce job.
        Inputs:
        jar - Path to the jar to run. It should be a jar that packs in all the
              dependencies.
        main_class - Name of the main class in the jar of the job to run
        input_path - The input path of the data
        output_path - The output location for the data
        map_memory_mb - The memory needed for each map job. If the map is 
                        simple and doesn't have a lookup, this can be low,
                        which increases the number of maps each machine can
                        run.
        Returns:
        Returns once the job is done. If the job fails, an exception will be thrown.
        '''
        if timeout is not None:
            budget_time = datetime.datetime.now() + \
                          datetime.timedelta(seconds=timeout)

        # Define extra options for the job
        extra_ops = {
            'mapreduce.output.fileoutputformat.compress' : 'true',
            'avro.output.codec' : 'snappy',
            'mapreduce.job.reduce.slowstart.completedmaps' : '1.0',
            'mapreduce.task.timeout' : 1800000,
            'mapreduce.map.speculative': 'false',
            'mapreduce.reduce.speculative': 'false',
            'io.file.buffer.size': 65536
        }

        # If the requested map memory is different, set it
        if map_memory_mb is not None:
            extra_ops['mapreduce.map.memory.mb'] = map_memory_mb
            extra_ops['mapreduce.map.java.opts'] = (
                '-Xmx%im' % int(map_memory_mb * 0.8))


        # Figure out the number of reducers to use by aiming for files
        # that are 1GB on average.
        input_data_size = 0
        s3AddrMatch = s3AddressRe.match(input_path)
        if s3AddrMatch:

            # First figure out the size of the data
            # Check if input path is relative or absolute
            bucket_name, key_name = s3AddrMatch.groups()
            s3conn = S3Connection()
            match_relative = re.compile('([^\*]*)\*').match(key_name)
            match_absolute = re.compile('([^\*]*).*').match(key_name)
            if match_relative:
                prefix = match_relative.group(1)
                for key in s3conn.get_bucket(bucket_name).list(prefix):
                    input_data_size += key.size

                n_reducers = math.ceil(input_data_size / (1073741824. / 2))
                extra_ops['mapreduce.job.reduces'] = str(int(n_reducers))
            else:
                prefix = match_absolute.group(1)
                for key in s3conn.get_bucket(bucket_name).list(prefix):
                    input_data_size += key.size

                n_reducers = math.ceil(input_data_size / (1073741824. / 2))
                extra_ops['mapreduce.job.reduces'] = str(int(n_reducers))

        # If the cluster's core has larger instances, the memory
        # allocated in the reduce can get very large. However, we max
        # out the reduce to 1GB, so limit the reducer to use at most
        # 5GB of memory.
        core_group = self._get_instance_group_info('CORE')
        if core_group is None:
            raise ClusterInfoError('Could not find the CORE instance group')
        if (output_path.startswith("s3") and
                    core_group.instancetype in ['r3.2xlarge', 'r3.4xlarge',
                                                'r3.8xlarge', 'i2.8xlarge',
                                                'i2.4xlarge', 'cr1.8xlarge']):
            extra_ops['mapreduce.reduce.memory.mb'] = 5000
            extra_ops['mapreduce.reduce.java.opts'] = '-Xmx4000m'

        self.connect()
        stdout = self.send_job_to_cluster(jar, main_class, extra_ops,
                                          input_path, output_path)

        self.monitor_job_progress_hadoop(stdout, 
                                        budget_time,
                                        timeout,
                                        main_class,
                                        name='Raw Tracker Data Cleaning')

    def send_job_to_cluster(self, jar, main_class, extra_ops, input_path,
                            output_path):
        '''Sends a job to the cluster and returns a string of the stdout.
        Inputs:
        jar - Local path to the jar to run
        main_class - Main java class to execute
        extra_ops - Dictionary of extra parameters for the job
        input_path - Input path for the job to use. Probably hdfs or s3 path
        output_path - Output path for the job to use
        returns - String of the stdout for starting the job
        '''
        # First upload the jar to s3
        s3conn = S3Connection()
        bucket = s3conn.get_bucket(options.s3_jar_bucket)
        jar_key = bucket.new_key(os.path.basename(jar))
        _log.info('Uploading jar to s3://%s/%s' % (bucket.name, jar_key.name))
        jar_key.set_contents_from_filename(
            jar,
            headers={'Content-Type' : 'application/java-archive'},
            replace=True)

        _log.info('Wait for jar to be available in S3')
        found_key = bucket.get_key(jar_key.name)
        wait_count = 0
        while found_key is None or jar_key.md5 != found_key.etag.strip('"'):
            if wait_count > 120:
                _log.error('Timeout when waiting for the jar to show up in S3')
                raise IOError('Timeout when uploading jar to s3://%s/%s' %
                              (bucket.name, jar_key.name))
            time.sleep(5.0)
            found_key = bucket.get_key(jar_key.name)
            wait_count += 1

        # Now send the job to emr
        _log.info('Sending job to EMR')
        emrconn = EmrConnection(options.cluster_region)
        step_args = ' '.join(('-D %s=%s' % x 
                              for x in extra_ops.iteritems()))
        step_args = step_args.split()
        step_args.append(input_path)
        step_args.append(output_path)
        step = boto.emr.step.JarStep(main_class,
                                     's3://%s/%s' % (bucket.name,
                                                     jar_key.name),
                                     main_class,
                                     'CONTINUE',
                                     step_args)
        res = emrconn.add_jobflow_steps(self.cluster_id, [step])
        step_id = res.stepids[0].value

        timeout_step = 80
        self.monitor_job_progress_emr(step_id, emrconn, timeout_step);

        ssh_conn = ClusterSSHConnection(self)

        # Get the stdout from the job being loaded up
        return self.get_emr_logfile(ssh_conn, step_id, 'stdout')


    def get_emr_logfile(self, ssh_conn, step_id, logtype='stdout', retry=True):
        '''Grabs the logfile from the master and returns it as a string'''
        ssh_conn = ClusterSSHConnection(self)
        try:
            log_fp = ssh_conn.open_remote_file(
                '/mnt/var/log/hadoop/steps/%s/%s' % (step_id, logtype),
                'r')
        except IOError:
            # The log might have been g-zipped so try getting it that way
            log_fp = gzip.GzipFile(
                '',
                'rb',
                fileobj=ssh_conn.open_remote_file(
                    '/mnt/var/log/hadoop/steps/%s/%s.gz' % (step_id, logtype),
                    'rb'))
        retval = ''.join(log_fp.readlines())
        if retval == '' and retry:
            # The data might not be in the file yet, wait a few
            # seconds and try again
            time.sleep(10.0)
            return self.get_emr_logfile(ssh_conn, step_id, logtype, False)
        return retval

    def is_alive(self):
        '''Returns true if the cluster is up and running.'''
        try:
            return self._check_cluster_state() in ['WAITING', 'RUNNING',
                                                   'STARTING',
                                                   'BOOTSTRAPPING']
        except ClusterInfoError:
            # If we couldn't get info about the cluster it doesn't exist
            # and so it is not alive
            return False

    def increment_core_size(self, amount=1):
        '''Increments the size of the core instance group.'''
        group = self.change_instance_group_size('CORE', incr_amount=amount)
        try:
            instance_count = group.requestedinstancecount
        except AttributeError:
            instance_count = group.num_instances
            
        self.n_core_instances = instance_count * \
          Cluster.instance_info[group.instancetype][0]

    def change_instance_group_size(self, group_type, incr_amount=None,
                                   new_size=None):
        '''Change a instance group size.
        Only one of incr_amount or new_size can be set
        Inputs:
        group_type - Type of group: 'MASTER', 'CORE' or 'TASK'
        incr_amount - Size to increate the group by. 
                      Can be negative for TASK group
        new_size - New size of the group.
        Outputs:
        InstanceGroup - Instance group status
        '''
        if group_type != 'TASK' and incr_amount < 1:
            raise ValueError('Cannot shrink an instance group of type %s' %
                             group_type)

        if ((incr_amount is not None and new_size is not None) or 
            (new_size is None and incr_amount is None)):
            raise ValueError('Exactly one of incr_amount or new_size must'
                             ' be set')

        with self._lock:
            self.connect()
            
            # First find the instance group
            conn = EmrConnection(self.cluster_region)
            found_group = None
            for group in emr_iterator(conn,'instance_groups',self.cluster_id):
                if group.instancegrouptype == group_type:
                    found_group = group
                    break

            if found_group is None:
                if group_type == 'TASK' and new_size is not None:
                    _log.info('Could not find the instance group to change, '
                              'creating it')
                    group = InstanceGroup(new_size, 'TASK', 'r3.2xlarge', 
                                          'SPOT', 'Task Instance Group', 0.77)
                    conn.add_instance_groups(self.cluster_id, [group])
                    return group
                        
                else:
                    raise ClusterInfoError('Could not find the %s instance '
                                           'group for cluster %s' 
                                           % (group_type, self.cluster_id))

            # Now increment the number of machines
            new_count = new_size
            if new_count is None:
                new_count = int(found_group.requestedinstancecount) + \
                  incr_amount
            if new_count != int(found_group.requestedinstancecount):
                _log.info('Changing the %s instance group size to %i' %
                          (group_type, new_count))
                conn.modify_instance_groups([found_group.id],
                                            [new_count])

        found_group.requestedinstancecount = new_count
        return found_group

    def query_resource_manager(self, query, tries=5):
        '''Query the resource manager for information from Hadoop.
        Inputs:
        query - The query to send. This will be a relative REST API endpoint
        Returns:
        A dictionary of the parsed json response
        '''
        query_url = 'http://{ip}:{port}{query}'.format(
            ip = self.master_ip,
            port = options.resource_manager_port,
            query = query)

        return self._query_hadoop_rest(query_url, tries)

    def query_history_manager(self, query, tries=5):
        '''Query the history manager for information from Hadoop.
        Inputs:
        query - The query to send. This will be a relative REST API endpoint
        Returns:
        A dictionary of the parsed json response
        '''
        query_url = 'http://{ip}:{port}{query}'.format(
            ip = self.master_ip,
            port = options.history_server_port,
            query = query)

        return self._query_hadoop_rest(query_url, tries)

    def _query_hadoop_rest(self, query_url, tries=5):
        cur_try = 0
        while cur_try < tries:
            cur_try += 1

            try:
                response = urllib2.urlopen(query_url)
                return json.load(response)
            except Exception as e:
                _log.error('Error querying %s manager (attempt %i): %s'
                           % (query_url, cur_try, e))
                if cur_try == tries:
                    raise
            time.sleep(30)

    def _check_cluster_state(self):
        '''Returns the state of the cluster.
        The state could be strings of 
        STARTING | BOOTSTRAPPING | RUNNING | WAITING | 
        TERMINATING | TERMINATED | TERMINATED_WITH_ERRORS
        '''
        if self.cluster_id is None:
            cluster_info = self.find_cluster()
            return cluster_info.status.state

        conn = EmrConnection(self.cluster_region)
        return conn.describe_cluster(self.cluster_id).status.state

    def find_cluster(self):
        '''Finds the cluster if it exists and fills the
        self.cluster_id, self.master_id and self.master_ip
        Returns the ClusterInfo object if the cluster was found.
        '''
        conn = EmrConnection(self.cluster_region)
        most_recent = None
        cluster_found = None
        for cluster in emr_iterator(conn, 'clusters',
                                    cluster_states=['STARTING',
                                                    'BOOTSTRAPPING',
                                                    'RUNNING',
                                                    'WAITING']):

            if cluster.name != self.cluster_name:
                # The cluster has to have the right name to be a possible match
                continue
            create_time = dateutil.parser.parse(
                cluster.status.timeline.creationdatetime)
            if (most_recent is None or create_time > most_recent):
                cluster_info = conn.describe_cluster(cluster.id)
                if (self._get_cluster_tag(cluster_info, 'cluster-type', '') == 
                    self.cluster_type and
                    self._get_cluster_tag(cluster_info, 'cluster-role', '') ==
                    Cluster.ROLE_PRIMARY):
                    self.cluster_id = cluster.id
                    most_recent = create_time
                    cluster_found = cluster_info
                time.sleep(1) # Avoid AWS throttling
        
        if cluster_found is None:
            raise ClusterInfoError('Could not find a cluster of type %s'
                                   ' with name %s'
                                   % (self.cluster_type,
                                      self.cluster_name))
        self._find_master_info()
        
        return cluster_found

    def _get_cluster_tag(self, cluster_info, tag_name, default=None):
        '''Returns the cluster type from a Cluster response object.'''
        if cluster_info is None:
            _log.error('Cluster info is None')
            return ValueError('Cluster Info is None')

        if cluster_info.tags is not None:
            for tag in cluster_info.tags:
                if tag.key == tag_name:
                    return tag.value

        _log.warn('Could not determine tag %s for cluster named %s' %
                  (tag_name, cluster_info.name))
        if default is not None:
            return default
        raise KeyError('No tag %s' % tag_name)

    def _find_master_info(self):
        '''Find the ip address and id of the master node.'''
        conn = EmrConnection(self.cluster_region)
        ec2conn = EC2Connection(self.cluster_region)
        
        self.master_ip = None

        # Get the master instance group
        master_group = None
        for igroup in emr_iterator(conn, 'instance_groups', self.cluster_id):
            if igroup.instancegrouptype == 'MASTER':
                master_group = igroup
                break
        if master_group is None:
            raise MasterMissingError("Could not find master instance group")
                                     
        for instance in emr_iterator(conn, 'instances', self.cluster_id,
                                     instance_group_id=master_group.id):
            instance_info = ec2conn.get_only_instances([instance.ec2instanceid])
            if (instance_info and instance_info[0].state == 'running'):
                self.master_id = instance.ec2instanceid
                if options.use_public_ip and instance_info[0].ip_address:
                    self.master_ip = instance_info[0].ip_address
                else:
                    self.master_ip = instance_info[0].private_ip_address
                break

        if self.master_ip is None:
            raise MasterMissingError("Could not find the master ip")
        _log.info("Found master ip address %s" % self.master_ip)

    def _get_instance_group_info(self, group_type):
        conn = EmrConnection(self.cluster_region)
        found_group = None
        for group in emr_iterator(conn, 'instance_groups', self.cluster_id):
            if group.instancegrouptype == group_type:
                found_group = group
                break

        return found_group

    def _create(self):
        '''Creates a new cluster.
        Blocks until the cluster is ready.
        '''
        #TODO(mdesnoyer): Parameterize this. For now, we just put the
        #settings here.

        bootstrap_actions = [
            BootstrapAction(
                'Fix Ride the Rocket',
                's3://support.elasticmapreduce/bootstrap-actions/ami/3.1.0/tcpPacketLoss.sh',
                []),
            BootstrapAction(
                'Install Ganglia',
                's3://elasticmapreduce/bootstrap-actions/install-ganglia',
                []),
            BootstrapAction(
                'Install Impala',
                's3://elasticmapreduce/libs/impala/setup-impala',
                ['--base-path', 's3://elasticmapreduce',
                 '--impala-version', '1.2.4']),
            BootstrapAction(
                'Configure Daemons',
                's3://elasticmapreduce/bootstrap-actions/configure-daemons',
                ['--client-opts=-Xmx14000m']),
            BootstrapAction(
                'Configure Hadoop',
                's3://elasticmapreduce/bootstrap-actions/configure-hadoop',
                ['--hdfs-key-value', 'io.file.buffer.size=65536',
                 '--mapred-key-value',
                 'mapreduce.job.user.classpath.first=true',
                 '--mapred-key-value', 'mapreduce.map.output.compress=true',
                 '--mapred-key-value',
                 'mapreduce.reduce.merge.inmem.threshold=10000',
                 '--mapred-key-value',
                 'mapreduce.map.output.compress.codec=org.apache.hadoop.io.compress.SnappyCodec',
                 '--mapred-key-value',
                 'mapreduce.reduce.shuffle.parallelcopies=50',
                 '--mapred-key-value',
                 'mapreduce.task.io.sort.mb=512',
                 '--mapred-key-value',
                 'mapreduce.task.io.sort.factor=100',
                 '--yarn-key-value',
                 'yarn.nm.liveness-monitor.expiry-interval-ms=120000',
                 '--yarn-key-value',
                 'yarn.am.liveness-monitor.expiry-interval-ms=120000',
                 '--yarn-key-value',
                 'yarn.resourcemanager.container.liveness-monitor.interval-ms=120000',
                 '--yarn-key-value',
                 'yarn.log-aggregation-enable=true',
                 '--yarn-key-value',
                 ('yarn.scheduler.maximum-allocation-mb=%d' % 
                  options.yarn_max_memory_allocation)])]
            
        steps = [
            boto.emr.step.InstallHiveStep('0.11.0.2')]

        subnet_id, instance_group = self._get_subnet_id_and_core_instance_group() 
        instance_groups = [
<<<<<<< HEAD
            InstanceGroup(1, 'MASTER', options.master_instance_type, 'ON_DEMAND',
=======
            InstanceGroup(1, 'MASTER', 'r3.2xlarge', 'ON_DEMAND',
>>>>>>> cc670016
                          'Master Instance Group'),
            instance_group
            ]
        
        conn = EmrConnection(self.cluster_region)
        _log.info('Creating cluster: %s' % self.cluster_name)
        try:
            self.cluster_id = conn.run_jobflow(
                self.cluster_name,
                log_uri=self.cluster_log_uri,
                ec2_keyname=os.path.basename(options.ssh_key).split('.')[0],
                ami_version='3.1.4',
                job_flow_role='EMR_EC2_DefaultRole',
                service_role='EMR_DefaultRole',
                keep_alive=True,
                enable_debugging=True,
                steps=steps,
                bootstrap_actions=bootstrap_actions,
                instance_groups=instance_groups,
                visible_to_all_users=True,
                api_params = {'Instances.Ec2SubnetId' : 
                              subnet_id})
        except boto.exception.EmrResponseError as e:
            _log.error('Error creating the cluster: %s' % e)
            statemon.state.increment('cluster_creation_error')
            # We sleep because this most likely is caused by a bug in
            # the config and we don't want to piss AWS off by trying
            # over and over and over and over again
            time.sleep(30.0)
            raise

        conn.add_tags(self.cluster_id,
                      {'cluster-type' : self.cluster_type,
                       'cluster-role' : Cluster.ROLE_BOOTING})

        _log.info('Waiting until cluster %s is ready' % self.cluster_id)
        cur_state = conn.describe_cluster(self.cluster_id)
        while cur_state.status.state != 'WAITING':
            if cur_state.status.state in ['TERMINATING', 'TERMINATED',
                             'TERMINATED_WITH_ERRORS', 'FAILED']:
                msg = ('Cluster could not start because: %s',
                           cur_state.status.statechangereason.message)
                _log.error(msg)
                raise ClusterCreationError(msg)

            _log.info('Cluster is booting. State: %s' % cur_state.status.state)
            time.sleep(30.0)
            cur_state = conn.describe_cluster(self.cluster_id)

        _log.info('Making the new cluster primary')
        for cluster in emr_iterator(conn, 'clusters',
                                    cluster_states=['STARTING',
                                                    'BOOTSTRAPPING',
                                                    'RUNNING',
                                                    'WAITING']):
            cluster_info = conn.describe_cluster(cluster.id)
            try:
                if (self._get_cluster_tag(cluster_info, 'cluster-type', '') == 
                    self.cluster_type):
                    conn.remove_tags(cluster.id, ['cluster-role'])
            except KeyError:
                pass
        conn.add_tags(self.cluster_id, {
            'cluster-role' : Cluster.ROLE_PRIMARY})
        self._find_master_info()
        cluster_ip = self.public_ip
        self.public_ip = None
        self.set_public_ip(cluster_ip)
                             
    def _get_subnet_id_and_core_instance_group(self):   
        # Calculate the expected costs for each of the instance type options

        # Map the subnet id's obtained with their availability zones
        conn_vpc = VPCConnection()
        avail_zone_to_subnet_id = {}
        for subnet_requested in options.cluster_subnet_ids.split(','):
            for subnet in conn_vpc.get_all_subnets():
                if subnet.id == subnet_requested:
                    avail_zone_to_subnet_id[str(
                        subnet.availability_zone)] = subnet_requested

        _log.debug("Subnets & their avail zones are %s" % 
                  avail_zone_to_subnet_id)

        data = [(itype, math.ceil(self.n_core_instances / x[0]), 
                 x[0] * math.ceil(self.n_core_instances / x[0]), 
                 x[1], cur_price, avg_price, availability_zone)
                 for availability_zone in avail_zone_to_subnet_id.keys()
                 for itype, x in Cluster.instance_info.items()
                 for cur_price, avg_price in [self._get_spot_prices(itype, 
                   availability_zone)]]
        data = sorted(data, key=lambda x: (-x[2] / (np.mean(x[4:6]) * x[1]),
                                           -x[1]))
        chosen_type, count, cpu_units, on_demand_price, cur_spot_price, \
          avg_spot_price, availability_zone = data[0]

        _log.info('Choosing core instance type %s because its avg price was %f'
                  % (chosen_type, avg_spot_price))

        # If the best price is more than the on demand cost, just use on demand
        if (avg_spot_price > 0.80 * on_demand_price or 
            cur_spot_price > on_demand_price):
            _log.info('Spot pricing is too high, chosing on demand instance')
            market_type = 'ON_DEMAND'
        else:
            market_type = 'SPOT'

        subnet_id = avail_zone_to_subnet_id[availability_zone] 

        return subnet_id, InstanceGroup(int(count),
                             'CORE',
                             chosen_type,
                             market_type,
                             'Core instance group',
                             '%.3f' % (1.03 * on_demand_price))

    def _get_spot_prices(self, instance_type, availability_zone,
                         tdiff=datetime.timedelta(days=1)):
        '''Returns the (current, avg for the tdiff) for a given
        instance type.'''
        conn = EC2Connection(self.cluster_region)
        data = [(dateutil.parser.parse(x.timestamp), x.price) for x in 
                conn.get_spot_price_history(
                    start_time=(datetime.datetime.utcnow()-tdiff).isoformat(),
                    end_time=datetime.datetime.utcnow().isoformat(),
                    instance_type=instance_type,
                    product_description='Linux/UNIX (Amazon VPC)',
                    availability_zone=availability_zone)]
        timestamps, prices = zip(*(data[::-1]))

        timestamps = np.array(
            [(x-timestamps[0]).total_seconds() for x in timestamps])
        prices = np.array(prices)

        total_cost = np.dot((timestamps[1:] - timestamps[0:-1]) / 3600.,
                            prices[0:-1])
        avg_price = total_cost / (timestamps[-1] - timestamps[0]) * 3600.0
        cur_price = prices[-1]
        return cur_price, avg_price
    
    def checkpoint_hdfs_to_s3(self, jar_path, hdfs_path_to_copy, s3_path, timeout=None):
        #Does checkpoint of hdfs data from mapreduce output to S3.

        if timeout is not None:
            budget_time = datetime.datetime.now() + \
              datetime.timedelta(seconds=timeout)

        emrconn = boto.emr.EmrConnection()
        ssh_conn = ClusterSSHConnection(self)
        
        name_step = 'S3DistCp'

        step_arg = []
        step_arg.append('--src')
        step_arg.append(hdfs_path_to_copy)
        step_arg.append('--dest')
        step_arg.append(s3_path)

        _log.info("Copying data from %s to %s in cluster %s" % (hdfs_path_to_copy,s3_path,self.cluster_id))

        step = boto.emr.step.JarStep(name=name_step,
                                     jar=jar_path,
                                     step_args=step_arg,
                                     action_on_failure='CONTINUE')

        jobid = emrconn.add_jobflow_steps(self.cluster_id, [step])
        step_id = jobid.stepids[0].value

        # The tracking URL for S3DistCp is going to syslog, so grab it from there
        # Wait until syslog is created and grab the beginning portion of it which 
        # has the tracking URL
        syslog = ' '
        while True:
            try:
                syslog = self.get_emr_logfile(ssh_conn, step_id, 'syslog')
                if syslog == ' ':
                    _log.info('Syslog is not populated yet')
                else:
                    break
            except IOError:
                _log.info('Syslog file is not created yet')
            
            time.sleep(60)

        _log.info("Syslog from s3distcp step is : %s" % syslog)

        timeout_step = 9000
        self.monitor_job_progress_emr(step_id, emrconn, timeout_step)

        self.monitor_job_progress_hadoop(syslog, 
                                         budget_time,
                                         timeout,
                                         main_class='S3DistCp',
                                         name='S3DistCp')

    def monitor_job_progress_hadoop(self, stdout, budget_time, timeout, main_class, name):

        trackURLRe = re.compile(
            r"https?://(\S+):[0-9]*/proxy/(\S+)/")
        jobidRe = re.compile(r"Job ID: (\S+)")
        jobidRe_s3distcp = re.compile(r"Running job: (\S+)")
        url_parse = trackURLRe.search(stdout)
        if not url_parse:
            raise MapReduceError(
                "Could not find the tracking url. Stdout was: \n%s" % stdout)
        application_id = url_parse.group(2)
        host = url_parse.group(1)

        if name == 'Raw Tracker Data Cleaning':
            job_id_parse = jobidRe.search(stdout)
        else:
            job_id_parse = jobidRe_s3distcp.search(stdout)

        if not job_id_parse:
            raise MapReduceError(
                "Could not find the job id. Stdout was: \n%s" % stdout)
        job_id = job_id_parse.group(1)

        _log.info('Running map reduce job %s. Tracking URL is %s' %
                  (job_id, url_parse.group(0)))

        # Sleep so that the job tracker has time to come up
        time.sleep(60)

        # Now poll the job status until it is done
        error_count = 0
        job_status = None
        while True:
            if timeout is not None and budget_time < datetime.datetime.now():
                raise MapReduceError("Map Reduce Job timed out.")
                
            try:
                if job_status != 'RUNNING' and job_status != 'FINISHED':
                    response = self.query_resource_manager(
                        '/ws/v1/cluster/apps?stats=RUNNING,ACCEPTED')
                    latest_app_time = None
                    for app in response['apps']['app']:
                        if (name in app['name'] and (
                            latest_app_time is None or 
                            latest_app_time < app['startedTime'])):
                            latest_app_time = app['startedTime']
                            job_status = app['state']
                    if job_status != 'RUNNING' and job_status != 'FINISHED':
                        time.sleep(60)
                        continue

                url = ("http://{host}:{port}/proxy/{app_id}/ws/v1/mapreduce/"
                       "jobs/{job_id}").format(
                           host=host, 
                           port=options.mapreduce_status_port, 
                           app_id=application_id, 
                           job_id=job_id)
                response = urllib2.urlopen(url)

                if url != response.geturl():
                    # The job is probably done, so we need to look at the
                    # job history server
                    data = self.query_history_manager(
                        '/ws/v1/history/mapreduce/jobs/%s' %
                        job_id)
                else:
                    data = json.load(response)

                data = data['job']

                # Send monitoring data
                for key, value in data.iteritems():
                    utils.monitor.send_data('batch_processor.%s' % key, value)

                if data['state'] == 'SUCCEEDED':
                    _log.info('Map reduce job %s complete. Results: %s' % 
                              (main_class, 
                               json.dumps(data, indent=4, sort_keys=True)))
                    return
                elif data['state'] in ['FAILED', 'KILLED', 'ERROR', 'KILL_WAIT']:
                    msg = ('Map reduce job %s failed: %s' %
                               (main_class,
                                json.dumps(data, indent=4, sort_keys=True)))
                    _log.error(msg)
                    raise MapReduceError(msg)

                error_count = 0

                time.sleep(60)
            except urllib2.URLError as e:
                _log.error("Error getting job information: %s" % e)
                statemon.state.increment('master_connection_error')
                error_count = error_count + 1
                if error_count > 5:
                    _log.error("Tried 5 times and couldn't get there so stop")
                    raise
                time.sleep(30)
            except socket.error as e:
                _log.error("Error getting job information: %s" % e)
                statemon.state.increment('master_connection_error')
                error_count = error_count + 1
                if error_count > 5:
                    _log.error("Tried 5 times and couldn't get there so stop")
                    raise
                time.sleep(30)

    def monitor_job_progress_emr(self, step_id, emrconn, timeout_step):

        _log.info('EMR Job id is %s. Waiting for it to be sent to Hadoop' %
                  step_id)

        ssh_conn = ClusterSSHConnection(self)

        # Wait until it is "done". When it is "done" it has actually
        # only sucessfully loaded the job into the resource manager
        # For S3 Copy, the step will be running till mapreduce job completes
        # so keep polling till then
        wait_count = 0
        while (emrconn.describe_step(self.cluster_id, step_id).status.state in
                ['PENDING', 'RUNNING']):
            if wait_count > timeout_step:
                _log.error('Timeout when waiting for EMR to send the job %s '
                           'to Haddop' % step_id)
                _log.error('stderr was:\n %s' %
                           self.get_emr_logfile(ssh_conn, step_id, 'stderr'))
                _log.error('stdout was:\n %s' %
                           self.get_emr_logfile(ssh_conn, step_id, 'stdout'))
                _log.error('syslog was:\n %s' %
                           self.get_emr_logfile(ssh_conn, step_id, 'syslog'))
                raise MapReduceError('Timeout when waiting for EMR to send '
                                     'job %s to Hadoop' % step_id)
            time.sleep(15.0)
            wait_count += 1

        job_state = emrconn.describe_step(self.cluster_id,
                                          step_id).status.state
        if (job_state != 'COMPLETED'):
            _log.error('EMR job could not be added to Hadoop. It is state %s'
                       % job_state)

            # Get the logs from the cluster
            _log.error('stderr was:\n %s' %
                       self.get_emr_logfile(ssh_conn, step_id, 'stderr'))
            _log.error('stdout was:\n %s' %
                       self.get_emr_logfile(ssh_conn, step_id, 'stdout'))
            _log.error('syslog was:\n %s' %
                       self.get_emr_logfile(ssh_conn, step_id, 'syslog'))
            raise MapReduceError('Error loading job into Hadoop. '
                                 'See earlier logs for job logs')

class ClusterSSHConnection:
    '''Class that allows an ssh connection to the master cluster node.'''
    def __init__(self, cluster_info):
        self.cluster_info = cluster_info

        # Grab the ssh key from s3
        self.key_file = tempfile.NamedTemporaryFile('w')
        conn = S3Connection()
        bucket_name, key_name = s3AddressRe.match(options.ssh_key).groups()
        bucket = conn.get_bucket(bucket_name)
        key = bucket.get_key(key_name)
        key.get_contents_to_file(self.key_file)
        self.key_file.flush()

        self.client = paramiko.SSHClient()
        self.client.set_missing_host_key_policy(paramiko.AutoAddPolicy())
        self.client.load_system_host_keys()

    def _connect(self):
        try:
            self.client.connect(self.cluster_info.master_ip,
                                username="hadoop",
                                key_filename = self.key_file.name)
        except socket.error as e:
            raise ClusterConnectionError("Error connecting to %s: %s" %
                                         (self.cluster_info.master_ip, e))
        except paramiko.SSHException as e:
            raise ClusterConnectionError("Error connecting to %s: %s" %
                                         (self.cluster_info.master_ip, e))

    def put_file(self, local_path, remote_path):
        '''Copies a file from the local path to the cluster.
        '''
        
        _log.info("Copying %s to %s" % (local_path,
                                        self.cluster_info.master_ip))
        self._connect()
        
        try:
            ftp_client = self.client.open_sftp()
            ftp_client.put(local_path, remote_path)

        finally:
            self.client.close()

    def open_remote_file(self, remote_path, mode='r', bufsize=-1):
        '''Returns a file like object for a remote file'''
        _log.info('Opening %s on %s' %
                  (remote_path, self.cluster_info.master_ip))
        self._connect()
        ftp_client = self.client.open_sftp()
        return ftp_client.file(remote_path, mode, bufsize)

    def execute_remote_command(self, cmd):
        '''Executes a command on the master node.
        Returns stdout of the process, or raises an Exception if the
        process failed.
        '''

        _log.info("Executing %s on cluster master at %s" %
                  (cmd, self.cluster_info.master_ip))
        self._connect()
            
        stdout_msg = []
        stderr_msg = []
        retcode = None
        try:
            stdin, stdout, stderr = self.client.exec_command(cmd, timeout=60.0)

            # Get the stdout and stderr data. Need to do this the long
            # way because if either is long, an ssh buffer fills up
            # and hangs forever waiting to be emptied.
            got_stdout = False
            got_stderr = False
            while not got_stderr or not got_stdout:
                stdout_line = stdout.readline()
                if stdout_line == '':
                    got_stdout = True
                else:
                    stdout_msg.append(stdout_line)

                stderr_line = stderr.readline()
                if stderr_line == '':
                    got_stderr = True
                else:
                    stderr_msg.append(stderr_line)
            retcode = stdout.channel.recv_exit_status()

        except socket.timeout:
            # TODO(mdesnoyer): Right now, running a yarn job will
            # hang, so a timeout occurs. However, the job actually
            # runs. Figure out why it hangs.
            _log.warn('Socket timeout when running command. '
                      'Assuming that the process succeeds for now: %s' % cmd)
            return ''.join(stdout_msg)
            
        finally:
            self.client.close()

        if retcode != 0:
            raise ExecutionError(
                "Error running command on the cluster: %s. Stderr was: \n%s" % 
                (cmd, ''.join(stderr_msg)))

        return ''.join(stdout_msg)<|MERGE_RESOLUTION|>--- conflicted
+++ resolved
@@ -722,11 +722,7 @@
 
         subnet_id, instance_group = self._get_subnet_id_and_core_instance_group() 
         instance_groups = [
-<<<<<<< HEAD
             InstanceGroup(1, 'MASTER', options.master_instance_type, 'ON_DEMAND',
-=======
-            InstanceGroup(1, 'MASTER', 'r3.2xlarge', 'ON_DEMAND',
->>>>>>> cc670016
                           'Master Instance Group'),
             instance_group
             ]
