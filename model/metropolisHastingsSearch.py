'''
Exports an intelligent search method using Monte-Carlo
Metropolis-Hastings search.
'''
import logging
import os
import sys
import time
import traceback
import numpy as np
from bisect import *

_log = logging.getLogger(__name__)

class ThumbnailResultObject(object):
    '''
    A thumbnail result object, which stores
    - its position in the search frame sequence
    - its score (if defined)
    - a pointer to the next frame (if defined)
    - a pointer to the prev frame (if defined)
    - a pointer to the next gap frame before a gap in the analysis
    - bad indicates whether or not there was some kind of issue processing
      this thumbnail, and causes this thumbnail to not be searched.
    '''
    def __init__(self, frameno, score=None, next_frame=None, prev_frame=None,
                 dummy_frame=False, next_gap=None, bad=False):
        self.frameno = frameno
        self.score = score
        # next frame won't induce a memory leak, right?
        if next_gap is None:
            next_gap = self
        self.next_frame = next_frame
        self.prev_frame = prev_frame
        self.dummy_frame = dummy_frame
        self.next_gap = next_gap
        self.bad = bad
        # indicates whether the interval starting with
        # this frame has been searched.
        self.lead_int_srchd = False

    def _can_search(self):
        '''
        Checks to see if ether the forward or backward interval can be
        searched. If the forward interval can be searched, it is assumed that
        it *is* searched, and sets lead_int_srchd to True. If the backward
        interval can be searched, it does the same but for the previous frame.

        If either can be searched, it returns (startFrame, endFrame,
        startScore, endScore) else it returns False.
        '''
        fwd = self._check_fwd()
        if fwd:
            return fwd
        bck = self._check_bck()
        if bck:
            return bck

    def _check_fwd(self):
        '''
        Replicates can_search, but for the foward interval
        '''
        sf = self.frameno
        ef = self.next_frame.frameno
        if abs(sf - ef) != 1:
            return False
        if self.score is None:
            return False
        if self.lead_int_srchd:
            return False
        if self.next_frame.score is None:
            return False
        if self.next_frame.dummy_frame:
            return False
        sfs = self.score
        efs = self.next_frame.score
        self.lead_int_srchd = True
        return (sf, ef, sfs, efs)

    def _check_bck(self):
        '''
        _check_fwd, only for the 'backward' interval
        '''
        ef = self.frameno
        sf = self.prev_frame.frameno
        if abs(sf - ef) != 1:
            return False
        if self.score is None:
            return False
        if self.prev_frame.lead_int_srchd:
            return False
        if self.prev_frame.score is None:
            return False
        if self.prev_frame.dummy_frame:
            return False
        efs = self.score
        sfs = self.prev_frame.score
        self.prev_frame.lead_int_srchd = True
        return (sf, ef, sfs, efs)

    def __cmp__(self, other):
        if hasattr(other, 'frameno'):
            # i.e., you are comparing against
            # another result object
            other = other.frameno
        return cmp(self.frameno, other)

    def __str__(self):
        if self.prev_frame:
            pf = self.prev_frame.frameno
        else:
            pf = -(np.inf)
        if self.next_frame:
            nf = self.next_frame.frameno
        else:
            nf = np.inf
        pf = str(pf)
        nf = str(nf)
        return ("Result Object at %i "
                "between %s and %s")%(
                self.frameno, pf, nf)

class MonteCarloMetropolisHastings(object):
    '''
    A generic searching algorithm that samples from the distribution of the
    scores in accordance with the algorithm's belief in the viability of that
    region.

    Supports asynchronous updating (i.e., it is possible to draw sequential
    samples without updating the object's knowledge about the distribution)

    Note that this will has a min_dist for sampling, such that if the next
    largest sampled thumbnail by frameno is closer than min_dist, it will not
    draw that sample.
    '''

    def __init__(self, search_interval, base_sample_prob=0.1,
                 explore_coef=0.1, clip=None):
        '''
        min_dist : the search interval. This won't actually sample from the
                   frames individually, but rather from 'search frames', which
                   are equally spaced frames, each separated by precisely
                   min_dist frames.
        base_sample_prob : the base probability that a thumbnail will be
                   sampled (or seached)
        explore_coef : a value between 0 and 1, the degree to which the
                   algorithm will favor exploration over exploitation.
        '''
        self._reset()
        self.search_interval = search_interval
        self.base_sample_prob = base_sample_prob
        explore_coef = max(0., explore_coef)
        explore_coef = min(1., explore_coef)
        self._ex_co = explore_coef
        if clip is None:
            clip = 0.
        if type(clip) != float:
            clip = 0.
        if (clip < 0.) or (clip > 1.):
            clip = 0.
        self.clip = clip

    def _reset(self):
        self.N = None
        self.tot = None
        self.buffer = None
        self.results = []
        self.max_score = 0.
        self.n_samples = 0
        self.tot_score = 0.
        self.mean = 1.
        self.max_interval = (self.N, 0, self.N)
        self._l_bound = None
        self._r_bound = None

    def start(self, elements, search_interval=None):
        '''
        Re-initializes the search.

        elements : the maximum number of elements over which we will search.
        search_interval : a new search interval that, if you wish, will
                          override the previous one defined.
        '''
        if search_interval is not None:
            self.search_interval = search_interval
        self.tot = elements
        self.N = 1+((int(elements - 1) - 2*int(elements * self.clip)) / 
                        self.search_interval)
        self.results = []
        self.max_score = 0.
        self.n_samples = 0
        self.tot_score = 0.
        self.mean = 1.
        # compute the buffer
        self.buffer = (elements - ((self.N - 1) * self.search_interval))/2
        # self.buffer = (((elements
        #                 % self.search_interval)
        #                / 2) + int(elements * self.clip))
        _log.info(('Search interval starting over %i frames, %i removed, '
                   'with %i search frames')%(self.tot, 
<<<<<<< HEAD
                                             tot - (((self.N - 1)*
                                              self.search_interval)), 
=======
                                             self.tot - ((self.N - 1)*
                                                self.search_interval), 
>>>>>>> e60ca011
                                             self.N))
        self._l_bound = ThumbnailResultObject(
                            -1, score=self.mean,
                            dummy_frame=True)
        self._r_bound = ThumbnailResultObject(
                            self.N, score=self.mean,
                            dummy_frame=True)
        self._l_bound.next_frame = self._r_bound
        self._r_bound.prev_frame = self._l_bound

    def _is_invalid_frameno(self, frameno):
        '''
        Returns true if frameno is not a search frame.
        '''
        not_search_interval = (frameno - self.buffer) % self.search_interval
        too_high = frameno > (self.tot-1)
        return not_search_interval or too_high

    def _insert_result_at(self, frameno, score=None, bad=False):
        '''
        Creates a new result object at frameno, and updates it. THIS ASSUMES
        THE RESULT OBJECT IS NOT ALREADY DEFINED AT THAT FRAMENO
        '''
        prev_frame, next_frame = self._bounds(frameno)
        # if the next frame is immediately adjacent
        # to the current one, then set the _next_gap
        # appropriately
        if next_frame.frameno == (frameno+1):
            next_gap = next_frame.next_gap
        else:
            next_gap = None
        res_obj = ThumbnailResultObject(frameno, score=score,
                                    next_frame=next_frame,
                                    prev_frame=prev_frame,
                                    next_gap=next_gap, bad=bad)
        if frameno == (prev_frame.frameno+1):
            prev_frame.next_gap = res_obj.next_gap
        prev_frame.next_frame = res_obj
        next_frame.prev_frame = res_obj
        insort(self.results, res_obj)
        return res_obj

    def update(self, frameno, score=None, bad=False):
        '''
        Updates the knowledge of the algorithm.
        '''
        if self._is_invalid_frameno(frameno):
            # ensure that this is actually a search
            # frame
            return
        # compute the frameno
        frameno = (frameno - self.buffer) / self.search_interval
        res_obj = self._get_result(frameno)
        if res_obj is None:
            if score is None:
                score = self.mean
            res_obj = self._insert_result_at(frameno, score, bad)
            # update the number of samples because we now have one extra
            self.n_samples += 1
        else:
            res_obj.score = score
        self.max_score = max(self.max_score, score)
        self.tot_score += score
        self.mean = self.tot_score / self.n_samples

    def _get_nth_empty(self, n):
        '''
        Returns the nth undefined slot. (with the first being 0)
        '''
        # import ipdb
        # ipdb.set_trace()
        # first, check if there's space at the beginning
        if not len(self.results):
            return n
        res = self.results[0]
        if res.frameno > n:
            return n
        else:
            n -= res.frameno
        while True:
            # jump to the next gap
            res = res.next_gap
            cframeno = res.frameno
            # get gap size
            gap_size = res.next_frame.frameno - cframeno - 1
            if gap_size > n:
                return cframeno + n + 1
            n -= gap_size
            res = res.next_frame
        raise ValueError('n is larger than the number of empty spaces!')

    def get(self):
        '''Gets the next sample'''
        if self.n_samples == self.N:
            return None
        # modification so that the search doesn't
        # take too long.
        rng = self.N - (self.n_samples+1)
        while True:
            if rng == 0:
                sample = 0
            else:
                sample = np.random.choice(rng)
            frameno = self._get_nth_empty(sample)
            acc = self._accept_sample(frameno)
            if acc:
                res_obj = self._insert_result_at(frameno)
                self.n_samples += 1
                return frameno*self.search_interval + self.buffer

    def can_search(self, frameno):
        '''
        Returns a search interval if the frameno participates in a searchable
        interval. Note, this does not check that the frameno is valid as a
        search frame, it simply assumes it is.

        If it's valid, it returns (start, end, start_score, end_score)
        otherwise it returns False
        '''
        frameno = self._frameno_to_search_frame(frameno)
        res_obj = self._get_result(frameno)
        if res_obj is None:
            return False
        can_srch = res_obj._can_search()
        if can_srch:
            if res_obj.bad:
                return False
            sf, ef, sfs, efs = can_srch
            sf = self._search_frame_to_frameno(sf)
            ef = self._search_frame_to_frameno(ef)
            return (sf, ef, sfs, efs)
        return False

    def _frameno_to_search_frame(self, frameno):
        '''
        Converts a frameno into a search frame.
        '''
        cand = (frameno - self.buffer) / self.search_interval
        # ensure it's within range
        cand = max(0, cand)
        cand = min(self.N-1, cand)
        return cand

    def _search_frame_to_frameno(self, frameno):
        '''
        Converts a search frame into a frameno.
        '''
        cand = (frameno * self.search_interval) + self.buffer
        # ensure it's within range
        cand = max(0, cand)
        cand = min(self.tot - 1, cand)
        return cand

    def get_nearest(self, frameno):
        '''
        Returns the search frame nearest to the location
        sampled.
        '''
        nframe = self._frameno_to_search_frame(frameno)
        return self._search_frame_to_frameno(nframe)

    def _get_result(self, frameno):
        '''
        Obtains a result value given its frameno.
        '''
        i = bisect_left(self.results, frameno)
        if i != len(self.results) and self.results[i] == frameno:
            return self.results[i]
        return None

    def _find_lt(self, x):
        'Find rightmost value less than x'
        i = bisect_left(self.results, x)
        if i:
            return self.results[i-1]
        return self._l_bound

    def _find_gt(self, x):
        'Find leftmost value greater than x'
        i = bisect_right(self.results, x)
        if i != len(self.results):
            return self.results[i]
        return self._r_bound

    def _bounds(self, target):
        '''
        returns the immediate neighbors of target
        '''
        lt = self._find_lt(target)
        gt = self._find_gt(target)
        return (lt, gt)

    def _accept_sample(self, sample):
        '''
        Returns true or false if the sample
        is to be accepted.
        '''
        if not self.max_score:
            # accept if the max score is unknown
            return True
        lt, gt = self._bounds(sample)
        pred_inp = [[lt.frameno, lt.score],
                    [gt.frameno, gt.score]]
        pred_score = self._predict_score(
                        pred_inp, sample)
        score_prob = (pred_score / self.max_score)**0.5
        rdiff = gt.frameno - sample
        if lt.frameno == -1:
            ldiff = np.inf
        else:
            ldiff = sample - lt.frameno
        min_dist = min(ldiff, rdiff)
        dist_prob = min_dist**0.5
        comb_prob = ((dist_prob * self._ex_co)
                     *(score_prob * (1 - self._ex_co)))
        thresh = self.base_sample_prob + comb_prob
        accept = np.random.rand() < thresh
        return accept

    def _predict_score(self, neighbs, sample):
        '''
        Predicts the score of a sample given its neighbors. Currently only
        supports nearest neighbor on both sides, but may (in the future) be
        extended to something a bit more elaborate.
        '''
        [x1, y1], [x2, y2] = neighbs
        x3 = sample
        m = float(y2 - y1) / float(x2 - x1)
        return m * (x3 - x1) + y1

    def __getstate__(self):
        '''
        While using dill drastically improves our ability to pickle the
        objects involved in prediction, we need to reset the result object
        when it attempts to serialize itself, otherwise we'll have a situation
        in which the maximum recursion depth is exceeded due to the mutual
        pointers between elements of the results list.
        '''
        self._reset()

        return self.__dict__.copy()

class MCMH_rpl(MonteCarloMetropolisHastings):
    '''
    Works just like the original Monte Carlo Metropolis Hastings, but each
    time it takes a sample it returns the following: (str, meta). 'str' is
    either 'sample' in which case the score must be obtained or is 'search'
    in which case the FORWARD region can be searched. meta is a frameno in the
    case of sample, and a search tuple in the case of search (which is
    start_frame, start_score, end_frame, end_score).

    The _rpl is for 'replacement' even though this isn't really accurate.
    Instead, what it's going to do is replace samples and check if they can be
    sampled versus searched.
    '''
    def __init__(self, search_interval,
                 base_sample_prob=0.1, explore_coef=0., clip=None):
        # the search parameters are the same as for the
        # vanilla MCMH.
        super(MCMH_rpl, self).__init__(search_interval,
                                       base_sample_prob,
                                       explore_coef, clip=clip)
        self.searched = 0

    def start(self, elements, search_interval=None):
        super(MCMH_rpl, self).start(elements, search_interval)
        self.searched = 0

    def _reset(self):
        '''
        Removes knowledge about the video being processed.
        '''
        super(MCMH_rpl, self)._reset()
        self.searched = 0

    def get(self):
        while True:
            if self.searched == self.N - 1:
                # log this
                return None
                # add log to note that searching is incomplete
            obt = self._get()
            if obt:
                break
        action, meta = obt
        if action == 'search':
            # convert the metadata framenos
            sf, ef, sfs, efs = meta
            sf = self._search_frame_to_frameno(sf)
            ef = self._search_frame_to_frameno(ef)
            meta = (sf, ef, sfs, efs)
            ret = (action, meta)
        else:
            meta = self._search_frame_to_frameno(meta)
        return (action, meta)

    def _get(self):
        '''
        Attempts to acquire a sample. If it fails, returns False. Otherwise,
        it returns a tuple of the form (index, string). See the documentation
        under the class declaration.
        '''
        frameno = np.random.choice(self.N)
        result = self._get_result(frameno)
        if result is None:
            if not len(self.results):
                # handle the case when the first sample is taken
                self.n_samples += 1
                res_obj = self._insert_result_at(frameno)
                return ('sample', frameno)
            acc = self._accept_sample(frameno)
            if acc:
                self.n_samples += 1
                res_obj = self._insert_result_at(frameno)
                return ('sample', frameno)
            else:
                return False
        else:
            srch = result._check_fwd()
            if srch:
                self.searched += 1
                # ensure that search intervals are not 'bad' frames.
                if result.bad:
                    return False
                if result.next_frame.bad:
                    return False
                return ('search', srch)
            else:
                return False

    def __getstate__(self):
        self._reset()
        return self.__dict__.copy()











<|MERGE_RESOLUTION|>--- conflicted
+++ resolved
@@ -198,13 +198,8 @@
         #                / 2) + int(elements * self.clip))
         _log.info(('Search interval starting over %i frames, %i removed, '
                    'with %i search frames')%(self.tot, 
-<<<<<<< HEAD
-                                             tot - (((self.N - 1)*
-                                              self.search_interval)), 
-=======
                                              self.tot - ((self.N - 1)*
                                                 self.search_interval), 
->>>>>>> e60ca011
                                              self.N))
         self._l_bound = ThumbnailResultObject(
                             -1, score=self.mean,
