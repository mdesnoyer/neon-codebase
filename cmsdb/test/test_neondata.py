--- conflicted
+++ resolved
@@ -110,6 +110,33 @@
         VideoMetadata('a2_v1')._set_keyname()),
         ['a2_v1', 'a2_v3', 'a2_v4'])
 
+    def test_creating_list_of_videos_sync(self):
+      VideoMetadata('a1_v1').save()
+      VideoMetadata.save_all([
+        VideoMetadata('a1_v2'),
+        VideoMetadata('a2_v1'),
+        VideoMetadata('a2_v2'),
+        VideoMetadata('a2_v3')])
+      VideoMetadata.modify('a2_v4', lambda x: x, create_missing=True)
+
+      conn = neondata.DBConnection.get(VideoMetadata)
+      self.assertItemsEqual(conn.blocking_conn.smembers(
+        VideoMetadata('a1_v1')._set_keyname()),
+        ['a1_v1', 'a1_v2'])
+      self.assertItemsEqual(conn.blocking_conn.smembers(
+        VideoMetadata('a2_v1')._set_keyname()),
+        ['a2_v1', 'a2_v2', 'a2_v3', 'a2_v4'])
+
+      # Now delete some
+      VideoMetadata.delete_many(['a1_v2', 'a2_v2'])
+
+      self.assertItemsEqual(conn.blocking_conn.smembers(
+        VideoMetadata('a1_v1')._set_keyname()),
+        ['a1_v1'])
+      self.assertItemsEqual(conn.blocking_conn.smembers(
+        VideoMetadata('a2_v1')._set_keyname()),
+        ['a2_v1', 'a2_v3', 'a2_v4'])
+
     def test_creating_list_of_thumbs_sync(self):
       ThumbnailMetadata('a1_v1_t1').save()
       ThumbnailMetadata.save_all([
@@ -1185,24 +1212,81 @@
 
       yield request.send_callback(async=True)
 
-      self.assertEquals(NeonApiRequest.get('j1', 'key1').callback_state,
+      found_request = NeonApiRequest.get('j1', 'key1')
+      self.assertEquals(found_request.callback_state,
                         neondata.CallbackState.SUCESS)
+      expected_response = {
+        'job_id' : 'j1',
+         'video_id' : 'vid1',
+         'error': None,
+         'framenos' : [34, 61],
+         'serving_url' : 'http://some_serving_url.com',
+         'processing_state' : neondata.ExternalRequestState.SERVING,
+         'experiment_state' : neondata.ExperimentState.COMPLETE,
+         'winner_thumbnail' : 'key1_vid1_t2'}
+      
+      self.assertDictContainsSubset(expected_response, found_request.response)
 
       # Check the callback
       self.assertTrue(fetch_mock.called)
       cargs, kwargs = fetch_mock.call_args
       found_request = cargs[0]
       response_dict = json.loads(found_request.body)
-      self.assertDictContainsSubset(
-        {'job_id' : 'j1',
+      self.assertDictContainsSubset(expected_response, response_dict)
+
+    @patch('cmsdb.neondata.utils.http')
+    @tornado.testing.gen_test
+    def test_callback_with_error_state(self, http_mock):
+      fetch_mock = self._future_wrap_mock(http_mock.send_request,
+                                          require_async_kw=True)
+      fetch_mock.side_effect = lambda x, **kw: HTTPResponse(x, 200)
+      request = NeonApiRequest('j1', 'key1', 'vid1',
+                               http_callback='http://some.where')
+      request.state = neondata.RequestState.CUSTOMER_ERROR
+      request.response['framenos'] = []
+      request.response['serving_url'] = None
+      request.response['error'] = 'some customer error'
+      request.save()
+
+      yield request.send_callback(async=True)
+
+      found_request = NeonApiRequest.get('j1', 'key1')
+      self.assertEquals(found_request.callback_state,
+                        neondata.CallbackState.SUCESS)
+      expected_response = {
+        'job_id' : 'j1',
          'video_id' : 'vid1',
-         'error': None,
-         'framenos' : [34, 61],
-         'serving_url' : 'http://some_serving_url.com',
-         'processing_state' : neondata.RequestState.SERVING,
-         'experiment_state' : neondata.ExperimentState.COMPLETE,
-         'winner_thumbnail' : 'key1_vid1_t2'},
-        response_dict)
+         'error': 'some customer error',
+         'framenos' : [],
+         'serving_url' : None,
+         'processing_state' : neondata.ExternalRequestState.FAILED,
+         'experiment_state' : neondata.ExperimentState.UNKNOWN,
+         'winner_thumbnail' : None}
+      
+      self.assertDictContainsSubset(expected_response, found_request.response)
+
+      # Check the callback
+      self.assertTrue(fetch_mock.called)
+      cargs, kwargs = fetch_mock.call_args
+      found_request = cargs[0]
+      response_dict = json.loads(found_request.body)
+      self.assertDictContainsSubset(expected_response, response_dict)
+
+    def test_request_state_conversion(self):
+      for state_name, val in neondata.RequestState.__dict__.items():
+        if state_name.startswith('__'):
+          # It's not a state name
+          continue
+        # The only state that should map to unknown is the unknown state
+        if val == neondata.RequestState.UNKNOWN:
+          self.assertEquals(
+          neondata.ExternalRequestState.from_internal_state(val), 
+          neondata.ExternalRequestState.UNKNOWN)
+        else:
+          self.assertNotEquals(
+            neondata.ExternalRequestState.from_internal_state(val), 
+            neondata.ExternalRequestState.UNKNOWN,
+            'Internal state %s does not map to an external one' % state_name)
 
     @patch('cmsdb.neondata.utils.http')
     @tornado.testing.gen_test
@@ -1248,682 +1332,6 @@
                                 'Cannot find the neon user account'):
         with self.assertRaises(neondata.DBStateError):
           yield video.image_available_in_isp()
-
-class TestPGNeondataDataSpecific(TestNeondataDataSpecific):
-    def setUp(self): 
-        self.maxDiff = 5000
-        logging.getLogger('cmsdb.neondata').reset_sample_counters()
-        super(test_utils.neontest.AsyncTestCase, self).setUp()
-
-    def tearDown(self):
-        self.postgresql.clear_all_tables()
-        super(test_utils.neontest.AsyncTestCase, self).tearDown()
-
-    @classmethod
-    def setUpClass(cls):
-        options._set('cmsdb.neondata.wants_postgres', 1)
-        dump_file = '%s/cmsdb/migrations/cmsdb.sql' % (__base_path__)
-        cls.postgresql = test_utils.postgresql.Postgresql(dump_file=dump_file)
-
-    @classmethod
-    def tearDownClass(cls): 
-        options._set('cmsdb.neondata.wants_postgres', 0)
-        cls.postgresql.stop()
-
-    def test_default_bcplatform_settings(self):
-        ''' override from base due to saving 
-            as abstractplatform now ''' 
-        na = NeonUserAccount('acct1')
-        bp = BrightcovePlatform(na.neon_api_key, 'iid', 'aid')
-
-        self.assertFalse(bp.abtest)
-        self.assertFalse(bp.auto_update)
-        self.assertTrue(bp.serving_enabled)
-        self.assertNotEqual(bp.neon_api_key, '')
-        self.assertEqual(bp.key, 'abstractplatform_%s_iid' % bp.neon_api_key)
-
-        # Make sure that save and regenerating creates the same object
-        def _set_acct(x):
-            x.account_id = 'aid'
-        bp = BrightcovePlatform.modify(na.neon_api_key, 'iid', _set_acct,
-                                       create_missing=True)
-
-        bp2 = BrightcovePlatform.get(na.neon_api_key, 'iid')
-        self.assertEqual(bp.__dict__, bp2.__dict__)
-
-    def test_bcplatform_with_callback(self):
-        ''' override from base due to saving 
-            as abstractplatform now ''' 
-        na = NeonUserAccount('acct1')
-        bp = BrightcovePlatform('aid', 'iid', na.neon_api_key,
-                                callback_url='http://www.callback.com')
-
-        self.assertFalse(bp.abtest)
-        self.assertFalse(bp.auto_update)
-        self.assertTrue(bp.serving_enabled)
-        self.assertNotEqual(bp.neon_api_key, '')
-        self.assertEqual(bp.key, 'abstractplatform_%s_iid' % bp.neon_api_key)
-        self.assertEqual(bp.callback_url, 'http://www.callback.com')
-
-class TestNeondata(test_utils.neontest.AsyncTestCase):
-    '''
-    Neondata class tester
-    '''
-    def setUp(self):
-        super(TestNeondata, self).setUp()
-        self.redis = test_utils.redis.RedisServer()
-        self.redis.start()
-        self.maxDiff = 5000
-        logging.getLogger('cmsdb.neondata').reset_sample_counters()
-
-    def tearDown(self):
-        neondata.PubSubConnection.clear_singleton_instance()
-        self.redis.stop()
-        super(TestNeondata, self).tearDown()
-
-    #@unittest.skip('TODO(Sunil): add this test')
-    #def test_add_platform_with_bad_account_id(self):
-    #    pass
-    
-    def test_dbconn_singleton(self):
-        bp = BrightcovePlatform('2','3', 'test')
-        self.bp_conn = DBConnection.get(bp)
-
-        bp2 = BrightcovePlatform('12','13','test')
-        self.bp_conn2 = DBConnection.get(bp2)
-
-
-        vm = VideoMetadata('test1', None, None, None,
-                None, None, None, None)
-        self.vm_conn = DBConnection.get(vm)
-
-        vm2 = VideoMetadata('test2', None, None, None, 
-                None, None, None, None)
-        self.vm_conn2 = DBConnection.get(vm2)
-        
-        self.assertEqual(self.bp_conn, self.bp_conn2)
-        self.assertEqual(self.vm_conn, self.vm_conn2)
-
-        self.assertNotEqual(self.bp_conn, self.vm_conn)
-
-    #TODO: Test Async DB Connection
-    
-    def test_db_connection(self):
-        ''' 
-        DB Connection test
-        '''
-        ap = AbstractPlatform('a1', 'i1')
-        db = DBConnection.get(ap)
-        key = "fookey"
-        val = "fooval"
-        self.assertTrue(db.blocking_conn.set(key, val))
-        self.assertEqual(db.blocking_conn.get(key), val)
-        self.assertTrue(db.blocking_conn.delete(key))
-
-    @tornado.testing.gen_test
-    def test_async_fetch_keys_from_db(self):
-        accts = []
-        for i in range(10):
-            new_acct = NeonUserAccount(str(i))
-            new_acct.save()
-            accts.append(new_acct)
-
-        conn = neondata.DBConnection.get(NeonUserAccount)
-        keys = yield tornado.gen.Task(conn.fetch_keys_from_db,
-                                      'neonuseraccount_*', 2)
-
-        self.assertEquals(len(keys), 10)
-        self.assertItemsEqual(keys, [x.key for x in accts])
-
-    def test_sync_fetch_keys_from_db(self):
-        accts = []
-        for i in range(10):
-            new_acct = NeonUserAccount(str(i))
-            new_acct.save()
-            accts.append(new_acct)
-
-        conn = neondata.DBConnection.get(NeonUserAccount)
-        keys = conn.fetch_keys_from_db('neonuseraccount_*', 2)
-
-        self.assertEquals(len(keys), 10)
-        self.assertItemsEqual(keys, [x.key for x in accts])
-
-    def test_concurrent_requests(self):
-        ''' Make concurrent requests to the db 
-            verify that singleton instance doesnt cause race condition
-        '''
-        def db_operation(key):
-            ''' db op '''
-            resultQ.put(db.blocking_conn.get(key))
-
-        ap = AbstractPlatform('a1', 'i1')
-        db = DBConnection.get(ap)
-        key = "fookey"
-        val = "fooval"*1000
-        nkeys = 100
-        for i in range(nkeys):
-            db.blocking_conn.set(key+"%s"%i, val+"%s"%i)
-       
-        resultQ =  multiprocessing.Queue()
-        threads = []
-        for n in range(nkeys):
-            thread = threading.Thread(target=db_operation, args=(key+"%s"%n,))
-            threads.append(thread)
-            thread.start()
-
-        for thread in threads:
-            thread.join()
-
-        results = []
-        for i in range(nkeys):
-            results.append(resultQ.get())  
-
-        #Make sure that each of the thread retrieved a key
-        #and did not have an exception
-        self.assertTrue(None not in results)
-
-    def test_too_many_open_connections_sync(self):
-        self.maxDiff = 10000
-
-        def _get_open_connection_list():
-            fd_list = subprocess.check_output(
-                ['lsof', '-a', '-d0-65535', 
-                 '-p', str(os.getpid())]).split('\n')
-            fd_list = [x.split() for x in fd_list if x]
-            return [x for x in fd_list if 
-                    x[7] == 'TCP' and 'localhost:%d' % self.redis.port in x[8]]
-                
-        
-        # When making calls on various objects, there should only be
-        # one connection per object type to the redis server. We're
-        # just going to make sure that that is the case
-
-        get_func = lambda x: x.get('key')
-        
-        obj_types = [
-            (VideoMetadata('key'), get_func),
-            (ThumbnailMetadata('key'), get_func),
-            (TrackerAccountIDMapper('key'), get_func),
-            (ThumbnailServingURLs('key'), get_func),
-            (ExperimentStrategy('key'), get_func),
-            (NeonUserAccount('key', 'api'),
-             lambda x: x.get('key')),
-            (NeonPlatform('api', '0', 'a'),
-             lambda x: x.get('api', '0')),
-            (BrightcovePlatform('api', 'i1', 'a'),
-             lambda x: x.get('api', 'i1')),
-            (OoyalaPlatform('api', 'i2', 'a', 'b', 'c', 'd', 'e'),
-             lambda x: x.get('api', 'i2'))
-             ]
-
-        for obj, read_func in obj_types:
-            # Start by saving the object
-            if isinstance(obj, AbstractPlatform):
-                obj.modify('api', obj.integration_id, lambda x: x,
-                           create_missing=True)
-            else:
-                obj.save()
-
-            # Now find the number of open file descriptors
-            start_fd_list = _get_open_connection_list()
-
-            def nop(x): pass
-
-            # Run the func a bunch of times
-            for i in range(10):
-                read_func(obj)
-
-            # Check the file descriptors
-            end_fd_list = _get_open_connection_list()
-            if len(start_fd_list) != len(end_fd_list):
-                # This will give us more information if it fails
-                self.assertEqual(start_fd_list, end_fd_list)
-
-    class ChangeTrap:
-        '''Helper class to test subscribing to changes.'''
-        def __init__(self):
-            self.args = []
-            self._event = threading.Event()
-
-        def _handler(self, *args):
-            '''Handler function to give to the subscribe_to_changes'''
-            self.args.append(args)
-            self._event.set()
-
-        def reset(self):
-            self.args = []
-                
-        def subscribe(self, cls, pattern='*'):
-            self.reset()
-            cls.subscribe_to_changes(self._handler, pattern)
-
-        def unsubscribe(self, cls, pattern='*'):
-            cls.unsubscribe_from_changes(pattern)
-
-        def wait(self, timeout=1.0):
-            '''Wait for an event (or timeout) and return the mock.'''
-            self._event.wait(timeout)
-            self._event.clear()
-            return self.args
-            
-    def test_subscribe_to_changes(self):
-        trap = TestNeondata.ChangeTrap()
-
-        # Try a pattern
-        trap.subscribe(VideoMetadata, 'acct1_*')
-        video_meta = VideoMetadata('acct1_vid1', request_id='req1')
-        video_meta.save()
-        events = trap.wait()
-        self.assertEquals(len(events), 1)
-        self.assertEquals(events[0], ('acct1_vid1', video_meta, 'set'))
-
-
-        # Try subscribing to a specific key
-        trap.subscribe(ThumbnailMetadata, 'acct1_vid2_t3')
-        thumb_meta = ThumbnailMetadata('acct1_vid2_t3', width=654)
-        thumb_meta.save()
-        events = trap.wait()
-        self.assertEquals(len(events), 1)
-        self.assertEquals(events[0], ('acct1_vid2_t3', thumb_meta, 'set'))
-
-        # Try doing a namespaced object
-        trap.subscribe(NeonUserAccount, 'acct1')
-        acct_meta = NeonUserAccount('a1', 'acct1', default_size=[45,98])
-        acct_meta.save()
-        events = trap.wait()
-        self.assertEquals(len(events), 1)
-        self.assertEquals(events[0], ('acct1', acct_meta, 'set'))
-
-    def test_subscribe_changes_to_video_and_thumbs(self):
-        vid_trap = TestNeondata.ChangeTrap()
-        thumb_trap = TestNeondata.ChangeTrap()
-
-        vid_trap.subscribe(VideoMetadata, 'acct1_*')
-        thumb_trap.subscribe(ThumbnailMetadata, 'acct1_vid1_*')
-        vid_meta = VideoMetadata('acct1_vid1', request_id='req1',
-                                 tids=['acct1_vid1_t1'])
-        vid_meta.save()
-        thumb_meta = ThumbnailMetadata('acct1_vid1_t1', width=654)
-        thumb_meta.save()
-
-        vid_events = vid_trap.wait()
-        thumb_events = thumb_trap.wait()
-
-        self.assertEquals(len(vid_events), 1)
-        self.assertEquals(vid_events[0], ('acct1_vid1', vid_meta, 'set'))
-        self.assertEquals(len(thumb_events), 1)
-        self.assertEquals(thumb_events[0],
-                          ('acct1_vid1_t1', thumb_meta, 'set'))
-
-    def test_subscribe_twice(self):
-        vid_trap = TestNeondata.ChangeTrap()
-        vid_trap.subscribe(VideoMetadata, 'acct1_*')
-
-        vid_meta = VideoMetadata('acct1_vid1', request_id='req1',
-                                 tids=['acct1_vid1_t1'])
-        vid_meta.save()
-        vid_events = vid_trap.wait()
-
-        self.assertEquals(len(vid_events), 1)
-        self.assertEquals(vid_events[0], ('acct1_vid1', vid_meta, 'set'))
-
-        # Subscribe a second time with the same thing
-        vid_trap.reset()
-        vid_trap.subscribe(VideoMetadata, 'acct1_*')
-
-        vid_meta = VideoMetadata('acct1_vid2', request_id='req2',
-                                 tids=['acct1_vid2_t1'])
-        vid_meta.save()
-        vid_events = vid_trap.wait()
-
-        self.assertEquals(len(vid_events), 1)
-        self.assertEquals(vid_events[0], ('acct1_vid2', vid_meta, 'set'))
-        
-
-    def test_subscribe_to_changes_with_modifies(self):
-        trap = TestNeondata.ChangeTrap()
-        
-        trap.subscribe(VideoMetadata, 'acct1_*')
-        video_meta = VideoMetadata('acct1_vid1', request_id='req1')
-        video_meta.save()
-        events = trap.wait()
-        self.assertEquals(len(events), 1)
-
-        # Now do a modify that changes the object. Should see a new event
-        def _set_experiment_state(x):
-            x.experiment_state = ExperimentState.RUNNING
-
-        VideoMetadata.modify('acct1_vid1', _set_experiment_state)
-        events = trap.wait()
-        self.assertEquals(len(events), 2)
-        self.assertEquals(events[-1][1].experiment_state,
-                          ExperimentState.RUNNING)
-
-        # Modify again and we should not see a change event
-        VideoMetadata.modify('acct1_vid1', _set_experiment_state)
-        events = trap.wait(0.2)
-        self.assertEquals(len(events), 2)
-
-        # Do a modify that creates a new, default
-        VideoMetadata.modify('acct1_vid3', lambda x: x)
-        new_vid = VideoMetadata.modify('acct1_vid2', lambda x: x,
-                                       create_missing=True)
-        events = trap.wait()
-        self.assertEquals(len(events), 3)
-        self.assertEquals(events[-1], ('acct1_vid2', new_vid, 'set'))
-
-    def test_subscribe_api_request_changes(self):
-        #import pdb; pdb.set_trace()
-        bc_trap = TestNeondata.ChangeTrap()
-        generic_trap = TestNeondata.ChangeTrap()
-
-        bc_trap.subscribe(neondata.BrightcoveApiRequest, '*')
-        generic_trap.subscribe(NeonApiRequest)
-
-        # Test a Brightcove request
-        neondata.BrightcoveApiRequest('jobbc', 'acct1').save()
-        bc_events = bc_trap.wait()
-        all_events = generic_trap.wait()
-        self.assertEquals(len(bc_events), 1)
-        self.assertEquals(len(all_events), 1)
-        self.assertEquals(bc_events[0][1].job_id, 'jobbc')
-        self.assertEquals(all_events[0][1].job_id, 'jobbc')
-
-        # Now try a Neon request. the BC one shouldn't be listed
-        NeonApiRequest('jobneon', 'acct1').save()
-        all_events = generic_trap.wait()
-        bc_events = bc_trap.wait(0.1)
-        self.assertEquals(len(bc_events), 1)
-        self.assertEquals(len(all_events), 2)
-        self.assertEquals(all_events[1][1].job_id, 'jobneon')
-
-
-    def test_subscribe_platform_changes(self):
-        trap = TestNeondata.ChangeTrap()
-        trap.subscribe(AbstractPlatform)
-
-        def _set_acct(x):
-            x.account_id = 'a1'
-
-        BrightcovePlatform.modify('acct1','bc', _set_acct, create_missing=True)
-        events = trap.wait()
-        self.assertEquals(len(events), 1)
-        self.assertIsInstance(events[0][1], BrightcovePlatform)
-
-        NeonPlatform.modify('acct1', '0', _set_acct, create_missing=True)
-        events = trap.wait()
-        self.assertEquals(len(events), 2)
-        self.assertIsInstance(events[-1][1], NeonPlatform)
-
-        YoutubePlatform.modify('acct1', 'yt', _set_acct, create_missing=True)
-        events = trap.wait()
-        self.assertEquals(len(events), 3)
-        self.assertIsInstance(events[-1][1], YoutubePlatform)
-
-        OoyalaPlatform.modify('acct1', 'oo', _set_acct, create_missing=True)
-        events = trap.wait()
-        self.assertEquals(len(events), 4)
-        self.assertIsInstance(events[-1][1], OoyalaPlatform)
-
-    def test_unsubscribe_changes(self):
-        plat_trap = TestNeondata.ChangeTrap()
-        plat_trap.subscribe(AbstractPlatform)
-        request_trap = TestNeondata.ChangeTrap()
-        request_trap.subscribe(NeonApiRequest)
-        video_trap = TestNeondata.ChangeTrap()
-        video_trap.subscribe(VideoMetadata, 'acct1_*')
-
-        # Make sure all the subscriptions are working
-        def _set_acct(x):
-            x.account_id = 'a1'
-        BrightcovePlatform.modify('acct1','bc', _set_acct, create_missing=True)
-        plat_trap.wait()
-        NeonPlatform.modify('acct1', '0', _set_acct, create_missing=True)
-        plat_trap.wait()
-        YoutubePlatform.modify('acct1', 'yt', _set_acct, create_missing=True)
-        plat_trap.wait()
-        OoyalaPlatform.modify('acct1', 'oo', _set_acct, create_missing=True)
-        plat_trap.wait()
-        self.assertEquals(len(plat_trap.args), 4)
-        plat_trap.reset()
-        
-        neondata.BrightcoveApiRequest('jobbc', 'acct1').save()
-        request_trap.wait()
-        NeonApiRequest('jobneon', 'acct1').save()
-        request_trap.wait()
-        self.assertEquals(len(request_trap.args), 2)
-        request_trap.reset()
-
-        VideoMetadata('acct1_vid1', request_id='req1').save()
-        video_trap.wait()
-        self.assertEquals(len(video_trap.args), 1)
-        video_trap.reset()
-
-        # Now unsubscribe and make changes
-        plat_trap.unsubscribe(AbstractPlatform)
-        request_trap.unsubscribe(NeonApiRequest)
-        video_trap.unsubscribe(VideoMetadata, 'acct1_*')
-        
-        BrightcovePlatform.modify('acct2','bc', _set_acct, create_missing=True)
-        NeonPlatform.modify('acct2', '0', _set_acct, create_missing=True)
-        YoutubePlatform.modify('acct2', 'yt', _set_acct, create_missing=True)
-        OoyalaPlatform.modify('acct2', 'oo', _set_acct, create_missing=True)
-        neondata.BrightcoveApiRequest('jobbc', 'acct2').save()
-        NeonApiRequest('jobneon', 'acct2').save()
-        VideoMetadata('acct1_vid2', request_id='req1').save()
-
-        # Now resubscribe and see the changes
-        plat_trap.subscribe(AbstractPlatform)
-        request_trap.subscribe(NeonApiRequest)
-        video_trap.subscribe(VideoMetadata, 'acct1_*')
-        
-        BrightcovePlatform.modify('acct3','bc', _set_acct, create_missing=True)
-        plat_trap.wait()
-        NeonPlatform.modify('acct3', '0', _set_acct, create_missing=True)
-        plat_trap.wait()
-        YoutubePlatform.modify('acct3', 'yt', _set_acct, create_missing=True)
-        plat_trap.wait()
-        OoyalaPlatform.modify('acct3', 'oo', _set_acct, create_missing=True)
-        plat_trap.wait()
-        self.assertEquals(len(plat_trap.args), 4)
-        
-        neondata.BrightcoveApiRequest('jobbc', 'acct3').save()
-        request_trap.wait()
-        NeonApiRequest('jobneon', 'acct3').save()
-        request_trap.wait()
-        self.assertEquals(len(request_trap.args), 2)
-
-        VideoMetadata('acct1_vid3', request_id='req1').save()
-        video_trap.wait()
-        self.assertEquals(len(video_trap.args), 1)
-
-    def test_subscribe_changes_after_db_connection_loss(self):
-        trap = TestNeondata.ChangeTrap()
-        
-        # Try initial change
-        trap.subscribe(VideoMetadata, 'acct1_*')
-        trap.subscribe(VideoMetadata, 'acct2_*')
-        video_meta = VideoMetadata('acct1_vid1', request_id='req1')
-        video_meta.save()
-        events = trap.wait()
-        self.assertEquals(len(events), 1)
-        self.assertEquals(events[0], ('acct1_vid1', video_meta, 'set'))
-        trap.reset()
-        video_meta2 = VideoMetadata('acct2_vid1', request_id='req2')
-        video_meta2.save()
-        events = trap.wait()
-        self.assertEquals(len(events), 1)
-        self.assertEquals(events[0], ('acct2_vid1', video_meta2, 'set'))
-        trap.reset()
-
-        # Now unsubscribe from account 2
-        trap.unsubscribe(VideoMetadata, 'acct2_*')
-
-        # Now force a connection loss by stopping the server
-        self.redis.stop(clear_singleton=False)
-        self.assertWaitForEquals(
-            lambda: neondata.PubSubConnection.get(VideoMetadata).connected,
-            False)
-
-        # Start a new server
-        self.redis = test_utils.redis.RedisServer()
-        self.redis.start(clear_singleton=False)
-        self.assertWaitForEquals(
-            lambda: neondata.PubSubConnection.get(VideoMetadata).connected,
-            True)
-
-        # Now change the video and make sure we get the event for
-        # account 1, but not 2
-        video_meta.serving_enabled=False
-        video_meta2.save()
-        video_meta.serving_enabled=False
-        video_meta.save()
-        events = trap.wait()
-        self.assertEquals(len(events), 1)
-        self.assertEquals(events[0], ('acct1_vid1', video_meta, 'set'))
-
-    def test_subscribe_changes_db_address_change(self):
-        trap = TestNeondata.ChangeTrap()
-        
-        # Try initial change
-        trap.subscribe(VideoMetadata, 'acct1_*')
-        trap.subscribe(VideoMetadata, 'acct2_*')
-        video_meta = VideoMetadata('acct1_vid1', request_id='req1')
-        video_meta.save()
-        events = trap.wait()
-        self.assertEquals(len(events), 1)
-        self.assertEquals(events[0], ('acct1_vid1', video_meta, 'set'))
-        trap.reset()
-        video_meta2 = VideoMetadata('acct2_vid1', request_id='req2')
-        video_meta2.save()
-        events = trap.wait()
-        self.assertEquals(len(events), 1)
-        self.assertEquals(events[0], ('acct2_vid1', video_meta2, 'set'))
-        trap.reset()
-
-        # Now unsubscribe from account 2
-        trap.unsubscribe(VideoMetadata, 'acct2_*')
-
-        # Now start a new server, which will change the connection address
-        temp_redis = test_utils.redis.RedisServer()
-        temp_redis.start(clear_singleton=False)
-        self.assertNotEquals(temp_redis.port, self.redis.port)
-        try:
-            self.assertWaitForEquals(
-            lambda: neondata.PubSubConnection.get(VideoMetadata)._address,
-                ('0.0.0.0', temp_redis.port))
-            
-            # Now change the video and make sure we get the event for
-            # account 1, but not 2
-            video_meta.serving_enabled=False
-            video_meta2.save()
-            video_meta.serving_enabled=False
-            video_meta.save()
-            events = trap.wait()
-            self.assertEquals(len(events), 1)
-            self.assertEquals(events[0], ('acct1_vid1', video_meta, 'set'))
-
-        finally:
-            temp_redis.stop(clear_singleton=False)
-
-        self.assertWaitForEquals(
-            lambda: neondata.PubSubConnection.get(VideoMetadata)._address,
-                ('0.0.0.0', self.redis.port))
-
-        # Now we're connected back to the first server, so make sure
-        # the state didn't get that change. We'll lose some state
-        # change, but oh well
-        self.assertTrue(VideoMetadata.get('acct1_vid1').serving_enabled)
-
-    @tornado.testing.gen_test
-    def test_async_change_db_connection(self):
-        video_meta = VideoMetadata('acct1_vid1', request_id='req1')
-        yield tornado.gen.Task(video_meta.save)
-
-        # force a connection loss and restart. This will change the
-        # port we are talking to.
-        self.redis.stop(clear_singleton=False)
-        self.redis = test_utils.redis.RedisServer()
-        self.redis.start(clear_singleton=False)
-
-        # We won't get continuity in the database, but that's ok for this test
-        yield tornado.gen.Task(video_meta.save)
-        found_val = yield tornado.gen.Task(VideoMetadata.get, 'acct1_vid1')
-        self.assertEquals(found_val, video_meta)
-
-    def test_sync_change_db_connection(self):
-        video_meta = VideoMetadata('acct1_vid1', request_id='req1')
-        video_meta.save()
-
-        # force a connection loss and restart. This will change the
-        # port we are talking to.
-        self.redis.stop(clear_singleton=False)
-        self.redis = test_utils.redis.RedisServer()
-        self.redis.start(clear_singleton=False)
-
-        # We won't get continuity in the database, but that's ok for this test
-        video_meta.save()
-        found_val = VideoMetadata.get('acct1_vid1')
-        self.assertEquals(found_val, video_meta)
-
-    @tornado.testing.gen_test
-    def test_async_talk_to_different_db(self):
-        video_meta = VideoMetadata('acct1_vid1', request_id='req1')
-        yield tornado.gen.Task(video_meta.save)
-        self.assertEquals(VideoMetadata.get('acct1_vid1'), video_meta)
-
-        # Start a new database, this should cause neondata to talk to it
-        temp_redis = test_utils.redis.RedisServer()
-        temp_redis.start(clear_singleton=False)
-        try:
-            found_val = yield tornado.gen.Task(VideoMetadata.get, 'acct1_vid1')
-            self.assertIsNone(found_val)
-
-        finally:
-          temp_redis.stop(clear_singleton=False)
-
-        # Now try getting data from the original database again
-        found_val = yield tornado.gen.Task(VideoMetadata.get, 'acct1_vid1')
-        self.assertEquals(found_val, video_meta)
-
-    def test_sync_talk_to_different_db(self):
-        video_meta = VideoMetadata('acct1_vid1', request_id='req1')
-        video_meta.save()
-        self.assertEquals(VideoMetadata.get('acct1_vid1'), video_meta)
-
-        # Start a new database, this should cause neondata to talk to it
-        temp_redis = test_utils.redis.RedisServer()
-        temp_redis.start(clear_singleton=False)
-        try:
-            self.assertIsNone(VideoMetadata.get('acct1_vid1'))
-
-        finally:
-          temp_redis.stop(clear_singleton=False)
-
-        # Now try getting data from the original database again
-        self.assertEquals(VideoMetadata.get('acct1_vid1'), video_meta)
-
-    @tornado.testing.gen_test
-    def test_delete_videos_async(self):
-      # Delete some video objects
-      vids = [VideoMetadata('acct1_v1'),
-              VideoMetadata('acct1_v2'),
-              VideoMetadata('acct1_v3')]
-      yield tornado.gen.Task(VideoMetadata.save_all, vids)
-      found_objs = yield tornado.gen.Task(VideoMetadata.get_many,
-                                          ['acct1_v1', 'acct1_v2', 'acct1_v3'])
-      self.assertEquals(found_objs, vids)
-      n_deleted = yield tornado.gen.Task(VideoMetadata.delete, 'acct1_v1')
-      self.assertEquals(n_deleted, 1)
-      self.assertIsNone(VideoMetadata.get('acct1_v1'))
-      self.assertIsNotNone(VideoMetadata.get('acct1_v2'))
-      self.assertIsNotNone(VideoMetadata.get('acct1_v3'))
-      n_deleted = yield tornado.gen.Task(VideoMetadata.delete_many,
-                                         ['acct1_v2', 'acct1_v3'])
-      self.assertEquals(n_deleted, 2)
-      self.assertIsNone(VideoMetadata.get('acct1_v1'))
-      self.assertIsNone(VideoMetadata.get('acct1_v2'))
-      self.assertIsNone(VideoMetadata.get('acct1_v3'))
 
     @tornado.testing.gen_test
     def test_delete_videos_async(self):
@@ -1939,8 +1347,8 @@
       self.assertIsNone(VideoMetadata.get('acct1_v1'))
       self.assertIsNotNone(VideoMetadata.get('acct1_v2'))
       self.assertIsNotNone(VideoMetadata.get('acct1_v3'))
-      yield tornado.gen.Task(VideoMetadata.delete_many,
-                             ['acct1_v2', 'acct1_v3'])
+      n_deleted = yield tornado.gen.Task(VideoMetadata.delete_many,
+                                         ['acct1_v2', 'acct1_v3'])
       self.assertIsNone(VideoMetadata.get('acct1_v1'))
       self.assertIsNone(VideoMetadata.get('acct1_v2'))
       self.assertIsNone(VideoMetadata.get('acct1_v3'))
@@ -1962,9 +1370,6 @@
       self.assertIsNone(VideoMetadata.get('acct1_v1'))
       self.assertIsNone(VideoMetadata.get('acct1_v2'))
       self.assertIsNone(VideoMetadata.get('acct1_v3'))
-<<<<<<< HEAD
-=======
-
       
     @tornado.testing.gen_test
     def test_delete_platforms_async(self):
@@ -2017,404 +1422,659 @@
       self.assertIsNone(NeonApiRequest.get('job4', 'acct1'))
       self.assertIsNone(NeonApiRequest.get('job5', 'acct1'))
 
-    def test_creating_list_of_videos_sync(self):
-      VideoMetadata('a1_v1').save()
-      VideoMetadata.save_all([
-        VideoMetadata('a1_v2'),
-        VideoMetadata('a2_v1'),
-        VideoMetadata('a2_v2'),
-        VideoMetadata('a2_v3')])
-      VideoMetadata.modify('a2_v4', lambda x: x, create_missing=True)
-
-      conn = neondata.DBConnection.get(VideoMetadata)
-      self.assertItemsEqual(conn.blocking_conn.smembers(
-        VideoMetadata('a1_v1')._set_keyname()),
-        ['a1_v1', 'a1_v2'])
-      self.assertItemsEqual(conn.blocking_conn.smembers(
-        VideoMetadata('a2_v1')._set_keyname()),
-        ['a2_v1', 'a2_v2', 'a2_v3', 'a2_v4'])
-
-      # Now delete some
-      VideoMetadata.delete_many(['a1_v2', 'a2_v2'])
-
-      self.assertItemsEqual(conn.blocking_conn.smembers(
-        VideoMetadata('a1_v1')._set_keyname()),
-        ['a1_v1'])
-      self.assertItemsEqual(conn.blocking_conn.smembers(
-        VideoMetadata('a2_v1')._set_keyname()),
-        ['a2_v1', 'a2_v3', 'a2_v4'])
-
-    @tornado.testing.gen_test
-    def test_creating_list_of_videos_async(self):
-      yield tornado.gen.Task(VideoMetadata('a1_v1').save)
-      yield tornado.gen.Task(VideoMetadata.save_all, [
-        VideoMetadata('a1_v2'),
-        VideoMetadata('a2_v1'),
-        VideoMetadata('a2_v2'),
-        VideoMetadata('a2_v3')])
-      yield tornado.gen.Task(
-        VideoMetadata.modify, 'a2_v4', lambda x: x, create_missing=True)
-
-      conn = neondata.DBConnection.get(VideoMetadata)
-      self.assertItemsEqual(conn.blocking_conn.smembers(
-        VideoMetadata('a1_v1')._set_keyname()),
-        ['a1_v1', 'a1_v2'])
-      self.assertItemsEqual(conn.blocking_conn.smembers(
-        VideoMetadata('a2_v1')._set_keyname()),
-        ['a2_v1', 'a2_v2', 'a2_v3', 'a2_v4'])
-
-      # Now delete some
-      yield tornado.gen.Task(VideoMetadata.delete_many,
-                             ['a1_v2', 'a2_v2'])
-
-      self.assertItemsEqual(conn.blocking_conn.smembers(
-        VideoMetadata('a1_v1')._set_keyname()),
-        ['a1_v1'])
-      self.assertItemsEqual(conn.blocking_conn.smembers(
-        VideoMetadata('a2_v1')._set_keyname()),
-        ['a2_v1', 'a2_v3', 'a2_v4'])
-
-    def test_creating_list_of_thumbs_sync(self):
-      ThumbnailMetadata('a1_v1_t1').save()
-      ThumbnailMetadata.save_all([
-        ThumbnailMetadata('a1_v1_t2'),
-        ThumbnailMetadata('a1_v2_t1'),
-        ThumbnailMetadata('a1_v2_t2'),
-        ThumbnailMetadata('a1_v2_t3')])
-      ThumbnailMetadata.modify('a1_v2_t4', lambda x: x, create_missing=True)
-
-      conn = neondata.DBConnection.get(ThumbnailMetadata)
-      self.assertItemsEqual(conn.blocking_conn.smembers(
-        ThumbnailMetadata('a1_v1_t1')._set_keyname()),
-        ['a1_v1_t1', 'a1_v1_t2'])
-      self.assertItemsEqual(conn.blocking_conn.smembers(
-        ThumbnailMetadata('a1_v2_t1')._set_keyname()),
-        ['a1_v2_t1', 'a1_v2_t2', 'a1_v2_t3', 'a1_v2_t4'])
-
-      # Now delete some
-      ThumbnailMetadata.delete_many(['a1_v1_t2', 'a1_v2_t2'])
-
-      self.assertItemsEqual(conn.blocking_conn.smembers(
-        ThumbnailMetadata('a1_v1_t1')._set_keyname()),
-        ['a1_v1_t1'])
-      self.assertItemsEqual(conn.blocking_conn.smembers(
-        ThumbnailMetadata('a1_v2_t1')._set_keyname()),
-        ['a1_v2_t1', 'a1_v2_t3', 'a1_v2_t4'])
-
-    @tornado.testing.gen_test
-    def test_creating_list_of_thumbs_async(self):
-      yield tornado.gen.Task(ThumbnailMetadata('a1_v1_t1').save)
-      yield tornado.gen.Task(ThumbnailMetadata.save_all, [
-        ThumbnailMetadata('a1_v1_t2'),
-        ThumbnailMetadata('a1_v2_t1'),
-        ThumbnailMetadata('a1_v2_t2'),
-        ThumbnailMetadata('a1_v2_t3')])
-      yield tornado.gen.Task(
-        ThumbnailMetadata.modify, 'a1_v2_t4', lambda x: x, create_missing=True)
-
-      conn = neondata.DBConnection.get(ThumbnailMetadata)
-      self.assertItemsEqual(conn.blocking_conn.smembers(
-        ThumbnailMetadata('a1_v1_t1')._set_keyname()),
-        ['a1_v1_t1', 'a1_v1_t2'])
-      self.assertItemsEqual(conn.blocking_conn.smembers(
-        ThumbnailMetadata('a1_v2_t1')._set_keyname()),
-        ['a1_v2_t1', 'a1_v2_t2', 'a1_v2_t3', 'a1_v2_t4'])
-
-      # Now delete some
-      yield tornado.gen.Task(ThumbnailMetadata.delete_many,
-                             ['a1_v1_t2', 'a1_v2_t2'])
-
-      self.assertItemsEqual(conn.blocking_conn.smembers(
-        ThumbnailMetadata('a1_v1_t1')._set_keyname()),
-        ['a1_v1_t1'])
-      self.assertItemsEqual(conn.blocking_conn.smembers(
-        ThumbnailMetadata('a1_v2_t1')._set_keyname()),
-        ['a1_v2_t1', 'a1_v2_t3', 'a1_v2_t4'])
-
-    @tornado.testing.gen_test
-    def test_create_list_of_requests_sync(self):
-      NeonApiRequest('j1', 'a1').save()
-      NeonApiRequest.save_all([
-        NeonApiRequest('j1', 'a2'),
-        NeonApiRequest('j2', 'a2'),
-        NeonApiRequest('j3', 'a2'),
-        NeonApiRequest('j2', 'a1')])
-      NeonApiRequest.modify('j4', 'a2', lambda x: x, create_missing=True)
-
-      conn = neondata.DBConnection.get(NeonApiRequest)
-      self.assertItemsEqual(conn.blocking_conn.smembers(
-        NeonApiRequest('j1', 'a1')._set_keyname()),
-        ['request_a1_j1', 'request_a1_j2'])
-      self.assertItemsEqual(conn.blocking_conn.smembers(
-        NeonApiRequest('j1', 'a2')._set_keyname()),
-        ['request_a2_j1', 'request_a2_j2', 'request_a2_j3', 'request_a2_j4'])
-
-      # Now delete some
-      NeonApiRequest.delete_many([('j2', 'a1'), ('j2', 'a2')])
-
-      self.assertItemsEqual(conn.blocking_conn.smembers(
-        NeonApiRequest('j1', 'a1')._set_keyname()),
-        ['request_a1_j1'])
-      self.assertItemsEqual(conn.blocking_conn.smembers(
-        NeonApiRequest('j1', 'a2')._set_keyname()),
-        ['request_a2_j1', 'request_a2_j3', 'request_a2_j4'])
-
-    @tornado.testing.gen_test
-    def test_create_list_of_requests_async(self):
-      yield tornado.gen.Task(NeonApiRequest('j1', 'a1').save)
-      yield tornado.gen.Task(NeonApiRequest.save_all, [
-        NeonApiRequest('j1', 'a2'),
-        NeonApiRequest('j2', 'a2'),
-        NeonApiRequest('j3', 'a2'),
-        NeonApiRequest('j2', 'a1')])
-      yield tornado.gen.Task(NeonApiRequest.modify,
-                             'j4', 'a2', lambda x: x, create_missing=True)
-
-      conn = neondata.DBConnection.get(NeonApiRequest)
-      self.assertItemsEqual(conn.blocking_conn.smembers(
-        NeonApiRequest('j1', 'a1')._set_keyname()),
-        ['request_a1_j1', 'request_a1_j2'])
-      self.assertItemsEqual(conn.blocking_conn.smembers(
-        NeonApiRequest('j1', 'a2')._set_keyname()),
-        ['request_a2_j1', 'request_a2_j2', 'request_a2_j3', 'request_a2_j4'])
-
-      # Now delete some
-      yield tornado.gen.Task(NeonApiRequest.delete_many,
-                             [('j2', 'a1'), ('j2', 'a2')])
-
-      self.assertItemsEqual(conn.blocking_conn.smembers(
-        NeonApiRequest('j1', 'a1')._set_keyname()),
-        ['request_a1_j1'])
-      self.assertItemsEqual(conn.blocking_conn.smembers(
-        NeonApiRequest('j1', 'a2')._set_keyname()),
-        ['request_a2_j1', 'request_a2_j3', 'request_a2_j4'])
-
-    @tornado.testing.gen_test
-    def test_create_list_of_namespaced_objects_sync(self):
-      objs = [NeonUserAccount('a%i' % i) for i in range(4)]
-      objs[0].save()
-      NeonUserAccount.save_all(objs[1:3])
-      NeonUserAccount.modify(objs[3].neon_api_key,
-                             lambda x: x, create_missing=True)
-
-      conn = neondata.DBConnection.get(NeonUserAccount)
-      self.assertItemsEqual(conn.blocking_conn.smembers(
-        NeonUserAccount('a1')._set_keyname()),
-        [x.key for x in objs])
-
-      # Now delete some
-      NeonUserAccount.delete_many([x.neon_api_key for x in objs[1:3]])
-      
-      self.assertItemsEqual(conn.blocking_conn.smembers(
-        NeonUserAccount('a1')._set_keyname()),
-        [objs[0].key, objs[3].key])
-
-    @tornado.testing.gen_test
-    def test_create_list_of_namespaced_objects_async(self):
-      objs = [NeonUserAccount('a%i' % i) for i in range(4)]
-      yield tornado.gen.Task(objs[0].save)
-      yield tornado.gen.Task(NeonUserAccount.save_all, objs[1:3])
-      yield tornado.gen.Task(NeonUserAccount.modify, 
-                             objs[3].neon_api_key,
-                             lambda x: x, create_missing=True)
-
-      conn = neondata.DBConnection.get(NeonUserAccount)
-      self.assertItemsEqual(conn.blocking_conn.smembers(
-        NeonUserAccount('a1')._set_keyname()),
-        [x.key for x in objs])
-
-      # Now delete some
-      yield tornado.gen.Task(NeonUserAccount.delete_many,
-                             [x.neon_api_key for x in objs[1:3]])
-      
-      self.assertItemsEqual(conn.blocking_conn.smembers(
-        NeonUserAccount('a1')._set_keyname()),
-        [objs[0].key, objs[3].key])
-
-    @tornado.testing.gen_test
-    def test_send_invalid_callback(self):
-      request = NeonApiRequest('j1', 'key1', http_callback='null')
-      request.save()
-
-      with self.assertLogExists(logging.ERROR, 'Invalid callback url '):
-        yield request.send_callback(async=True)
-
-      # Make sure the state is correct now
-      self.assertEquals(NeonApiRequest.get('j1', 'key1').callback_state,
-                        neondata.CallbackState.ERROR)
-
-    @patch('cmsdb.neondata.utils.http')
-    @tornado.testing.gen_test
-    def test_callback_with_experiment_state(self, http_mock):
-      fetch_mock = self._future_wrap_mock(http_mock.send_request,
-                                          require_async_kw=True)
-      fetch_mock.side_effect = lambda x, **kw: HTTPResponse(x, 200)
-      request = NeonApiRequest('j1', 'key1', 'vid1',
-                               http_callback='http://some.where')
-      request.state = neondata.RequestState.SERVING
-      request.response['framenos'] = [34, 61]
-      request.response['serving_url'] = 'http://some_serving_url.com'
-      request.save()
-      neondata.VideoStatus('key1_vid1', neondata.ExperimentState.COMPLETE,
-                           winner_tid='key1_vid1_t2').save()
-
-      yield request.send_callback(async=True)
-
-      found_request = NeonApiRequest.get('j1', 'key1')
-      self.assertEquals(found_request.callback_state,
-                        neondata.CallbackState.SUCESS)
-      expected_response = {
-        'job_id' : 'j1',
-         'video_id' : 'vid1',
-         'error': None,
-         'framenos' : [34, 61],
-         'serving_url' : 'http://some_serving_url.com',
-         'processing_state' : neondata.ExternalRequestState.SERVING,
-         'experiment_state' : neondata.ExperimentState.COMPLETE,
-         'winner_thumbnail' : 'key1_vid1_t2'}
-      
-      self.assertDictContainsSubset(expected_response, found_request.response)
-
-      # Check the callback
-      self.assertTrue(fetch_mock.called)
-      cargs, kwargs = fetch_mock.call_args
-      found_request = cargs[0]
-      response_dict = json.loads(found_request.body)
-      self.assertDictContainsSubset(expected_response, response_dict)
-
-    @patch('cmsdb.neondata.utils.http')
-    @tornado.testing.gen_test
-    def test_callback_with_error_state(self, http_mock):
-      fetch_mock = self._future_wrap_mock(http_mock.send_request,
-                                          require_async_kw=True)
-      fetch_mock.side_effect = lambda x, **kw: HTTPResponse(x, 200)
-      request = NeonApiRequest('j1', 'key1', 'vid1',
-                               http_callback='http://some.where')
-      request.state = neondata.RequestState.CUSTOMER_ERROR
-      request.response['framenos'] = []
-      request.response['serving_url'] = None
-      request.response['error'] = 'some customer error'
-      request.save()
-
-      yield request.send_callback(async=True)
-
-      found_request = NeonApiRequest.get('j1', 'key1')
-      self.assertEquals(found_request.callback_state,
-                        neondata.CallbackState.SUCESS)
-      expected_response = {
-        'job_id' : 'j1',
-         'video_id' : 'vid1',
-         'error': 'some customer error',
-         'framenos' : [],
-         'serving_url' : None,
-         'processing_state' : neondata.ExternalRequestState.FAILED,
-         'experiment_state' : neondata.ExperimentState.UNKNOWN,
-         'winner_thumbnail' : None}
-      
-      self.assertDictContainsSubset(expected_response, found_request.response)
-
-      # Check the callback
-      self.assertTrue(fetch_mock.called)
-      cargs, kwargs = fetch_mock.call_args
-      found_request = cargs[0]
-      response_dict = json.loads(found_request.body)
-      self.assertDictContainsSubset(expected_response, response_dict)
-
-    def test_request_state_conversion(self):
-      for state_name, val in neondata.RequestState.__dict__.items():
-        if state_name.startswith('__'):
-          # It's not a state name
-          continue
-        # The only state that should map to unknown is the unknown state
-        if val == neondata.RequestState.UNKNOWN:
-          self.assertEquals(
-          neondata.ExternalRequestState.from_internal_state(val), 
-          neondata.ExternalRequestState.UNKNOWN)
-        else:
-          self.assertNotEquals(
-            neondata.ExternalRequestState.from_internal_state(val), 
-            neondata.ExternalRequestState.UNKNOWN,
-            'Internal state %s does not map to an external one' % state_name)
->>>>>>> f4c0dc5c
-
-      
-    @tornado.testing.gen_test
-    def test_delete_platforms_async(self):
-      # Do some platform objects
-      np = NeonPlatform.modify('acct1', '0', lambda x: x,
-                               create_missing=True)
-      bp = BrightcovePlatform.modify('acct2', 'ibc', lambda x: x,
-                                     create_missing=True)
-      op = OoyalaPlatform.modify('acct3', 'ioo', lambda x: x,
-                                 create_missing=True)
-      yp = YoutubePlatform.modify('acct4', 'iyt', lambda x: x,
-                                  create_missing=True)
-      plats = yield AbstractPlatform.get_all(async=True)
-      self.assertEquals(len(plats), 4)
-      deleted_counts = yield [
-        tornado.gen.Task(NeonPlatform.delete, np.neon_api_key,
-                         np.integration_id),
-        tornado.gen.Task(BrightcovePlatform.delete_many,
-                         [(bp.neon_api_key, bp.integration_id)]),
-        tornado.gen.Task(OoyalaPlatform.delete, op.neon_api_key,
-                         op.integration_id),
-        tornado.gen.Task(YoutubePlatform.delete, yp.neon_api_key,
-                         yp.integration_id)]
-      self.assertEquals(deleted_counts, [1,1,1,1])
-      self.assertIsNone(NeonPlatform.get('acct1', '0'))
-      self.assertIsNone(BrightcovePlatform.get('acct2', 'ibc'))
-      self.assertIsNone(OoyalaPlatform.get('acct3', 'ioo'))
-      self.assertIsNone(YoutubePlatform.get('acct4', 'iyt'))
-
-    @tornado.testing.gen_test
-    def test_delete_requests_async(self):
-      nreq = NeonApiRequest('job1', 'acct1')
-      breq = neondata.BrightcoveApiRequest('job2', 'acct1')
-      oreq = neondata.OoyalaApiRequest('job3', 'acct1')
-      yreq = neondata.YoutubeApiRequest('job4', 'acct1')
-      NeonApiRequest.save_all([nreq, breq, oreq, yreq])
-      self.assertIsNotNone(NeonApiRequest.get('job1', 'acct1'))
-      self.assertIsNotNone(NeonApiRequest.get('job2', 'acct1'))
-      self.assertIsNotNone(NeonApiRequest.get('job3', 'acct1'))
-      self.assertIsNotNone(NeonApiRequest.get('job4', 'acct1'))
-      deleted_bool = yield [
-        tornado.gen.Task(NeonApiRequest.delete, 'job1', 'acct1'),
-        tornado.gen.Task(NeonApiRequest.delete_many,
-                         [('job2', 'acct1'), ('job3', 'acct1'),
-                          ('job4', 'acct1'), ('job5', 'acct1')])]
-      self.assertEquals(deleted_bool, [True, True])
-      self.assertIsNone(NeonApiRequest.get('job1', 'acct1'))
-      self.assertIsNone(NeonApiRequest.get('job2', 'acct1'))
-      self.assertIsNone(NeonApiRequest.get('job3', 'acct1'))
-      self.assertIsNone(NeonApiRequest.get('job4', 'acct1'))
-      self.assertIsNone(NeonApiRequest.get('job5', 'acct1'))
-
-    def test_creating_list_of_videos_sync(self):
-      VideoMetadata('a1_v1').save()
-      VideoMetadata.save_all([
-        VideoMetadata('a1_v2'),
-        VideoMetadata('a2_v1'),
-        VideoMetadata('a2_v2'),
-        VideoMetadata('a2_v3')])
-      VideoMetadata.modify('a2_v4', lambda x: x, create_missing=True)
-
-      conn = neondata.DBConnection.get(VideoMetadata)
-      self.assertItemsEqual(conn.blocking_conn.smembers(
-        VideoMetadata('a1_v1')._set_keyname()),
-        ['a1_v1', 'a1_v2'])
-      self.assertItemsEqual(conn.blocking_conn.smembers(
-        VideoMetadata('a2_v1')._set_keyname()),
-        ['a2_v1', 'a2_v2', 'a2_v3', 'a2_v4'])
-
-      # Now delete some
-      VideoMetadata.delete_many(['a1_v2', 'a2_v2'])
-
-      self.assertItemsEqual(conn.blocking_conn.smembers(
-        VideoMetadata('a1_v1')._set_keyname()),
-        ['a1_v1'])
-      self.assertItemsEqual(conn.blocking_conn.smembers(
-        VideoMetadata('a2_v1')._set_keyname()),
-        ['a2_v1', 'a2_v3', 'a2_v4'])
+class TestPGNeondataDataSpecific(TestNeondataDataSpecific):
+    def setUp(self): 
+        self.maxDiff = 5000
+        logging.getLogger('cmsdb.neondata').reset_sample_counters()
+        super(test_utils.neontest.AsyncTestCase, self).setUp()
+
+    def tearDown(self):
+        self.postgresql.clear_all_tables()
+        super(test_utils.neontest.AsyncTestCase, self).tearDown()
+
+    @classmethod
+    def setUpClass(cls):
+        options._set('cmsdb.neondata.wants_postgres', 1)
+        dump_file = '%s/cmsdb/migrations/cmsdb.sql' % (__base_path__)
+        cls.postgresql = test_utils.postgresql.Postgresql(dump_file=dump_file)
+
+    @classmethod
+    def tearDownClass(cls): 
+        options._set('cmsdb.neondata.wants_postgres', 0)
+        cls.postgresql.stop()
+
+    def test_default_bcplatform_settings(self):
+        ''' override from base due to saving 
+            as abstractplatform now ''' 
+        na = NeonUserAccount('acct1')
+        bp = BrightcovePlatform(na.neon_api_key, 'iid', 'aid')
+
+        self.assertFalse(bp.abtest)
+        self.assertFalse(bp.auto_update)
+        self.assertTrue(bp.serving_enabled)
+        self.assertNotEqual(bp.neon_api_key, '')
+        self.assertEqual(bp.key, 'abstractplatform_%s_iid' % bp.neon_api_key)
+
+        # Make sure that save and regenerating creates the same object
+        def _set_acct(x):
+            x.account_id = 'aid'
+        bp = BrightcovePlatform.modify(na.neon_api_key, 'iid', _set_acct,
+                                       create_missing=True)
+
+        bp2 = BrightcovePlatform.get(na.neon_api_key, 'iid')
+        self.assertEqual(bp.__dict__, bp2.__dict__)
+
+    def test_bcplatform_with_callback(self):
+        ''' override from base due to saving 
+            as abstractplatform now ''' 
+        na = NeonUserAccount('acct1')
+        bp = BrightcovePlatform('aid', 'iid', na.neon_api_key,
+                                callback_url='http://www.callback.com')
+
+        self.assertFalse(bp.abtest)
+        self.assertFalse(bp.auto_update)
+        self.assertTrue(bp.serving_enabled)
+        self.assertNotEqual(bp.neon_api_key, '')
+        self.assertEqual(bp.key, 'abstractplatform_%s_iid' % bp.neon_api_key)
+        self.assertEqual(bp.callback_url, 'http://www.callback.com')
+
+class TestNeondata(test_utils.neontest.AsyncTestCase):
+    '''
+    Neondata class tester
+    '''
+    def setUp(self):
+        super(TestNeondata, self).setUp()
+        self.redis = test_utils.redis.RedisServer()
+        self.redis.start()
+        self.maxDiff = 5000
+        logging.getLogger('cmsdb.neondata').reset_sample_counters()
+
+    def tearDown(self):
+        neondata.PubSubConnection.clear_singleton_instance()
+        self.redis.stop()
+        super(TestNeondata, self).tearDown()
+
+    #@unittest.skip('TODO(Sunil): add this test')
+    #def test_add_platform_with_bad_account_id(self):
+    #    pass
+    
+    def test_dbconn_singleton(self):
+        bp = BrightcovePlatform('2','3', 'test')
+        self.bp_conn = DBConnection.get(bp)
+
+        bp2 = BrightcovePlatform('12','13','test')
+        self.bp_conn2 = DBConnection.get(bp2)
+
+
+        vm = VideoMetadata('test1', None, None, None,
+                None, None, None, None)
+        self.vm_conn = DBConnection.get(vm)
+
+        vm2 = VideoMetadata('test2', None, None, None, 
+                None, None, None, None)
+        self.vm_conn2 = DBConnection.get(vm2)
+        
+        self.assertEqual(self.bp_conn, self.bp_conn2)
+        self.assertEqual(self.vm_conn, self.vm_conn2)
+
+        self.assertNotEqual(self.bp_conn, self.vm_conn)
+
+    #TODO: Test Async DB Connection
+    
+    def test_db_connection(self):
+        ''' 
+        DB Connection test
+        '''
+        ap = AbstractPlatform('a1', 'i1')
+        db = DBConnection.get(ap)
+        key = "fookey"
+        val = "fooval"
+        self.assertTrue(db.blocking_conn.set(key, val))
+        self.assertEqual(db.blocking_conn.get(key), val)
+        self.assertTrue(db.blocking_conn.delete(key))
+
+    @tornado.testing.gen_test
+    def test_async_fetch_keys_from_db(self):
+        accts = []
+        for i in range(10):
+            new_acct = NeonUserAccount(str(i))
+            new_acct.save()
+            accts.append(new_acct)
+
+        conn = neondata.DBConnection.get(NeonUserAccount)
+        keys = yield tornado.gen.Task(conn.fetch_keys_from_db,
+                                      'neonuseraccount_*', 2)
+
+        self.assertEquals(len(keys), 10)
+        self.assertItemsEqual(keys, [x.key for x in accts])
+
+    def test_sync_fetch_keys_from_db(self):
+        accts = []
+        for i in range(10):
+            new_acct = NeonUserAccount(str(i))
+            new_acct.save()
+            accts.append(new_acct)
+
+        conn = neondata.DBConnection.get(NeonUserAccount)
+        keys = conn.fetch_keys_from_db('neonuseraccount_*', 2)
+
+        self.assertEquals(len(keys), 10)
+        self.assertItemsEqual(keys, [x.key for x in accts])
+
+    def test_concurrent_requests(self):
+        ''' Make concurrent requests to the db 
+            verify that singleton instance doesnt cause race condition
+        '''
+        def db_operation(key):
+            ''' db op '''
+            resultQ.put(db.blocking_conn.get(key))
+
+        ap = AbstractPlatform('a1', 'i1')
+        db = DBConnection.get(ap)
+        key = "fookey"
+        val = "fooval"*1000
+        nkeys = 100
+        for i in range(nkeys):
+            db.blocking_conn.set(key+"%s"%i, val+"%s"%i)
+       
+        resultQ =  multiprocessing.Queue()
+        threads = []
+        for n in range(nkeys):
+            thread = threading.Thread(target=db_operation, args=(key+"%s"%n,))
+            threads.append(thread)
+            thread.start()
+
+        for thread in threads:
+            thread.join()
+
+        results = []
+        for i in range(nkeys):
+            results.append(resultQ.get())  
+
+        #Make sure that each of the thread retrieved a key
+        #and did not have an exception
+        self.assertTrue(None not in results)
+
+    def test_too_many_open_connections_sync(self):
+        self.maxDiff = 10000
+
+        def _get_open_connection_list():
+            fd_list = subprocess.check_output(
+                ['lsof', '-a', '-d0-65535', 
+                 '-p', str(os.getpid())]).split('\n')
+            fd_list = [x.split() for x in fd_list if x]
+            return [x for x in fd_list if 
+                    x[7] == 'TCP' and 'localhost:%d' % self.redis.port in x[8]]
+                
+        
+        # When making calls on various objects, there should only be
+        # one connection per object type to the redis server. We're
+        # just going to make sure that that is the case
+
+        get_func = lambda x: x.get('key')
+        
+        obj_types = [
+            (VideoMetadata('key'), get_func),
+            (ThumbnailMetadata('key'), get_func),
+            (TrackerAccountIDMapper('key'), get_func),
+            (ThumbnailServingURLs('key'), get_func),
+            (ExperimentStrategy('key'), get_func),
+            (NeonUserAccount('key', 'api'),
+             lambda x: x.get('key')),
+            (NeonPlatform('api', '0', 'a'),
+             lambda x: x.get('api', '0')),
+            (BrightcovePlatform('api', 'i1', 'a'),
+             lambda x: x.get('api', 'i1')),
+            (OoyalaPlatform('api', 'i2', 'a', 'b', 'c', 'd', 'e'),
+             lambda x: x.get('api', 'i2'))
+             ]
+
+        for obj, read_func in obj_types:
+            # Start by saving the object
+            if isinstance(obj, AbstractPlatform):
+                obj.modify('api', obj.integration_id, lambda x: x,
+                           create_missing=True)
+            else:
+                obj.save()
+
+            # Now find the number of open file descriptors
+            start_fd_list = _get_open_connection_list()
+
+            def nop(x): pass
+
+            # Run the func a bunch of times
+            for i in range(10):
+                read_func(obj)
+
+            # Check the file descriptors
+            end_fd_list = _get_open_connection_list()
+            if len(start_fd_list) != len(end_fd_list):
+                # This will give us more information if it fails
+                self.assertEqual(start_fd_list, end_fd_list)
+
+    class ChangeTrap:
+        '''Helper class to test subscribing to changes.'''
+        def __init__(self):
+            self.args = []
+            self._event = threading.Event()
+
+        def _handler(self, *args):
+            '''Handler function to give to the subscribe_to_changes'''
+            self.args.append(args)
+            self._event.set()
+
+        def reset(self):
+            self.args = []
+                
+        def subscribe(self, cls, pattern='*'):
+            self.reset()
+            cls.subscribe_to_changes(self._handler, pattern)
+
+        def unsubscribe(self, cls, pattern='*'):
+            cls.unsubscribe_from_changes(pattern)
+
+        def wait(self, timeout=1.0):
+            '''Wait for an event (or timeout) and return the mock.'''
+            self._event.wait(timeout)
+            self._event.clear()
+            return self.args
+            
+    def test_subscribe_to_changes(self):
+        trap = TestNeondata.ChangeTrap()
+
+        # Try a pattern
+        trap.subscribe(VideoMetadata, 'acct1_*')
+        video_meta = VideoMetadata('acct1_vid1', request_id='req1')
+        video_meta.save()
+        events = trap.wait()
+        self.assertEquals(len(events), 1)
+        self.assertEquals(events[0], ('acct1_vid1', video_meta, 'set'))
+
+
+        # Try subscribing to a specific key
+        trap.subscribe(ThumbnailMetadata, 'acct1_vid2_t3')
+        thumb_meta = ThumbnailMetadata('acct1_vid2_t3', width=654)
+        thumb_meta.save()
+        events = trap.wait()
+        self.assertEquals(len(events), 1)
+        self.assertEquals(events[0], ('acct1_vid2_t3', thumb_meta, 'set'))
+
+        # Try doing a namespaced object
+        trap.subscribe(NeonUserAccount, 'acct1')
+        acct_meta = NeonUserAccount('a1', 'acct1', default_size=[45,98])
+        acct_meta.save()
+        events = trap.wait()
+        self.assertEquals(len(events), 1)
+        self.assertEquals(events[0], ('acct1', acct_meta, 'set'))
+
+    def test_subscribe_changes_to_video_and_thumbs(self):
+        vid_trap = TestNeondata.ChangeTrap()
+        thumb_trap = TestNeondata.ChangeTrap()
+
+        vid_trap.subscribe(VideoMetadata, 'acct1_*')
+        thumb_trap.subscribe(ThumbnailMetadata, 'acct1_vid1_*')
+        vid_meta = VideoMetadata('acct1_vid1', request_id='req1',
+                                 tids=['acct1_vid1_t1'])
+        vid_meta.save()
+        thumb_meta = ThumbnailMetadata('acct1_vid1_t1', width=654)
+        thumb_meta.save()
+
+        vid_events = vid_trap.wait()
+        thumb_events = thumb_trap.wait()
+
+        self.assertEquals(len(vid_events), 1)
+        self.assertEquals(vid_events[0], ('acct1_vid1', vid_meta, 'set'))
+        self.assertEquals(len(thumb_events), 1)
+        self.assertEquals(thumb_events[0],
+                          ('acct1_vid1_t1', thumb_meta, 'set'))
+
+    def test_subscribe_twice(self):
+        vid_trap = TestNeondata.ChangeTrap()
+        vid_trap.subscribe(VideoMetadata, 'acct1_*')
+
+        vid_meta = VideoMetadata('acct1_vid1', request_id='req1',
+                                 tids=['acct1_vid1_t1'])
+        vid_meta.save()
+        vid_events = vid_trap.wait()
+
+        self.assertEquals(len(vid_events), 1)
+        self.assertEquals(vid_events[0], ('acct1_vid1', vid_meta, 'set'))
+
+        # Subscribe a second time with the same thing
+        vid_trap.reset()
+        vid_trap.subscribe(VideoMetadata, 'acct1_*')
+
+        vid_meta = VideoMetadata('acct1_vid2', request_id='req2',
+                                 tids=['acct1_vid2_t1'])
+        vid_meta.save()
+        vid_events = vid_trap.wait()
+
+        self.assertEquals(len(vid_events), 1)
+        self.assertEquals(vid_events[0], ('acct1_vid2', vid_meta, 'set'))
+        
+
+    def test_subscribe_to_changes_with_modifies(self):
+        trap = TestNeondata.ChangeTrap()
+        
+        trap.subscribe(VideoMetadata, 'acct1_*')
+        video_meta = VideoMetadata('acct1_vid1', request_id='req1')
+        video_meta.save()
+        events = trap.wait()
+        self.assertEquals(len(events), 1)
+
+        # Now do a modify that changes the object. Should see a new event
+        def _set_experiment_state(x):
+            x.experiment_state = ExperimentState.RUNNING
+
+        VideoMetadata.modify('acct1_vid1', _set_experiment_state)
+        events = trap.wait()
+        self.assertEquals(len(events), 2)
+        self.assertEquals(events[-1][1].experiment_state,
+                          ExperimentState.RUNNING)
+
+        # Modify again and we should not see a change event
+        VideoMetadata.modify('acct1_vid1', _set_experiment_state)
+        events = trap.wait(0.2)
+        self.assertEquals(len(events), 2)
+
+        # Do a modify that creates a new, default
+        VideoMetadata.modify('acct1_vid3', lambda x: x)
+        new_vid = VideoMetadata.modify('acct1_vid2', lambda x: x,
+                                       create_missing=True)
+        events = trap.wait()
+        self.assertEquals(len(events), 3)
+        self.assertEquals(events[-1], ('acct1_vid2', new_vid, 'set'))
+
+    def test_subscribe_api_request_changes(self):
+        #import pdb; pdb.set_trace()
+        bc_trap = TestNeondata.ChangeTrap()
+        generic_trap = TestNeondata.ChangeTrap()
+
+        bc_trap.subscribe(neondata.BrightcoveApiRequest, '*')
+        generic_trap.subscribe(NeonApiRequest)
+
+        # Test a Brightcove request
+        neondata.BrightcoveApiRequest('jobbc', 'acct1').save()
+        bc_events = bc_trap.wait()
+        all_events = generic_trap.wait()
+        self.assertEquals(len(bc_events), 1)
+        self.assertEquals(len(all_events), 1)
+        self.assertEquals(bc_events[0][1].job_id, 'jobbc')
+        self.assertEquals(all_events[0][1].job_id, 'jobbc')
+
+        # Now try a Neon request. the BC one shouldn't be listed
+        NeonApiRequest('jobneon', 'acct1').save()
+        all_events = generic_trap.wait()
+        bc_events = bc_trap.wait(0.1)
+        self.assertEquals(len(bc_events), 1)
+        self.assertEquals(len(all_events), 2)
+        self.assertEquals(all_events[1][1].job_id, 'jobneon')
+
+
+    def test_subscribe_platform_changes(self):
+        trap = TestNeondata.ChangeTrap()
+        trap.subscribe(AbstractPlatform)
+
+        def _set_acct(x):
+            x.account_id = 'a1'
+
+        BrightcovePlatform.modify('acct1','bc', _set_acct, create_missing=True)
+        events = trap.wait()
+        self.assertEquals(len(events), 1)
+        self.assertIsInstance(events[0][1], BrightcovePlatform)
+
+        NeonPlatform.modify('acct1', '0', _set_acct, create_missing=True)
+        events = trap.wait()
+        self.assertEquals(len(events), 2)
+        self.assertIsInstance(events[-1][1], NeonPlatform)
+
+        YoutubePlatform.modify('acct1', 'yt', _set_acct, create_missing=True)
+        events = trap.wait()
+        self.assertEquals(len(events), 3)
+        self.assertIsInstance(events[-1][1], YoutubePlatform)
+
+        OoyalaPlatform.modify('acct1', 'oo', _set_acct, create_missing=True)
+        events = trap.wait()
+        self.assertEquals(len(events), 4)
+        self.assertIsInstance(events[-1][1], OoyalaPlatform)
+
+    def test_unsubscribe_changes(self):
+        plat_trap = TestNeondata.ChangeTrap()
+        plat_trap.subscribe(AbstractPlatform)
+        request_trap = TestNeondata.ChangeTrap()
+        request_trap.subscribe(NeonApiRequest)
+        video_trap = TestNeondata.ChangeTrap()
+        video_trap.subscribe(VideoMetadata, 'acct1_*')
+
+        # Make sure all the subscriptions are working
+        def _set_acct(x):
+            x.account_id = 'a1'
+        BrightcovePlatform.modify('acct1','bc', _set_acct, create_missing=True)
+        plat_trap.wait()
+        NeonPlatform.modify('acct1', '0', _set_acct, create_missing=True)
+        plat_trap.wait()
+        YoutubePlatform.modify('acct1', 'yt', _set_acct, create_missing=True)
+        plat_trap.wait()
+        OoyalaPlatform.modify('acct1', 'oo', _set_acct, create_missing=True)
+        plat_trap.wait()
+        self.assertEquals(len(plat_trap.args), 4)
+        plat_trap.reset()
+        
+        neondata.BrightcoveApiRequest('jobbc', 'acct1').save()
+        request_trap.wait()
+        NeonApiRequest('jobneon', 'acct1').save()
+        request_trap.wait()
+        self.assertEquals(len(request_trap.args), 2)
+        request_trap.reset()
+
+        VideoMetadata('acct1_vid1', request_id='req1').save()
+        video_trap.wait()
+        self.assertEquals(len(video_trap.args), 1)
+        video_trap.reset()
+
+        # Now unsubscribe and make changes
+        plat_trap.unsubscribe(AbstractPlatform)
+        request_trap.unsubscribe(NeonApiRequest)
+        video_trap.unsubscribe(VideoMetadata, 'acct1_*')
+        
+        BrightcovePlatform.modify('acct2','bc', _set_acct, create_missing=True)
+        NeonPlatform.modify('acct2', '0', _set_acct, create_missing=True)
+        YoutubePlatform.modify('acct2', 'yt', _set_acct, create_missing=True)
+        OoyalaPlatform.modify('acct2', 'oo', _set_acct, create_missing=True)
+        neondata.BrightcoveApiRequest('jobbc', 'acct2').save()
+        NeonApiRequest('jobneon', 'acct2').save()
+        VideoMetadata('acct1_vid2', request_id='req1').save()
+
+        # Now resubscribe and see the changes
+        plat_trap.subscribe(AbstractPlatform)
+        request_trap.subscribe(NeonApiRequest)
+        video_trap.subscribe(VideoMetadata, 'acct1_*')
+        
+        BrightcovePlatform.modify('acct3','bc', _set_acct, create_missing=True)
+        plat_trap.wait()
+        NeonPlatform.modify('acct3', '0', _set_acct, create_missing=True)
+        plat_trap.wait()
+        YoutubePlatform.modify('acct3', 'yt', _set_acct, create_missing=True)
+        plat_trap.wait()
+        OoyalaPlatform.modify('acct3', 'oo', _set_acct, create_missing=True)
+        plat_trap.wait()
+        self.assertEquals(len(plat_trap.args), 4)
+        
+        neondata.BrightcoveApiRequest('jobbc', 'acct3').save()
+        request_trap.wait()
+        NeonApiRequest('jobneon', 'acct3').save()
+        request_trap.wait()
+        self.assertEquals(len(request_trap.args), 2)
+
+        VideoMetadata('acct1_vid3', request_id='req1').save()
+        video_trap.wait()
+        self.assertEquals(len(video_trap.args), 1)
+
+    def test_subscribe_changes_after_db_connection_loss(self):
+        trap = TestNeondata.ChangeTrap()
+        
+        # Try initial change
+        trap.subscribe(VideoMetadata, 'acct1_*')
+        trap.subscribe(VideoMetadata, 'acct2_*')
+        video_meta = VideoMetadata('acct1_vid1', request_id='req1')
+        video_meta.save()
+        events = trap.wait()
+        self.assertEquals(len(events), 1)
+        self.assertEquals(events[0], ('acct1_vid1', video_meta, 'set'))
+        trap.reset()
+        video_meta2 = VideoMetadata('acct2_vid1', request_id='req2')
+        video_meta2.save()
+        events = trap.wait()
+        self.assertEquals(len(events), 1)
+        self.assertEquals(events[0], ('acct2_vid1', video_meta2, 'set'))
+        trap.reset()
+
+        # Now unsubscribe from account 2
+        trap.unsubscribe(VideoMetadata, 'acct2_*')
+
+        # Now force a connection loss by stopping the server
+        self.redis.stop(clear_singleton=False)
+        self.assertWaitForEquals(
+            lambda: neondata.PubSubConnection.get(VideoMetadata).connected,
+            False)
+
+        # Start a new server
+        self.redis = test_utils.redis.RedisServer()
+        self.redis.start(clear_singleton=False)
+        self.assertWaitForEquals(
+            lambda: neondata.PubSubConnection.get(VideoMetadata).connected,
+            True)
+
+        # Now change the video and make sure we get the event for
+        # account 1, but not 2
+        video_meta.serving_enabled=False
+        video_meta2.save()
+        video_meta.serving_enabled=False
+        video_meta.save()
+        events = trap.wait()
+        self.assertEquals(len(events), 1)
+        self.assertEquals(events[0], ('acct1_vid1', video_meta, 'set'))
+
+    def test_subscribe_changes_db_address_change(self):
+        trap = TestNeondata.ChangeTrap()
+        
+        # Try initial change
+        trap.subscribe(VideoMetadata, 'acct1_*')
+        trap.subscribe(VideoMetadata, 'acct2_*')
+        video_meta = VideoMetadata('acct1_vid1', request_id='req1')
+        video_meta.save()
+        events = trap.wait()
+        self.assertEquals(len(events), 1)
+        self.assertEquals(events[0], ('acct1_vid1', video_meta, 'set'))
+        trap.reset()
+        video_meta2 = VideoMetadata('acct2_vid1', request_id='req2')
+        video_meta2.save()
+        events = trap.wait()
+        self.assertEquals(len(events), 1)
+        self.assertEquals(events[0], ('acct2_vid1', video_meta2, 'set'))
+        trap.reset()
+
+        # Now unsubscribe from account 2
+        trap.unsubscribe(VideoMetadata, 'acct2_*')
+
+        # Now start a new server, which will change the connection address
+        temp_redis = test_utils.redis.RedisServer()
+        temp_redis.start(clear_singleton=False)
+        self.assertNotEquals(temp_redis.port, self.redis.port)
+        try:
+            self.assertWaitForEquals(
+            lambda: neondata.PubSubConnection.get(VideoMetadata)._address,
+                ('0.0.0.0', temp_redis.port))
+            
+            # Now change the video and make sure we get the event for
+            # account 1, but not 2
+            video_meta.serving_enabled=False
+            video_meta2.save()
+            video_meta.serving_enabled=False
+            video_meta.save()
+            events = trap.wait()
+            self.assertEquals(len(events), 1)
+            self.assertEquals(events[0], ('acct1_vid1', video_meta, 'set'))
+
+        finally:
+            temp_redis.stop(clear_singleton=False)
+
+        self.assertWaitForEquals(
+            lambda: neondata.PubSubConnection.get(VideoMetadata)._address,
+                ('0.0.0.0', self.redis.port))
+
+        # Now we're connected back to the first server, so make sure
+        # the state didn't get that change. We'll lose some state
+        # change, but oh well
+        self.assertTrue(VideoMetadata.get('acct1_vid1').serving_enabled)
+
+    @tornado.testing.gen_test
+    def test_async_change_db_connection(self):
+        video_meta = VideoMetadata('acct1_vid1', request_id='req1')
+        yield tornado.gen.Task(video_meta.save)
+
+        # force a connection loss and restart. This will change the
+        # port we are talking to.
+        self.redis.stop(clear_singleton=False)
+        self.redis = test_utils.redis.RedisServer()
+        self.redis.start(clear_singleton=False)
+
+        # We won't get continuity in the database, but that's ok for this test
+        yield tornado.gen.Task(video_meta.save)
+        found_val = yield tornado.gen.Task(VideoMetadata.get, 'acct1_vid1')
+        self.assertEquals(found_val, video_meta)
+
+    def test_sync_change_db_connection(self):
+        video_meta = VideoMetadata('acct1_vid1', request_id='req1')
+        video_meta.save()
+
+        # force a connection loss and restart. This will change the
+        # port we are talking to.
+        self.redis.stop(clear_singleton=False)
+        self.redis = test_utils.redis.RedisServer()
+        self.redis.start(clear_singleton=False)
+
+        # We won't get continuity in the database, but that's ok for this test
+        video_meta.save()
+        found_val = VideoMetadata.get('acct1_vid1')
+        self.assertEquals(found_val, video_meta)
+
+    @tornado.testing.gen_test
+    def test_async_talk_to_different_db(self):
+        video_meta = VideoMetadata('acct1_vid1', request_id='req1')
+        yield tornado.gen.Task(video_meta.save)
+        self.assertEquals(VideoMetadata.get('acct1_vid1'), video_meta)
+
+        # Start a new database, this should cause neondata to talk to it
+        temp_redis = test_utils.redis.RedisServer()
+        temp_redis.start(clear_singleton=False)
+        try:
+            found_val = yield tornado.gen.Task(VideoMetadata.get, 'acct1_vid1')
+            self.assertIsNone(found_val)
+
+        finally:
+          temp_redis.stop(clear_singleton=False)
+
+        # Now try getting data from the original database again
+        found_val = yield tornado.gen.Task(VideoMetadata.get, 'acct1_vid1')
+        self.assertEquals(found_val, video_meta)
+
+    def test_sync_talk_to_different_db(self):
+        video_meta = VideoMetadata('acct1_vid1', request_id='req1')
+        video_meta.save()
+        self.assertEquals(VideoMetadata.get('acct1_vid1'), video_meta)
+
+        # Start a new database, this should cause neondata to talk to it
+        temp_redis = test_utils.redis.RedisServer()
+        temp_redis.start(clear_singleton=False)
+        try:
+            self.assertIsNone(VideoMetadata.get('acct1_vid1'))
+
+        finally:
+          temp_redis.stop(clear_singleton=False)
+
+        # Now try getting data from the original database again
+        self.assertEquals(VideoMetadata.get('acct1_vid1'), video_meta)
 
 class TestDbConnectionHandling(test_utils.neontest.AsyncTestCase):
     def setUp(self):
