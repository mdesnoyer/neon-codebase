#!/usr/bin/env python

import os.path
import sys
__base_path__ = os.path.abspath(os.path.join(os.path.dirname(__file__), '..',
                                         '..'))
if sys.path[0] != __base_path__:
        sys.path.insert(0, __base_path__)

import copy
from concurrent.futures import Future
import contextlib
import datetime
import dateutil.parser
import logging
import json
import momoko 
import multiprocessing
from mock import patch, MagicMock, ANY
import os
import psycopg2
import re
import redis
import random
import socket
import string
import subprocess
import test_utils.neontest
import test_utils.redis
import time
import threading
import test_utils.postgresql
import tornado.gen
import tornado.ioloop
import tornado.testing
import tornado.httpclient
from tornado.httpclient import HTTPResponse, HTTPRequest
import tornado.ioloop
import utils.neon
from utils.options import options
from cvutils.imageutils import PILImageUtils
import unittest
import uuid
import test_utils.mock_boto_s3 as boto_mock
import test_utils.redis 
from StringIO import StringIO
from cmsdb import neondata
from cmsdb.neondata import NeonPlatform, BrightcovePlatform, \
        YoutubePlatform, NeonUserAccount, DBConnection, NeonApiKey, \
        AbstractPlatform, VideoMetadata, ThumbnailID, ThumbnailURLMapper,\
        ThumbnailMetadata, InternalVideoID, OoyalaPlatform, \
        TrackerAccountIDMapper, ThumbnailServingURLs, ExperimentStrategy, \
        ExperimentState, NeonApiRequest, CDNHostingMetadata,\
        S3CDNHostingMetadata, CloudinaryCDNHostingMetadata, \
        NeonCDNHostingMetadata, CDNHostingMetadataList, ThumbnailType, \
        User
from cvutils import smartcrop
import numpy as np

_log = logging.getLogger(__name__)

class TestNeondataRedisListSpecific(test_utils.neontest.AsyncTestCase): 
    def setUp(self):
        super(TestNeondataRedisListSpecific, self).setUp()
        self.maxDiff = 5000
        logging.getLogger('cmsdb.neondata').reset_sample_counters()

    def tearDown(self):
        conn = neondata.DBConnection.get(VideoMetadata)
        conn.clear_db() 
        conn = neondata.DBConnection.get(ThumbnailMetadata)
        conn.clear_db()
        super(TestNeondataRedisListSpecific, self).tearDown()

    @classmethod
    def setUpClass(cls):
        cls.redis = test_utils.redis.RedisServer()
        cls.redis.start()

    @classmethod
    def tearDownClass(cls): 
        cls.redis.stop()

    @tornado.testing.gen_test
    def test_creating_list_of_videos_async(self):
      yield tornado.gen.Task(VideoMetadata('a1_v1').save)
      yield tornado.gen.Task(VideoMetadata.save_all, [
        VideoMetadata('a1_v2'),
        VideoMetadata('a2_v1'),
        VideoMetadata('a2_v2'),
        VideoMetadata('a2_v3')])
      yield tornado.gen.Task(
        VideoMetadata.modify, 'a2_v4', lambda x: x, create_missing=True)

      conn = neondata.DBConnection.get(VideoMetadata)
      self.assertItemsEqual(conn.blocking_conn.smembers(
        VideoMetadata('a1_v1')._set_keyname()),
        ['a1_v1', 'a1_v2'])
      self.assertItemsEqual(conn.blocking_conn.smembers(
        VideoMetadata('a2_v1')._set_keyname()),
        ['a2_v1', 'a2_v2', 'a2_v3', 'a2_v4'])
      # Now delete some
      yield tornado.gen.Task(VideoMetadata.delete_many,
                             ['a1_v2', 'a2_v2'])

      self.assertItemsEqual(conn.blocking_conn.smembers(
        VideoMetadata('a1_v1')._set_keyname()),
        ['a1_v1'])
      self.assertItemsEqual(conn.blocking_conn.smembers(
        VideoMetadata('a2_v1')._set_keyname()),
        ['a2_v1', 'a2_v3', 'a2_v4'])

    def test_creating_list_of_videos_sync(self):
      VideoMetadata('a1_v1').save()
      VideoMetadata.save_all([
        VideoMetadata('a1_v2'),
        VideoMetadata('a2_v1'),
        VideoMetadata('a2_v2'),
        VideoMetadata('a2_v3')])
      VideoMetadata.modify('a2_v4', lambda x: x, create_missing=True)

      conn = neondata.DBConnection.get(VideoMetadata)
      self.assertItemsEqual(conn.blocking_conn.smembers(
        VideoMetadata('a1_v1')._set_keyname()),
        ['a1_v1', 'a1_v2'])
      self.assertItemsEqual(conn.blocking_conn.smembers(
        VideoMetadata('a2_v1')._set_keyname()),
        ['a2_v1', 'a2_v2', 'a2_v3', 'a2_v4'])

      # Now delete some
      VideoMetadata.delete_many(['a1_v2', 'a2_v2'])

      self.assertItemsEqual(conn.blocking_conn.smembers(
        VideoMetadata('a1_v1')._set_keyname()),
        ['a1_v1'])
      self.assertItemsEqual(conn.blocking_conn.smembers(
        VideoMetadata('a2_v1')._set_keyname()),
        ['a2_v1', 'a2_v3', 'a2_v4'])

    def test_creating_list_of_thumbs_sync(self):
      ThumbnailMetadata('a1_v1_t1').save()
      ThumbnailMetadata.save_all([
        ThumbnailMetadata('a1_v1_t2'),
        ThumbnailMetadata('a1_v2_t1'),
        ThumbnailMetadata('a1_v2_t2'),
        ThumbnailMetadata('a1_v2_t3')])
      ThumbnailMetadata.modify('a1_v2_t4', lambda x: x, create_missing=True)

      conn = neondata.DBConnection.get(ThumbnailMetadata)
      self.assertItemsEqual(conn.blocking_conn.smembers(
        ThumbnailMetadata('a1_v1_t1')._set_keyname()),
        ['a1_v1_t1', 'a1_v1_t2'])
      self.assertItemsEqual(conn.blocking_conn.smembers(
        ThumbnailMetadata('a1_v2_t1')._set_keyname()),
        ['a1_v2_t1', 'a1_v2_t2', 'a1_v2_t3', 'a1_v2_t4'])

      # Now delete some
      ThumbnailMetadata.delete_many(['a1_v1_t2', 'a1_v2_t2'])

      self.assertItemsEqual(conn.blocking_conn.smembers(
        ThumbnailMetadata('a1_v1_t1')._set_keyname()),
        ['a1_v1_t1'])
      self.assertItemsEqual(conn.blocking_conn.smembers(
        ThumbnailMetadata('a1_v2_t1')._set_keyname()),
        ['a1_v2_t1', 'a1_v2_t3', 'a1_v2_t4'])

    @tornado.testing.gen_test
    def test_creating_list_of_thumbs_async(self):
      yield tornado.gen.Task(ThumbnailMetadata('a1_v1_t1').save)
      yield tornado.gen.Task(ThumbnailMetadata.save_all, [
        ThumbnailMetadata('a1_v1_t2'),
        ThumbnailMetadata('a1_v2_t1'),
        ThumbnailMetadata('a1_v2_t2'),
        ThumbnailMetadata('a1_v2_t3')])
      yield tornado.gen.Task(
        ThumbnailMetadata.modify, 'a1_v2_t4', lambda x: x, create_missing=True)

      conn = neondata.DBConnection.get(ThumbnailMetadata)
      self.assertItemsEqual(conn.blocking_conn.smembers(
        ThumbnailMetadata('a1_v1_t1')._set_keyname()),
        ['a1_v1_t1', 'a1_v1_t2'])
      self.assertItemsEqual(conn.blocking_conn.smembers(
        ThumbnailMetadata('a1_v2_t1')._set_keyname()),
        ['a1_v2_t1', 'a1_v2_t2', 'a1_v2_t3', 'a1_v2_t4'])

      # Now delete some
      yield tornado.gen.Task(ThumbnailMetadata.delete_many,
                             ['a1_v1_t2', 'a1_v2_t2'])

      self.assertItemsEqual(conn.blocking_conn.smembers(
        ThumbnailMetadata('a1_v1_t1')._set_keyname()),
        ['a1_v1_t1'])
      self.assertItemsEqual(conn.blocking_conn.smembers(
        ThumbnailMetadata('a1_v2_t1')._set_keyname()),
        ['a1_v2_t1', 'a1_v2_t3', 'a1_v2_t4'])

    @tornado.testing.gen_test
    def test_create_list_of_requests_sync(self):
      NeonApiRequest('j1', 'a1').save()
      NeonApiRequest.save_all([
        NeonApiRequest('j1', 'a2'),
        NeonApiRequest('j2', 'a2'),
        NeonApiRequest('j3', 'a2'),
        NeonApiRequest('j2', 'a1')])
      NeonApiRequest.modify('j4', 'a2', lambda x: x, create_missing=True)

      conn = neondata.DBConnection.get(NeonApiRequest)
      self.assertItemsEqual(conn.blocking_conn.smembers(
        NeonApiRequest('j1', 'a1')._set_keyname()),
        ['request_a1_j1', 'request_a1_j2'])
      self.assertItemsEqual(conn.blocking_conn.smembers(
        NeonApiRequest('j1', 'a2')._set_keyname()),
        ['request_a2_j1', 'request_a2_j2', 'request_a2_j3', 'request_a2_j4'])

      # Now delete some
      NeonApiRequest.delete_many([('j2', 'a1'), ('j2', 'a2')])

      self.assertItemsEqual(conn.blocking_conn.smembers(
        NeonApiRequest('j1', 'a1')._set_keyname()),
        ['request_a1_j1'])
      self.assertItemsEqual(conn.blocking_conn.smembers(
        NeonApiRequest('j1', 'a2')._set_keyname()),
        ['request_a2_j1', 'request_a2_j3', 'request_a2_j4'])

    @tornado.testing.gen_test
    def test_create_list_of_requests_async(self):
      yield tornado.gen.Task(NeonApiRequest('j1', 'a1').save)
      yield tornado.gen.Task(NeonApiRequest.save_all, [
        NeonApiRequest('j1', 'a2'),
        NeonApiRequest('j2', 'a2'),
        NeonApiRequest('j3', 'a2'),
        NeonApiRequest('j2', 'a1')])
      yield tornado.gen.Task(NeonApiRequest.modify,
                             'j4', 'a2', lambda x: x, create_missing=True)

      conn = neondata.DBConnection.get(NeonApiRequest)
      self.assertItemsEqual(conn.blocking_conn.smembers(
        NeonApiRequest('j1', 'a1')._set_keyname()),
        ['request_a1_j1', 'request_a1_j2'])
      self.assertItemsEqual(conn.blocking_conn.smembers(
        NeonApiRequest('j1', 'a2')._set_keyname()),
        ['request_a2_j1', 'request_a2_j2', 'request_a2_j3', 'request_a2_j4'])

      # Now delete some
      yield tornado.gen.Task(NeonApiRequest.delete_many,
                             [('j2', 'a1'), ('j2', 'a2')])

      self.assertItemsEqual(conn.blocking_conn.smembers(
        NeonApiRequest('j1', 'a1')._set_keyname()),
        ['request_a1_j1'])
      self.assertItemsEqual(conn.blocking_conn.smembers(
        NeonApiRequest('j1', 'a2')._set_keyname()),
        ['request_a2_j1', 'request_a2_j3', 'request_a2_j4'])

    @tornado.testing.gen_test
    def test_create_list_of_namespaced_objects_sync(self):
      objs = [NeonUserAccount('a%i' % i) for i in range(4)]
      objs[0].save()
      NeonUserAccount.save_all(objs[1:3])
      NeonUserAccount.modify(objs[3].neon_api_key,
                             lambda x: x, create_missing=True)

      conn = neondata.DBConnection.get(NeonUserAccount)
      self.assertItemsEqual(conn.blocking_conn.smembers(
        NeonUserAccount('a1')._set_keyname()),
        [x.key for x in objs])

      # Now delete some
      NeonUserAccount.delete_many([x.neon_api_key for x in objs[1:3]])
      
      self.assertItemsEqual(conn.blocking_conn.smembers(
        NeonUserAccount('a1')._set_keyname()),
        [objs[0].key, objs[3].key])

    @tornado.testing.gen_test
    def test_create_list_of_namespaced_objects_async(self):
      objs = [NeonUserAccount('a%i' % i) for i in range(4)]
      yield tornado.gen.Task(objs[0].save)
      yield tornado.gen.Task(NeonUserAccount.save_all, objs[1:3])
      yield tornado.gen.Task(NeonUserAccount.modify, 
                             objs[3].neon_api_key,
                             lambda x: x, create_missing=True)

      conn = neondata.DBConnection.get(NeonUserAccount)
      self.assertItemsEqual(conn.blocking_conn.smembers(
        NeonUserAccount('a1')._set_keyname()),
        [x.key for x in objs])

      # Now delete some
      yield tornado.gen.Task(NeonUserAccount.delete_many,
                             [x.neon_api_key for x in objs[1:3]])
      
      self.assertItemsEqual(conn.blocking_conn.smembers(
        NeonUserAccount('a1')._set_keyname()),
        [objs[0].key, objs[3].key])

class TestNeondataDataSpecific(test_utils.neontest.AsyncTestCase):
    def setUp(self):
        super(TestNeondataDataSpecific, self).setUp()
        self.maxDiff = 5000
        logging.getLogger('cmsdb.neondata').reset_sample_counters()

    def tearDown(self):
        conn = neondata.DBConnection.get(VideoMetadata)
        conn.clear_db() 
        conn = neondata.DBConnection.get(ThumbnailMetadata)
        conn.clear_db()
        super(TestNeondataDataSpecific, self).tearDown()

    @classmethod
    def setUpClass(cls):
        cls.redis = test_utils.redis.RedisServer()
        cls.redis.start()

    @classmethod
    def tearDownClass(cls): 
        cls.redis.stop()

    def test_neon_api_key(self):
        ''' test api key generation '''
        #Test key is random on multiple generations
        a_id = "testaccount"
        api_key_1 = NeonApiKey.generate(a_id)
        api_key_2 = NeonApiKey.generate("12")
        self.assertNotEqual(api_key_1, api_key_2)

        #create neon account and verify its api key
        a_id = 'test_account1'
        na = NeonUserAccount(a_id)
        na.save()

        api_key_from_db = NeonApiKey.get_api_key(a_id)
        self.assertEqual(na.neon_api_key, api_key_from_db)

    def test_get_all_accounts(self):
        ''' test get all neonuser accounts '''

        a_id_prefix = 'test_account_'
        a_ids = []
        for i in range(10):
            a_id = a_id_prefix + str(i)
            a_ids.append(a_id)
            na = NeonUserAccount(a_id)
            na.save()

        nu_accounts = NeonUserAccount.get_all_accounts()
        nu_a_ids = [nu.account_id for nu in nu_accounts]
        self.assertItemsEqual(a_ids, nu_a_ids)

    @tornado.testing.gen_test
    def test_get_all_accounts_async(self):
        a_id_prefix = 'test_account_'
        a_ids = []
        for i in range(10):
            a_id = a_id_prefix + str(i)
            a_ids.append(a_id)
            na = NeonUserAccount(a_id)
            na.save()

        nu_accounts = yield NeonUserAccount.get_all(async=True)
        nu_a_ids = [nu.account_id for nu in nu_accounts]
        self.assertItemsEqual(a_ids, nu_a_ids)
        
    def test_iterate_all_accounts(self):
        a_id_prefix = 'test_account_'
        a_ids = []
        for i in range(4):
            a_id = a_id_prefix + str(i)
            a_ids.append(a_id)
            na = NeonUserAccount(a_id)
            na.save()

        nu_accounts = list(NeonUserAccount.iterate_all(max_request_size=2))
        nu_a_ids = [nu.account_id for nu in nu_accounts]
        self.assertItemsEqual(a_ids, nu_a_ids)

    def test_get_all_requests(self):
        na1 = NeonUserAccount('a1', 'acct1')
        na1.save()
        na3 = NeonUserAccount('a3', 'acct3')
        na3.save()
        requests1 = [NeonApiRequest('job1', 'acct1'),
                     neondata.BrightcoveApiRequest('jobbc', 'acct1')]

        requests3 = [neondata.OoyalaApiRequest('joboo', 'acct3')]
        NeonApiRequest.save_all(requests1)
        NeonApiRequest.save_all(requests3)

        requests_found = NeonApiRequest.get_many(na1.get_all_job_keys())
        self.assertEqual(sorted(requests_found), sorted(requests1))

        requests_found = NeonApiRequest.get_many(na3.get_all_job_keys())
        self.assertEqual(requests_found, requests3)

    @tornado.testing.gen_test
    def test_get_all_requests_async(self):
        na1 = NeonUserAccount('a1', 'acct1')
        na1.save()
        na3 = NeonUserAccount('a3', 'acct3')
        na3.save()
        requests1 = [NeonApiRequest('job1', 'acct1'),
                     neondata.BrightcoveApiRequest('jobbc', 'acct1')]

        requests3 = [neondata.OoyalaApiRequest('joboo', 'acct3')]
        NeonApiRequest.save_all(requests1)
        NeonApiRequest.save_all(requests3)

        keys = yield na1.get_all_job_keys(async=True)
        requests_found = yield tornado.gen.Task(NeonApiRequest.get_many, keys)
        self.assertEqual(sorted(requests_found), sorted(requests1))

        keys = yield na3.get_all_job_keys(async=True)
        requests_found = yield tornado.gen.Task(NeonApiRequest.get_many, keys)
        self.assertEqual(requests_found, requests3)

    def test_iterate_all_jobs_sync(self):
        na = NeonUserAccount('a1', 'acct1')
        na.save()
        requests1 = [NeonApiRequest('job1', 'acct1'),
                     neondata.BrightcoveApiRequest('jobbc', 'acct1')]
        NeonApiRequest.save_all(requests1)
        req = NeonApiRequest.get_many([('acct1', 'job1')])
        found_jobs = list(na.iterate_all_jobs(max_request_size=1))
        self.assertEqual(sorted(found_jobs), sorted(requests1))

    @tornado.testing.gen_test
    def test_iterate_all_videos_async(self):
        na = NeonUserAccount('a1', 'key1')
        na.save()

        for i in range(5):
            yield tornado.gen.Task(VideoMetadata('key1_v%d' % i).save)

        found_videos = []
        iterator = yield na.iterate_all_videos(async=True, max_request_size=2)
        while True:
            item = yield iterator.next(async=True)
            if isinstance(item, StopIteration):
                break
            found_videos.append(item)

        self.assertItemsEqual([x.key for x in found_videos],
                              ['key1_v%d' % i for i in range(5)])


    def test_iterate_all_videos_sync(self):
        na = NeonUserAccount('a1', 'key1')
        na.save()

        for i in range(5):
            VideoMetadata('key1_v%d' % i).save()
        
        found_videos = list(na.iterate_all_videos(max_request_size=2))
        self.assertItemsEqual([x.key for x in found_videos],
                              ['key1_v%d' % i for i in range(5)])

    def test_get_all_trackerids(self):
        ''' test get all the tracker ids '''
        expected = []
        for i in range(10):
            tai = 'tracker_%i' % i
            acct_id = 'account_%i' % i
            expected.append((tai, acct_id))
            TrackerAccountIDMapper(tai, acct_id,
                                   TrackerAccountIDMapper.PRODUCTION).save()

        found_maps = TrackerAccountIDMapper.get_all()
        self.assertItemsEqual(expected,
                              [(x.get_tai(), x.value) for x in found_maps])
        self.assertEqual(
                TrackerAccountIDMapper.get_neon_account_id('tracker_3'),
                ('account_3', TrackerAccountIDMapper.PRODUCTION))

    def test_get_all_platforms_sync(self):
        NeonPlatform.modify('acct1', '0', lambda x: x,
                            create_missing=True)
        BrightcovePlatform.modify('acct2', 'ibc', lambda x: x,
                                  create_missing=True)
        OoyalaPlatform.modify('acct3', 'ioo', lambda x: x,
                              create_missing=True)
        YoutubePlatform.modify('acct4', 'iyt', lambda x: x,
                               create_missing=True)

        objs = AbstractPlatform.get_all()

        self.assertEquals(len(objs), 4)

    @tornado.testing.gen_test
    def test_get_all_platforms_async(self):
        NeonPlatform.modify('acct1', '0', lambda x: x,
                            create_missing=True)
        BrightcovePlatform.modify('acct2', 'ibc', lambda x: x,
                            create_missing=True)
        OoyalaPlatform.modify('acct3', 'ioo', lambda x: x,
                            create_missing=True)
        YoutubePlatform.modify('acct4', 'iyt', lambda x: x,
                            create_missing=True)

        objs = yield AbstractPlatform.get_all(async=True)

        self.assertEquals(len(objs), 4)

    def test_default_bcplatform_settings(self):
        ''' brightcove defaults ''' 

        na = NeonUserAccount('acct1')
        bp = BrightcovePlatform(na.neon_api_key, 'iid', 'aid')

        self.assertFalse(bp.abtest)
        self.assertFalse(bp.auto_update)
        self.assertTrue(bp.serving_enabled)
        self.assertNotEqual(bp.neon_api_key, '')
        self.assertEqual(bp.key, 'brightcoveplatform_%s_iid' % bp.neon_api_key)

        # Make sure that save and regenerating creates the same object
        def _set_acct(x):
            x.account_id = 'aid'
        bp = BrightcovePlatform.modify(na.neon_api_key, 'iid', _set_acct,
                                       create_missing=True)

        bp2 = BrightcovePlatform.get(na.neon_api_key, 'iid')
        self.assertEqual(bp.__dict__, bp2.__dict__)

    def test_bcplatform_with_callback(self):

        na = NeonUserAccount('acct1')
        bp = BrightcovePlatform('aid', 'iid', na.neon_api_key,
                                callback_url='http://www.callback.com')

        self.assertFalse(bp.abtest)
        self.assertFalse(bp.auto_update)
        self.assertTrue(bp.serving_enabled)
        self.assertNotEqual(bp.neon_api_key, '')
        self.assertEqual(bp.key, 'brightcoveplatform_%s_iid' % bp.neon_api_key)
        self.assertEqual(bp.callback_url, 'http://www.callback.com')

    def test_neon_user_account(self):
        ''' nuser account '''

        na = NeonUserAccount('acct1')
        def _set_acct(x):
            x.account_id = 'acct1'
        bp = BrightcovePlatform.modify(na.neon_api_key, 'bp1',
                                       _set_acct, create_missing=True)
        np = NeonPlatform.modify(na.neon_api_key, '0',
                                 _set_acct, create_missing=True)
        na.add_platform(bp)
        na.add_platform(np)
        na.save()

        # Retrieve the account
        NeonUserAccount.get(na.neon_api_key,
                            callback=self.stop)
        account = self.wait()
        self.assertIsNotNone(account)
        self.assertEqual(account.account_id, 'acct1')
        self.assertEqual(account.tracker_account_id, na.tracker_account_id)

        # Get the platforms
        account.get_platforms(callback=self.stop)
        platforms = self.wait()
        self.assertItemsEqual([x.__dict__ for x in platforms],
                              [x.__dict__ for x in [bp, np]])

        # Try retrieving the platforms synchronously
        platforms = account.get_platforms()
        self.assertItemsEqual([x.__dict__ for x in platforms],
                              [x.__dict__ for x in [bp, np]])
    
    def test_neon_user_account_save(self):
        na = NeonUserAccount('acct1')
        na.save()

        # fetch the api key and verify its the same as this account
        api_key = NeonApiKey.get_api_key('acct1')
        self.assertEqual(na.neon_api_key, api_key)

        # create account again
        na1 = NeonUserAccount('acct1')  

        # ensure that the old api key is still in tact
        api_key = NeonApiKey.get_api_key('acct1')
        self.assertEqual(na.neon_api_key, api_key)

    def test_delete_all_video_related_data(self):
        # create all video related objects
        
        na = NeonUserAccount('ta1')
        bp = BrightcovePlatform.modify(na.neon_api_key, 'bp1', lambda x: x,
                                       create_missing=True)
        np = NeonPlatform.modify(na.neon_api_key, '0', lambda x: x,
                                 create_missing=True)
        na.add_platform(bp)
        na.add_platform(np)
        na.save()

        req = NeonApiRequest('job1', na.neon_api_key, 'vid1', 't', 't', 'r', 'h')
        i_vid = InternalVideoID.generate(na.neon_api_key, 'vid1')
        tid = i_vid + "_t1"
        thumb = ThumbnailMetadata(tid, i_vid, ['t1.jpg'], None, None, None,
                              None, None, None)
        vid = VideoMetadata(i_vid, [thumb.key],
                           'job1', 'v0.mp4', 0, 0, None, '0')
        req.save()
        ThumbnailMetadata.save_all([thumb])
        VideoMetadata.save_all([vid])
        def modify_me(x): 
            x.add_video('dummyv', 'dummyjob') 
            x.add_video('vid1', 'job1') 
        #NeonPlatform.modify(na.neon_api_key, '0', modify_me) 
        #                    lambda x: x.add_video('dummyv', 'dummyjob'))
        np = NeonPlatform.modify(na.neon_api_key, '0', modify_me) 
#                                 lambda x: x.add_video('vid1', 'job1'))
        np = NeonPlatform.get(na.neon_api_key, '0') 
        np.delete_all_video_related_data('vid1', really_delete_keys=True)
        
        # check the keys have been deleted
        self.assertIsNone(NeonApiRequest.get('job1', na.neon_api_key))
        self.assertIsNone(ThumbnailMetadata.get(thumb.key))
        self.assertIsNone(VideoMetadata.get(i_vid))

        # verify account
        np = NeonPlatform.get(na.neon_api_key, '0')
        self.assertListEqual(np.get_videos(), [u'dummyv'])
        
        #TODO: Add more failure test cases

    def test_delete_video_data(self):
        api_key = 'key'

        NeonApiRequest('job1', api_key, 'vid1').save()
        i_vid = InternalVideoID.generate(api_key, 'vid1')
        tid = i_vid + "_t1"
        ThumbnailMetadata(tid, i_vid).save()
        VideoMetadata(i_vid, [tid],'job1').save()
        neondata.VideoStatus(i_vid, 'complete').save()
        neondata.ThumbnailStatus(tid, 0.2).save()
        ThumbnailServingURLs(tid, sizes=[(640,480)]).save()

        VideoMetadata.delete_related_data(i_vid)

        self.assertIsNone(VideoMetadata.get(i_vid))
        self.assertEquals(neondata.VideoStatus.get(i_vid).experiment_state,
                          'unknown')
        self.assertIsNone(NeonApiRequest.get('job1', api_key))
        self.assertIsNone(ThumbnailMetadata.get(tid))
        self.assertIsNone(ThumbnailServingURLs.get(tid))
        self.assertIsNone(neondata.ThumbnailStatus.get(tid).serving_frac)
        
    def test_ThumbnailServingURLs(self):
        input1 = ThumbnailServingURLs('acct1_vid1_tid1')
        input1.add_serving_url(
            'http://neon.com/neontnacct1_vid1_tid1_w800_h600.jpg', 800, 600)
        input1.add_serving_url(
            'http://neon.com/neontnacct1_vid1_tid1_w100_h50.jpg', 100, 50)
        
        input1.save()
        output1 = ThumbnailServingURLs.get('acct1_vid1_tid1')
        self.assertEqual(output1.get_thumbnail_id(), input1.get_thumbnail_id())
        self.assertEqual(output1.get_serving_url(800, 600),
                         'http://neon.com/neontnacct1_vid1_tid1_w800_h600.jpg')
        with self.assertRaises(KeyError):
            output1.get_serving_url(640, 480)
        self.assertItemsEqual(
            list(input1),
            [((800, 600), 'http://neon.com/neontnacct1_vid1_tid1_w800_h600.jpg'),
             ((100, 50), 'http://neon.com/neontnacct1_vid1_tid1_w100_h50.jpg')])
        self.assertItemsEqual(list(input1), list(output1))

        input1.add_serving_url('http://neon.com/neontnacct1_vid1_tid1_w640_h480.jpg',
                               640, 480) 
        input2 = ThumbnailServingURLs(
            'acct1_vid1_tid2',
            {(640, 480) : 'http://neon.com/neontnacct1_vid1_tid2_w640_h480.jpg'})
        ThumbnailServingURLs.save_all([input1, input2])
        output1, output2 = ThumbnailServingURLs.get_many(['acct1_vid1_tid1',
                                                          'acct1_vid1_tid2'])
        self.assertEqual(output1.get_thumbnail_id(),
                         input1.get_thumbnail_id())
        self.assertEqual(output2.get_thumbnail_id(),
                         input2.get_thumbnail_id())
        self.assertEqual(output1.get_serving_url(640, 480),
                         'http://neon.com/neontnacct1_vid1_tid1_w640_h480.jpg')
        self.assertEqual(output1.get_serving_url(800, 600),
                         'http://neon.com/neontnacct1_vid1_tid1_w800_h600.jpg')
        self.assertEqual(output2.get_serving_url(640, 480),
                         'http://neon.com/neontnacct1_vid1_tid2_w640_h480.jpg')

    def test_thumbnail_servingurl_base_url(self):
        input1 = ThumbnailServingURLs('acct1_vid1_tid1',
                                      base_url='http://neon-images.com/y6w')
        url800 = \
          'http://neon-images.com/y6w/neontnacct1_vid1_tid1_w800_h600.jpg'
        input1.add_serving_url(url800, 800, 600)
        url160 = 'http://neon-images.com/ppw/neontnacct1_vid1_tid1_w160_h90.jpg'
        with self.assertLogExists(logging.WARNING, 'url.*does not conform'):
            input1.add_serving_url(url160, 160, 90)
        self.assertEqual(input1.get_serving_url(800, 600), url800)
        self.assertEqual(input1.get_serving_url(160, 90), url160)
        input1.save()

        output1 = ThumbnailServingURLs.get('acct1_vid1_tid1')
        self.assertEqual(input1.get_serving_url(800, 600),
                         output1.get_serving_url(800, 600))
        self.assertEqual(input1.get_serving_url(160, 90),
                         output1.get_serving_url(160, 90))
        

    def test_backwards_compatible_thumb_serving_urls_diff_base(self):
        json_str = "{\"_type\": \"ThumbnailServingURLs\", \"_data\": {\"size_map\": [[[210, 118], \"http://n3.neon-images.com/fF7/neontnb6rpyj7bkp2wfn0s4mdt5xc8_caf4beb275ce81ec61347ae57d91dcc8_a7eaead18140903cd4c21d43113f38b8_w210_h118.jpg\"], [[160, 90], \"http://n3.neon-images.com/EaE/neontnb6rpyj7bkp2wfn0s4mdt5xc8_caf4beb275ce81ec61347ae57d91dcc8_a7eaead18140903cd4c21d43113f38b8_w160_h90.jpg\"], [[1280, 720], \"http://n3.neon-images.com/ZZc/neontnb6rpyj7bkp2wfn0s4mdt5xc8_caf4beb275ce81ec61347ae57d91dcc8_a7eaead18140903cd4c21d43113f38b8_w1280_h720.jpg\"]], \"key\": \"thumbnailservingurls_b6rpyj7bkp2wfn0s4mdt5xc8_caf4beb275ce81ec61347ae57d91dcc8_a7eaead18140903cd4c21d43113f38b8\"}}"

        obj = ThumbnailServingURLs._create('thumbnailservingurls_b6rpyj7bkp2wfn0s4mdt5xc8_caf4beb275ce81ec61347ae57d91dcc8_a7eaead18140903cd4c21d43113f38b8', json.loads(json_str))

        # It's different base urls so we keep the object in the old format
        self.assertEquals(len(obj.size_map), 3)
        self.assertEquals(obj.get_serving_url_count(), 3)
        self.assertIsNone(obj.base_url)
        self.assertEquals(len(obj.sizes), 0)
        self.assertEquals(obj.get_serving_url(160, 90),
                          'http://n3.neon-images.com/EaE/neontnb6rpyj7bkp2wfn0s4mdt5xc8_caf4beb275ce81ec61347ae57d91dcc8_a7eaead18140903cd4c21d43113f38b8_w160_h90.jpg')

    def test_backwards_compatible_thumb_serving_urls_same_base(self):
        json_str = "{\"_type\": \"ThumbnailServingURLs\", \"_data\": {\"size_map\": [[[210, 118], \"http://n3.neon-images.com/fF7/neontnb6rpyj7bkp2wfn0s4mdt5xc8_caf4beb275ce81ec61347ae57d91dcc8_a7eaead18140903cd4c21d43113f38b8_w210_h118.jpg\"], [[160, 90], \"http://n3.neon-images.com/fF7/neontnb6rpyj7bkp2wfn0s4mdt5xc8_caf4beb275ce81ec61347ae57d91dcc8_a7eaead18140903cd4c21d43113f38b8_w160_h90.jpg\"], [[1280, 720], \"http://n3.neon-images.com/fF7/neontnb6rpyj7bkp2wfn0s4mdt5xc8_caf4beb275ce81ec61347ae57d91dcc8_a7eaead18140903cd4c21d43113f38b8_w1280_h720.jpg\"]], \"key\": \"thumbnailservingurls_b6rpyj7bkp2wfn0s4mdt5xc8_caf4beb275ce81ec61347ae57d91dcc8_a7eaead18140903cd4c21d43113f38b8\"}}"

        obj = ThumbnailServingURLs._create('thumbnailservingurls_b6rpyj7bkp2wfn0s4mdt5xc8_caf4beb275ce81ec61347ae57d91dcc8_a7eaead18140903cd4c21d43113f38b8', json.loads(json_str))

        # It's the same base url so store in the new format
        self.assertEquals(len(obj.size_map), 0)
        self.assertEquals(obj.get_serving_url_count(), 3)
        self.assertEquals(obj.base_url, 'http://n3.neon-images.com/fF7')
        self.assertEquals(obj.sizes, set([(210,118), (160,90), (1280,720)]))
        self.assertEquals(obj.get_serving_url(160, 90),
                          'http://n3.neon-images.com/fF7/neontnb6rpyj7bkp2wfn0s4mdt5xc8_caf4beb275ce81ec61347ae57d91dcc8_a7eaead18140903cd4c21d43113f38b8_w160_h90.jpg')
        self.assertEquals(obj.get_thumbnail_id(),
                          'b6rpyj7bkp2wfn0s4mdt5xc8_caf4beb275ce81ec61347ae57d91dcc8_a7eaead18140903cd4c21d43113f38b8')
    def test_hosting_metadata(self):
        '''
        Test saving and retrieving CDNHostingMetadataList object
        '''
        cloud = CloudinaryCDNHostingMetadata()
        self.assertFalse(cloud.resize)
        self.assertFalse(cloud.update_serving_urls)
        neon_cdn = NeonCDNHostingMetadata(None, 
                                          'my-bucket',
                                          ['mycdn.neon-lab.com'],
                                          rendition_sizes=[[360, 240]])
        self.assertTrue(neon_cdn.resize)
        self.assertTrue(neon_cdn.update_serving_urls)
        self.assertEqual(neon_cdn.folder_prefix, None)
        s3_cdn = S3CDNHostingMetadata(None,
                                      'access-key',
                                      'secret-key',
                                      'customer-bucket',
                                      ['cdn.cdn.com'],
                                      'folder/',
                                      True,
                                      True)
        cdns = CDNHostingMetadataList(
            CDNHostingMetadataList.create_key('api-key', 'integration0'),
            [cloud, neon_cdn, s3_cdn])
        cdns.save()

        new_cdns = CDNHostingMetadataList.get(
            CDNHostingMetadataList.create_key('api-key', 'integration0'))

        self.assertEqual(cdns, new_cdns)

    def test_hosting_metadata_bad_classname_in_json(self):
        neon_cdn = NeonCDNHostingMetadata(None,
                                          'my-bucket',
                                          ['mycdn.neon-lab.com'])
        cdns = CDNHostingMetadataList('api-key_integration0',
                                      [neon_cdn])
        good_json = cdns.to_json()
        bad_json = re.sub('NeonCDNHostingMetadata', 'UnknownHostingMetadata',
                          good_json)

        with self.assertLogExists(logging.ERROR,
                                  'Unknown class .* UnknownHostingMetadata'):
            cdn_list = CDNHostingMetadataList._create(
                'api-key_integration0',
                json.loads(bad_json))
            self.assertIsNone(cdn_list)

    def test_hosting_metadata_list_bad_key(self):
        with self.assertRaises(ValueError):
            CDNHostingMetadataList('integration0')

        with self.assertRaises(ValueError):
            CDNHostingMetadataList('acct_1_integration0')

    def test_old_akamai_hosting_objects(self):
        folder_in_cdn_prefixes = neondata.AkamaiCDNHostingMetadata._create(
            None,
            {'akamai_key':'Bt9lrfGL9hGBs7APtg10AfCUti5FeDrJ65dZIFVTxuvd33H74C',
             'akamai_name': 'neonuser',
             'update_serving_urls': True,
             'baseurl': '/17200/neon/prod',
             'rendition_sizes': [[120, 67]],
             'host': 'http://usatoday-nsu.akamaihd.net',
             'key': None,
             'cdn_prefixes': ['www.gannett-cdn.com/neon/prod'],
             'resize': True})
        self.assertEquals(folder_in_cdn_prefixes.cpcode, '17200')
        self.assertEquals(folder_in_cdn_prefixes.folder_prefix, 'neon/prod')
        self.assertEquals(folder_in_cdn_prefixes.cdn_prefixes,
                          ['http://www.gannett-cdn.com'])

        folder_not_in_cdn_prefixes = neondata.AkamaiCDNHostingMetadata._create(
            None,
            {'akamai_key': 'Igi93b3mTZ1Cq30N0dY0G39NjZq92nIGtUclw23hm2Iy7RF2Nj',
             'akamai_name': 'neon',
             'update_serving_urls': True,
             'baseurl': '/386270/neon/prod',
             'rendition_sizes': [[50, 50]],
             'host': 'http://tvaiharmony-nsu.akamaihd.net',
             'key': None,
             'cdn_prefixes': ['static.neon.groupetva.ca'],
             'resize': True})

        self.assertEquals(folder_not_in_cdn_prefixes.cpcode, '386270')
        self.assertEquals(folder_not_in_cdn_prefixes.folder_prefix,
                          'neon/prod')
        self.assertEquals(folder_not_in_cdn_prefixes.cdn_prefixes,
                          ['http://static.neon.groupetva.ca'])

    def test_old_s3_hosting_list(self):
        old_str = "{\"_type\": \"CDNHostingMetadataList\", \"_data\": {\"_id\": \"9xmw08l4ln1rk8uhv3txwbg1_0\", \"cdns\": [{\"_type\": \"S3CDNHostingMetadata\", \"_data\": {\"access_key\": \"AKIAJZOPH5BBEXRQFCKA\", \"folder_prefix\": \"thumbs/neon/\", \"update_serving_urls\": true, \"bucket_name\": \"o.assets.ign.com\", \"key\": null, \"cdn_prefixes\": [\"assets.ign.com\", \"assets2.ignimgs.com\"], \"secret_key\": \"sdErEhAMR1XARhQ8qjKH4P4ZTjCf1WiU6+lKV4aL\", \"do_salt\": false, \"resize\": true}}], \"key\": \"cdnhostingmetadatalist_9xmw08l4ln1rk8uhv3txwbg1_0\"}}"

        obj_dict = json.loads(old_str)
        cdn_list = neondata.CDNHostingMetadataList._create(
            obj_dict['_data']['key'],
            obj_dict)
        self.assertEquals(cdn_list.cdns[0].cdn_prefixes,
                          ["http://assets.ign.com",
                           "http://assets2.ignimgs.com"])
        self.assertEquals(cdn_list.cdns[0].bucket_name,
                          'o.assets.ign.com')
        self.assertEquals(cdn_list.cdns[0].folder_prefix,
                          'thumbs/neon/')
        

    def test_internal_video_id(self):
        '''
        Generate bunch of random video ids, covert them to internal VID
        and try to get external VID out of them.
        '''
        random.seed(time.time())
        def id_generator(size=32, 
                chars=string.ascii_lowercase + string.digits + "_"):
            
            return ''.join(random.choice(chars) for x in range(size))
        
        external_vids = ['5ieGdqMjoiVJJjw7YIZk5fMBvIE86Z1c', 
                'xhdG5nMjoiKNbeAz0UrQo2_YVPcZRng8', '12451561361', 
                'R4YjBnMjrzRQRcDLf34bXbRH4qR6CEF1', 'vid_3' ]

        for i in range(100):
            external_vids.append(id_generator())

        i_vids = [InternalVideoID.generate("apikey", vid) for vid in external_vids]

        result = [InternalVideoID.to_external(i_vid) for i_vid in i_vids]

        self.assertEqual(result, external_vids)

    def test_get_winner_tid(self):
        '''
        Test the get_winner_tid logic for a given video id

        '''
        vid = InternalVideoID.generate('acct1', 'vid1')
        video_meta = VideoMetadata(vid, ['acct1_vid1_t1', 'acct1_vid1_t2'],
                                    'reqid0','v0.mp4')
        video_meta.save()
        neondata.VideoStatus(vid, winner_tid='acct1_vid1_t2').save()
        self.assertEquals(video_meta.get_winner_tid(), 'acct1_vid1_t2')

    def test_video_status_history(self):
        vid = InternalVideoID.generate('acct1', 'vid1')
        neondata.VideoStatus(vid).save()
        video_status = neondata.VideoStatus.get(vid)
        self.assertEquals(video_status.experiment_state, 
                          neondata.ExperimentState.UNKNOWN)
        self.assertEquals(video_status.state_history, [])
        def _update(status):
            status.set_experiment_state(neondata.ExperimentState.COMPLETE)
        neondata.VideoStatus.modify(vid, _update)
        video_status = neondata.VideoStatus.get(vid)
        self.assertEquals(video_status.experiment_state, 
                          neondata.ExperimentState.COMPLETE)
        self.assertEquals(video_status.state_history[0][1],
                          neondata.ExperimentState.COMPLETE)
        new_time = dateutil.parser.parse(
            video_status.state_history[0][0])
        self.assertLess(
            (datetime.datetime.utcnow() - new_time).total_seconds(),
            600)

    def test_video_metadata_methods(self):
        '''
        Currently only Tests the video_requests methods 
        '''
        api_key = "TEST"
        job_ids = []
        i_vids = []
        for i in range(10):
            jid = 'job%s' % i
            vid = 'vid%s' % i 
            i_vid = "%s_%s" % (api_key, vid)
            nar = NeonApiRequest(jid, api_key, vid, 't', 't', 'r', 'h')
            vm = VideoMetadata(i_vid, [], jid, 'v0.mp4')
            nar.save()
            vm.save()
            i_vids.append(i_vid)

        reqs = VideoMetadata.get_video_requests(i_vids)
        for jid, req in zip(job_ids, reqs):
            self.assertEqual(jid, req.job_id)
       
        # Non existent video
        i_vids = ["dummy_vid"]
        reqs = VideoMetadata.get_video_requests(i_vids)
        self.assertEqual(reqs, [None])

    # TODO(Sunil): move the test to VideoMetadata specific tests 
    def test_neon_serving_url(self):
        '''
        Test Serving URL generation and management
        '''
        
        na = NeonUserAccount('acct1')
        na.save()
        np = NeonPlatform.modify(na.neon_api_key, '0', lambda x: x,
                                 create_missing=True)
       
        vid = InternalVideoID.generate(na.neon_api_key, 'vid1')
        vm = VideoMetadata(vid, [], 'reqid0', 'v0.mp4', 0, 0, None, 0, None, True)
        vm.save()
        
        # check staging URL first, since it isn't saved in the DB
        staging_url = vm.get_serving_url(staging=True)
        serving_format = "neon-images.com/v1/client/%s/neonvid_%s.jpg"
        expected_url = serving_format % (na.staging_tracker_account_id, 'vid1')
        self.assertTrue(expected_url in staging_url)
        
        s_url = vm.get_serving_url()
        serving_format = "neon-images.com/v1/client/%s/neonvid_%s.jpg"
        expected_url = serving_format % (na.tracker_account_id, 'vid1')
        
        # ignore http://i{} and check if there is a substring match
        self.assertTrue(expected_url in s_url)

        # Check serving URL is in the VM object
        vm = VideoMetadata.get(vid) 
        self.assertTrue(expected_url in vm.serving_url)
        
        # check staging URL
        staging_url = vm.get_serving_url(staging=True)
        expected_url = serving_format % (na.staging_tracker_account_id, 'vid1')
        self.assertTrue(expected_url in staging_url)


    @patch('cmsdb.neondata.VideoMetadata.get')
    def test_save_default_thumbnail(self, get_video_mock): 
        get_video_mock.side_effect = lambda x, callback: callback(None)

        # Start with no default thumbnail specified
        api_request = NeonApiRequest('job1', 'acct1', 'vid1', 'title',
                                     'video.mp4', 'neon', None,
                                     default_thumbnail=None)
        api_request.save_default_thumbnail()
        self.assertEquals(get_video_mock.call_count, 0)

        # Add the video data to the database
        video = VideoMetadata('acct1_vid1')
        add_thumb_mock = MagicMock()
        video.download_and_add_thumbnail = add_thumb_mock
        add_future = Future()
        add_future.set_result(MagicMock())
        add_thumb_mock.return_value = add_future
        get_video_mock.side_effect = lambda x, callback: callback(video)
        # Use the default_thumbnail attribute
        api_request.default_thumbnail = 'new_thumbnail'
        api_request.save_default_thumbnail()
        thumbmeta, url_seen, cdn = add_thumb_mock.call_args[0]
        self.assertEquals(url_seen, 'new_thumbnail')
        add_thumb_mock.reset_mock()

        # Add a different default to the database, so rank should be lower
        thumb = ThumbnailMetadata('acct1_vid1_thumb1', 
                                  urls=['other_default.jpg'], 
                                  rank=0, ttype=ThumbnailType.DEFAULT)
        thumb.save()
        video.thumbnail_ids.append(thumb.key)
        api_request.save_default_thumbnail()
        self.assertEquals(add_thumb_mock.call_count, 1)
        thumbmeta, url_seen, cdn = add_thumb_mock.call_args[0]
        self.assertEquals(url_seen, 'new_thumbnail')
        self.assertEquals(thumbmeta.rank, -1)
        self.assertEquals(thumbmeta.type, ThumbnailType.DEFAULT)
        add_thumb_mock.reset_mock()

        # Try to add the same default again and it shouldn't be
        # added. Need to add it to the database manually because we
        # mocked out the call that does that.
        thumb = ThumbnailMetadata('acct1_vid1_thumb2', 
                                  urls=['new_thumbnail'], 
                                  rank=-1, ttype=ThumbnailType.DEFAULT)
        thumb.save()
        video.thumbnail_ids.append(thumb.key)
        api_request.save_default_thumbnail()
        self.assertEquals(add_thumb_mock.call_count, 0)

    def test_api_request(self):
        # Make sure that the Api Requests are saved and read from the
        # database consistently.
        bc_request = neondata.BrightcoveApiRequest(
            'bc_job', 'api_key', 'vid0', 'title',
            'url', 'rtoken', 'wtoken', 'pid',
            'callback_url', 'i_id',
            'default_thumbnail')
        bc_request.save()

        bc_found = NeonApiRequest.get('bc_job', 'api_key')
        self.assertEquals(bc_found.key, 'request_api_key_bc_job')
        self.assertEquals(bc_request, bc_found)
        self.assertIsInstance(bc_found, neondata.BrightcoveApiRequest)

        oo_request = neondata.OoyalaApiRequest(
            'oo_job', 'api_key', 'i_id', 'vid0', 'title',
            'url', 'oo_api_key', 'oo_secret_key',
            'callback_url', 'default_thumbnail')
        oo_request.save()

        self.assertEquals(oo_request, NeonApiRequest.get('oo_job', 'api_key'))

        yt_request = neondata.YoutubeApiRequest(
            'yt_job', 'api_key', 'vid0', 'title',
            'url', 'access_token', 'request_token', 'expiry',
            'callback_url', 'default_thumbnail')
        yt_request.save()

        self.assertEquals(yt_request, NeonApiRequest.get('yt_job', 'api_key'))

        n_request = NeonApiRequest(
            'n_job', 'api_key', 'vid0', 'title',
            'url', 'neon', 'callback_url', 'default_thumbnail')
        n_request.save()

        self.assertEquals(n_request, NeonApiRequest.get('n_job', 'api_key'))

    def test_neon_api_request_publish_date(self):
        json_str="{\"api_method\": \"topn\", \"video_url\": \"http://brightcove.vo.llnwd.net/pd16/media/136368194/201407/1283/136368194_3671520771001_linkasia2014071109-lg.mp4\", \"model_version\": \"20130924\", \"job_id\": \"e38ef7abba4c9102b26feb90bc5df3a8\", \"state\": \"serving\", \"api_param\": 1, \"api_key\": \"dhfaagb0z0h6n685ntysas00\", \"publisher_id\": \"136368194\", \"integration_type\": \"neon\", \"autosync\": false, \"request_type\": \"brightcove\", \"key\": \"request_dhfaagb0z0h6n685ntysas00_e38ef7abba4c9102b26feb90bc5df3a8\", \"submit_time\": \"1405130164.16\", \"integration_id\": \"35\", \"read_token\": \"rgkAluxK9pAC26XCRusctnSfWwzrujq9cTRdmrNpWU4.\", \"video_id\": \"3671481626001\", \"previous_thumbnail\": \"https://host-thumbnails.s3.amazonaws.com/dhfaagb0z0h6n685ntysas00/e38ef7abba4c9102b26feb90bc5df3a8/brightcove.jpeg\", \"publish_date\": \"2014-07-12T01:36:36Z\", \"callback_url\": \"http://localhost:8081/testcallback\", \"write_token\": \"v4OZjhHCkoFOqlNFJZLBA-KcbnNUhtQjseDXO9Y4dyA.\", \"video_title\": \"How Was China's Xi Jinping Welcomed in South Korea?\"}"
        
        obj = NeonApiRequest._create('request_dhfaagb0z0h6n685ntysas00_e38ef7abba4c9102b26feb90bc5df3a8', json.loads(json_str))
        self.assertEquals(obj.publish_date, '2014-07-12T01:36:36Z')

        
    def test_neon_api_request_backwards_compatibility(self):
        json_str="{\"api_method\": \"topn\", \"video_url\": \"http://brightcove.vo.llnwd.net/pd16/media/136368194/201407/1283/136368194_3671520771001_linkasia2014071109-lg.mp4\", \"model_version\": \"20130924\", \"job_id\": \"e38ef7abba4c9102b26feb90bc5df3a8\", \"state\": \"serving\", \"api_param\": 1, \"api_key\": \"dhfaagb0z0h6n685ntysas00\", \"publisher_id\": \"136368194\", \"integration_type\": \"neon\", \"autosync\": false, \"request_type\": \"brightcove\", \"key\": \"request_dhfaagb0z0h6n685ntysas00_e38ef7abba4c9102b26feb90bc5df3a8\", \"submit_time\": \"1405130164.16\", \"response\": {\"job_id\": \"e38ef7abba4c9102b26feb90bc5df3a8\", \"timestamp\": \"1405130266.52\", \"video_id\": \"3671481626001\", \"error\": null, \"data\": [7139.97], \"thumbnails\": [\"https://host-thumbnails.s3.amazonaws.com/dhfaagb0z0h6n685ntysas00/e38ef7abba4c9102b26feb90bc5df3a8/neon0.jpeg\"]}, \"integration_id\": \"35\", \"read_token\": \"rgkAluxK9pAC26XCRusctnSfWwzrujq9cTRdmrNpWU4.\", \"video_id\": \"3671481626001\", \"previous_thumbnail\": \"https://host-thumbnails.s3.amazonaws.com/dhfaagb0z0h6n685ntysas00/e38ef7abba4c9102b26feb90bc5df3a8/brightcove.jpeg\", \"publish_date\": 1405128996278, \"callback_url\": \"http://localhost:8081/testcallback\", \"write_token\": \"v4OZjhHCkoFOqlNFJZLBA-KcbnNUhtQjseDXO9Y4dyA.\", \"video_title\": \"How Was China's Xi Jinping Welcomed in South Korea?\"}"

        obj = NeonApiRequest._create('request_dhfaagb0z0h6n685ntysas00_e38ef7abba4c9102b26feb90bc5df3a8', json.loads(json_str))

        self.assertIsInstance(obj, neondata.BrightcoveApiRequest)
        self.assertEquals(obj.read_token,
                          'rgkAluxK9pAC26XCRusctnSfWwzrujq9cTRdmrNpWU4.')
        self.assertEquals(
            obj.get_id(),
            ('e38ef7abba4c9102b26feb90bc5df3a8', 'dhfaagb0z0h6n685ntysas00'))
        self.assertEquals(obj.publish_date, '2014-07-12T01:36:36.278000')

    def test_neonplatform_account_backwards_compatibility(self):
        json_str = "{\"integration_id\": \"0\", \"account_id\": \"161\", \"videos\": {}, \"abtest\": false, \"neon_api_key\": \"hzxts57y7ywcl9onl811b0p4\", \"key\": \"neonplatform_hzxts57y7ywcl9onl811b0p4_0\"}"
        obj = NeonPlatform._create('neonplatform_hzxts57y7ywcl9onl811b0p4_0', json.loads(json_str))
        self.assertEqual(obj.account_id, '161')
        self.assertEqual(obj.neon_api_key, 'hzxts57y7ywcl9onl811b0p4')
        
        # save the object and ensure that its "savable", then verify
        # contents again
        def _set_params(x):
            x.account_id = obj.account_id
            x.abtest = True
        NeonPlatform.modify(obj.neon_api_key, obj.integration_id,
                            _set_params, create_missing=True)
        
        obj = NeonPlatform.get(obj.neon_api_key, '0')
        self.assertEqual(obj.account_id, '161')
        self.assertEqual(obj.neon_api_key, 'hzxts57y7ywcl9onl811b0p4')
        self.assertTrue(obj.abtest)

    def test_brightcoveplatform_account_backwards_compatibility(self):
        json_str = "{\"integration_id\": \"39\", \"account_id\": \"145\", \"videos\": {\"3579581800001\": \"ebc8d852519d582d4819fc94c29d55df\", \"2007541443001\": \"791ab73928e9f4ea83d8de164f9c93f8\", \"3696935732001\": \"812ae49b93338b15665305b09b3964f1\", \"2007730256001\": \"37462869b0a3d1a735dfedd85556635d\", \"3582347795001\": \"38fa298d176a1466de4b06abc404d81a\", \"2007730265001\": \"7f6889e3703ab754dc37cf7348c7d29d\", \"2007541445001\": \"d75de4027945a48af3209c2d46691881\", \"3582347813001\": \"c5f004b162ac72b1d1f38e1a5e27b5fd\", \"3621471894001\": \"c86e6e9637681a61531b792341a7578b\", \"3621469853001\": \"095039d7ef3bbb1bad2ab8015a15d565\", \"3582347871001\": \"3c9ea0d2ea3b4119faa8788afe6f6c28\", \"3919711209001\": \"c57484a1c5082e59d1421dbf655dd13c\", \"2007610405001\": \"e50eff970fea8186d81131c9549f54c4\", \"2007610412001\": \"92b8e2bfb3fdf2e6be47fd4f35039426\", \"2007610408001\": \"bf979a72676ead55dd2332ef34467f9a\", \"3621469871001\": \"18fbd51ca4f4d45258bcee7924dc30d0\", \"2007730258001\": \"28878f0ad25408e2c5f2041d2efa81a8\", \"3903548524001\": \"bbc0c1b62a3c1828204ccdf9b926e857\"}, \"read_token\": \"tEBLhTQ18FsIacTpRnO7fjCyExLaVpcLWxhEsFkhIG6xxJfcJVicKQ..\", \"write_token\": \"1oupJkYVgMK1nOFZAIVo7uM3BB093eaBCwKFBB4qb3QNeAKbneikEw..\", \"abtest\": false, \"enabled\": true, \"video_still_width\": 480, \"last_process_date\": 1417544805, \"neon_api_key\": \"wsoruplnzkbilzj3apr05kvz\", \"rendition_frame_width\": null, \"linked_youtube_account\": false, \"key\": \"brightcoveplatform_wsoruplnzkbilzj3apr05kvz_39\", \"serving_enabled\": true, \"auto_update\": false, \"publisher_id\": \"1948681880001\", \"serving_controller\": \"imageplatform\", \"account_created\": 1398870554.476695}" 
        
        obj = BrightcovePlatform._create('brightcoveplatform_wsoruplnzkbilzj3apr05kvz_39', json.loads(json_str)) 
        self.assertEqual(obj.account_id, '145')
        self.assertEqual(obj.neon_api_key, 'wsoruplnzkbilzj3apr05kvz')
        self.assertEqual(obj.publisher_id, '1948681880001')
        
        def _set_params(x):
            x.account_id = obj.account_id
            x.publisher_id = obj.publisher_id
            x.abtest = True
        BrightcovePlatform.modify(obj.neon_api_key, obj.integration_id,
                                  _set_params, create_missing=True)
        
        obj = BrightcovePlatform.get('wsoruplnzkbilzj3apr05kvz', '39')
        self.assertEqual(obj.account_id, '145')
        self.assertEqual(obj.neon_api_key, 'wsoruplnzkbilzj3apr05kvz')
        self.assertEqual(obj.publisher_id, '1948681880001')
        self.assertTrue(obj.abtest)

    def test_ooyalaplatform_account_backwards_compatibility(self):
        json_str = "{\"integration_id\": \"1\", \"account_id\": \"136\", \"videos\": {}, \"auto_update\": false, \"api_secret\": \"uwTrMevYq54eani8ViRn6Ar5-rwmmmvKwq1HDtCn\", \"ooyala_api_key\": \"s0Y3YxOp0XTCL2hFlfFS1S2MRmaY.nxNs0\", \"abtest\": false, \"partner_code\": \"s0Y3YxOp0XTCL2hFlfFS1S2MRmaY\", \"neon_api_key\": \"qo4vtvhu2cqgdi30k63bahzh\", \"key\": \"ooyalaplatform_qo4vtvhu2cqgdi30k63bahzh_1\"}"

        obj = OoyalaPlatform._create('ooyalaplatform_qo4vtvhu2cqgdi30k63bahzh_1', json.loads(json_str)) 
        self.assertEqual(obj.account_id, '136')
        self.assertEqual(obj.neon_api_key, 'qo4vtvhu2cqgdi30k63bahzh')
        self.assertEqual(obj.partner_code, 's0Y3YxOp0XTCL2hFlfFS1S2MRmaY')
        self.assertEqual(obj.api_secret,
                         'uwTrMevYq54eani8ViRn6Ar5-rwmmmvKwq1HDtCn')

        def _set_params(x):
            x.account_id = obj.account_id
            x.partner_code = obj.partner_code
            x.abtest = True
            x.api_secret = obj.api_secret
        OoyalaPlatform.modify(obj.neon_api_key, obj.integration_id,
                              _set_params, create_missing=True)
        
        obj = OoyalaPlatform.get('qo4vtvhu2cqgdi30k63bahzh', '1')
        self.assertEqual(obj.account_id, '136')
        self.assertEqual(obj.neon_api_key, 'qo4vtvhu2cqgdi30k63bahzh')
        self.assertEqual(obj.partner_code, 's0Y3YxOp0XTCL2hFlfFS1S2MRmaY')
        self.assertEqual(obj.api_secret, 
                         'uwTrMevYq54eani8ViRn6Ar5-rwmmmvKwq1HDtCn')
        self.assertTrue(obj.abtest)

    def test_neonplatform_get_many(self):
        '''
        Test get many function for neonplatform
        '''
        nps = []
        for i in range(10):
            np = NeonPlatform.modify('acct%s' % i, '0', lambda x: x,
                                     create_missing=True)
            nps.append(np)

        keys = [('acct%s' % i, '0') for i in range(10)]
        r_nps = NeonPlatform.get_many(keys)
        self.assertListEqual(nps, r_nps)

    def test_defaulted_get_experiment_strategy(self):
        strategy = ExperimentStrategy('in_db',
                                      max_neon_thumbs=7,
                                      only_exp_if_chosen=True)
        strategy.save()

        with self.assertLogNotExists(logging.WARN, 'No ExperimentStrategy'):
            self.assertEquals(strategy, ExperimentStrategy.get('in_db'))

        with self.assertLogExists(logging.WARN, 'No ExperimentStrategy'):
            es_non_get = ExperimentStrategy('not_in_db')
            es_get = ExperimentStrategy.get('not_in_db')
            for (key, value), (key_two, value_two) in zip(es_non_get.__dict__.iteritems(), 
                                                          es_get.__dict__.iteritems()):
                if key is 'created': 
                    self.assertLess(value, value_two) 
                elif key is 'updated':  
                    self.assertLess(value, value_two) 
                else: 
                    self.assertEquals(value, value_two) 

        with self.assertLogNotExists(logging.WARN, 'No ExperimentStrategy'):
            es_non_get = ExperimentStrategy('not_in_db')
            es_get = ExperimentStrategy.get('not_in_db', log_missing=False)
            for (key, value), (key_two, value_two) in zip(es_non_get.__dict__.iteritems(), 
                                                          es_get.__dict__.iteritems()):
                if key is 'created': 
                    self.assertLess(value, value_two) 
                elif key is 'updated':  
                    self.assertLess(value, value_two) 
                else: 
                    self.assertEquals(value, value_two)
 
    @tornado.testing.gen_test
    def test_send_invalid_callback(self):
      request = NeonApiRequest('j1', 'key1', http_callback='null')
      request.save()

      with self.assertLogExists(logging.ERROR, 'Invalid callback url '):
        yield request.send_callback(async=True)

      # Make sure the state is correct now
      self.assertEquals(NeonApiRequest.get('j1', 'key1').callback_state,
                        neondata.CallbackState.ERROR)

    @patch('cmsdb.neondata.utils.http')
    @tornado.testing.gen_test
    def test_callback_with_experiment_state(self, http_mock):
      fetch_mock = self._future_wrap_mock(http_mock.send_request,
                                          require_async_kw=True)
      fetch_mock.side_effect = lambda x, **kw: HTTPResponse(x, 200)
      request = NeonApiRequest('j1', 'key1', 'vid1',
                               http_callback='http://some.where')
      request.state = neondata.RequestState.SERVING
      request.response['framenos'] = [34, 61]
      request.response['serving_url'] = 'http://some_serving_url.com'
      request.save()
      neondata.VideoStatus('key1_vid1', neondata.ExperimentState.COMPLETE,
                           winner_tid='key1_vid1_t2').save()

      yield request.send_callback(async=True)

      found_request = NeonApiRequest.get('j1', 'key1')
      self.assertEquals(found_request.callback_state,
                        neondata.CallbackState.SUCESS)
      expected_response = {
        'job_id' : 'j1',
         'video_id' : 'vid1',
         'error': None,
         'framenos' : [34, 61],
         'serving_url' : 'http://some_serving_url.com',
         'processing_state' : neondata.ExternalRequestState.SERVING,
         'experiment_state' : neondata.ExperimentState.COMPLETE,
         'winner_thumbnail' : 'key1_vid1_t2'}
      
      self.assertDictContainsSubset(expected_response, found_request.response)

      # Check the callback
      self.assertTrue(fetch_mock.called)
      cargs, kwargs = fetch_mock.call_args
      found_request = cargs[0]
      response_dict = json.loads(found_request.body)
      self.assertDictContainsSubset(expected_response, response_dict)

    @patch('cmsdb.neondata.utils.http')
    @tornado.testing.gen_test
    def test_callback_with_error_state(self, http_mock):
      fetch_mock = self._future_wrap_mock(http_mock.send_request,
                                          require_async_kw=True)
      fetch_mock.side_effect = lambda x, **kw: HTTPResponse(x, 200)
      request = NeonApiRequest('j1', 'key1', 'vid1',
                               http_callback='http://some.where')
      request.state = neondata.RequestState.CUSTOMER_ERROR
      request.response['framenos'] = []
      request.response['serving_url'] = None
      request.response['error'] = 'some customer error'
      request.save()

      yield request.send_callback(async=True)

      found_request = NeonApiRequest.get('j1', 'key1')
      self.assertEquals(found_request.callback_state,
                        neondata.CallbackState.SUCESS)
      expected_response = {
        'job_id' : 'j1',
         'video_id' : 'vid1',
         'error': 'some customer error',
         'framenos' : [],
         'serving_url' : None,
         'processing_state' : neondata.ExternalRequestState.FAILED,
         'experiment_state' : neondata.ExperimentState.UNKNOWN,
         'winner_thumbnail' : None}
      
      self.assertDictContainsSubset(expected_response, found_request.response)

      # Check the callback
      self.assertTrue(fetch_mock.called)
      cargs, kwargs = fetch_mock.call_args
      found_request = cargs[0]
      response_dict = json.loads(found_request.body)
      self.assertDictContainsSubset(expected_response, response_dict)

    def test_request_state_conversion(self):
      for state_name, val in neondata.RequestState.__dict__.items():
        if state_name.startswith('__'):
          # It's not a state name
          continue
        # The only state that should map to unknown is the unknown state
        if val == neondata.RequestState.UNKNOWN:
          self.assertEquals(
          neondata.ExternalRequestState.from_internal_state(val), 
          neondata.ExternalRequestState.UNKNOWN)
        else:
          self.assertNotEquals(
            neondata.ExternalRequestState.from_internal_state(val), 
            neondata.ExternalRequestState.UNKNOWN,
            'Internal state %s does not map to an external one' % state_name)

    @patch('cmsdb.neondata.utils.http')
    @tornado.testing.gen_test
    def test_image_in_isp(self, http_mock):
      fetch_mock = self._future_wrap_mock(http_mock.send_request,
                                          require_async_kw=True)

      acct = NeonUserAccount('a1', 'acct1')
      acct.default_thumbnail_id = 'acct1_default_thumb'
      acct.save()
      video = VideoMetadata('acct1_v1')

      # Check when isp returns a 204 because it doesn't have the video
      fetch_mock.side_effect = lambda x: HTTPResponse(x, code=204)
      with self.assertLogExists(logging.DEBUG, 'Image not available in '):
        is_avail = yield video.image_available_in_isp(async=True)
        self.assertFalse(is_avail)
      cargs, kwargs = fetch_mock.call_args
      found_request = cargs[0]
      self.assertTrue(found_request.follow_redirects)

      # Check when the image is there
      fetch_mock.side_effect = lambda x: HTTPResponse(x, code=200)
      is_avail = yield video.image_available_in_isp(async=True)
      self.assertTrue(is_avail)

      # Check when there was an http error that was not raised
      fetch_mock.side_effect = lambda x: HTTPResponse(x, code=500)
      with self.assertLogExists(logging.ERROR, 'Unexpected response looking'):
        is_avail = yield video.image_available_in_isp(async=True)
        self.assertFalse(is_avail)

      # Check on a raised http error
      fetch_mock.side_effect = [tornado.httpclient.HTTPError(400, 'Bad error')]
      with self.assertLogExists(logging.ERROR, 'Unexpected response looking'):
        is_avail = yield video.image_available_in_isp(async=True)
        self.assertFalse(is_avail)

    @tornado.testing.gen_test
    def test_account_missing_when_checking_isp(self):
      video = VideoMetadata('acct1_v1')
      with self.assertLogExists(logging.ERROR,
                                'Cannot find the neon user account'):
        with self.assertRaises(neondata.DBStateError):
          yield video.image_available_in_isp()

    @tornado.testing.gen_test
    def test_delete_videos_async(self):
      # Delete some video objects
      vids = [VideoMetadata('acct1_v1'),
              VideoMetadata('acct1_v2'),
              VideoMetadata('acct1_v3')]
      yield tornado.gen.Task(VideoMetadata.save_all, vids)
      found_objs = yield tornado.gen.Task(VideoMetadata.get_many,
                                          ['acct1_v1', 'acct1_v2', 'acct1_v3'])
      self.assertEquals(found_objs, vids)
      yield tornado.gen.Task(VideoMetadata.delete, 'acct1_v1')
      self.assertIsNone(VideoMetadata.get('acct1_v1'))
      self.assertIsNotNone(VideoMetadata.get('acct1_v2'))
      self.assertIsNotNone(VideoMetadata.get('acct1_v3'))
      n_deleted = yield tornado.gen.Task(VideoMetadata.delete_many,
                                         ['acct1_v2', 'acct1_v3'])
      self.assertIsNone(VideoMetadata.get('acct1_v1'))
      self.assertIsNone(VideoMetadata.get('acct1_v2'))
      self.assertIsNone(VideoMetadata.get('acct1_v3'))

    @tornado.testing.gen_test
    def test_delete_videos_sync(self):
      # Delete some video objects
      vids = [VideoMetadata('acct1_v1'),
              VideoMetadata('acct1_v2'),
              VideoMetadata('acct1_v3')]
      VideoMetadata.save_all(vids)
      found_objs = VideoMetadata.get_many(['acct1_v1', 'acct1_v2', 'acct1_v3'])
      self.assertEquals(found_objs, vids)
      self.assertTrue(VideoMetadata.delete('acct1_v1'))
      self.assertIsNone(VideoMetadata.get('acct1_v1'))
      self.assertIsNotNone(VideoMetadata.get('acct1_v2'))
      self.assertIsNotNone(VideoMetadata.get('acct1_v3'))
      self.assertTrue(VideoMetadata.delete_many(['acct1_v2', 'acct1_v3']))
      self.assertIsNone(VideoMetadata.get('acct1_v1'))
      self.assertIsNone(VideoMetadata.get('acct1_v2'))
      self.assertIsNone(VideoMetadata.get('acct1_v3'))
      
    @tornado.testing.gen_test
    def test_delete_platforms_async(self):
      # Do some platform objects
      np = NeonPlatform.modify('acct1', '0', lambda x: x,
                               create_missing=True)
      bp = BrightcovePlatform.modify('acct2', 'ibc', lambda x: x,
                                     create_missing=True)
      op = OoyalaPlatform.modify('acct3', 'ioo', lambda x: x,
                                 create_missing=True)
      yp = YoutubePlatform.modify('acct4', 'iyt', lambda x: x,
                                  create_missing=True)
      plats = yield AbstractPlatform.get_all(async=True)
      self.assertEquals(len(plats), 4)
      deleted_counts = yield [
        tornado.gen.Task(NeonPlatform.delete, np.neon_api_key,
                         np.integration_id),
        tornado.gen.Task(BrightcovePlatform.delete_many,
                         [(bp.neon_api_key, bp.integration_id)]),
        tornado.gen.Task(OoyalaPlatform.delete, op.neon_api_key,
                         op.integration_id),
        tornado.gen.Task(YoutubePlatform.delete, yp.neon_api_key,
                         yp.integration_id)]
      self.assertEquals(deleted_counts, [1,1,1,1])
      self.assertIsNone(NeonPlatform.get('acct1', '0'))
      self.assertIsNone(BrightcovePlatform.get('acct2', 'ibc'))
      self.assertIsNone(OoyalaPlatform.get('acct3', 'ioo'))
      self.assertIsNone(YoutubePlatform.get('acct4', 'iyt'))

    @tornado.testing.gen_test
    def test_delete_requests_async(self):
      nreq = NeonApiRequest('job1', 'acct1')
      breq = neondata.BrightcoveApiRequest('job2', 'acct1')
      oreq = neondata.OoyalaApiRequest('job3', 'acct1')
      yreq = neondata.YoutubeApiRequest('job4', 'acct1')
      NeonApiRequest.save_all([nreq, breq, oreq, yreq])
      self.assertIsNotNone(NeonApiRequest.get('job1', 'acct1'))
      self.assertIsNotNone(NeonApiRequest.get('job2', 'acct1'))
      self.assertIsNotNone(NeonApiRequest.get('job3', 'acct1'))
      self.assertIsNotNone(NeonApiRequest.get('job4', 'acct1'))
      deleted_bool = yield [
        tornado.gen.Task(NeonApiRequest.delete, 'job1', 'acct1'),
        tornado.gen.Task(NeonApiRequest.delete_many,
                         [('job2', 'acct1'), ('job3', 'acct1'),
                          ('job4', 'acct1'), ('job5', 'acct1')])]
      self.assertEquals(deleted_bool, [True, True])
      self.assertIsNone(NeonApiRequest.get('job1', 'acct1'))
      self.assertIsNone(NeonApiRequest.get('job2', 'acct1'))
      self.assertIsNone(NeonApiRequest.get('job3', 'acct1'))
      self.assertIsNone(NeonApiRequest.get('job4', 'acct1'))
      self.assertIsNone(NeonApiRequest.get('job5', 'acct1'))

class TestPGNeondataDataSpecific(TestNeondataDataSpecific):
    def setUp(self): 
        self.maxDiff = 5000
        logging.getLogger('cmsdb.neondata').reset_sample_counters()
        super(test_utils.neontest.AsyncTestCase, self).setUp()

    def tearDown(self):
        self.postgresql.clear_all_tables()
        super(test_utils.neontest.AsyncTestCase, self).tearDown()

    @classmethod
    def setUpClass(cls):
        options._set('cmsdb.neondata.wants_postgres', 1)
        dump_file = '%s/cmsdb/migrations/cmsdb.sql' % (__base_path__)
        cls.postgresql = test_utils.postgresql.Postgresql(dump_file=dump_file)

    @classmethod
    def tearDownClass(cls): 
        options._set('cmsdb.neondata.wants_postgres', 0)
        cls.postgresql.stop()

    def test_default_bcplatform_settings(self):
        ''' override from base due to saving 
            as abstractplatform now ''' 
        na = NeonUserAccount('acct1')
        bp = BrightcovePlatform(na.neon_api_key, 'iid', 'aid')

        self.assertFalse(bp.abtest)
        self.assertFalse(bp.auto_update)
        self.assertTrue(bp.serving_enabled)
        self.assertNotEqual(bp.neon_api_key, '')
        self.assertEqual(bp.key, 'abstractplatform_%s_iid' % bp.neon_api_key)

        # Make sure that save and regenerating creates the same object
        def _set_acct(x):
            x.account_id = 'aid'
        bp = BrightcovePlatform.modify(na.neon_api_key, 'iid', _set_acct,
                                       create_missing=True)

        bp2 = BrightcovePlatform.get(na.neon_api_key, 'iid')
        self.assertEqual(bp.__dict__, bp2.__dict__)

    def test_bcplatform_with_callback(self):
        ''' override from base due to saving 
            as abstractplatform now ''' 
        na = NeonUserAccount('acct1')
        bp = BrightcovePlatform('aid', 'iid', na.neon_api_key,
                                callback_url='http://www.callback.com')

        self.assertFalse(bp.abtest)
        self.assertFalse(bp.auto_update)
        self.assertTrue(bp.serving_enabled)
        self.assertNotEqual(bp.neon_api_key, '')
        self.assertEqual(bp.key, 'abstractplatform_%s_iid' % bp.neon_api_key)
        self.assertEqual(bp.callback_url, 'http://www.callback.com')

class TestNeondata(test_utils.neontest.AsyncTestCase):
    '''
    Neondata class tester
    '''
    def setUp(self):
        super(TestNeondata, self).setUp()
        self.redis = test_utils.redis.RedisServer()
        self.redis.start()
        self.maxDiff = 5000
        logging.getLogger('cmsdb.neondata').reset_sample_counters()

    def tearDown(self):
        neondata.PubSubConnection.clear_singleton_instance()
        self.redis.stop()
        super(TestNeondata, self).tearDown()

    #@unittest.skip('TODO(Sunil): add this test')
    #def test_add_platform_with_bad_account_id(self):
    #    pass
    
    def test_dbconn_singleton(self):
        bp = BrightcovePlatform('2','3', 'test')
        self.bp_conn = DBConnection.get(bp)

        bp2 = BrightcovePlatform('12','13','test')
        self.bp_conn2 = DBConnection.get(bp2)


        vm = VideoMetadata('test1', None, None, None,
                None, None, None, None)
        self.vm_conn = DBConnection.get(vm)

        vm2 = VideoMetadata('test2', None, None, None, 
                None, None, None, None)
        self.vm_conn2 = DBConnection.get(vm2)
        
        self.assertEqual(self.bp_conn, self.bp_conn2)
        self.assertEqual(self.vm_conn, self.vm_conn2)

        self.assertNotEqual(self.bp_conn, self.vm_conn)

    #TODO: Test Async DB Connection
    
    def test_db_connection(self):
        ''' 
        DB Connection test
        '''
        ap = AbstractPlatform('a1', 'i1')
        db = DBConnection.get(ap)
        key = "fookey"
        val = "fooval"
        self.assertTrue(db.blocking_conn.set(key, val))
        self.assertEqual(db.blocking_conn.get(key), val)
        self.assertTrue(db.blocking_conn.delete(key))

    @tornado.testing.gen_test
    def test_async_fetch_keys_from_db(self):
        accts = []
        for i in range(10):
            new_acct = NeonUserAccount(str(i))
            new_acct.save()
            accts.append(new_acct)

        conn = neondata.DBConnection.get(NeonUserAccount)
        keys = yield tornado.gen.Task(conn.fetch_keys_from_db,
                                      'neonuseraccount_*', 2)

        self.assertEquals(len(keys), 10)
        self.assertItemsEqual(keys, [x.key for x in accts])

    def test_sync_fetch_keys_from_db(self):
        accts = []
        for i in range(10):
            new_acct = NeonUserAccount(str(i))
            new_acct.save()
            accts.append(new_acct)

        conn = neondata.DBConnection.get(NeonUserAccount)
        keys = conn.fetch_keys_from_db('neonuseraccount_*', 2)

        self.assertEquals(len(keys), 10)
        self.assertItemsEqual(keys, [x.key for x in accts])

    def test_concurrent_requests(self):
        ''' Make concurrent requests to the db 
            verify that singleton instance doesnt cause race condition
        '''
        def db_operation(key):
            ''' db op '''
            resultQ.put(db.blocking_conn.get(key))

        ap = AbstractPlatform('a1', 'i1')
        db = DBConnection.get(ap)
        key = "fookey"
        val = "fooval"*1000
        nkeys = 100
        for i in range(nkeys):
            db.blocking_conn.set(key+"%s"%i, val+"%s"%i)
       
        resultQ =  multiprocessing.Queue()
        threads = []
        for n in range(nkeys):
            thread = threading.Thread(target=db_operation, args=(key+"%s"%n,))
            threads.append(thread)
            thread.start()

        for thread in threads:
            thread.join()

        results = []
        for i in range(nkeys):
            results.append(resultQ.get())  

        #Make sure that each of the thread retrieved a key
        #and did not have an exception
        self.assertTrue(None not in results)

    def test_too_many_open_connections_sync(self):
        self.maxDiff = 10000

        def _get_open_connection_list():
            fd_list = subprocess.check_output(
                ['lsof', '-a', '-d0-65535', 
                 '-p', str(os.getpid())]).split('\n')
            fd_list = [x.split() for x in fd_list if x]
            return [x for x in fd_list if 
                    x[7] == 'TCP' and 'localhost:%d' % self.redis.port in x[8]]
                
        
        # When making calls on various objects, there should only be
        # one connection per object type to the redis server. We're
        # just going to make sure that that is the case

        get_func = lambda x: x.get('key')
        
        obj_types = [
            (VideoMetadata('key'), get_func),
            (ThumbnailMetadata('key'), get_func),
            (TrackerAccountIDMapper('key'), get_func),
            (ThumbnailServingURLs('key'), get_func),
            (ExperimentStrategy('key'), get_func),
            (NeonUserAccount('key', 'api'),
             lambda x: x.get('key')),
            (NeonPlatform('api', '0', 'a'),
             lambda x: x.get('api', '0')),
            (BrightcovePlatform('api', 'i1', 'a'),
             lambda x: x.get('api', 'i1')),
            (OoyalaPlatform('api', 'i2', 'a', 'b', 'c', 'd', 'e'),
             lambda x: x.get('api', 'i2'))
             ]

        for obj, read_func in obj_types:
            # Start by saving the object
            if isinstance(obj, AbstractPlatform):
                obj.modify('api', obj.integration_id, lambda x: x,
                           create_missing=True)
            else:
                obj.save()

            # Now find the number of open file descriptors
            start_fd_list = _get_open_connection_list()

            def nop(x): pass

            # Run the func a bunch of times
            for i in range(10):
                read_func(obj)

            # Check the file descriptors
            end_fd_list = _get_open_connection_list()
            if len(start_fd_list) != len(end_fd_list):
                # This will give us more information if it fails
                self.assertEqual(start_fd_list, end_fd_list)

    class ChangeTrap:
        '''Helper class to test subscribing to changes.'''
        def __init__(self):
            self.args = []
            self._event = threading.Event()

        def _handler(self, *args):
            '''Handler function to give to the subscribe_to_changes'''
            self.args.append(args)
            self._event.set()

        def reset(self):
            self.args = []
                
        def subscribe(self, cls, pattern='*'):
            self.reset()
            cls.subscribe_to_changes(self._handler, pattern)

        def unsubscribe(self, cls, pattern='*'):
            cls.unsubscribe_from_changes(pattern)

        def wait(self, timeout=1.0):
            '''Wait for an event (or timeout) and return the mock.'''
            self._event.wait(timeout)
            self._event.clear()
            return self.args
            
    def test_subscribe_to_changes(self):
        trap = TestNeondata.ChangeTrap()

        # Try a pattern
        trap.subscribe(VideoMetadata, 'acct1_*')
        video_meta = VideoMetadata('acct1_vid1', request_id='req1')
        video_meta.save()
        events = trap.wait()
        self.assertEquals(len(events), 1)
        self.assertEquals(events[0], ('acct1_vid1', video_meta, 'set'))


        # Try subscribing to a specific key
        trap.subscribe(ThumbnailMetadata, 'acct1_vid2_t3')
        thumb_meta = ThumbnailMetadata('acct1_vid2_t3', width=654)
        thumb_meta.save()
        events = trap.wait()
        self.assertEquals(len(events), 1)
        self.assertEquals(events[0], ('acct1_vid2_t3', thumb_meta, 'set'))

        # Try doing a namespaced object
        trap.subscribe(NeonUserAccount, 'acct1')
        acct_meta = NeonUserAccount('a1', 'acct1', default_size=[45,98])
        acct_meta.save()
        events = trap.wait()
        self.assertEquals(len(events), 1)
        self.assertEquals(events[0], ('acct1', acct_meta, 'set'))

    def test_subscribe_changes_to_video_and_thumbs(self):
        vid_trap = TestNeondata.ChangeTrap()
        thumb_trap = TestNeondata.ChangeTrap()

        vid_trap.subscribe(VideoMetadata, 'acct1_*')
        thumb_trap.subscribe(ThumbnailMetadata, 'acct1_vid1_*')
        vid_meta = VideoMetadata('acct1_vid1', request_id='req1',
                                 tids=['acct1_vid1_t1'])
        vid_meta.save()
        thumb_meta = ThumbnailMetadata('acct1_vid1_t1', width=654)
        thumb_meta.save()

        vid_events = vid_trap.wait()
        thumb_events = thumb_trap.wait()

        self.assertEquals(len(vid_events), 1)
        self.assertEquals(vid_events[0], ('acct1_vid1', vid_meta, 'set'))
        self.assertEquals(len(thumb_events), 1)
        self.assertEquals(thumb_events[0],
                          ('acct1_vid1_t1', thumb_meta, 'set'))

    def test_subscribe_twice(self):
        vid_trap = TestNeondata.ChangeTrap()
        vid_trap.subscribe(VideoMetadata, 'acct1_*')

        vid_meta = VideoMetadata('acct1_vid1', request_id='req1',
                                 tids=['acct1_vid1_t1'])
        vid_meta.save()
        vid_events = vid_trap.wait()

        self.assertEquals(len(vid_events), 1)
        self.assertEquals(vid_events[0], ('acct1_vid1', vid_meta, 'set'))

        # Subscribe a second time with the same thing
        vid_trap.reset()
        vid_trap.subscribe(VideoMetadata, 'acct1_*')

        vid_meta = VideoMetadata('acct1_vid2', request_id='req2',
                                 tids=['acct1_vid2_t1'])
        vid_meta.save()
        vid_events = vid_trap.wait()

        self.assertEquals(len(vid_events), 1)
        self.assertEquals(vid_events[0], ('acct1_vid2', vid_meta, 'set'))
        

    def test_subscribe_to_changes_with_modifies(self):
        trap = TestNeondata.ChangeTrap()
        
        trap.subscribe(VideoMetadata, 'acct1_*')
        video_meta = VideoMetadata('acct1_vid1', request_id='req1')
        video_meta.save()
        events = trap.wait()
        self.assertEquals(len(events), 1)

        # Now do a modify that changes the object. Should see a new event
        def _set_experiment_state(x):
            x.experiment_state = ExperimentState.RUNNING

        VideoMetadata.modify('acct1_vid1', _set_experiment_state)
        events = trap.wait()
        self.assertEquals(len(events), 2)
        self.assertEquals(events[-1][1].experiment_state,
                          ExperimentState.RUNNING)

        # Modify again and we should not see a change event
        VideoMetadata.modify('acct1_vid1', _set_experiment_state)
        events = trap.wait(0.2)
        self.assertEquals(len(events), 2)

        # Do a modify that creates a new, default
        VideoMetadata.modify('acct1_vid3', lambda x: x)
        new_vid = VideoMetadata.modify('acct1_vid2', lambda x: x,
                                       create_missing=True)
        events = trap.wait()
        self.assertEquals(len(events), 3)
        self.assertEquals(events[-1], ('acct1_vid2', new_vid, 'set'))

    def test_subscribe_api_request_changes(self):
        #import pdb; pdb.set_trace()
        bc_trap = TestNeondata.ChangeTrap()
        generic_trap = TestNeondata.ChangeTrap()

        bc_trap.subscribe(neondata.BrightcoveApiRequest, '*')
        generic_trap.subscribe(NeonApiRequest)

        # Test a Brightcove request
        neondata.BrightcoveApiRequest('jobbc', 'acct1').save()
        bc_events = bc_trap.wait()
        all_events = generic_trap.wait()
        self.assertEquals(len(bc_events), 1)
        self.assertEquals(len(all_events), 1)
        self.assertEquals(bc_events[0][1].job_id, 'jobbc')
        self.assertEquals(all_events[0][1].job_id, 'jobbc')

        # Now try a Neon request. the BC one shouldn't be listed
        NeonApiRequest('jobneon', 'acct1').save()
        all_events = generic_trap.wait()
        bc_events = bc_trap.wait(0.1)
        self.assertEquals(len(bc_events), 1)
        self.assertEquals(len(all_events), 2)
        self.assertEquals(all_events[1][1].job_id, 'jobneon')


    def test_subscribe_platform_changes(self):
        trap = TestNeondata.ChangeTrap()
        trap.subscribe(AbstractPlatform)

        def _set_acct(x):
            x.account_id = 'a1'

        BrightcovePlatform.modify('acct1','bc', _set_acct, create_missing=True)
        events = trap.wait()
        self.assertEquals(len(events), 1)
        self.assertIsInstance(events[0][1], BrightcovePlatform)

        NeonPlatform.modify('acct1', '0', _set_acct, create_missing=True)
        events = trap.wait()
        self.assertEquals(len(events), 2)
        self.assertIsInstance(events[-1][1], NeonPlatform)

        YoutubePlatform.modify('acct1', 'yt', _set_acct, create_missing=True)
        events = trap.wait()
        self.assertEquals(len(events), 3)
        self.assertIsInstance(events[-1][1], YoutubePlatform)

        OoyalaPlatform.modify('acct1', 'oo', _set_acct, create_missing=True)
        events = trap.wait()
        self.assertEquals(len(events), 4)
        self.assertIsInstance(events[-1][1], OoyalaPlatform)

    def test_unsubscribe_changes(self):
        plat_trap = TestNeondata.ChangeTrap()
        plat_trap.subscribe(AbstractPlatform)
        request_trap = TestNeondata.ChangeTrap()
        request_trap.subscribe(NeonApiRequest)
        video_trap = TestNeondata.ChangeTrap()
        video_trap.subscribe(VideoMetadata, 'acct1_*')

        # Make sure all the subscriptions are working
        def _set_acct(x):
            x.account_id = 'a1'
        BrightcovePlatform.modify('acct1','bc', _set_acct, create_missing=True)
        plat_trap.wait()
        NeonPlatform.modify('acct1', '0', _set_acct, create_missing=True)
        plat_trap.wait()
        YoutubePlatform.modify('acct1', 'yt', _set_acct, create_missing=True)
        plat_trap.wait()
        OoyalaPlatform.modify('acct1', 'oo', _set_acct, create_missing=True)
        plat_trap.wait()
        self.assertEquals(len(plat_trap.args), 4)
        plat_trap.reset()
        
        neondata.BrightcoveApiRequest('jobbc', 'acct1').save()
        request_trap.wait()
        NeonApiRequest('jobneon', 'acct1').save()
        request_trap.wait()
        self.assertEquals(len(request_trap.args), 2)
        request_trap.reset()

        VideoMetadata('acct1_vid1', request_id='req1').save()
        video_trap.wait()
        self.assertEquals(len(video_trap.args), 1)
        video_trap.reset()

        # Now unsubscribe and make changes
        plat_trap.unsubscribe(AbstractPlatform)
        request_trap.unsubscribe(NeonApiRequest)
        video_trap.unsubscribe(VideoMetadata, 'acct1_*')
        
        BrightcovePlatform.modify('acct2','bc', _set_acct, create_missing=True)
        NeonPlatform.modify('acct2', '0', _set_acct, create_missing=True)
        YoutubePlatform.modify('acct2', 'yt', _set_acct, create_missing=True)
        OoyalaPlatform.modify('acct2', 'oo', _set_acct, create_missing=True)
        neondata.BrightcoveApiRequest('jobbc', 'acct2').save()
        NeonApiRequest('jobneon', 'acct2').save()
        VideoMetadata('acct1_vid2', request_id='req1').save()

        # Now resubscribe and see the changes
        plat_trap.subscribe(AbstractPlatform)
        request_trap.subscribe(NeonApiRequest)
        video_trap.subscribe(VideoMetadata, 'acct1_*')
        
        BrightcovePlatform.modify('acct3','bc', _set_acct, create_missing=True)
        plat_trap.wait()
        NeonPlatform.modify('acct3', '0', _set_acct, create_missing=True)
        plat_trap.wait()
        YoutubePlatform.modify('acct3', 'yt', _set_acct, create_missing=True)
        plat_trap.wait()
        OoyalaPlatform.modify('acct3', 'oo', _set_acct, create_missing=True)
        plat_trap.wait()
        self.assertEquals(len(plat_trap.args), 4)
        
        neondata.BrightcoveApiRequest('jobbc', 'acct3').save()
        request_trap.wait()
        NeonApiRequest('jobneon', 'acct3').save()
        request_trap.wait()
        self.assertEquals(len(request_trap.args), 2)

        VideoMetadata('acct1_vid3', request_id='req1').save()
        video_trap.wait()
        self.assertEquals(len(video_trap.args), 1)

    def test_subscribe_changes_after_db_connection_loss(self):
        trap = TestNeondata.ChangeTrap()
        
        # Try initial change
        trap.subscribe(VideoMetadata, 'acct1_*')
        trap.subscribe(VideoMetadata, 'acct2_*')
        video_meta = VideoMetadata('acct1_vid1', request_id='req1')
        video_meta.save()
        events = trap.wait()
        self.assertEquals(len(events), 1)
        self.assertEquals(events[0], ('acct1_vid1', video_meta, 'set'))
        trap.reset()
        video_meta2 = VideoMetadata('acct2_vid1', request_id='req2')
        video_meta2.save()
        events = trap.wait()
        self.assertEquals(len(events), 1)
        self.assertEquals(events[0], ('acct2_vid1', video_meta2, 'set'))
        trap.reset()

        # Now unsubscribe from account 2
        trap.unsubscribe(VideoMetadata, 'acct2_*')

        # Now force a connection loss by stopping the server
        self.redis.stop(clear_singleton=False)
        self.assertWaitForEquals(
            lambda: neondata.PubSubConnection.get(VideoMetadata).connected,
            False)

        # Start a new server
        self.redis = test_utils.redis.RedisServer()
        self.redis.start(clear_singleton=False)
        self.assertWaitForEquals(
            lambda: neondata.PubSubConnection.get(VideoMetadata).connected,
            True)

        # Now change the video and make sure we get the event for
        # account 1, but not 2
        video_meta.serving_enabled=False
        video_meta2.save()
        video_meta.serving_enabled=False
        video_meta.save()
        events = trap.wait()
        self.assertEquals(len(events), 1)
        self.assertEquals(events[0], ('acct1_vid1', video_meta, 'set'))

    def test_subscribe_changes_db_address_change(self):
        trap = TestNeondata.ChangeTrap()
        
        # Try initial change
        trap.subscribe(VideoMetadata, 'acct1_*')
        trap.subscribe(VideoMetadata, 'acct2_*')
        video_meta = VideoMetadata('acct1_vid1', request_id='req1')
        video_meta.save()
        events = trap.wait()
        self.assertEquals(len(events), 1)
        self.assertEquals(events[0], ('acct1_vid1', video_meta, 'set'))
        trap.reset()
        video_meta2 = VideoMetadata('acct2_vid1', request_id='req2')
        video_meta2.save()
        events = trap.wait()
        self.assertEquals(len(events), 1)
        self.assertEquals(events[0], ('acct2_vid1', video_meta2, 'set'))
        trap.reset()

        # Now unsubscribe from account 2
        trap.unsubscribe(VideoMetadata, 'acct2_*')

        # Now start a new server, which will change the connection address
        temp_redis = test_utils.redis.RedisServer()
        temp_redis.start(clear_singleton=False)
        self.assertNotEquals(temp_redis.port, self.redis.port)
        try:
            self.assertWaitForEquals(
            lambda: neondata.PubSubConnection.get(VideoMetadata)._address,
                ('0.0.0.0', temp_redis.port))
            
            # Now change the video and make sure we get the event for
            # account 1, but not 2
            video_meta.serving_enabled=False
            video_meta2.save()
            video_meta.serving_enabled=False
            video_meta.save()
            events = trap.wait()
            self.assertEquals(len(events), 1)
            self.assertEquals(events[0], ('acct1_vid1', video_meta, 'set'))

        finally:
            temp_redis.stop(clear_singleton=False)

        self.assertWaitForEquals(
            lambda: neondata.PubSubConnection.get(VideoMetadata)._address,
                ('0.0.0.0', self.redis.port))

        # Now we're connected back to the first server, so make sure
        # the state didn't get that change. We'll lose some state
        # change, but oh well
        self.assertTrue(VideoMetadata.get('acct1_vid1').serving_enabled)

    @tornado.testing.gen_test
    def test_async_change_db_connection(self):
        video_meta = VideoMetadata('acct1_vid1', request_id='req1')
        yield tornado.gen.Task(video_meta.save)

        # force a connection loss and restart. This will change the
        # port we are talking to.
        self.redis.stop(clear_singleton=False)
        self.redis = test_utils.redis.RedisServer()
        self.redis.start(clear_singleton=False)

        # We won't get continuity in the database, but that's ok for this test
        yield tornado.gen.Task(video_meta.save)
        found_val = yield tornado.gen.Task(VideoMetadata.get, 'acct1_vid1')
        self.assertEquals(found_val, video_meta)

    def test_sync_change_db_connection(self):
        video_meta = VideoMetadata('acct1_vid1', request_id='req1')
        video_meta.save()

        # force a connection loss and restart. This will change the
        # port we are talking to.
        self.redis.stop(clear_singleton=False)
        self.redis = test_utils.redis.RedisServer()
        self.redis.start(clear_singleton=False)

        # We won't get continuity in the database, but that's ok for this test
        video_meta.save()
        found_val = VideoMetadata.get('acct1_vid1')
        self.assertEquals(found_val, video_meta)

    @tornado.testing.gen_test
    def test_async_talk_to_different_db(self):
        video_meta = VideoMetadata('acct1_vid1', request_id='req1')
        yield tornado.gen.Task(video_meta.save)
        self.assertEquals(VideoMetadata.get('acct1_vid1'), video_meta)

        # Start a new database, this should cause neondata to talk to it
        temp_redis = test_utils.redis.RedisServer()
        temp_redis.start(clear_singleton=False)
        try:
            found_val = yield tornado.gen.Task(VideoMetadata.get, 'acct1_vid1')
            self.assertIsNone(found_val)

        finally:
          temp_redis.stop(clear_singleton=False)

        # Now try getting data from the original database again
        found_val = yield tornado.gen.Task(VideoMetadata.get, 'acct1_vid1')
        self.assertEquals(found_val, video_meta)

    def test_sync_talk_to_different_db(self):
        video_meta = VideoMetadata('acct1_vid1', request_id='req1')
        video_meta.save()
        self.assertEquals(VideoMetadata.get('acct1_vid1'), video_meta)

        # Start a new database, this should cause neondata to talk to it
        temp_redis = test_utils.redis.RedisServer()
        temp_redis.start(clear_singleton=False)
        try:
            self.assertIsNone(VideoMetadata.get('acct1_vid1'))

        finally:
          temp_redis.stop(clear_singleton=False)

        # Now try getting data from the original database again
        self.assertEquals(VideoMetadata.get('acct1_vid1'), video_meta)

class TestDbConnectionHandling(test_utils.neontest.AsyncTestCase):
    def setUp(self):
        super(TestDbConnectionHandling, self).setUp()
        logging.getLogger('cmsdb.neondata').reset_sample_counters()
        self.connection_patcher = patch('cmsdb.neondata.blockingRedis.StrictRedis')

        # For the sake of this test, we will only mock the get() function
        self.mock_redis = self.connection_patcher.start()
        self.mock_responses = MagicMock()
        self.mock_redis().get.side_effect = self._mocked_get_func

        self.valid_obj = TrackerAccountIDMapper("tai1", "api_key")

        # Speed up the retry delays to make the test faster
        self.old_delay = options.get('cmsdb.neondata.baseRedisRetryWait')
        options._set('cmsdb.neondata.baseRedisRetryWait', 0.01)
        self.old_retries = options.get('cmsdb.neondata.maxRedisRetries')
        options._set('cmsdb.neondata.maxRedisRetries', 5)

    def tearDown(self):
        self.connection_patcher.stop()
        DBConnection.clear_singleton_instance()
        neondata.PubSubConnection.clear_singleton_instance()
        options._set('cmsdb.neondata.baseRedisRetryWait',
                     self.old_delay)
        options._set('cmsdb.neondata.maxRedisRetries', self.old_retries)
        super(TestDbConnectionHandling, self).tearDown()

    def _mocked_get_func(self, key, callback=None):
        if callback:
            self.io_loop.add_callback(callback, self.mock_responses(key))
        else:
            return self.mock_responses(key)

    def test_subscribe_connection_error(self):
        self.mock_redis().pubsub().psubscribe.side_effect = (
            [redis.exceptions.ConnectionError()] * 5 +
            [socket.gaierror()] * 5)
        
        with self.assertLogExists(logging.ERROR, 'Error subscribing'):
            with self.assertRaises(neondata.DBConnectionError):
                NeonUserAccount.subscribe_to_changes(lambda x,y,z: x)

        with self.assertLogExists(logging.ERROR, 'Socket error subscribing'):
            with self.assertRaises(neondata.DBConnectionError):
                NeonUserAccount.subscribe_to_changes(lambda x,y,z: x)

    
    def test_unsubscribe_connection_error(self):
        self.mock_redis().pubsub().punsubscribe.side_effect = (
            [redis.exceptions.ConnectionError()] * 5 +
            [socket.gaierror()] * 5)

        with self.assertLogExists(logging.ERROR, 'Error unsubscribing'):
            with self.assertRaises(neondata.DBConnectionError):
                NeonUserAccount.unsubscribe_from_changes('*')

        with self.assertLogExists(logging.ERROR, 'Socket error unsubscribing'):
            with self.assertRaises(neondata.DBConnectionError):
                NeonUserAccount.unsubscribe_from_changes('*')
        

    def test_async_good_connection(self):
        self.mock_responses.side_effect = [self.valid_obj.to_json()]
        
        TrackerAccountIDMapper.get("tai1", callback=self.stop)
        found_obj = self.wait()
        self.assertEqual(self.valid_obj.__dict__, found_obj.__dict__)

    def test_sync_good_connection(self):
        self.mock_responses.side_effect = [self.valid_obj.to_json()]
        
        found_obj = TrackerAccountIDMapper.get("tai1")

        self.assertEqual(self.valid_obj.__dict__, found_obj.__dict__)

    @tornado.testing.gen_test
    def test_async_some_errors(self):
        self.mock_responses.side_effect = [
            redis.ConnectionError("Connection Error"),
            redis.BusyLoadingError("Loading Error"),
            socket.timeout("Socket Timeout"),
            socket.error("Socket Error"),
            self.valid_obj.to_json()
            ]

        with self.assertLogExists(logging.ERROR, 'Connection Error'):
            with self.assertLogExists(logging.WARN, 'Redis is busy'):
                with self.assertLogExists(logging.ERROR, 'Socket Timeout'):
                    with self.assertLogExists(logging.ERROR, 'Socket Error'):
                        found_obj = yield tornado.gen.Task(
                            TrackerAccountIDMapper.get,
                            'tai1')

        self.assertEqual(self.valid_obj.__dict__, found_obj.__dict__)

    def test_sync_some_errors(self):
        self.mock_responses.side_effect = [
            redis.ConnectionError("Connection Error"),
            redis.BusyLoadingError("Loading Error"),
            socket.timeout("Socket Timeout"),
            socket.error("Socket Error"),
            self.valid_obj.to_json()
            ]

        with self.assertLogExists(logging.ERROR, 'Connection Error'):
            with self.assertLogExists(logging.WARN, 'Redis is busy'):
                with self.assertLogExists(logging.ERROR, 'Socket Timeout'):
                    with self.assertLogExists(logging.ERROR, 'Socket Error'):
                        found_obj = TrackerAccountIDMapper.get("tai1")

        self.assertEqual(self.valid_obj.__dict__, found_obj.__dict__)

    def test_async_too_many_errors(self):
        self.mock_responses.side_effect = [
            redis.ConnectionError("Connection Error"),
            redis.ConnectionError("Connection Error"),
            redis.ConnectionError("Connection Error"),
            redis.ConnectionError("Connection Error"),
            redis.ConnectionError("Connection Error"),
            ]

        TrackerAccountIDMapper.get("tai1", callback=self.stop)
        
        with self.assertRaises(redis.ConnectionError):
            self.wait()

    def test_sync_too_many_errors(self):
        self.mock_responses.side_effect = [
            redis.ConnectionError("Connection Error"),
            redis.ConnectionError("Connection Error"),
            redis.ConnectionError("Connection Error"),
            redis.ConnectionError("Connection Error"),
            redis.ConnectionError("Connection Error"),
            ]
        
        with self.assertRaises(redis.ConnectionError):
            TrackerAccountIDMapper.get("tai1")

    # TODO(mdesnoyer): Add test for the modify if there is a failure
    # on one of the underlying commands.

class TestThumbnailHelperClass(test_utils.neontest.AsyncTestCase):
    '''
    Thumbnail ID Mapper and other thumbnail helper class tests 
    '''
    def setUp(self):
        super(TestThumbnailHelperClass, self).setUp()
        self.image = PILImageUtils.create_random_image(360, 480)

    def tearDown(self):
        conn = neondata.DBConnection.get(VideoMetadata)
        conn.clear_db() 
        conn = neondata.DBConnection.get(ThumbnailMetadata)
        conn.clear_db()
        super(TestThumbnailHelperClass, self).tearDown()

    @classmethod
    def setUpClass(cls):
        cls.redis = test_utils.redis.RedisServer()
        cls.redis.start()

    @classmethod
    def tearDownClass(cls): 
        cls.redis.stop()
        super(TestThumbnailHelperClass, cls).tearDownClass()

    def test_thumbnail_mapper(self):
        ''' Thumbnail mappings '''

        url = "http://thumbnail.jpg"
        vid = "v123"
        image = PILImageUtils.create_random_image(360, 480)
        tid = ThumbnailID.generate(image, vid)
    
        tdata = ThumbnailMetadata(tid, vid, [], 0, 480, 360,
                        "ttype", 0, 1, 0)
        tdata.save()
        tmap = ThumbnailURLMapper(url, tid)
        tmap.save()
        
        res_tid = ThumbnailURLMapper.get_id(url)
        self.assertEqual(tid, res_tid)

    def test_thumbnail_get_data(self):

        vid = InternalVideoID.generate('api1', 'vid1')
        tid = ThumbnailID.generate(self.image, vid)
        tdata = ThumbnailMetadata(tid, vid, ['one.jpg', 'two.jpg'],
                                  None, self.image.size[1], self.image.size[0],
                                  'brightcove', 1.0, '1.2')
        tdata.save()
        self.assertEqual(tdata.get_account_id(), 'api1')
        self.assertEqual(ThumbnailMetadata.get_video_id(tid), vid)
        self.assertEqual(tdata.rank, 0)
        self.assertEqual(tdata.urls, ['one.jpg', 'two.jpg'])
    
    @tornado.testing.gen_test
    def test_atomic_modify(self):
        vid = InternalVideoID.generate('api1', 'vid1')
        tid = ThumbnailID.generate(self.image, vid)
        tdata = ThumbnailMetadata(tid, vid, ['one.jpg', 'two.jpg'],
                                  None, self.image.size[1], self.image.size[0],
                                  'brightcove', 1.0, '1.2')
        tdata.save()

        thumb = ThumbnailMetadata.modify(tid,
                                         lambda x: x.urls.append('url3.jpg'))
        self.assertItemsEqual(thumb.urls, ['one.jpg', 'two.jpg', 'url3.jpg'])
        self.assertItemsEqual(ThumbnailMetadata.get(tid).urls,
                              ['one.jpg', 'two.jpg', 'url3.jpg'])

        # Now try asynchronously
        def setphash(thumb): thumb.phash = 'hash'
        def setrank(thumb): thumb.rank = 6

        yield ThumbnailMetadata.modify(tid, setphash, async=True)
        yield ThumbnailMetadata.modify(tid, setrank, async=True)
        
        thumb = ThumbnailMetadata.get(tid)
        self.assertEqual(thumb.phash, 'hash')
        self.assertEqual(thumb.rank, 6)
        self.assertItemsEqual(thumb.urls,
                              ['one.jpg', 'two.jpg', 'url3.jpg'])

    def test_atomic_modify_many(self):
        vid1 = InternalVideoID.generate('api1', 'vid1')
        tid1 = ThumbnailID.generate(self.image, vid1)
        tdata1 = ThumbnailMetadata(tid1, vid1, ['one.jpg', 'two.jpg'],
                                   None, self.image.size[1],
                                   self.image.size[0],
                                   'brightcove', 1.0, '1.2')
        vid2 = InternalVideoID.generate('api1', 'vid2')
        tid2 = ThumbnailID.generate(self.image, vid2)
        tdata2 = ThumbnailMetadata(tid2, vid2, ['1.jpg', '2.jpg'],
                                   None, self.image.size[1],
                                   self.image.size[0],
                                   'brightcove', 1.0, '1.2')
        self.assertFalse(tdata2.chosen)
        self.assertFalse(tdata1.chosen)
        self.assertTrue(tdata2.enabled)
        self.assertTrue(tdata1.enabled)

        ThumbnailMetadata.save_all([tdata1, tdata2])

        def _change_thumb_data(d):
            d[tid1].chosen = True
            d[tid2].enabled = False

        updated = ThumbnailMetadata.modify_many([tid1, tid2],
                                                _change_thumb_data)
        self.assertTrue(updated[tid1].chosen)
        self.assertFalse(updated[tid2].chosen)
        self.assertTrue(updated[tid1].enabled)
        self.assertFalse(updated[tid2].enabled)
        self.assertTrue(ThumbnailMetadata.get(tid1).chosen)
        self.assertFalse(ThumbnailMetadata.get(tid2).chosen)
        self.assertTrue(ThumbnailMetadata.get(tid1).enabled)
        self.assertFalse(ThumbnailMetadata.get(tid2).enabled)

    def test_create_or_modify(self):
        vid1 = InternalVideoID.generate('api1', 'vid1')
        tid1 = ThumbnailID.generate(self.image, vid1)
        self.assertIsNone(ThumbnailMetadata.get(tid1))

        ThumbnailMetadata.modify(tid1,
                                 lambda x: x.urls.append('http://image.jpg'),
                                 create_missing=True)

        val = ThumbnailMetadata.get(tid1)
        self.assertIsNotNone(val)
        self.assertEqual(val.urls, ['http://image.jpg'])

    def test_create_infinite_model_score(self):
        vid1 = InternalVideoID.generate('api1', 'vid1')
        tid1 = ThumbnailID.generate(self.image, vid1)
        tdata1 = ThumbnailMetadata(tid1, vid1, ['one.jpg', 'two.jpg'],
                                   None, 
                                   self.image.size[1],
                                   self.image.size[0],
                                   'brightcove', model_score=float('-inf'))

        tdata1.save() 
        val = ThumbnailMetadata.get(tid1)
        self.assertIsNotNone(val)
        self.assertEqual(val.urls, ['one.jpg', 'two.jpg'])

    @tornado.testing.gen_test
    def test_create_or_modify_async(self):
        vid1 = InternalVideoID.generate('api1', 'vid1')
        tid1 = ThumbnailID.generate(self.image, vid1)
        self.assertIsNone(ThumbnailMetadata.get(tid1))

        yield tornado.gen.Task(
            ThumbnailMetadata.modify,
            tid1,
            lambda x: x.urls.append('http://image.jpg'),
            create_missing=True)

        val = ThumbnailMetadata.get(tid1)
        self.assertIsNotNone(val)
        self.assertEqual(val.urls, ['http://image.jpg'])

    def test_create_or_modify_many(self):
        vid1 = InternalVideoID.generate('api1', 'vid1')
        tid1 = ThumbnailID.generate(self.image, vid1)
        tdata1 = ThumbnailMetadata(tid1, vid1, ['one.jpg', 'two.jpg'],
                                   None, self.image.size[1],
                                   self.image.size[0],
                                   'brightcove', 1.0, '1.2')
        tdata1.save()

        vid2 = InternalVideoID.generate('api1', 'vid2')
        tid2 = ThumbnailID.generate(self.image, vid2)
        self.assertIsNone(ThumbnailMetadata.get(tid2))

        def _add_thumb(d):
            for thumb in d.itervalues():
                thumb.urls.append('%s.jpg' % thumb.key)

        ThumbnailMetadata.modify_many(
            [tid1, tid2],
            _add_thumb,
            create_missing=True)

        self.assertEqual(ThumbnailMetadata.get(tid1).urls,
                         ['one.jpg', 'two.jpg', '%s.jpg' % tid1])
        self.assertEqual(ThumbnailMetadata.get(tid2).urls,
                         ['%s.jpg' % tid2])

    @tornado.testing.gen_test
    def test_create_or_modify_many_async(self):
        vid1 = InternalVideoID.generate('api1', 'vid1')
        tid1 = ThumbnailID.generate(self.image, vid1)
        tdata1 = ThumbnailMetadata(tid1, vid1, ['one.jpg', 'two.jpg'],
                                   None, self.image.size[1],
                                   self.image.size[0],
                                   'brightcove', 1.0, '1.2')
        tdata1.save()

        vid2 = InternalVideoID.generate('api1', 'vid2')
        tid2 = ThumbnailID.generate(self.image, vid2)
        self.assertIsNone(ThumbnailMetadata.get(tid2))

        def _add_thumb(d):
            for thumb in d.itervalues():
                thumb.urls.append('%s.jpg' % thumb.key)

        yield tornado.gen.Task(
            ThumbnailMetadata.modify_many,
            [tid1, tid2],
            _add_thumb,
            create_missing=True)

        self.assertEqual(ThumbnailMetadata.get(tid1).urls,
                         ['one.jpg', 'two.jpg', '%s.jpg' % tid1])
        self.assertEqual(ThumbnailMetadata.get(tid2).urls,
                         ['%s.jpg' % tid2])
        
class TestAddingImageData(test_utils.neontest.AsyncTestCase):
    '''
    Test cases that add image data to thumbnails (and do uploads) 
    '''
    def setUp(self):
        # Mock out s3
        self.s3conn = boto_mock.MockConnection()
        self.s3_patcher = patch('cmsdb.cdnhosting.S3Connection')
        self.mock_conn = self.s3_patcher.start()
        self.mock_conn.return_value = self.s3conn
        self.s3conn.create_bucket('hosting-bucket')
        self.bucket = self.s3conn.get_bucket('hosting-bucket')

        # Mock out cloudinary
        self.cloudinary_patcher = patch('cmsdb.cdnhosting.CloudinaryHosting')
        self.cloudinary_mock = self.cloudinary_patcher.start()
        future = Future()
        future.set_result(None)
        self.cloudinary_mock().hoster_type = "cloudinary"
        self.cloudinary_mock().upload.side_effect = [future]

        # Mock out the cdn url check
        self.cdn_check_patcher = patch('cmsdb.cdnhosting.utils.http')
        self.mock_cdn_url = self._future_wrap_mock(
            self.cdn_check_patcher.start().send_request)
        self.mock_cdn_url.side_effect = lambda x, **kw: HTTPResponse(x, 200)

        random.seed(1654984)

        self.image = PILImageUtils.create_random_image(360, 480)
        super(TestAddingImageData, self).setUp()

    def tearDown(self):
        self.s3_patcher.stop()
        self.cloudinary_patcher.stop()
        self.cdn_check_patcher.stop()
        conn = neondata.DBConnection.get(VideoMetadata)
        conn.clear_db() 
        conn = neondata.DBConnection.get(ThumbnailMetadata)
        conn.clear_db()
        super(TestAddingImageData, self).tearDown()

    @classmethod
    def setUpClass(cls):
        cls.redis = test_utils.redis.RedisServer()
        cls.redis.start()

    @classmethod
    def tearDownClass(cls): 
        cls.redis.stop()
        super(TestAddingImageData, cls).tearDownClass()

    @tornado.testing.gen_test
    def test_lookup_cdn_info(self):

        # Create the necessary buckets so that we can write to them
        self.s3conn.create_bucket('n3.neon-images.com')
        self.s3conn.create_bucket('customer-bucket')
        self.s3conn.create_bucket('host-thumbnails')
        
        # Setup the CDN information in the database
        VideoMetadata(InternalVideoID.generate('acct1', 'vid1'),
                      i_id='i6').save()
        neon_cdnhosting_metadata = NeonCDNHostingMetadata(do_salt=False)
        neon_cdnhosting_metadata.crop_with_saliency = False
        neon_cdnhosting_metadata.crop_with_face_detection = False
        neon_cdnhosting_metadata.crop_with_text_detection = False
        s3_cdnhosting_metadata = \
            S3CDNHostingMetadata(bucket_name='customer-bucket',
                                 do_salt=False)
        s3_cdnhosting_metadata.crop_with_saliency = False
        s3_cdnhosting_metadata.crop_with_face_detection = False
        s3_cdnhosting_metadata.crop_with_text_detection = False

        cdn_list = CDNHostingMetadataList(
            CDNHostingMetadataList.create_key('acct1', 'i6'), 
            [neon_cdnhosting_metadata,
             s3_cdnhosting_metadata])
            # [ NeonCDNHostingMetadata(do_salt=False),
            #   S3CDNHostingMetadata(bucket_name='customer-bucket',
            #                        do_salt=False) ])
        cdn_list.save()

        thumb_info = ThumbnailMetadata(None, 'acct1_vid1',
                                       ttype=ThumbnailType.NEON, rank=3)
        yield thumb_info.add_image_data(self.image, async=True)

        # Check that the thumb_info was updated
        self.assertIsNotNone(thumb_info.key)
        self.assertEqual(thumb_info.width, 480)
        self.assertEqual(thumb_info.height, 360)
        self.assertIsNotNone(thumb_info.created_time)
        self.assertIsNotNone(thumb_info.phash)
        self.assertEqual(thumb_info.type, ThumbnailType.NEON)
        self.assertEqual(thumb_info.rank, 3)
        self.assertEqual(thumb_info.urls,
                         ['http://s3.amazonaws.com/host-thumbnails/%s.jpg' %
                          re.sub('_', '/', thumb_info.key)])

        # Make sure that the image was uploaded to s3 properly
        primary_hosting_key = re.sub('_', '/', thumb_info.key)+'.jpg'
        self.assertIsNotNone(self.s3conn.get_bucket('host-thumbnails').
                             get_key(primary_hosting_key))
        self.assertIsNotNone(self.s3conn.get_bucket('customer-bucket').
                             get_key('neontn%s_w480_h360.jpg'%thumb_info.key))
        # Make sure that some different size is found on the Neon CDN
        self.assertIsNotNone(self.s3conn.get_bucket('n3.neon-images.com').
                             get_key('neontn%s_w160_h120.jpg'%thumb_info.key))

        #NOTE: Redirects have been disabled temporarily
        # Check the redirect object
        #redirect = self.s3conn.get_bucket('host-thumbnails').get_key(
        #    'acct1/vid1/neon3.jpg')
        #self.assertIsNotNone(redirect)
        #self.assertEqual(redirect.redirect_destination,
        #                 '/' + primary_hosting_key)

    @tornado.testing.gen_test
    def test_add_thumbnail_to_video_and_save(self):
        '''
        Testing adding a thumbnail to the video object after it has been
        hosted in 2 places - Primary Neon copy and then to a specified customer
        hosting bucket 
        '''
        self.s3conn.create_bucket('customer-bucket')
        self.s3conn.create_bucket('host-thumbnails')

        cdn_metadata = S3CDNHostingMetadata(bucket_name='customer-bucket',
                                            do_salt=False) 

        video_info = VideoMetadata('acct1_vid1')
        thumb_info = ThumbnailMetadata(None,
                                       ttype=ThumbnailType.CUSTOMUPLOAD,
                                       rank=-1,
                                       frameno=35)

        yield video_info.add_thumbnail(thumb_info, self.image, [cdn_metadata],
                                       save_objects=True, async=True)
        primary_hosting_key = re.sub('_', '/', thumb_info.key)+'.jpg'
        
        self.assertEqual(thumb_info.video_id, video_info.key)
        self.assertGreater(len(thumb_info.urls), 0) # verify url insertion
        self.assertEqual(thumb_info.urls[0],
                'http://s3.amazonaws.com/host-thumbnails/%s' %\
                primary_hosting_key)

        self.assertIsNotNone(thumb_info.key)
        self.assertEqual(video_info.thumbnail_ids, [thumb_info.key])

        # Check that the images are in S3
        self.assertIsNotNone(self.s3conn.get_bucket('host-thumbnails').
                             get_key(primary_hosting_key))
        self.assertIsNotNone(self.s3conn.get_bucket('customer-bucket').
                             get_key('neontn%s_w480_h360.jpg'%thumb_info.key))
        #NOTE: Redirects have been disabled temporarily
        #redirect = self.s3conn.get_bucket('host-thumbnails').get_key(
        #    'acct1/vid1/customupload-1.jpg')
        #self.assertIsNotNone(redirect)
        #self.assertEqual(redirect.redirect_destination,
        #                 '/' + primary_hosting_key)

        # Check the database
        self.assertEqual(VideoMetadata.get('acct1_vid1').thumbnail_ids,
                         [thumb_info.key])
        self.assertEqual(ThumbnailMetadata.get(thumb_info.key).video_id,
                         'acct1_vid1')
    
    @tornado.testing.gen_test
    def test_add_thumbnail_to_video_and_save_with_cloudinary_hosting(self):
        '''
        Testing adding a thumbnail to the video object after it has been
        hosted in 2 places - Primary Neon copy and then to cloudinary 
        '''
        
        self.s3conn.create_bucket('host-thumbnails')
        cdn_metadata = CloudinaryCDNHostingMetadata()

        video_info = VideoMetadata('acct1_vid1')
        thumb_info = ThumbnailMetadata(None,
                                       ttype=ThumbnailType.CUSTOMUPLOAD,
                                       rank=-1,
                                       frameno=35)

        yield video_info.add_thumbnail(thumb_info, self.image, [cdn_metadata],
                                       save_objects=True, async=True)

        self.assertEqual(thumb_info.video_id, video_info.key)
        self.assertIsNotNone(thumb_info.key)
        self.assertEqual(video_info.thumbnail_ids, [thumb_info.key])

        # Check that the images are in S3
        primary_hosting_key = re.sub('_', '/', thumb_info.key)+'.jpg'
        self.assertIsNotNone(self.s3conn.get_bucket('host-thumbnails').
                             get_key(primary_hosting_key))
        # Check cloudinary
        cargs, kwargs = self.cloudinary_mock().upload.call_args
        self.assertEqual(cargs[1], thumb_info.key)
        self.assertEqual(cargs[2], thumb_info.urls[0])

    @tornado.testing.gen_test
    def test_add_thumbnail_to_video_and_save_new_video(self):
        self.s3conn.create_bucket('host-thumbnails')

        video_info = VideoMetadata('acct1_vid1', video_url='my.mp4')
        video_info.save()
        thumb_info = ThumbnailMetadata(None,
                                       ttype=ThumbnailType.CUSTOMUPLOAD,
                                       rank=-1,
                                       frameno=35)

        yield video_info.add_thumbnail(thumb_info, self.image, [],
                                       save_objects=True, async=True)

        self.assertEqual(thumb_info.video_id, video_info.key)
        self.assertIsNotNone(thumb_info.key)
        self.assertEqual(video_info.thumbnail_ids, [thumb_info.key])

        # Check the database
        self.assertEqual(VideoMetadata.get('acct1_vid1').thumbnail_ids,
                         [thumb_info.key])
        self.assertEqual(ThumbnailMetadata.get(thumb_info.key).video_id,
                         'acct1_vid1')

    @tornado.testing.gen_test
    def test_add_thumbnail_to_video_without_saving(self):
        self.s3conn.create_bucket('customer-bucket')
        self.s3conn.create_bucket('host-thumbnails')

        cdn_metadata = S3CDNHostingMetadata(bucket_name='customer-bucket',
                                            do_salt=False) 

        video_info = VideoMetadata('acct1_vid1')
        thumb_info = ThumbnailMetadata(None,
                                       ttype=ThumbnailType.CUSTOMUPLOAD,
                                       rank=-1,
                                       frameno=35)

        yield video_info.add_thumbnail(thumb_info, self.image, [cdn_metadata],
                                       save_objects=False, async=True)

        self.assertEqual(thumb_info.video_id, video_info.key)
        self.assertIsNotNone(thumb_info.key)
        self.assertEqual(video_info.thumbnail_ids, [thumb_info.key])

        # Check that the images are in S3
        primary_hosting_key = re.sub('_', '/', thumb_info.key)+'.jpg'
        self.assertIsNotNone(self.s3conn.get_bucket('host-thumbnails').
                             get_key(primary_hosting_key))
        self.assertIsNotNone(self.s3conn.get_bucket('customer-bucket').
                             get_key('neontn%s_w480_h360.jpg'%thumb_info.key))
        #NOTE: Redirects have been disabled temporarily
        #redirect = self.s3conn.get_bucket('host-thumbnails').get_key(
        #    'acct1/vid1/customupload-1.jpg')
        #self.assertIsNotNone(redirect)
        #self.assertEqual(redirect.redirect_destination,
        #                 '/' + primary_hosting_key)

        # Check the database is empty
        self.assertIsNone(VideoMetadata.get('acct1_vid1'))
        self.assertIsNone(ThumbnailMetadata.get(thumb_info.key))

    @tornado.testing.gen_test
    def test_download_and_add_thumbnail(self):
        self.s3conn.create_bucket('host-thumbnails')

        video_info = VideoMetadata('acct1_vid1')
        thumb_info = ThumbnailMetadata(None,
                                       ttype=ThumbnailType.CUSTOMUPLOAD,
                                       rank=-1,
                                       frameno=35)

        with patch('cmsdb.neondata.cvutils.imageutils.PILImageUtils') \
          as pil_mock:
            image_future = Future()
            image_future.set_result(self.image)
            pil_mock.download_image.return_value = image_future

            yield video_info.download_and_add_thumbnail(
                thumb_info, "http://my_image.jpg", cdn_metadata=[], async=True,
                save_objects=True)

            # Check that the image was downloaded
            pil_mock.download_imageassert_called_with("http://my_image.jpg",
                                                      async=True)

        self.assertEqual(thumb_info.video_id, video_info.key)
        self.assertIsNotNone(thumb_info.key)
        self.assertEqual(video_info.thumbnail_ids, [thumb_info.key])
        
        # Check that the images are in S3
        primary_hosting_key = re.sub('_', '/', thumb_info.key)+'.jpg'
        self.assertIsNotNone(self.s3conn.get_bucket('host-thumbnails').
                             get_key(primary_hosting_key))

        # Check that the database was updated
        self.assertEqual(VideoMetadata.get('acct1_vid1').thumbnail_ids,
                         [thumb_info.key])
        self.assertEqual(ThumbnailMetadata.get(thumb_info.key).video_id,
                         'acct1_vid1')

    @tornado.testing.gen_test
    def test_add_account_default_thumb(self):
        _log.info('here**')
        self.s3conn.create_bucket('host-thumbnails')
        self.s3conn.create_bucket('n3.neon-images.com')
        account = NeonUserAccount('a1')

        self.smartcrop_patcher = patch('cvutils.smartcrop.SmartCrop')
        self.mock_crop_and_resize = self.smartcrop_patcher.start()
        self.mock_responses = MagicMock()
        mock_image = PILImageUtils.create_random_image(540, 640)
        self.mock_crop_and_resize().crop_and_resize.side_effect = \
            lambda x, *kw: np.array(PILImageUtils.create_random_image(540, 640))

        yield account.add_default_thumbnail(self.image, async=True)
        self.assertGreater(self.mock_crop_and_resize.call_count, 0)
        self.smartcrop_patcher.stop()

        # Make sure that the thumbnail id is put in
        self.assertIsNotNone(account.default_thumbnail_id)
        self.assertEquals(
            account.default_thumbnail_id,
            NeonUserAccount.get(account.neon_api_key).default_thumbnail_id)

        # Make sure that the thubmnail info is in the database
        tmeta = ThumbnailMetadata.get(account.default_thumbnail_id)
        self.assertIsNotNone(tmeta)
        self.assertEquals(tmeta.type, ThumbnailType.DEFAULT)
        self.assertEquals(tmeta.rank, 0)
        self.assertGreater(len(tmeta.urls), 0)
        self.assertEquals(tmeta.width, 480)
        self.assertEquals(tmeta.height, 360)
        self.assertIsNotNone(tmeta.phash)

        # Make sure the image is hosted in s3
        primary_hosting_key = re.sub('_', '/', tmeta.key)+'.jpg'
        self.assertIsNotNone(self.s3conn.get_bucket('host-thumbnails').
                             get_key(primary_hosting_key))

        # If we try to add another image as the default, we should
        # throw an error
        new_image = PILImageUtils.create_random_image(540, 640)


        with self.assertRaises(ValueError):
            yield account.add_default_thumbnail(new_image, async=True)

        # Now force the new image to be added
        yield account.add_default_thumbnail(new_image, replace=True,
                                            async=True)

        # Check that the new thumb is in the account
        self.assertIsNotNone(account.default_thumbnail_id)
        self.assertNotEquals(account.default_thumbnail_id, tmeta.key)
        self.assertEquals(
            account.default_thumbnail_id,
            NeonUserAccount.get(account.neon_api_key).default_thumbnail_id)

        # Check the data in the new thumb
        tmeta2 = ThumbnailMetadata.get(account.default_thumbnail_id)
        self.assertIsNotNone(tmeta2)
        self.assertEquals(tmeta2.type, ThumbnailType.DEFAULT)
        self.assertEquals(tmeta2.rank, -1)
        self.assertGreater(len(tmeta2.urls), 0)
        self.assertEquals(tmeta2.width, 640)
        self.assertEquals(tmeta2.height, 540)
        self.assertIsNotNone(tmeta2.phash)

class TestPGThumbnailHelperClass(TestThumbnailHelperClass):
    def setUp(self): 
        self.image = PILImageUtils.create_random_image(360, 480)
        super(test_utils.neontest.AsyncTestCase, self).setUp()

    def tearDown(self): 
        self.postgresql.clear_all_tables()
        super(test_utils.neontest.AsyncTestCase, self).tearDown()

    @classmethod
    def setUpClass(cls):
        options._set('cmsdb.neondata.wants_postgres', 1)
        file_str = os.path.join(__base_path__, '/cmsdb/test/cmsdb.sql')
        dump_file = '%s/cmsdb/migrations/cmsdb.sql' % (__base_path__)
        cls.postgresql = test_utils.postgresql.Postgresql(dump_file=dump_file)

    @classmethod
    def tearDownClass(cls): 
        options._set('cmsdb.neondata.wants_postgres', 0)
        cls.postgresql.stop()

    def test_thumbnail_mapper(self):
        # we are not carrying over the thumbnail url mapper 
        self.assertEquals(1,1) 

class TestPGAddingImageData(TestAddingImageData): 
    def setUp(self):
        # Mock out s3
        self.s3conn = boto_mock.MockConnection()
        self.s3_patcher = patch('cmsdb.cdnhosting.S3Connection')
        self.mock_conn = self.s3_patcher.start()
        self.mock_conn.return_value = self.s3conn
        self.s3conn.create_bucket('hosting-bucket')
        self.bucket = self.s3conn.get_bucket('hosting-bucket')

        # Mock out cloudinary
        self.cloudinary_patcher = patch('cmsdb.cdnhosting.CloudinaryHosting')
        self.cloudinary_mock = self.cloudinary_patcher.start()
        future = Future()
        future.set_result(None)
        self.cloudinary_mock().hoster_type = "cloudinary"
        self.cloudinary_mock().upload.side_effect = [future]

        # Mock out the cdn url check
        self.cdn_check_patcher = patch('cmsdb.cdnhosting.utils.http')
        self.mock_cdn_url = self._future_wrap_mock(
            self.cdn_check_patcher.start().send_request)
        self.mock_cdn_url.side_effect = lambda x, **kw: HTTPResponse(x, 200)

        random.seed(1654984)

        self.image = PILImageUtils.create_random_image(360, 480)
        super(test_utils.neontest.AsyncTestCase, self).setUp()

    def tearDown(self):
        self.s3_patcher.stop()
        self.cloudinary_patcher.stop()
        self.cdn_check_patcher.stop()
        self.postgresql.clear_all_tables()
        super(test_utils.neontest.AsyncTestCase, self).tearDown()

    @classmethod
    def setUpClass(cls):
        options._set('cmsdb.neondata.wants_postgres', 1)
        file_str = os.path.join(__base_path__, '/cmsdb/test/cmsdb.sql')
        dump_file = '%s/cmsdb/migrations/cmsdb.sql' % (__base_path__)
        cls.postgresql = test_utils.postgresql.Postgresql(dump_file=dump_file)

    @classmethod
    def tearDownClass(cls): 
        options._set('cmsdb.neondata.wants_postgres', 0)
        cls.postgresql.stop()
        super(TestPGAddingImageData, cls).tearDownClass()

class TestPostgresDBConnections(test_utils.neontest.AsyncTestCase):
    def setUp(self): 
        super(TestPostgresDBConnections, self).setUp()
        # do this in setup because its tough to shutdown, and restart 
        # from tests otherwise, this should be the only place where 
        # this is done, as the operation is slow. 
        options._set('cmsdb.neondata.wants_postgres', 1)
        dump_file = '%s/cmsdb/migrations/cmsdb.sql' % (__base_path__)
        self.postgresql = test_utils.postgresql.Postgresql(dump_file=dump_file)

    def tearDown(self): 
        super(TestPostgresDBConnections, self).tearDown()
        options._set('cmsdb.neondata.wants_postgres', 0)
        self.postgresql.stop()
    
    @tornado.testing.gen_test(timeout=20.0) 
    def test_retry_connection_fails(self): 
        exception_mocker = patch('momoko.Connection.connect')
        exception_mock = self._future_wrap_mock(exception_mocker.start())
        exception_mock.side_effect = psycopg2.OperationalError('blah blah')

        pg1 = neondata.PostgresDB()
        with self.assertRaises(Exception):
            yield pg1.get_connection()
        exception_mocker.stop()

    @tornado.testing.gen_test(timeout=20.0) 
    def test_retry_connection_fails_then_success(self): 
        exception_mocker = patch('momoko.Connection.connect')
        exception_mock = self._future_wrap_mock(exception_mocker.start())
        exception_mock.side_effect = psycopg2.OperationalError('blah blah')

        pg1 = neondata.PostgresDB()
        with self.assertRaises(Exception):
            yield pg1.get_connection()
        exception_mocker.stop()
        conn = yield pg1.get_connection() 
        self.assertTrue("dbname=test" in conn.dsn)

    @tornado.testing.gen_test(timeout=20.0) 
    def test_database_restarting(self):
        pg = neondata.PostgresDB()
        conn = yield pg.get_connection()  
        self.assertTrue("dbname=test" in conn.dsn) 
        self.postgresql.stop() 
        file_str = os.path.join(__base_path__, '/cmsdb/test/cmsdb.sql')
        dump_file = '%s/cmsdb/migrations/cmsdb.sql' % (__base_path__)
        postgresql_two = test_utils.postgresql.Postgresql(dump_file=dump_file, 
                  dbname='test2')
        conn = yield pg.get_connection()
        self.assertTrue("dbname=test2" in conn.dsn)
        self.postgresql.setup() 
        self.postgresql.start()
        conn = yield pg.get_connection()
        self.assertTrue("dbname=test" in conn.dsn)
 
    @tornado.testing.gen_test(timeout=20.0) 
    def test_max_io_loop_size(self):
        pg = neondata.PostgresDB()
        old_io_loop_size = options.get('cmsdb.neondata.max_io_loop_dict_size')
        options._set('cmsdb.neondata.max_io_loop_dict_size', 2)
        i1 = tornado.ioloop.IOLoop()
        i1.running = False 
        i2 = tornado.ioloop.IOLoop()
        i2.running = False 
        i3 = tornado.ioloop.IOLoop()
        i3.running = False
        item = {} 
        item['pool'] = None
        item2 = {} 
        item2['pool'] = momoko.Pool('test')  
        pg.io_loop_dict[i1] = True
        pg.io_loop_dict[i2] = item 
        pg.io_loop_dict[i3] = item2
        self.assertEquals(len(pg.io_loop_dict), 3)
        conn = yield pg.get_connection() 
        self.assertEquals(len(pg.io_loop_dict), 1)
        options._set('cmsdb.neondata.max_io_loop_dict_size', old_io_loop_size)

class TestPostgresDB(test_utils.neontest.AsyncTestCase):
    def setUp(self): 
        super(TestPostgresDB, self).setUp()
    def tearDown(self): 
        neondata.PostgresDB.instance = None
        super(TestPostgresDB, self).tearDown()
    
    @classmethod
    def setUpClass(cls): 
        options._set('cmsdb.neondata.wants_postgres', 1)
        file_str = os.path.join(__base_path__, '/cmsdb/test/cmsdb.sql')
        dump_file = '%s/cmsdb/migrations/cmsdb.sql' % (__base_path__)
        cls.postgresql = test_utils.postgresql.Postgresql(dump_file=dump_file)

    @classmethod
    def tearDownClass(cls): 
        options._set('cmsdb.neondata.wants_postgres', 0)
        cls.postgresql.stop()

    @tornado.testing.gen_test 
    def test_singletoness(self): 
        pg1 = neondata.PostgresDB() 
        pg2 = neondata.PostgresDB() 

        self.assertEquals(id(pg1), id(pg2))

    @tornado.testing.gen_test
    def test_pool_connections(self):
        pg = neondata.PostgresDB()
        conn = yield pg.get_connection()
        conn = yield pg.get_connection()
        conn = yield pg.get_connection()
        conn = yield pg.get_connection()
        # pool size should be 1 all from same ioloop
        self.assertEquals(1, len(pg.io_loop_dict))

    @tornado.testing.gen_test
    def test_pool_momoko_connections(self):
        pg = neondata.PostgresDB()
        conn1 = yield pg.get_connection()
        conn2 = yield pg.get_connection()
        conn3 = yield pg.get_connection()
        conn4 = yield pg.get_connection()
        pool = pg.io_loop_dict[tornado.ioloop.IOLoop.current()]['pool']
        self.assertEquals(len(pool.conns.free), 0)
        # first conn won't be in the pool should be 3 
        self.assertEquals(len(pool.conns.busy), 3)
        pg.return_connection(conn2) 
        self.assertEquals(len(pool.conns.busy), 2) 
        self.assertEquals(len(pool.conns.free), 1)
        pg.return_connection(conn3) 
        self.assertEquals(len(pool.conns.busy), 1) 
        self.assertEquals(len(pool.conns.free), 2)
        pg.return_connection(conn4) 
        self.assertEquals(len(pool.conns.busy), 0) 
        self.assertEquals(len(pool.conns.free), 3)

    @tornado.testing.gen_test(timeout=4.0)
    def test_pool_momoko_going_dead(self):
        pg = neondata.PostgresDB()
        conn1 = yield pg.get_connection()
        conn2 = yield pg.get_connection()
        pool = pg.io_loop_dict[tornado.ioloop.IOLoop.current()]['pool']
        pool.conns.dead.add(conn2)
        self.assertEquals(len(pool.conns.dead), 1) 
        conn3 = yield pg.get_connection()
        # this would previously hang, and die out because momoko would 
        # not return a connection
        conn3 = yield pg.get_connection()
        
        self.assertEquals(len(pool.conns.dead), 0) 

class TestPostgresPubSub(test_utils.neontest.AsyncTestCase):
    def setUp(self): 
        super(TestPostgresPubSub, self).setUp()
    def tearDown(self): 
        neondata.PostgresPubSub.instance = None
        super(TestPostgresPubSub, self).tearDown()
    
    @classmethod
    def setUpClass(cls): 
        options._set('cmsdb.neondata.wants_postgres', 1)
        file_str = os.path.join(__base_path__, '/cmsdb/test/cmsdb.sql')
        dump_file = '%s/cmsdb/migrations/cmsdb.sql' % (__base_path__)
        cls.postgresql = test_utils.postgresql.Postgresql(dump_file=dump_file)

    @classmethod
    def tearDownClass(cls): 
        options._set('cmsdb.neondata.wants_postgres', 0)
        cls.postgresql.stop()

    @tornado.testing.gen_test()
    def test_listen_and_notify(self): 
        cb = MagicMock()     
        pubsub = neondata.PostgresPubSub()
        pubsub.listen('neonuseraccount', cb)
        so = neondata.NeonUserAccount(uuid.uuid1().hex)
        rv = yield so.save(async=True)
        yield tornado.gen.sleep(0.01) 
        cb.assert_called_with(ANY)
 
    @tornado.testing.gen_test()
    def test_subscribe_to_changes(self):
        cb = MagicMock()     
        yield neondata.NeonUserAccount.subscribe_to_changes(cb, async=True)
        so = neondata.NeonUserAccount(uuid.uuid1().hex)
        rv = yield so.save(async=True)
        yield tornado.gen.sleep(0.01) 
        cb.assert_called_with(so.get_id(), ANY, ANY)
 
    @tornado.testing.gen_test()
    def test_unsubscribe_from_changes(self):
        cb = MagicMock()     
        yield neondata.NeonUserAccount.subscribe_to_changes(cb, async=True)
        so = neondata.NeonUserAccount(uuid.uuid1().hex)
        rv = yield so.save(async=True)

        yield neondata.NeonUserAccount.unsubscribe_from_changes('*', async=True)
        so2 = neondata.NeonUserAccount(uuid.uuid1().hex)
        rv = yield so2.save(async=True)

        yield tornado.gen.sleep(0.01) 
        cb.assert_called_once_with(so.get_id(), ANY, ANY)
 
    @tornado.testing.gen_test()
    def test_multiple_functions_listening(self):
        cb = MagicMock()     
        yield neondata.NeonUserAccount.subscribe_to_changes(cb, async=True)

        cb2 = MagicMock() 
        yield neondata.NeonUserAccount.subscribe_to_changes(cb2, async=True)

        so = neondata.NeonUserAccount(uuid.uuid1().hex)
        rv = yield so.save(async=True)

        yield tornado.gen.sleep(0.01)
        cb.assert_called_once_with(so.get_id(), ANY, ANY)
        cb2.assert_called_once_with(so.get_id(), ANY, ANY)

    @tornado.testing.gen_test()
    def test_payload_too_long_save(self):
        self.returned_key = None 
        def cb(key, data, op):
            self.returned_key = key 
        yield neondata.ThumbnailStatus.subscribe_to_changes(cb, async=True)
        tn = neondata.ThumbnailStatus('123')
        for i in range(1,500): 
            tn.serving_history.append([time.time(), '0.21'])  
        yield tn.save(async=True)
        yield self.assertWaitForEquals(lambda: '123' in self.returned_key, 
            True, 
            async=True)
 
    @tornado.testing.gen_test()
    def test_payload_too_long_delete(self):
        self.returned_key = None
        self.returned_op = None  
        def cb(key, data, op):
            self.returned_key = key 
            self.returned_op = op 
        yield neondata.ThumbnailStatus.subscribe_to_changes(cb, async=True)
        tn = neondata.ThumbnailStatus('123')
        for i in range(1,500): 
            tn.serving_history.append([time.time(), '0.21'])  
        yield tn.save(async=True)
        yield self.assertWaitForEquals(lambda: '123' in self.returned_key and  
            'INSERT' in self.returned_op, 
            True, 
            async=True) 
        yield tn.delete(tn.key, async=True) 
        yield self.assertWaitForEquals(lambda: '123' in self.returned_key and 
            'DELETE' in self.returned_op, 
            True, 
            async=True) 

class TestPGPlatformAndIntegration(test_utils.neontest.AsyncTestCase):
    def setUp(self): 
        super(TestPGPlatformAndIntegration, self).setUp()

    def tearDown(self): 
        self.postgresql.clear_all_tables()
        super(TestPGPlatformAndIntegration, self).tearDown()
    
    @classmethod
    def setUpClass(cls): 
        options._set('cmsdb.neondata.wants_postgres', 1)
        file_str = os.path.join(__base_path__, '/cmsdb/test/cmsdb.sql')
        dump_file = '%s/cmsdb/migrations/cmsdb.sql' % (__base_path__)
        cls.postgresql = test_utils.postgresql.Postgresql(dump_file=dump_file)

    @classmethod
    def tearDownClass(cls): 
        options._set('cmsdb.neondata.wants_postgres', 0)
        cls.postgresql.stop()

    @tornado.testing.gen_test 
    def test_modify_brightcove_platform(self):
        def _initialize_bc_plat(x):
            x.account_id = '123'
            x.publisher_id = '123'
            x.read_token = 'abc'
            x.write_token = 'def'
            x.last_process_date = time.time()
        bc = yield tornado.gen.Task(
              neondata.BrightcovePlatform.modify,
              '45', '82',
              _initialize_bc_plat, create_missing=True)
 
    @tornado.testing.gen_test 
    def test_modify_brightcove_integration(self):
        def _initialize_bc_int(x):
            x.account_id = '123'
            x.publisher_id = '123'
            x.read_token = 'abc'
            x.write_token = 'def'
            x.last_process_date = time.time()
        bc = yield tornado.gen.Task(
              neondata.BrightcoveIntegration.modify,
              '45', _initialize_bc_int, create_missing=True)

class BasePGNormalObject(object):
    @classmethod 
    def _get_object_type(cls):
        raise NotImplementedError()

    @classmethod 
    def _make_keys(cls, obj): 
        obj_dict = obj.__dict__ 
        key_values = []
        for tup in cls.keys: 
            if tup[0] == 'dynamic': 
                key_values.append(obj_dict[tup[1]]) 
            else: 
                key_values.append(tup[1])
        return key_values  
            
    @tornado.gen.coroutine 
    def _get_get_function(cls, obj):
        new_keys = cls._make_keys(obj)  
        if len(new_keys) == 2:
            rv = yield obj.get(new_keys[0], 
                               new_keys[1], 
                               async=True) 
        elif len(cls.keys) == 1: 
            rv = yield obj.get(new_keys[0], 
                               async=True)
        else: 
            rv = yield obj.get(obj.key, 
                               async=True) 
        raise tornado.gen.Return(rv) 
 
    @tornado.gen.coroutine 
    def _get_delete_function(cls, obj):
        new_keys = cls._make_keys(obj)  
        if len(new_keys) == 2:
            rv = yield obj.delete(new_keys[0], 
                                  new_keys[1], 
                                  async=True) 
        elif len(cls.keys) == 1: 
            rv = yield obj.delete(new_keys[0], 
                                  async=True)
        else: 
            rv = yield obj.delete(obj.key, 
                                  async=True) 
        raise tornado.gen.Return(rv) 

    @tornado.gen.coroutine 
    def _run_delete_many_function(cls, objs): 
        key_set = [] 
        for obj in objs:
            keys = cls._make_keys(obj)
            if len(keys) == 2:  
                key_set.append(cls._make_keys(obj))
            else: 
               key_set.append(keys[0])
        rv = yield obj.delete_many(key_set, async=True)
        raise tornado.gen.Return(rv) 
 
    @tornado.gen.coroutine 
    def _run_get_many_function(cls, objs): 
        key_set = [] 
        for obj in objs:
            keys = cls._make_keys(obj)
            if len(keys) == 2:  
                key_set.append(cls._make_keys(obj))
            else: 
               key_set.append(keys[0])
        rv = yield obj.get_many(key_set, async=True)
        raise tornado.gen.Return(rv)
 
    @tornado.gen.coroutine 
    def _run_modify_many_function(cls, objs, mocker): 
        key_set = [] 
        for obj in objs:
            keys = cls._make_keys(obj)
            if len(keys) == 2:  
                key_set.append(cls._make_keys(obj))
            else: 
               key_set.append(keys[0])
        rv = yield obj.modify_many(key_set, mocker, async=True)
        raise tornado.gen.Return(rv) 
 
    @tornado.gen.coroutine 
    def _run_modify_function(cls, obj, mocker):
        new_keys = cls._make_keys(obj)  
        if len(new_keys) == 2:
            rv = yield obj.modify(new_keys[0], 
                                  new_keys[1],
                                  mocker,  
                                  async=True) 
        elif len(cls.keys) == 1: 
            rv = yield obj.modify(new_keys[0], 
                                  mocker, 
                                  async=True)
        else: 
            rv = yield obj.modify(obj.key,
                                  mocker,  
                                  async=True) 
        raise tornado.gen.Return(rv) 

    @tornado.testing.gen_test
    def test_save_object(self):
        obj_id = uuid.uuid1().hex 
        obj_type = self._get_object_type()
        obj = obj_type(obj_id) 
        rv = yield obj.save(async=True)
        get_obj = yield self._get_get_function(obj) 
        self.assertTrue(rv)
        self.assertEquals(get_obj.key, obj.key) 

    @tornado.testing.gen_test 
    def test_save_duplicate_objects(self):     
        unique_id = uuid.uuid1().hex 
        so1 = self._get_object_type()(unique_id, 'test1') 
        so2 = self._get_object_type()(unique_id, 'test1') 
        yield so1.save(async=True) 
        yield so2.save(async=True)  
        get_obj_one = yield self._get_get_function(so1) 
        get_obj_two = yield self._get_get_function(so2) 
        self.assertEquals(get_obj_one.key,get_obj_two.key)
    
    @tornado.testing.gen_test 
    def test_save_all_objects(self):    
        key1 = uuid.uuid1().hex
        key2 = uuid.uuid1().hex 
        so1 = self._get_object_type()(key1, 'test1')
        so2 = self._get_object_type()(key2, 'test2')
        self._get_object_type().save_all([so1, so2])
        get_obj_one = yield self._get_get_function(so1) 
        get_obj_two = yield self._get_get_function(so2) 
        self.assertEquals(get_obj_one.key,so1.key)
        self.assertEquals(get_obj_two.key,so2.key)
     
    @tornado.testing.gen_test 
    def test_get_many_objects(self):     
        so1 = self._get_object_type()(uuid.uuid1().hex, 'test')
        so2 = self._get_object_type()(uuid.uuid1().hex, 'test2')
        yield self._get_object_type().save_all([so1, so2], async=True)
        results = yield self._run_get_many_function([so1,so2])
        self.assertEquals(len(results), 2)

    @tornado.testing.gen_test 
    def test_get_many_with_key_like_objects(self):    
        key1 = uuid.uuid1().hex 
        #key2 = uuid.uuid1().hex
        so1 = self._get_object_type()(key1, 'testabcdef')
        so2 = self._get_object_type()(key1, 'testfedcba')
        yield self._get_object_type().save_all([so1, so2], async=True)
        results = yield so1.get_many_with_key_like(so1.key, async=True) 
        self.assertEquals(len(results), 1)
        results = yield so1.get_many_with_key_like(so2.key, async=True) 
        self.assertEquals(len(results), 1)

    @tornado.testing.gen_test 
    def test_delete_object(self):  
        so1 = self._get_object_type()(uuid.uuid1().hex) 
        yield self._get_delete_function(so1) 
        get1 = yield self._get_get_function(so1)
        self.assertEquals(None, get1)

    @tornado.testing.gen_test 
    def test_delete_many_objects(self): 
        so1 = self._get_object_type()(uuid.uuid1().hex, 'test1')
        so2 = self._get_object_type()(uuid.uuid1().hex, 'test2')
        yield so1.save(async=True)
        yield so2.save(async=True)
        yield self._run_delete_many_function([so1, so2]) 
        get1 = yield self._get_get_function(so1)
        self.assertEquals(None, get1)
        get2 = yield self._get_get_function(so2)
        self.assertEquals(None, get2)

    @tornado.testing.gen_test
    def test_delete_many_objects_key_dne(self): 
        so1 = self._get_object_type()(uuid.uuid1().hex, 'test1')
        so2 = self._get_object_type()(uuid.uuid1().hex, 'test2')
        so3 = self._get_object_type()('doesnotexist')
        yield so1.save(async=True)
        yield so2.save(async=True)
        yield self._run_delete_many_function([so1,so2,so3]) 
        get1 = yield self._get_get_function(so1)
        self.assertEquals(None, get1)
        get2 = yield self._get_get_function(so2)
        self.assertEquals(None, get2)

    @tornado.testing.gen_test
    def test_modify_object(self):
        modify_me = MagicMock()  
        so = self._get_object_type()(uuid.uuid1().hex, 'test1')
        yield so.save(async=True)
        yield self._run_modify_function(so, modify_me) 
        self.assertEquals(modify_me.call_args[0][0].key, so.key)
        self.assertEquals(modify_me.call_count, 1)

    @tornado.testing.gen_test 
    def test_modify_many_objects(self):     
        modify_me = MagicMock()  
        so1 = self._get_object_type()(uuid.uuid1().hex, 'test1')
        so2 = self._get_object_type()(uuid.uuid1().hex, 'test2')
        yield so1.save(async=True)
        yield so2.save(async=True)
        yield self._run_modify_many_function([so1,so2], modify_me) 
        self.assertEquals(1,1)
        keys = []
        for iter_item in modify_me.call_args[0][0].iteritems(): 
            keys.append(iter_item[1].key) 
        self.assertTrue(so2.key in keys) 
        self.assertTrue(so1.key in keys) 
        self.assertEquals(modify_me.call_count, 1)

class TestPGVideoMetadata(test_utils.neontest.AsyncTestCase, BasePGNormalObject):
    def setUp(self): 
        super(test_utils.neontest.AsyncTestCase, self).setUp()

    def tearDown(self): 
        self.postgresql.clear_all_tables()
        super(test_utils.neontest.AsyncTestCase, self).tearDown()

    @classmethod
    def setUpClass(cls):
        BasePGNormalObject.keys = [('dynamic', 'key')] 
        options._set('cmsdb.neondata.wants_postgres', 1)
        dump_file = '%s/cmsdb/migrations/cmsdb.sql' % (__base_path__)
        cls.postgresql = test_utils.postgresql.Postgresql(dump_file=dump_file)

    @classmethod
    def tearDownClass(cls): 
        options._set('cmsdb.neondata.wants_postgres', 0) 
        cls.postgresql.stop()
    
    @classmethod 
    def _get_object_type(cls): 
        return VideoMetadata

<<<<<<< HEAD
    @tornado.testing.gen_test 
    def test_base_search_videos(self):
        # this function is tested more thoroughly 
        # in the api tests, this is here as a sanity 
        # check. not going to double up the tests at this point
        video_info = VideoMetadata('acct1_vid1')
        yield video_info.save(async=True)

        results = yield neondata.VideoMetadata.search_videos()
        self.assertEquals(len(results['videos']), 1)
=======
class TestPGVerification(test_utils.neontest.AsyncTestCase, BasePGNormalObject):
    def setUp(self): 
        super(test_utils.neontest.AsyncTestCase, self).setUp()

    def tearDown(self): 
        self.postgresql.clear_all_tables()
        super(test_utils.neontest.AsyncTestCase, self).tearDown()

    @classmethod
    def setUpClass(cls):
        BasePGNormalObject.keys = [('dynamic', 'key')] 
        options._set('cmsdb.neondata.wants_postgres', 1)
        dump_file = '%s/cmsdb/migrations/cmsdb.sql' % (__base_path__)
        cls.postgresql = test_utils.postgresql.Postgresql(dump_file=dump_file)

    @classmethod
    def tearDownClass(cls): 
        options._set('cmsdb.neondata.wants_postgres', 0) 
        cls.postgresql.stop()
    
    @classmethod 
    def _get_object_type(cls): 
        return neondata.Verification
>>>>>>> 70b1b0b7

class TestPGNeonRequest(test_utils.neontest.AsyncTestCase, BasePGNormalObject):
    def setUp(self): 
        super(test_utils.neontest.AsyncTestCase, self).setUp()

    def tearDown(self): 
        self.postgresql.clear_all_tables()
        super(test_utils.neontest.AsyncTestCase, self).tearDown()

    @classmethod
    def setUpClass(cls):
        BasePGNormalObject.keys = [('dynamic', 'key'), ('static', 'a1')]
        options._set('cmsdb.neondata.wants_postgres', 1)
        dump_file = '%s/cmsdb/migrations/cmsdb.sql' % (__base_path__)
        cls.postgresql = test_utils.postgresql.Postgresql(dump_file=dump_file)

    @classmethod
    def tearDownClass(cls): 
        options._set('cmsdb.neondata.wants_postgres', 0) 
        cls.postgresql.stop()
    
    @classmethod 
    def _get_object_type(cls): 
        return NeonApiRequest
    
    @tornado.testing.gen_test 
    def test_save_request_with_special_character(self): 
        request_id = uuid.uuid1().hex 
        request = NeonApiRequest(request_id, 'a1')
        request.video_title="pie a'la mode" 
        yield request.save(async=True) 
        out_of_db = yield request.get(request.job_id, 'a1', async=True) 
        self.assertEquals(out_of_db.key, request.key) 

class TestPGUser(test_utils.neontest.AsyncTestCase, BasePGNormalObject):
    def setUp(self): 
        super(test_utils.neontest.AsyncTestCase, self).setUp()

    def tearDown(self): 
        self.postgresql.clear_all_tables()
        super(test_utils.neontest.AsyncTestCase, self).tearDown()

    @classmethod
    def setUpClass(cls):
        BasePGNormalObject.keys = [('dynamic', 'key')] 
        options._set('cmsdb.neondata.wants_postgres', 1)
        dump_file = '%s/cmsdb/migrations/cmsdb.sql' % (__base_path__)
        cls.postgresql = test_utils.postgresql.Postgresql(dump_file=dump_file)

    @classmethod
    def tearDownClass(cls): 
        options._set('cmsdb.neondata.wants_postgres', 0) 
        cls.postgresql.stop()
    
    @classmethod
    def _get_object_type(cls): 
        return User

    @tornado.testing.gen_test 
    def test_get_associated_account_ids_single(self):
        new_user = User(username='test_user') 
        yield new_user.save(async=True)
        new_account = NeonUserAccount('test_account')      
        new_account.users.append('test_user') 
        yield new_account.save(async=True)
        
        a_ids = yield new_user.get_associated_account_ids(async=True)
        self.assertEquals(1, len(a_ids)) 
        a_id = a_ids[0] 
        self.assertEquals(a_id, new_account.neon_api_key)
 
    @tornado.testing.gen_test 
    def test_get_associated_account_ids_multiple(self):
        new_user = User(username='test_user') 
        yield new_user.save(async=True)
        new_account_one = NeonUserAccount('test_account1')      
        new_account_one.users.append('test_user') 
        yield new_account_one.save(async=True)

        new_account_two = NeonUserAccount('test_account2')      
        new_account_two.users.append('test_user') 
        yield new_account_two.save(async=True)
        
        a_ids = yield new_user.get_associated_account_ids(async=True)
        self.assertEquals(2, len(a_ids))
        self.assertItemsEqual([new_account_one.neon_api_key, 
                                new_account_two.neon_api_key], 
                              a_ids)  

    @tornado.testing.gen_test 
    def test_get_associated_account_ids_empty(self):
        new_user = User(username='test_user') 
        yield new_user.save(async=True)
        a_ids = yield new_user.get_associated_account_ids(async=True)
        self.assertEquals(0, len(a_ids)) 
    
class TestPGNeonUserAccount(test_utils.neontest.AsyncTestCase, BasePGNormalObject):
    def setUp(self): 
        super(test_utils.neontest.AsyncTestCase, self).setUp()

    def tearDown(self): 
        self.postgresql.clear_all_tables()
        super(test_utils.neontest.AsyncTestCase, self).tearDown()

    @classmethod
    def setUpClass(cls):
        BasePGNormalObject.keys = [('dynamic', 'key')] 
        options._set('cmsdb.neondata.wants_postgres', 1)
        dump_file = '%s/cmsdb/migrations/cmsdb.sql' % (__base_path__)
        cls.postgresql = test_utils.postgresql.Postgresql(dump_file=dump_file)

    @classmethod
    def tearDownClass(cls): 
        options._set('cmsdb.neondata.wants_postgres', 0) 
        cls.postgresql.stop()
    
    @classmethod
    def _get_object_type(cls): 
        return NeonUserAccount
        
    @tornado.testing.gen_test 
    def test_get_api_key_successfully(self):
        so = neondata.NeonUserAccount(uuid.uuid1().hex)
        yield so.save(async=True)
        so2 = neondata.NeonUserAccount(so.account_id)
        self.assertEquals(so.neon_api_key, so2.neon_api_key)
 
    @tornado.testing.gen_test 
    def test_get_videos_and_statuses(self):
        api_key = 'key'
        i_vid = InternalVideoID.generate(api_key, 'vid1')
        tid = i_vid + "_t1"
        ThumbnailMetadata(tid, i_vid).save()
        VideoMetadata(i_vid, [tid],'job1').save()
        neondata.VideoStatus(i_vid, 'complete').save()
        neondata.ThumbnailStatus(tid, 0.2).save()

        so = neondata.NeonUserAccount('key', api_key='key')
        yield so.save(async=True)
        yield so.get_videos_and_statuses(async=True)

    @tornado.testing.gen_test 
    def test_mm_neon_user_account(self):
        def _m_me(a): 
            for obj in a.itervalues(): 
                if obj is not None: 
                    obj.neon_api_key = 'asdfaafds'
        so = neondata.NeonUserAccount(uuid.uuid1().hex)
        yield so.save(async=True)
        neondata.NeonUserAccount.modify_many([so.key], _m_me) 
        get_me = yield so.get(so.key, async=True)
        self.assertEquals('asdfaafds', get_me.neon_api_key)

if __name__ == '__main__':
    utils.neon.InitNeon()
    unittest.main()<|MERGE_RESOLUTION|>--- conflicted
+++ resolved
@@ -3410,7 +3410,6 @@
     def _get_object_type(cls): 
         return VideoMetadata
 
-<<<<<<< HEAD
     @tornado.testing.gen_test 
     def test_base_search_videos(self):
         # this function is tested more thoroughly 
@@ -3421,7 +3420,7 @@
 
         results = yield neondata.VideoMetadata.search_videos()
         self.assertEquals(len(results['videos']), 1)
-=======
+
 class TestPGVerification(test_utils.neontest.AsyncTestCase, BasePGNormalObject):
     def setUp(self): 
         super(test_utils.neontest.AsyncTestCase, self).setUp()
@@ -3445,7 +3444,6 @@
     @classmethod 
     def _get_object_type(cls): 
         return neondata.Verification
->>>>>>> 70b1b0b7
 
 class TestPGNeonRequest(test_utils.neontest.AsyncTestCase, BasePGNormalObject):
     def setUp(self): 
