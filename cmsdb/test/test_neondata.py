--- conflicted
+++ resolved
@@ -96,11 +96,7 @@
 
     def tearDown(self):
         self.postgresql.clear_all_tables()
-<<<<<<< HEAD
-        super(NeonDbTestCase, self).setUp()
-=======
         super(NeonDbTestCase, self).tearDown()
->>>>>>> 1645c28c
 
     @classmethod
     def setUpClass(cls):
@@ -121,8 +117,6 @@
         self.maxDiff = 5000
         super(TestNeondataDataSpecific, self).setUp()
 
-<<<<<<< HEAD
-=======
     def test_get_many_with_pattern_for_injection(self):
         injection = 'abcd\' ; SELECT 1;'
         # If the method were not safe, this would raise a syntax error.
@@ -144,7 +138,6 @@
         result = neondata.Tag.modify_many(injection, lambda _: _)
         self.assertFalse(result[injection[0]])
 
->>>>>>> 1645c28c
     def test_default_bcplatform_settings(self):
         ''' override from base due to saving
             as abstractplatform now '''
@@ -1343,10 +1336,7 @@
 
 
 class TestAddingImageData(NeonDbTestCase):
-<<<<<<< HEAD
-=======
-
->>>>>>> 1645c28c
+
     '''Test cases that add image data to thumbnails and do uploads'''
     def setUp(self):
         # Mock out s3
@@ -1469,12 +1459,8 @@
 
         yield video_info.add_thumbnail(thumb_info, self.image, [cdn_metadata],
                                        save_objects=True, async=True)
-<<<<<<< HEAD
-        primary_hosting_key = re.sub('_', '/', thumb_info.key)+'.jpg'
-=======
         basename = 'w%s_h%s.jpg' % (thumb_info.width, thumb_info.height)
         primary_hosting_key = re.sub('_', '/', thumb_info.key) + '/' + basename
->>>>>>> 1645c28c
 
         self.assertEqual(thumb_info.video_id, video_info.key)
         self.assertGreater(len(thumb_info.urls), 0) # verify url insertion
@@ -2000,7 +1986,6 @@
               neondata.BrightcoveIntegration.modify,
               '45', _initialize_bc_int, create_missing=True)
 
-<<<<<<< HEAD
 
 class TestTagThumbnail(NeonDbTestCase):
     @tornado.testing.gen_test
@@ -2171,178 +2156,6 @@
     def _get_object_type(cls):
         raise NotImplementedError()
 
-=======
-
-class TestTagThumbnail(NeonDbTestCase):
-    @tornado.testing.gen_test
-    def test_get_has_save_delete(self):
-        # Both order of keys.
-        given1 = {'tag_id': '100', 'thumbnail_id': '3sdf3rwf', 'async': True}
-        given2 = {'thumbnail_id': '3sdf3rwf', 'tag_id': '101', 'async': True}
-
-        # Start with nothing.
-        has_result = TagThumbnail.has(tag_id='100', thumbnail_id='3sdf3rwf')
-        self.assertFalse(has_result)
-        get_result = TagThumbnail.get(tag_id='100')
-        self.assertFalse(get_result)
-
-        # Add one row and check.
-        save_result = yield TagThumbnail.save(**given1)
-        self.assertTrue(save_result)
-
-        get_result = TagThumbnail.get(tag_id=given1['tag_id'])
-        self.assertEqual([given1['thumbnail_id']], get_result)
-        get_result = TagThumbnail.get(thumbnail_id=given1['thumbnail_id'])
-        self.assertEqual([given1['tag_id']], get_result)
-        get_result = TagThumbnail.get(tag_id=given2['tag_id'])
-        self.assertFalse(get_result)
-
-        has_result = yield TagThumbnail.has(**given1)
-        self.assertTrue(has_result)
-        has_result = yield TagThumbnail.has(**given2)
-        self.assertFalse(has_result)
-
-        # Saving again, 0 row count change.
-        save_result = yield TagThumbnail.save(**given1)
-        self.assertFalse(save_result)
-        get_result = TagThumbnail.get(tag_id=given1['tag_id'])
-        self.assertEqual([given1['thumbnail_id']], get_result)
-        get_result = TagThumbnail.get(tag_id=given2['tag_id'])
-        self.assertFalse(get_result)
-
-        # Saving new tag: one row.
-        save_result = yield TagThumbnail.save(**given2)
-        self.assertTrue(save_result)
-        has_result = yield TagThumbnail.has(**given1)
-        self.assertTrue(has_result)
-        has_result = yield TagThumbnail.has(**given2)
-        self.assertTrue(has_result)
-        get_result = TagThumbnail.get(thumbnail_id='3sdf3rwf')
-        self.assertEqual({'100', '101'}, set(get_result))
-
-        # Delete and check.
-        del_result = yield TagThumbnail.delete(**given1)
-        self.assertEqual(1, del_result)
-        del_result = yield TagThumbnail.delete(**given1)
-        self.assertEqual(0, del_result)
-        has_result = yield TagThumbnail.has(**given1)
-        self.assertFalse(has_result)
-        has_result = yield TagThumbnail.has(**given2)
-        self.assertTrue(has_result)
-        get_result = TagThumbnail.get(thumbnail_id='3sdf3rwf')
-        self.assertEqual(['101'], get_result)
-
-    @tornado.testing.gen_test
-    def test_has_save_delete_many(self):
-        given1 = {'tag_id': [100, 101], 'thumbnail_id': ['3sdf3rwf', '23reff'], 'async': True}
-        given2 = {'tag_id': [102], 'thumbnail_id': ['4fj', '3fd'], 'async': True}
-        pairs1 = {
-            ('100', '3sdf3rwf'),
-            ('100', '23reff'),
-            ('101', '3sdf3rwf'),
-            ('101', '23reff')
-        }
-        pairs2 = {
-            ('102', '4fj'),
-            ('102', '3fd')
-        }
-
-        # Start with nothing.
-        has_result = yield TagThumbnail.has_many(**given1)
-        (self.assertFalse(has_result[pair]) for pair in pairs1)
-
-        # Add twos row and check.
-        save_result = yield TagThumbnail.save_many(**given1)
-        self.assertEqual(4, save_result)
-        has_result = yield TagThumbnail.has_many(**given1)
-        [self.assertTrue(has_result[pair]) for pair in pairs1]
-        [self.assertFalse(has_result[pair]) for pair in pairs2]
-        get_result = yield TagThumbnail.get_many(tag_id=['101', '109'], async=True)
-        self.assertEqual(set(given1['thumbnail_id']), set(get_result['101']))
-        get_result = yield TagThumbnail.get_many(thumbnail_id=['23reff'], async=True)
-        self.assertEqual({'100', '101'}, set(get_result['23reff']))
-        get_result = yield TagThumbnail.get_many(tag_id=['102'], async=True)
-        self.assertEqual(set(), set(get_result['102']))
-
-        # Saving again, 0 row count change.
-        save_result = yield TagThumbnail.save_many(**given1)
-        self.assertEqual(0, save_result)
-
-        # Saving new tags: two rows.
-        save_result = yield TagThumbnail.save_many(**given2)
-        self.assertEqual(2, save_result)
-        has_result = yield TagThumbnail.has_many(**given1)
-        [self.assertTrue(has_result[pair]) for pair in pairs1]
-        has_result = yield TagThumbnail.has_many(**given2)
-        [self.assertTrue(has_result[pair]) for pair in pairs2]
-
-        # Delete and check.
-        delete_args = {'tag_id':100, 'thumbnail_id': ['23reff', '4fj'], 'async': True}
-        pairs = {
-            ('100', '3sdf3rwf'),
-            ('101', '3sdf3rwf'),
-            ('101', '23reff'),
-            ('102', '4fj'),
-            ('102', '3fd')
-        }
-        del_result = yield TagThumbnail.delete_many(**delete_args)
-        self.assertEqual(1, del_result)
-        del_result = yield TagThumbnail.delete_many(**delete_args)
-        self.assertEqual(0, del_result)
-        given = {
-            'tag_id': [100, 101, 102],
-            'thumbnail_id': ['3sdf3rwf', '23reff', '4fj', '3fd'],
-            'async': True}
-        has_result = yield TagThumbnail.has_many(**given)
-        [self.assertTrue(has_result[pair]) for pair in pairs]
-        self.assertFalse(has_result[(100, '23reff')])
-
-    @tornado.testing.gen_test
-    def test_empty_get(self):
-        result = yield TagThumbnail.get(tag_id=None, async=True)
-        self.assertEqual([], result)
-
-    @tornado.testing.gen_test
-    def test_empty_get_many(self):
-        get_result = yield TagThumbnail.get_many(tag_id=[], async=True)
-        self.assertEqual({}, get_result)
-
-    @tornado.testing.gen_test
-    def test_bad_call(self):
-
-        bad_input1 = {'bad_id': '100', 'thumbnail_id': '3sdf3rwf', 'async': True}
-        with self.assertRaises(KeyError):
-            yield TagThumbnail.save(**bad_input1)
-        bad_input2 = {
-            'thumbnail_id': '3sdf3rwf',
-            'tag_id': '100',
-            'bad_id': '15',
-            'async': True}
-        with self.assertRaises(KeyError):
-            yield TagThumbnail.save(**bad_input2)
-        bad_input3 = {'thumbnail_id': None, 'tag_id': '100', 'async': True}
-        with self.assertRaises(ValueError):
-            yield TagThumbnail.save(**bad_input3)
-        bad_input4 = {'thumbnail_id': '123', 'tag_id': 'asdf', 'async': True}
-        with self.assertRaises(TypeError):
-            yield TagThumbnail.get(**bad_input4)
-        with self.assertRaises(ValueError):
-            yield TagThumbnail.get(tag_id=100, async=True)
-
-
-class BasePGNormalObject(object):
-
-    keys = [('dynamic', 'key')]
-
-    @classmethod
-    def _create_key(cls):
-        return uuid.uuid1().hex
-
-    @classmethod
-    def _get_object_type(cls):
-        raise NotImplementedError()
-
->>>>>>> 1645c28c
     @classmethod
     def _make_keys(cls, obj):
         obj_dict = obj.__dict__
@@ -2427,19 +2240,11 @@
             rv = yield obj.modify(new_keys[0],
                                   new_keys[1],
                                   mocker,
-<<<<<<< HEAD
                                   async=True)
         elif len(cls.keys) == 1:
             rv = yield obj.modify(new_keys[0],
                                   mocker,
                                   async=True)
-=======
-                                  async=True)
-        elif len(cls.keys) == 1:
-            rv = yield obj.modify(new_keys[0],
-                                  mocker,
-                                  async=True)
->>>>>>> 1645c28c
         else:
             rv = yield obj.modify(obj.key,
                                   mocker,
@@ -2619,8 +2424,6 @@
         self.assertEqual(1, len(video_ids))
         videos = yield neondata.VideoMetadata.search_for_objects(async=True)
         self.assertEqual(1, len(videos))
-<<<<<<< HEAD
-=======
 
     @tornado.testing.gen_test
     def test_base_search_for_hidden_videos(self):
@@ -2637,7 +2440,6 @@
         self.assertEqual(1, len(video_ids))
         videos = yield neondata.VideoMetadata.search_for_objects(async=True, show_hidden=False)
         self.assertEqual(0, len(videos))
->>>>>>> 1645c28c
 
     @tornado.testing.gen_test
     def test_video_results_list(self):
@@ -2664,14 +2466,8 @@
         self.assertEquals(found.job_results[1].gender, 'M')
         self.assertEquals(found.job_results[1].model_version, 'model_vers')
         self.assertItemsEqual(found.job_results[1].bad_thumbnail_ids, ['bad1'])
-<<<<<<< HEAD
-
-        self.assertEquals(orig, found)
-
-=======
         self.assertEquals(orig, found)
         self.assertEqual([u'tid4', u'tid1', u'bad1', u'tid3', u'tid2'], found.get_all_thumbnail_ids())
->>>>>>> 1645c28c
 
 class TestAccountLimits(NeonDbTestCase, BasePGNormalObject):
     @classmethod
@@ -2725,12 +2521,6 @@
         x.state = neondata.RequestState.SERVING
         x.http_callback='http://some.where'
         x.response['framenos'] = [34, 61]
-<<<<<<< HEAD
-        x.response['serving_url'] = 'http://some_serving_url.com'
-      request = NeonApiRequest.modify('j1', 'key1', _mod_request)
-      neondata.VideoStatus('key1_vid1', neondata.ExperimentState.COMPLETE,
-                           winner_tid='key1_vid1_t2').save()
-=======
       request = NeonApiRequest.modify('j1', 'key1', _mod_request)
       neondata.VideoStatus('key1_vid1', neondata.ExperimentState.COMPLETE,
                            winner_tid='key1_vid1_t2').save()
@@ -2740,7 +2530,6 @@
       vid.save()
       ThumbnailMetadata('key1_vid1_t1', ttype='neon', frameno=34).save()
       ThumbnailMetadata('key1_vid1_t2', ttype='neon', frameno=61).save()
->>>>>>> 1645c28c
 
       yield request.send_callback(async=True)
 
@@ -2752,11 +2541,7 @@
          'video_id' : 'vid1',
          'error': None,
          'framenos' : [34, 61],
-<<<<<<< HEAD
-         'serving_url' : 'http://some_serving_url.com',
-=======
          'serving_url' : vid.get_serving_url(save=False),
->>>>>>> 1645c28c
          'processing_state' : neondata.ExternalRequestState.SERVING,
          'experiment_state' : neondata.ExperimentState.COMPLETE,
          'winner_thumbnail' : 'key1_vid1_t2'}
@@ -2780,10 +2565,6 @@
         x.state = neondata.RequestState.SERVING
         x.http_callback='http://some.where'
         x.response['framenos'] = [34, 61]
-<<<<<<< HEAD
-        x.response['serving_url'] = 'http://some_serving_url.com'
-      request = NeonApiRequest.modify('j1', 'key1', _mod_request)
-=======
       request = NeonApiRequest.modify('j1', 'key1', _mod_request)
       vid = VideoMetadata('key1_vid1', tids=['key1_vid1_t1',
                                        'key1_vid1_t2'])
@@ -2791,7 +2572,6 @@
       vid.save()
       ThumbnailMetadata('key1_vid1_t1', ttype='neon', frameno=34).save()
       ThumbnailMetadata('key1_vid1_t2', ttype='neon', frameno=61).save()
->>>>>>> 1645c28c
 
       yield request.send_callback(async=True)
 
@@ -2803,11 +2583,7 @@
          'video_id' : 'vid1',
          'error': None,
          'framenos' : [34, 61],
-<<<<<<< HEAD
-         'serving_url' : 'http://some_serving_url.com',
-=======
          'serving_url' : vid.get_serving_url(save=False),
->>>>>>> 1645c28c
          'processing_state' : neondata.ExternalRequestState.SERVING,
          'experiment_state' : neondata.ExperimentState.UNKNOWN,
          'winner_thumbnail' : None}
@@ -2831,10 +2607,6 @@
         x.state = neondata.RequestState.FINISHED
         x.http_callback='http://some.where'
         x.response['framenos'] = [34, 61]
-<<<<<<< HEAD
-        x.response['serving_url'] = 'http://some_serving_url.com'
-      request = NeonApiRequest.modify('j1', 'key1', _mod_request)
-=======
       request = NeonApiRequest.modify('j1', 'key1', _mod_request)
       vid = VideoMetadata('key1_vid1', tids=['key1_vid1_t1',
                                        'key1_vid1_t2'])
@@ -2842,7 +2614,6 @@
       vid.save()
       ThumbnailMetadata('key1_vid1_t1', ttype='neon', frameno=34).save()
       ThumbnailMetadata('key1_vid1_t2', ttype='neon', frameno=61).save()
->>>>>>> 1645c28c
 
       yield request.send_callback(async=True)
 
@@ -2854,11 +2625,7 @@
          'video_id' : 'vid1',
          'error': None,
          'framenos' : [34, 61],
-<<<<<<< HEAD
-         'serving_url' : 'http://some_serving_url.com',
-=======
          'serving_url' : vid.get_serving_url(save=False),
->>>>>>> 1645c28c
          'processing_state' : neondata.ExternalRequestState.PROCESSED,
          'experiment_state' : neondata.ExperimentState.UNKNOWN,
          'winner_thumbnail' : None}
@@ -2922,13 +2689,10 @@
         x.response['framenos'] = [34, 61]
         x.response['serving_url'] = 'http://some_serving_url.com'
       request = NeonApiRequest.modify('j1', 'key1', _mod_request)
-<<<<<<< HEAD
-=======
       VideoMetadata('key1_vid1', tids=['key1_vid1_t1',
                                        'key1_vid1_t2']).save()
       ThumbnailMetadata('key1_vid1_t1', ttype='neon', frameno=34).save()
       ThumbnailMetadata('key1_vid1_t2', ttype='neon', frameno=61).save()
->>>>>>> 1645c28c
       NeonUserAccount('acct1', 'key1',
                       callback_states_ignored=[
                         neondata.CallbackState.PROCESSED_SENT]).save()
@@ -2948,10 +2712,7 @@
         x.response['framenos'] = [34, 61]
         x.response['serving_url'] = 'http://some_serving_url.com'
       request = NeonApiRequest.modify('j1', 'key1', _mod_request)
-<<<<<<< HEAD
-=======
       VideoMetadata('key1_vid1').save()
->>>>>>> 1645c28c
 
       self.http_mock.side_effect = lambda x, **kw: HTTPResponse(x, code=500)
 
@@ -3192,12 +2953,14 @@
         Tag(account_id='someone else', name='BCD').save()
         result = yield Tag.search_for_keys(query='A', async=True)
         self.assertEqual(2, len(result))
-<<<<<<< HEAD
-        result = yield Tag.search_for_objects(query='A', account_id=self.account_id, async=True)
+        result = yield Tag.search_for_objects(
+            query='A', account_id=self.account_id, async=True)
         self.assertEqual(1, len(result))
-        result = yield Tag.search_for_objects(query='BC', account_id=self.account_id, async=True)
+        result = yield Tag.search_for_objects(
+            query='BC', account_id=self.account_id, async=True)
         self.assertEqual(2, len(result))
-        result = yield Tag.search_for_objects(name='BCD', account_id=self.account_id, async=True)
+        result = yield Tag.search_for_objects(
+            name='BCD', account_id=self.account_id, async=True)
         self.assertEqual(1, len(result))
 
     @tornado.testing.gen_test
@@ -3227,45 +2990,6 @@
         self.assertEqual(set(before_keys), set(result_keys))
 
     @tornado.testing.gen_test
-=======
-        result = yield Tag.search_for_objects(
-            query='A', account_id=self.account_id, async=True)
-        self.assertEqual(1, len(result))
-        result = yield Tag.search_for_objects(
-            query='BC', account_id=self.account_id, async=True)
-        self.assertEqual(2, len(result))
-        result = yield Tag.search_for_objects(
-            name='BCD', account_id=self.account_id, async=True)
-        self.assertEqual(1, len(result))
-
-    @tornado.testing.gen_test
-    def test_since(self):
-        tags = [Tag() for _ in range(20)]
-        [tag.save() for tag in tags]
-        cut = random.randint(0, 19)
-        cut_tag = yield Tag.get(tags[cut].key, async=True)
-        since = dateutil.parser.parse(cut_tag.created).strftime('%s.%f')
-        before, after = tags[:cut], tags[cut + 1:]
-        result = yield Tag.search_for_objects(since=since, async=True)
-        # Expect only tags in after in result.
-        self.assertEqual(len(after), len(result))
-
-    @tornado.testing.gen_test
-    def test_until(self):
-        tags = [Tag() for _ in range(20)]
-        [tag.save() for tag in tags]
-        cut = random.randint(1, 19)
-        cut_tag = yield Tag.get(tags[cut].key, async=True)
-        until = dateutil.parser.parse(cut_tag.created).strftime('%s.%f')
-        before, after = tags[:cut], tags[cut + 1:]
-        result = yield Tag.search_for_objects(until=until, async=True)
-        # Expect only tags in unti in result.
-        before_keys = [i.get_id() for i in before]
-        result_keys = [i.get_id() for i in result]
-        self.assertEqual(set(before_keys), set(result_keys))
-
-    @tornado.testing.gen_test
->>>>>>> 1645c28c
     def test_limit_and_offset(self):
         [Tag().save() for _ in range(20)]
         offset = random.randint(0, 18)
