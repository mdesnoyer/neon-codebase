--
-- PostgreSQL database dump
--

SET statement_timeout = 0;
SET lock_timeout = 0;
SET client_encoding = 'UTF8';
SET standard_conforming_strings = on;
SET check_function_bodies = false;
SET client_min_messages = warning;

--
-- Name: plpgsql; Type: EXTENSION; Schema: -; Owner: 
--

CREATE EXTENSION IF NOT EXISTS plpgsql WITH SCHEMA pg_catalog;

--
-- Name: EXTENSION plpgsql; Type: COMMENT; Schema: -; Owner: 
--

COMMENT ON EXTENSION plpgsql IS 'PL/pgSQL procedural language';

CREATE USER pgadmin WITH SUPERUSER; 

SET search_path = public, pg_catalog;

SET default_tablespace = '';

SET default_with_oids = false;

--
-- Name: abstractintegration; Type: TABLE; Schema: public; Owner: pgadmin; Tablespace: 
--

CREATE TABLE abstractintegration (
    _data jsonb,
    _type character varying(128) NOT NULL,
    created_time timestamp DEFAULT current_timestamp, 
    updated_time timestamp DEFAULT current_timestamp 
);


ALTER TABLE abstractintegration OWNER TO pgadmin;

--
-- Name: brightcoveplayer; Type: TABLE; Schema: public; Owner: pgadmin; Tablespace: 
--

CREATE TABLE brightcoveplayer (
    _data jsonb,
    _type character varying(128) NOT NULL,
    created_time timestamp DEFAULT current_timestamp, 
    updated_time timestamp DEFAULT current_timestamp 
);


ALTER TABLE brightcoveplayer OWNER TO pgadmin;

--
-- Name: abstractplatform; Type: TABLE; Schema: public; Owner: pgadmin; Tablespace: 
--

CREATE TABLE abstractplatform (
    _data jsonb,
    _type character varying(128) NOT NULL,
    created_time timestamp DEFAULT current_timestamp, 
    updated_time timestamp DEFAULT current_timestamp 
);


ALTER TABLE abstractplatform OWNER TO pgadmin;

--
-- Name: billingplans; Type: TABLE; Schema: public; Owner: pgadmin; Tablespace: 
--

CREATE TABLE billingplans (
    _data jsonb,
    _type character varying(128) NOT NULL,
    created_time timestamp DEFAULT current_timestamp, 
    updated_time timestamp DEFAULT current_timestamp 
);


ALTER TABLE billingplans OWNER TO pgadmin;

--
-- Name: cdnhostingmetadatalist; Type: TABLE; Schema: public; Owner: pgadmin; Tablespace: 
--

CREATE TABLE cdnhostingmetadatalist (
    _data jsonb,
    _type character varying(128) NOT NULL,
    created_time timestamp DEFAULT current_timestamp, 
    updated_time timestamp DEFAULT current_timestamp 
);


ALTER TABLE cdnhostingmetadatalist OWNER TO pgadmin;

--
-- Name: experimentstrategy; Type: TABLE; Schema: public; Owner: pgadmin; Tablespace: 
--

CREATE TABLE experimentstrategy (
    _data jsonb,
    _type character varying(128) NOT NULL,
    created_time timestamp DEFAULT current_timestamp, 
    updated_time timestamp DEFAULT current_timestamp 
);


ALTER TABLE experimentstrategy OWNER TO pgadmin;

--
-- Name: accountlimits; Type: TABLE; Schema: public; Owner: pgadmin; Tablespace: 
--

CREATE TABLE accountlimits (
    _data jsonb,
    _type character varying(128) NOT NULL,
    created_time timestamp DEFAULT current_timestamp, 
    updated_time timestamp DEFAULT current_timestamp 
);


ALTER TABLE accountlimits OWNER TO pgadmin;

--
-- Name: neonapikey; Type: TABLE; Schema: public; Owner: pgadmin; Tablespace: 
--

CREATE TABLE neonapikey (
    _data jsonb,
    _type character varying(128) NOT NULL,
    created_time timestamp DEFAULT current_timestamp, 
    updated_time timestamp DEFAULT current_timestamp 
);


ALTER TABLE neonapikey OWNER TO pgadmin;

--
-- Name: neonapirequest; Type: TABLE; Schema: public; Owner: pgadmin; Tablespace: 
--

CREATE TABLE neonapirequest (
    _data jsonb,
    _type character varying(128) NOT NULL,
    created_time timestamp DEFAULT current_timestamp, 
    updated_time timestamp DEFAULT current_timestamp 
);


ALTER TABLE neonapirequest OWNER TO pgadmin;

--
-- Name: neonplatform; Type: TABLE; Schema: public; Owner: pgadmin; Tablespace: 
--

CREATE TABLE neonplatform (
    _data jsonb,
    _type character varying(128) NOT NULL,
    created_time timestamp DEFAULT current_timestamp, 
    updated_time timestamp DEFAULT current_timestamp 
);


ALTER TABLE neonplatform OWNER TO pgadmin;

--
-- Name: neonuseraccount; Type: TABLE; Schema: public; Owner: pgadmin; Tablespace: 
--

CREATE TABLE neonuseraccount (
    _data jsonb,
    _type character varying(128) NOT NULL,
    created_time timestamp DEFAULT current_timestamp, 
    updated_time timestamp DEFAULT current_timestamp 
);


ALTER TABLE neonuseraccount OWNER TO pgadmin;

--
-- Name: processingstrategy; Type: TABLE; Schema: public; Owner: pgadmin; Tablespace: 
--

CREATE TABLE processingstrategy (
    _data jsonb,
    _type character varying(128) NOT NULL,
    created_time timestamp DEFAULT current_timestamp, 
    updated_time timestamp DEFAULT current_timestamp 
);


ALTER TABLE processingstrategy OWNER TO pgadmin;

--
-- Name: request; Type: TABLE; Schema: public; Owner: pgadmin; Tablespace: 
-- here for backwards compatibility, NeonApiRequest._baseclass_name() == request
--

CREATE TABLE request (
    _data jsonb,
    _type character varying(128) NOT NULL,
    created_time timestamp DEFAULT current_timestamp, 
    updated_time timestamp DEFAULT current_timestamp 
);

ALTER TABLE request OWNER TO pgadmin;

--
-- Name: thumbnailmetadata; Type: TABLE; Schema: public; Owner: pgadmin; Tablespace: 
--

CREATE TABLE thumbnailmetadata (
    _data jsonb,
    _type character varying(128) NOT NULL,
    created_time timestamp DEFAULT current_timestamp, 
    updated_time timestamp DEFAULT current_timestamp 
);


ALTER TABLE thumbnailmetadata OWNER TO pgadmin;

--
-- Name: thumbnailservingurls; Type: TABLE; Schema: public; Owner: pgadmin; Tablespace: 
--

CREATE TABLE thumbnailservingurls (
    _data jsonb,
    _type character varying(128) NOT NULL,
    created_time timestamp DEFAULT current_timestamp, 
    updated_time timestamp DEFAULT current_timestamp 
);


ALTER TABLE thumbnailservingurls OWNER TO pgadmin;

--
-- Name: thumbnailstatus; Type: TABLE; Schema: public; Owner: pgadmin; Tablespace: 
--

CREATE TABLE thumbnailstatus (
    _data jsonb,
    _type character varying(128) NOT NULL,
    created_time timestamp DEFAULT current_timestamp, 
    updated_time timestamp DEFAULT current_timestamp 
);


ALTER TABLE thumbnailstatus OWNER TO pgadmin;

--
-- Name: trackeraccountidmapper; Type: TABLE; Schema: public; Owner: pgadmin; Tablespace: 
--

CREATE TABLE trackeraccountidmapper (
    _data jsonb,
    _type character varying(128) NOT NULL,
    created_time timestamp DEFAULT current_timestamp, 
    updated_time timestamp DEFAULT current_timestamp 
);


ALTER TABLE thumbnailstatus OWNER TO pgadmin;

--
-- Name: users; Type: TABLE; Schema: public; Owner: pgadmin; Tablespace: 
--  since user is a keyword in postgres, we use users here instead
--

CREATE TABLE users (
    _data jsonb,
    _type character varying(128) NOT NULL,
    created_time timestamp DEFAULT current_timestamp, 
    updated_time timestamp DEFAULT current_timestamp 
);


ALTER TABLE users OWNER TO pgadmin;

--
-- Name: verification; Type: TABLE; Schema: public; Owner: pgadmin; Tablespace: 
--

CREATE TABLE verification (
    _data jsonb,
    _type character varying(128) NOT NULL,
    created_time timestamp DEFAULT current_timestamp, 
    updated_time timestamp DEFAULT current_timestamp 
);


ALTER TABLE verification OWNER TO pgadmin;

--
-- Name: videometadata; Type: TABLE; Schema: public; Owner: pgadmin; Tablespace: 
--

CREATE TABLE videometadata (
    _data jsonb,
    _type character varying(128) NOT NULL,
    created_time timestamp DEFAULT current_timestamp, 
    updated_time timestamp DEFAULT current_timestamp 
);


ALTER TABLE videometadata OWNER TO pgadmin;

--
-- Name: videostatus; Type: TABLE; Schema: public; Owner: pgadmin; Tablespace: 
--

CREATE TABLE videostatus (
    _data jsonb,
    _type character varying(128) NOT NULL,
    created_time timestamp DEFAULT current_timestamp, 
    updated_time timestamp DEFAULT current_timestamp 
);


ALTER TABLE videostatus OWNER TO pgadmin;

-- Data for Name: abstractintegration; Type: TABLE DATA; Schema: public; Owner: pgadmin
--

COPY abstractintegration (_data, _type) FROM stdin;
\.

-- Data for Name: abstractplatform; Type: TABLE DATA; Schema: public; Owner: pgadmin
--

COPY abstractplatform (_data, _type) FROM stdin;
\.

<<<<<<< HEAD
--
-- Data for Name: brightcoveplayer; Type: TABLE DATA; Schema: public; Owner: pgadmin
--

COPY brightcoveplayer (_data, _type) FROM stdin;
=======
-- Data for Name: billingplans; Type: TABLE DATA; Schema: public; Owner: pgadmin
--

COPY billingplans (_data, _type) FROM stdin;
{"key": "demo", "plan_type": "demo", "max_video_posts": 10, "seconds_to_refresh_video_posts":123456789, "max_video_size":900.0}	BillingPlans
{"key": "pro_monthly", "plan_type": "pro_monthly", "max_video_posts": 100, "seconds_to_refresh_video_posts":2592000, "max_video_size":3600.0}	BillingPlans
{"key": "pro_yearly", "plan_type": "pro_yearly", "max_video_posts": 100, "seconds_to_refresh_video_posts":2592000, "max_video_size":3600.0}	BillingPlans
{"key": "premeire", "plan_type": "premeire", "max_video_posts": 500000, "seconds_to_refresh_video_posts":1800, "max_video_size":500000.0}	BillingPlans
>>>>>>> 7088e831
\.

--
-- Data for Name: cdnhostingmetadatalist; Type: TABLE DATA; Schema: public; Owner: pgadmin
--

COPY cdnhostingmetadatalist (_data, _type) FROM stdin;
\.

--
-- Data for Name: experimentstrategy; Type: TABLE DATA; Schema: public; Owner: pgadmin
--

COPY experimentstrategy (_data, _type) FROM stdin;
\.

--
-- Data for Name: accountlimits; Type: TABLE DATA; Schema: public; Owner: pgadmin
--

COPY accountlimits (_data, _type) FROM stdin;
\.

--
-- Data for Name: neonapikey; Type: TABLE DATA; Schema: public; Owner: pgadmin
--

COPY neonapikey (_data, _type) FROM stdin;
\.


--
-- Data for Name: neonapirequest; Type: TABLE DATA; Schema: public; Owner: pgadmin
--

COPY neonapirequest (_data, _type) FROM stdin;
\.


--
-- Data for Name: neonuseraccount; Type: TABLE DATA; Schema: public; Owner: pgadmin
--

COPY neonuseraccount (_data, _type) FROM stdin;
\.

--
-- Data for Name: processingstrategy; Type: TABLE DATA; Schema: public; Owner: pgadmin
--

COPY processingstrategy (_data, _type) FROM stdin;
\.

--
-- Data for Name: request; Type: TABLE DATA; Schema: public; Owner: pgadmin
--

COPY request (_data, _type) FROM stdin;
\.

--
-- Data for Name: thumbnailmetadata; Type: TABLE DATA; Schema: public; Owner: pgadmin
--

COPY thumbnailmetadata (_data, _type) FROM stdin;
\.


--
-- Data for Name: thumbnailservingurls; Type: TABLE DATA; Schema: public; Owner: pgadmin
--

COPY thumbnailservingurls (_data, _type) FROM stdin;
\.


--
-- Data for Name: thumbnailstatus; Type: TABLE DATA; Schema: public; Owner: pgadmin
--

COPY thumbnailstatus (_data, _type) FROM stdin;
\.

--
-- Data for Name: trackeraccountidmapper; Type: TABLE DATA; Schema: public; Owner: pgadmin
--

COPY trackeraccountidmapper (_data, _type) FROM stdin;
\.

--
-- Data for Name: users; Type: TABLE DATA; Schema: public; Owner: pgadmin
--

COPY users (_data, _type) FROM stdin;
\.


--
-- Data for Name: videometadata; Type: TABLE DATA; Schema: public; Owner: pgadmin
--

COPY videometadata (_data, _type) FROM stdin;
\.

--
-- Data for Name: verification; Type: TABLE DATA; Schema: public; Owner: pgadmin
--

COPY verification (_data, _type) FROM stdin;
\.

--
-- Data for Name: videostatus; Type: TABLE DATA; Schema: public; Owner: pgadmin
--

COPY videostatus (_data, _type) FROM stdin;
\.

-- Key Indexes  
--  all tables have a unique key for them             

CREATE UNIQUE INDEX abstractplatform_key ON abstractplatform USING btree (((_data ->> 'key'::text)));
CREATE UNIQUE INDEX abstractintegration_key ON abstractintegration USING btree (((_data ->> 'key'::text)));
CREATE UNIQUE INDEX brightcoveplayer_key ON brightcoveplayer USING btree (((_data ->> 'key'::text)));
CREATE UNIQUE INDEX cdnhostingmetadatalist_key ON cdnhostingmetadatalist USING btree (((_data ->> 'key'::text)));
CREATE UNIQUE INDEX experimentstrategy_key ON experimentstrategy USING btree (((_data ->> 'key'::text)));
CREATE UNIQUE INDEX accountlimits_key ON accountlimits USING btree (((_data ->> 'key'::text)));
CREATE UNIQUE INDEX billingplans_key ON billingplans USING btree (((_data ->> 'key'::text)));
CREATE UNIQUE INDEX neonapikey_key ON neonapikey USING btree (((_data ->> 'key'::text)));
CREATE UNIQUE INDEX neonapirequest_key ON neonapirequest USING btree (((_data ->> 'key'::text)));
CREATE UNIQUE INDEX neonuseraccount_key ON neonuseraccount USING btree (((_data ->> 'key'::text)));
CREATE UNIQUE INDEX processingstrategy_key ON processingstrategy USING btree (((_data ->> 'key'::text)));
CREATE UNIQUE INDEX request_key ON request USING btree (((_data ->> 'key'::text)));
CREATE UNIQUE INDEX thumbnailmetadata_key ON thumbnailmetadata USING btree (((_data ->> 'key'::text)));
CREATE UNIQUE INDEX thumbnailservingurls_key ON thumbnailservingurls USING btree (((_data ->> 'key'::text)));
CREATE UNIQUE INDEX thumbnailstatus_key ON thumbnailstatus USING btree (((_data ->> 'key'::text)));
CREATE UNIQUE INDEX trackeraccountidmapper_key ON trackeraccountidmapper USING btree (((_data ->> 'key'::text)));
CREATE UNIQUE INDEX users_key ON users USING btree (((_data ->> 'key'::text)));
CREATE UNIQUE INDEX videometadata_key ON videometadata USING btree (((_data ->> 'key'::text)));
CREATE UNIQUE INDEX videostatus_key ON videostatus USING btree (((_data ->> 'key'::text)));
CREATE UNIQUE INDEX verification_key ON verification USING btree (((_data ->> 'key'::text)));

-- Time updated indexes 
--  since we should be accessing the data in small chunks let's index these

CREATE INDEX neonapirequest_updated ON neonapirequest USING btree (((updated_time::timestamp))); 
CREATE INDEX thumbnailmetadata_updated ON thumbnailmetadata USING btree (((updated_time::timestamp))); 
CREATE INDEX videometadata_updated ON videometadata USING btree (((updated_time::timestamp)));

-- index this as a text field, dates with locale are immutable, and do not play nice due to locale  
CREATE INDEX videometadata_publish_date ON videometadata USING btree (((_data ->> 'publish_date'::text))); 

-- Other indexes 
--   other places where indexed data makes sense

CREATE INDEX neonapirequest_integration_id ON neonapirequest USING btree (((_data ->> 'integration_id'::text)));
CREATE INDEX neonapirequest_job_id ON neonapirequest USING btree (((_data ->> 'job_id'::text)));
CREATE INDEX neonapirequest_video_id ON neonapirequest USING btree (((_data ->> 'video_id'::text)));
CREATE INDEX neonapirequest_video_title ON neonapirequest USING btree (((_data ->> 'video_title'::text)));
CREATE INDEX thumbnailmetadata_video_id ON thumbnailmetadata USING btree (((_data ->> 'video_id'::text)));
CREATE INDEX videometadata_job_id ON videometadata USING btree (((_data ->> 'job_id'::text)));
CREATE INDEX videometadata_integration_id ON videometadata USING btree (((_data ->> 'integration_id'::text)));
CREATE INDEX videometadata_thumbnail_ids ON videometadata USING gin (((_data->'thumbnail_ids')));

-- Text pattern ops indexes, for places we do a lot of text comps

CREATE INDEX videometadata_key_text_idx ON videometadata ((_data->>'key') text_pattern_ops);
CREATE INDEX thumbnailstatus_key_text_idx ON thumbnailstatus ((_data->>'key') text_pattern_ops);
CREATE INDEX videostatus_key_text_idx ON videostatus ((_data->>'key') text_pattern_ops);

-- 
-- Notify Trigger, notifies all listeners of changes  
-- 
CREATE OR REPLACE FUNCTION tables_notify_func() RETURNS trigger as $$
DECLARE
  payload text;
BEGIN   
    IF TG_OP = 'DELETE' THEN
    payload := row_to_json(tmp)::text FROM (
            SELECT
                OLD._data->>'key' AS _key,
                TG_OP
        ) tmp;
    ELSE
        payload := row_to_json(tmp)::text FROM (
            SELECT 
                NEW._data->>'key' AS _key,
                TG_OP
        ) tmp;
    END IF;

  PERFORM pg_notify(TG_TABLE_NAME::text, payload);
  RETURN NEW;
END;
$$ LANGUAGE plpgsql;

-- 
-- Update updated_time trigger, auto updates updated_time on UPDATE
-- 
CREATE OR REPLACE FUNCTION update_updated_time_column() RETURNS trigger as $$ 
BEGIN 
    NEW.updated_time = NOW(); 
    RETURN NEW; 
END; 
$$ language 'plpgsql'; 

CREATE TRIGGER abstractplatform_notify_trig
AFTER INSERT OR UPDATE OR DELETE
ON abstractplatform
FOR EACH ROW EXECUTE PROCEDURE tables_notify_func();

CREATE TRIGGER abstractplatform_update_updated_time_trig 
BEFORE UPDATE 
ON abstractplatform 
FOR EACH ROW EXECUTE PROCEDURE update_updated_time_column(); 

CREATE TRIGGER abstractintegration_notify_trig
AFTER INSERT OR UPDATE OR DELETE
ON abstractintegration
FOR EACH ROW EXECUTE PROCEDURE tables_notify_func();

CREATE TRIGGER abstractintegration_update_updated_time_trig 
BEFORE UPDATE 
ON abstractintegration
FOR EACH ROW EXECUTE PROCEDURE update_updated_time_column(); 

<<<<<<< HEAD
CREATE TRIGGER brightcoveplayer_update_updated_time_trig 
BEFORE UPDATE 
ON brightcoveplayer
=======
CREATE TRIGGER billingplans_update_updated_time_trig 
BEFORE UPDATE 
ON billingplans
>>>>>>> 7088e831
FOR EACH ROW EXECUTE PROCEDURE update_updated_time_column(); 

CREATE TRIGGER cdnhostingmetadatalist_notify_trig
AFTER INSERT OR UPDATE OR DELETE
ON cdnhostingmetadatalist
FOR EACH ROW EXECUTE PROCEDURE tables_notify_func();

CREATE TRIGGER cdnhostingmetadatalist_update_updated_time_trig 
BEFORE UPDATE 
ON cdnhostingmetadatalist
FOR EACH ROW EXECUTE PROCEDURE update_updated_time_column(); 

CREATE TRIGGER experimentstrategy_notify_trig
AFTER INSERT OR UPDATE OR DELETE
ON experimentstrategy
FOR EACH ROW EXECUTE PROCEDURE tables_notify_func();

CREATE TRIGGER experimentstrategy_update_updated_time_trig 
BEFORE UPDATE 
ON experimentstrategy
FOR EACH ROW EXECUTE PROCEDURE update_updated_time_column(); 

CREATE TRIGGER accountlimits_update_updated_time_trig 
BEFORE UPDATE 
ON accountlimits
FOR EACH ROW EXECUTE PROCEDURE update_updated_time_column(); 

CREATE TRIGGER neonapikey_notify_trig
AFTER INSERT OR UPDATE OR DELETE
ON neonapikey
FOR EACH ROW EXECUTE PROCEDURE tables_notify_func();

CREATE TRIGGER neonapikey_update_updated_time_trig 
BEFORE UPDATE 
ON neonapikey
FOR EACH ROW EXECUTE PROCEDURE update_updated_time_column(); 

CREATE TRIGGER neonapirequest_notify_trig
AFTER INSERT OR UPDATE OR DELETE
ON neonapirequest
FOR EACH ROW EXECUTE PROCEDURE tables_notify_func();

CREATE TRIGGER neonapirequest_update_updated_time_trig 
BEFORE UPDATE 
ON neonapirequest
FOR EACH ROW EXECUTE PROCEDURE update_updated_time_column(); 

CREATE TRIGGER neonplatform_notify_trig
AFTER INSERT OR UPDATE OR DELETE
ON neonplatform
FOR EACH ROW EXECUTE PROCEDURE tables_notify_func();

CREATE TRIGGER neonplatform_update_updated_time_trig 
BEFORE UPDATE 
ON neonplatform
FOR EACH ROW EXECUTE PROCEDURE update_updated_time_column(); 

CREATE TRIGGER neonuseraccount_notify_trig
AFTER INSERT OR UPDATE OR DELETE
ON neonuseraccount
FOR EACH ROW EXECUTE PROCEDURE tables_notify_func();

CREATE TRIGGER neonuseraccount_update_updated_time_trig 
BEFORE UPDATE 
ON neonuseraccount
FOR EACH ROW EXECUTE PROCEDURE update_updated_time_column(); 

CREATE TRIGGER processingstrategy_notify_trig
AFTER INSERT OR UPDATE OR DELETE
ON processingstrategy
FOR EACH ROW EXECUTE PROCEDURE tables_notify_func();

CREATE TRIGGER processingstrategy_update_updated_time_trig 
BEFORE UPDATE 
ON processingstrategy
FOR EACH ROW EXECUTE PROCEDURE update_updated_time_column(); 

CREATE TRIGGER request_notify_trig
AFTER INSERT OR UPDATE OR DELETE
ON request
FOR EACH ROW EXECUTE PROCEDURE tables_notify_func();

CREATE TRIGGER request_update_updated_time_trig 
BEFORE UPDATE 
ON request
FOR EACH ROW EXECUTE PROCEDURE update_updated_time_column(); 

CREATE TRIGGER thumbnailmetadata_notify_trig
AFTER INSERT OR UPDATE OR DELETE
ON thumbnailmetadata
FOR EACH ROW EXECUTE PROCEDURE tables_notify_func();

CREATE TRIGGER thumbnailmetadata_update_updated_time_trig 
BEFORE UPDATE 
ON thumbnailmetadata
FOR EACH ROW EXECUTE PROCEDURE update_updated_time_column(); 

CREATE TRIGGER thumbnailservingurls_notify_trig
AFTER INSERT OR UPDATE OR DELETE
ON thumbnailservingurls
FOR EACH ROW EXECUTE PROCEDURE tables_notify_func();

CREATE TRIGGER thumbnailservingurls_update_updated_time_trig 
BEFORE UPDATE 
ON thumbnailservingurls
FOR EACH ROW EXECUTE PROCEDURE update_updated_time_column(); 

CREATE TRIGGER thumbnailstatus_notify_trig
AFTER INSERT OR UPDATE OR DELETE
ON thumbnailstatus
FOR EACH ROW EXECUTE PROCEDURE tables_notify_func();

CREATE TRIGGER thumbnailstatus_update_updated_time_trig 
BEFORE UPDATE 
ON thumbnailstatus
FOR EACH ROW EXECUTE PROCEDURE update_updated_time_column(); 

CREATE TRIGGER trackeraccountidmapper_notify_trig
AFTER INSERT OR UPDATE OR DELETE
ON trackeraccountidmapper
FOR EACH ROW EXECUTE PROCEDURE tables_notify_func();

CREATE TRIGGER trackeraccountidmapper_update_updated_time_trig 
BEFORE UPDATE 
ON trackeraccountidmapper
FOR EACH ROW EXECUTE PROCEDURE update_updated_time_column(); 

CREATE TRIGGER users_notify_trig
AFTER INSERT OR UPDATE OR DELETE
ON users
FOR EACH ROW EXECUTE PROCEDURE tables_notify_func();

CREATE TRIGGER users_update_updated_time_trig 
BEFORE UPDATE 
ON users
FOR EACH ROW EXECUTE PROCEDURE update_updated_time_column(); 

CREATE TRIGGER verification_update_updated_time_trig 
BEFORE UPDATE 
ON verification
FOR EACH ROW EXECUTE PROCEDURE update_updated_time_column(); 

CREATE TRIGGER videometadata_notify_trig
AFTER INSERT OR UPDATE OR DELETE
ON videometadata
FOR EACH ROW EXECUTE PROCEDURE tables_notify_func();

CREATE TRIGGER videometadata_update_updated_time_trig 
BEFORE UPDATE 
ON videometadata
FOR EACH ROW EXECUTE PROCEDURE update_updated_time_column(); 

CREATE TRIGGER videostatus_notify_trig
AFTER INSERT OR UPDATE OR DELETE
ON videostatus
FOR EACH ROW EXECUTE PROCEDURE tables_notify_func();

CREATE TRIGGER videostatus_update_updated_time_trig 
BEFORE UPDATE 
ON videostatus
FOR EACH ROW EXECUTE PROCEDURE update_updated_time_column(); 

REVOKE ALL ON SCHEMA public FROM PUBLIC;
REVOKE ALL ON SCHEMA public FROM pgadmin;
GRANT ALL ON SCHEMA public TO pgadmin;
GRANT ALL ON SCHEMA public TO PUBLIC;

--
-- PostgreSQL database dump complete
--<|MERGE_RESOLUTION|>--- conflicted
+++ resolved
@@ -336,13 +336,13 @@
 COPY abstractplatform (_data, _type) FROM stdin;
 \.
 
-<<<<<<< HEAD
 --
 -- Data for Name: brightcoveplayer; Type: TABLE DATA; Schema: public; Owner: pgadmin
 --
 
 COPY brightcoveplayer (_data, _type) FROM stdin;
-=======
+\.
+
 -- Data for Name: billingplans; Type: TABLE DATA; Schema: public; Owner: pgadmin
 --
 
@@ -351,7 +351,6 @@
 {"key": "pro_monthly", "plan_type": "pro_monthly", "max_video_posts": 100, "seconds_to_refresh_video_posts":2592000, "max_video_size":3600.0}	BillingPlans
 {"key": "pro_yearly", "plan_type": "pro_yearly", "max_video_posts": 100, "seconds_to_refresh_video_posts":2592000, "max_video_size":3600.0}	BillingPlans
 {"key": "premeire", "plan_type": "premeire", "max_video_posts": 500000, "seconds_to_refresh_video_posts":1800, "max_video_size":500000.0}	BillingPlans
->>>>>>> 7088e831
 \.
 
 --
@@ -579,15 +578,14 @@
 ON abstractintegration
 FOR EACH ROW EXECUTE PROCEDURE update_updated_time_column(); 
 
-<<<<<<< HEAD
 CREATE TRIGGER brightcoveplayer_update_updated_time_trig 
 BEFORE UPDATE 
 ON brightcoveplayer
-=======
+FOR EACH ROW EXECUTE PROCEDURE update_updated_time_column(); 
+
 CREATE TRIGGER billingplans_update_updated_time_trig 
 BEFORE UPDATE 
 ON billingplans
->>>>>>> 7088e831
 FOR EACH ROW EXECUTE PROCEDURE update_updated_time_column(); 
 
 CREATE TRIGGER cdnhostingmetadatalist_notify_trig
