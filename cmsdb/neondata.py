--- conflicted
+++ resolved
@@ -2549,7 +2549,7 @@
     '''Tag is a generic relation associating a set of user objects.'''
 
     def __init__(self, tag_id=None, account_id=None, name=None, tag_type=None,
-                 video_id=None, share_token=None):
+                 video_id=None, hidden=False, share_token=None):
         tag_id = tag_id or uuid.uuid4().hex
 
         # Owner
@@ -2561,6 +2561,7 @@
             TagType.VIDEO, TagType.COLLECTION] else None
         self.video_id = video_id
         self.share_token = share_token
+        self.hidden = hidden
 
         super(Tag, self).__init__(tag_id)
 
@@ -2595,26 +2596,6 @@
             'until',
             'tag_type']
 
-<<<<<<< HEAD
-=======
-    def __init__(self, tag_id=None, account_id=None, name=None, tag_type=None,
-                 video_id=None, hidden=False):
-        tag_id = tag_id or uuid.uuid4().hex
-
-        # Owner
-        self.account_id = account_id
-        # User's descriptive name
-        self.name = name
-        # System's definition of how this tag is used
-        self.tag_type = tag_type if tag_type in [
-            TagType.VIDEO, TagType.COLLECTION] else None
-        self.video_id = video_id
-
-        self.hidden = hidden
-
-        super(Tag, self).__init__(tag_id)
-
->>>>>>> cc670016
     @staticmethod
     def _get_where_part(key, args={}):
         if key == 'query':
