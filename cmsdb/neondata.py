#!/usr/bin/env python
'''
Data Model classes 

Defines interfaces for Neon User Account, Platform accounts
Account Types
- NeonUser
- BrightcovePlatform
- YoutubePlatform

Api Request Types
- Neon, Brightcove, youtube

This module can also be called as a script, in which case you get an
interactive console to talk to the database with.

'''
import os
import os.path
import sys
__base_path__ = os.path.abspath(os.path.join(os.path.dirname(__file__), '..'))
if sys.path[0] != __base_path__:
    sys.path.insert(0, __base_path__)

from api import ooyala_api
import base64
import binascii
import cmsdb.cdnhosting
import code
import collections
from collections import OrderedDict 
import concurrent.futures
import contextlib
import copy
import cv.imhash_index
import datetime
import errno
import hashlib
import itertools
import simplejson as json
import logging
import momoko
import multiprocessing
import psycopg2
from passlib.hash import sha256_crypt
from PIL import Image
import queries 
import random
import re
import redis as blockingRedis
import redis.exceptions
import select
import socket
import string
from StringIO import StringIO
import tornado.ioloop
import tornado.gen
import tornado.web
import tornado.httpclient
import threading
import time
import api.brightcove_api #coz of cyclic import 
import api.youtube_api
import utils.botoutils
import utils.logs
import cvutils.imageutils
from cvutils.imageutils import PILImageUtils
import utils.neon
from utils.options import define, options
from utils import statemon
import utils.sync
import utils.s3
import utils.http 
import urllib
import urlparse
import warnings
import uuid


_log = logging.getLogger(__name__)

define("thumbnailBucket", default="host-thumbnails", type=str,
        help="S3 bucket to Host thumbnails ")

define("accountDB", default="0.0.0.0", type=str, help="")
define("videoDB", default="0.0.0.0", type=str, help="")
define("thumbnailDB", default="0.0.0.0", type=str ,help="")
define("dbPort", default=6379, type=int, help="redis port")
define("watchdogInterval", default=3, type=int, 
        help="interval for watchdog thread")
define("maxRedisRetries", default=5, type=int,
       help="Maximum number of retries when sending a request to redis")
define("baseRedisRetryWait", default=0.1, type=float,
       help="On the first retry of a redis command, how long to wait in seconds")
define("video_server", default="127.0.0.1", type=str, help="Neon video server")
define('async_pool_size', type=int, default=10,
       help='Number of processes that can talk simultaneously to the db')

define("db_address", default="localhost", type=str, help="postgresql database address")
define("db_user", default="postgres", type=str, help="postgresql database user")
define("db_password", default="", type=str, help="postgresql database user")
define("db_port", default=5432, type=int, help="postgresql port")
define("db_name", default="cmsdb", type=str, help="postgresql database name")
define("wants_postgres", default=0, type=int, help="should we use postgres")
define("max_connection_retries", default=5, type=int, help="maximum times we should try to connect to db")
# this basically means how many open pubsubs we can have at once, most other pools will be relatively 
# small, and not get to this size. see momoko pool for more info. 
define("max_pool_size", default=250, type=int, help="maximum size the connection pools can be")
define("max_io_loop_dict_size", default=500, type=int, help="how many io_loop ids we want to store before cleaning")

## Parameters for thumbnail perceptual hashing
define("hash_type", default="dhash", type=str,
       help="Type of perceptual hash function to use. ahash, phash or dhash")
define("hash_size", default=64, type=int,
       help="Size of the perceptual hash in bits")

# Other parameters
define('send_callbacks', default=1, help='If 1, callbacks are sent')

define('isp_host', default='isp-usw-388475351.us-west-2.elb.amazonaws.com',
       help=('Host address to get to the ISP that is checked for if images '
             'are there'))

statemon.define('subscription_errors', int)
statemon.define('pubsub_errors', int)
statemon.define('sucessful_callbacks', int)
statemon.define('callback_error', int)
statemon.define('invalid_callback_url', int)

statemon.define('postgres_pubsub_connections', int) 
statemon.define('postgres_unknown_errors', int) 
statemon.define('postgres_connection_failed', int) 
statemon.define('postgres_listeners', int) 
statemon.define('postgres_successful_pubsub_callbacks', int) 
statemon.define('postgres_pools', int) 

class ThumbDownloadError(IOError):pass
class DBStateError(ValueError):pass
class DBConnectionError(IOError):pass

def _get_db_address(class_name, is_writeable=True):
    '''Function that returns the address to the database for an object.

    Inputs:
    class_name - Class name of the object to lookup
    is_writeable - If true, the connection can write to the database.
                   Otherwise it's read only

    Returns: (host, port)
    '''
    #TODO: Add the functionlity to talk to read only database slaves

    # This function can get called a lot, so all the options lookups
    # are done without introspection.
    host = options.get('cmsdb.neondata.accountDB')
    port = options.get('cmsdb.neondata.dbPort')
    if class_name:
        if class_name == "VideoMetadata":
            host = options.get('cmsdb.neondata.videoDB')
        elif class_name in ["ThumbnailMetadata", "ThumbnailURLMapper",
                            "ThumbnailServingURLs"]:
            host = options.get('cmsdb.neondata.thumbnailDB')
    return (host, port)

def _get_db_information(): 
    '''Function that returns the address to the database for an object.

    Inputs:
    Returns: { host:, port:, dbname:, user:, password:, }  
    '''
    # This function can get called a lot, so all the options lookups
    # are done without introspection.
    db_info = {} 
    db_info['host'] = options.get('cmsdb.neondata.db_address') 
    db_info['port'] = options.get('cmsdb.neondata.db_port') 
    db_info['dbname'] = options.get('cmsdb.neondata.db_name') 
    db_info['user'] = options.get('cmsdb.neondata.db_user') 
    db_info['password'] = options.get('cmsdb.neondata.db_password')
    return db_info  

def _object_to_classname(otype=None):
    '''Returns the class name of an object.

    otype can be a class object, an instance object or the class name
    as a string.
    '''
    cname = None
    if otype is not None:
        if isinstance(otype, basestring):
            cname = otype
        else:
            #handle the case for classmethod
            cname = otype.__class__.__name__ \
              if otype.__class__.__name__ != "type" else otype.__name__
    return cname

class PostgresDB(tornado.web.RequestHandler): 
    '''A DB singleton class for postgres. Manages 
       connections and pools that are currently 
       connected to the postgres db. 
    ''' 
    class _PostgresDB: 
        def __init__(self):
            # where the db is located 
            self.db_info = None 
            # keeps track of the io_loops we have seen, mapped from 
            # io_loop_obj -> pool
            self.io_loop_dict = {}
            # amount of time to wait until we will reconnect a dead conn
            # this comes from momoko reconnect_interval 
            self.reconnect_dead = 250.0  
            # the starting size of the pool 
            self.pool_start_size = 3 
        
        def _set_current_host(self): 
            self.old_host = self.host 
            self.host = options.db_address
 
        def _build_dsn(self): 
            return 'dbname=%s user=%s host=%s port=%s password=%s' % (self.db_info['dbname'], 
                        self.db_info['user'], 
                        self.db_info['host'], 
                        self.db_info['port'], 
                        self.db_info['password'])

        def _clean_up_io_dict(self):
            '''since we allow optional_sync on many of these calls 
                  and it creates a ton of io_loops, walk through this 
                  dict and cleanup any io_loops that have been killed 
                  recently 
            '''  
            if len(self.io_loop_dict) > options.max_io_loop_dict_size:
                for key in self.io_loop_dict.keys():
                    if key._running is False:
                        try: 
                            pool = self.io_loop_dict[key]['pool']
                            if not pool.closed: 
                                pool.close() 
                        except (KeyError, TypeError, AttributeError): 
                            pass
                        try: 
                            del self.io_loop_dict[key]
                        except Exception as e: 
                            pass 
            statemon.state.postgres_pools = len(self.io_loop_dict)

        def _get_momoko_db(self): 
            current_io_loop = tornado.ioloop.IOLoop.current()
            conn = momoko.Connection(dsn=self._build_dsn(),
                                     ioloop=current_io_loop,
                                     cursor_factory=psycopg2.extras.RealDictCursor)
            return conn
                        
        @tornado.gen.coroutine
        def get_connection(self): 
            '''gets a connection to postgres, this is ioloop based 
                 we want to be able to share pools across ioloops 
                 however, since we have optional_sync (which creates 
                 a new ioloop) we have to manage how the pools/connections 
                 are created.  
            '''
            self._clean_up_io_dict() 
            conn = None 
            current_io_loop = tornado.ioloop.IOLoop.current()
            io_loop_id = current_io_loop
            dict_item = self.io_loop_dict.get(io_loop_id)

            def _get_momoko_db(): 
                current_io_loop = tornado.ioloop.IOLoop.current()
                conn = momoko.Connection(
                           dsn=self._build_dsn(),
                           ioloop=current_io_loop,
                           cursor_factory=psycopg2.extras.RealDictCursor)
                return conn

            if self.db_info is None: 
                self.db_info = current_db_info = _get_db_information()
            else:
                current_db_info = _get_db_information()
  
            if dict_item is None: 
                # this is the first time we've seen this io_loop just 
                # get them set up for a pool, and return the connection 
                item = {}
                item['pool'] = None 
                self.io_loop_dict[io_loop_id] = item 
                db = _get_momoko_db()
                conn = yield self._get_momoko_connection(db) 
            else:
                # we have seen this ioloop before, it has a pool use it
                if dict_item['pool'] is None:
                    dict_item['pool'] = yield self._connect_a_pool()
                pool = dict_item['pool']
                try: 
                    conn = yield self._get_momoko_connection(
                               pool, 
                               True, 
                               dict_item)
                except Exception as e: 
                    pool.close() 
                    dict_item['pool'] = None 
                    raise
 
            raise tornado.gen.Return(conn)

        def return_connection(self, conn): 
            '''
            call this to return connections you are done with 

            this should always be called to ensure the 
            connections are properly returned to the pool, or 
            closed entirely assuming the connection was made 
            without a pool 
            '''  
            current_io_loop = tornado.ioloop.IOLoop.current()
            io_loop_id = current_io_loop
            dict_item = self.io_loop_dict.get(io_loop_id)
            pool = dict_item['pool']
            try: 
                if pool is None:
                    conn.close()
                else:
                    try: 
                        pool.putconn(conn) 
                    except AssertionError: 
                        # probably a release of an already released conn
                        pass 
            except Exception as e: 
                _log.exception('Unknown Error : on close connection %s' % e) 
      
        @tornado.gen.coroutine 
        def _connect_a_pool(self): 
            def _get_momoko_pool():
                current_io_loop = tornado.ioloop.IOLoop.current()
                pool = momoko.Pool(
                           dsn=self._build_dsn(),  
                           ioloop=current_io_loop, 
                           size=self.pool_start_size, 
                           max_size=options.max_pool_size,
                           auto_shrink=True, 
                           reconnect_interval=self.reconnect_dead,  
                           cursor_factory=psycopg2.extras.RealDictCursor)
                return pool

            pool = _get_momoko_pool() 
            num_of_tries = options.get('cmsdb.neondata.max_connection_retries')
            pool_connection = None
            for i in range(int(num_of_tries)):
                try: 
                    pool_connection = yield pool.connect()
                    break 
                except Exception as e: 
                    current_db_info = _get_db_information() 
                    if current_db_info != self.db_info: 
                        self.db_info = current_db_info 
                        pool = _get_momoko_pool() 
                    _log.error('Retrying PG Pool connection : attempt=%d : %s' % 
                               (int(i+1), e))
                    sleepy_time = (1 << (i+1)) * 0.2 * random.random()
                    yield tornado.gen.sleep(sleepy_time)

            if pool_connection: 
                raise tornado.gen.Return(pool_connection)
            else: 
                _log.error('Unable to create a pool for Postgres Database')
                statemon.state.increment('postgres_connection_failed')
                raise Exception('Unable to get a pool of connections')
 
        @tornado.gen.coroutine 
        def _get_momoko_connection(self, db, is_pool=False, dict_item=None):
            conn = None 
            num_of_tries = options.get('cmsdb.neondata.max_connection_retries')
            for i in range(int(num_of_tries)):
                try:
                    if is_pool:
                        # momoko has a reconnect_interval on dead 
                        # connections, it will hang and not reconnect 
                        # if we don't wait long enough 
                        if len(db.conns.dead) > 0:
                            yield tornado.gen.sleep(
                                self.reconnect_dead / 1000.0) 
                        conn = yield db.getconn()
                    else: 
                        conn = yield db.connect()
                    break
                except Exception as e: 
                    current_db_info = _get_db_information()  
                    if current_db_info != self.db_info: 
                        self.db_info = current_db_info
                        if is_pool:
                            db = yield self._connect_a_pool()
                            dict_item['pool'] = db  
                        else: 
                            db = self._get_momoko_db()
 
                    _log.error('Retrying PG connection : attempt=%d : %s' % 
                               (int(i+1), e))
                    sleepy_time = (1 << (i+1)) * 0.1 
                    yield tornado.gen.sleep(sleepy_time)
 
            if conn: 
                raise tornado.gen.Return(conn)
            else: 
                _log.error('Unable to get a connection to Postgres Database')
                statemon.state.increment('postgres_connection_failed')
                raise Exception('Unable to get a connection')

        def get_insert_json_query_tuple(self, 
                                        obj, 
                                        fields='(_data, _type)',
                                        values='VALUES(%s, %s)',
                                        extra_params=None):
            query = "INSERT INTO " + obj._baseclass_name().lower() + \
                    " " + fields + " " + values
            params = (obj.get_json_data(), obj.__class__.__name__)
            if extra_params:
                params = params + extra_params 
            return (query, params)

        def get_update_json_query_tuple(self, obj):
            query = "UPDATE " + obj._baseclass_name().lower() + \
                    " SET _data = %s " \
                    " WHERE _data->>'key' = %s" 
            params = (obj.get_json_data(), obj.key)   
            return (query, params)
 
        def get_update_many_query_tuple(self, objects): 
            ''' helper function to build up an update multiple 
                   query  
                builds queries of the form 
                UPDATE table AS t SET t._data = changes.data
                FROM (values (obj.key, obj.get_json_data())) 
                  AS changes(key, data)
                WHERE changes.key = t._data->>'key' 
            '''
            try: 
                param_list = []
                table = objects[0]._baseclass_name().lower()
                query = "UPDATE %s AS t SET _data = changes.data "\
                        " FROM (VALUES " % table 
                for obj in objects: 
                    query += '(%s, %s::jsonb),' 
                    param_list.append(obj.key)
                    param_list.append(obj.get_json_data()) 
                query = query[:-1] 
                query += ") AS changes(key, data) WHERE changes.key = t._data->>'key'"
                return (query, tuple(param_list))  
            except KeyError: 
                return
 
    instance = None 
    
    def __new__(cls): 
        if not PostgresDB.instance: 
            PostgresDB.instance = PostgresDB._PostgresDB() 
        return PostgresDB.instance 

    def __getattr__(self, name):
        return getattr(self.instance, name)

    def __setattr__(self, name):
        return setattr(self.instance, name)
 
class DBConnection(object):
    '''Connection to the database.

    There is one connection for each object type, so to get the
    connection, please use the get() function and don't create it
    directly.
    '''

    #Note: Lock for each instance, currently locks for any instance creation
    __singleton_lock = threading.Lock() 
    _singleton_instance = {} 

    def __init__(self, class_name):
        '''Init function.

        DO NOT CALL THIS DIRECTLY. Use the get() function instead
        '''
        self.conn = RedisAsyncWrapper(class_name, socket_timeout=10)
        self.blocking_conn = RedisRetryWrapper(class_name, socket_timeout=10)

    def __del__(self):
        self.close()

    def close(self):
        self.conn.close()
        self.blocking_conn.close()

    def fetch_keys_from_db(self, pattern='*', keys_per_call=1000,
                           set_name=None, callback=None):
        '''Gets a list of keys that match a pattern.

        Uses SCAN to do it and not block the database

        Inputs:
        pattern - wildcard pattern of key to look for
        keys_per_call - Max number of keys to return per scan call
        set_name - If fetching from a set, what is that set's name
        callback - Optional callback to get an asynchronous call
        '''

        conn = self.conn if callback else self.blocking_conn
        scan_func = conn.scan
        if set_name:
            scan_func = lambda **kw: conn.sscan(set_name, **kw)
            
        keys = set([])
        cursor = '0'
        cnt = keys_per_call

        def _handle_scan_result(result, cnt=keys_per_call):
            cursor, data = result
            keys.update(data)
            if len(data) < (keys_per_call / 2):
                cnt *= 2
            if cursor == 0:
                # We're done
                callback(keys)
            else:
                scan_func(cursor=cursor, match=pattern,
                          count=cnt,
                          callback=lambda x:_handle_scan_result(x, cnt))

        if callback:
            scan_func(cursor=cursor, match=pattern,
                      count=cnt,
                      callback=_handle_scan_result)
        else:
            while cursor != 0:
                cursor, data = scan_func(cursor=cursor,
                                         match=pattern,
                                         count=cnt)
                if len(data) < (keys_per_call /2):
                    cnt *= 2
                keys.update(data)
            return list(keys)

    def clear_db(self):
        '''Erases all the keys in the database.

        This should really only be used in test scenarios.
        '''
        self.blocking_conn.flushdb()

    @classmethod
    def update_instance(cls, cname):
        ''' Method to update the connection object in case of 
        db config update '''
        if cls._singleton_instance.has_key(cname):
            with cls.__singleton_lock:
                if cls._singleton_instance.has_key(cname):
                    cls._singleton_instance[cname] = cls(cname)

    @classmethod
    def get(cls, otype=None):
        '''Gets a DB connection for a given object type.

        otype - The object type to get the connection for.
                Can be a class object, an instance object or the class name 
                as a string.
        '''
        cname = _object_to_classname(otype)
        
        if not cls._singleton_instance.has_key(cname):
            with cls.__singleton_lock:
                if not cls._singleton_instance.has_key(cname):
                    cls._singleton_instance[cname] = \
                      DBConnection(cname)
        return cls._singleton_instance[cname]

    @classmethod
    def clear_singleton_instance(cls):
        '''
        Clear the singleton instance for each of the classes

        NOTE: To be only used by the test code
        '''
        with cls.__singleton_lock:
            for k in cls._singleton_instance.keys():
                cls._singleton_instance[k].close()
                del cls._singleton_instance[k]

class RedisRetryWrapper(object):
    '''Wraps a redis client so that it retries with exponential backoff.

    You use this class exactly the same way that you would use the
    StrctRedis class. 

    Calls on this object are blocking.

    '''

    def __init__(self, class_name, **kwargs):
        self.conn_kwargs = kwargs
        self.conn_address = None
        self.class_name = class_name
        self.client = None
        self.connection = None
        self._connect()

    def __del__(self):
        self._disconnect()

    def close(self):
        self._disconnect()

    def _connect(self):
        db_address = _get_db_address(self.class_name)
        if db_address != self.conn_address:
            # Reconnect to database because the address has changed
            self._disconnect()
            
            self.connection = blockingRedis.ConnectionPool(
                host=db_address[0], port=db_address[1],
                **self.conn_kwargs)
            self.client = blockingRedis.StrictRedis(
                connection_pool=self.connection)
            self.conn_address = db_address

    def _disconnect(self):
        if self.client is not None:
            self.connection.disconnect()
            self.connection = None
            self.client = None
            self.conn_address = None

    def _get_wrapped_retry_func(self, attr):
        '''Returns an blocking retry function wrapped around the given func.
        '''
        def RetryWrapper(*args, **kwargs):
            cur_try = 0
            busy_count = 0
            
            while True:
                try:
                    self._connect()
                    func = getattr(self.client, attr)
                    return func(*args, **kwargs)
                except redis.exceptions.BusyLoadingError as e:
                    # Redis is busy, so wait
                    _log.warn_n('Redis is busy on attempt %i. Waiting' %
                                busy_count, 5)
                    delay = (1 << busy_count) * 0.2
                    busy_count += 1
                    time.sleep(delay)
                except Exception as e:
                    _log.error('Error talking to sync redis on attempt %i'
                               ' for function %s: %s' % 
                               (cur_try, attr, e))
                    cur_try += 1
                    if cur_try == options.maxRedisRetries:
                        raise

                    # Do an exponential backoff
                    delay = (1 << cur_try) * options.baseRedisRetryWait # in seconds
                    time.sleep(delay)
        return RetryWrapper

    def __getattr__(self, attr):
        '''Allows us to wrap all of the redis-py functions.'''
        if hasattr(self.client, attr):
            if hasattr(getattr(self.client, attr), '__call__'):
                return self._get_wrapped_retry_func(
                    attr)
                
        raise AttributeError(attr)

    def pubsub(self, **kwargs):
        self._connect()
        return self.client.pubsub(**kwargs)

class RedisAsyncWrapper(object):
    '''
    Replacement class for tornado-redis 
    
    This is a wrapper class which does redis operation
    in a background thread and on completion transfers control
    back to the tornado ioloop. If you wrap this around gen/Task,
    you can write db operations as if they were synchronous.
    
    usage: 
    value = yield tornado.gen.Task(RedisAsyncWrapper().get, key)


    #TODO: see if we can completely wrap redis-py calls, helpful if
    you can get the callback attribue as well when call is made
    '''

    _thread_pools = {}
    _pool_lock = multiprocessing.RLock()
    
    def __init__(self, class_name, **kwargs):
        self.conn_kwargs = kwargs
        self.conn_address = None
        self.class_name = class_name
        self.client = None
        self.connection = None
        self._lock = threading.RLock()
        self._connect()

    def __del__(self):
        self._disconnect()

    def close(self):
        self._disconnect()

    def _connect(self):
        db_address = _get_db_address(self.class_name)
        if db_address != self.conn_address:
            with self._lock:
                # Reconnect to database because the address has changed
                self._disconnect()
            
                self.connection = blockingRedis.ConnectionPool(
                    host=db_address[0], port=db_address[1],
                    **self.conn_kwargs)
                self.client = blockingRedis.StrictRedis(
                    connection_pool=self.connection)
                self.conn_address = db_address

    def _disconnect(self):
        with self._lock:
            if self.client is not None:
                self.connection.disconnect()
                self.connection = None
                self.client = None
                self.conn_address = None

    @classmethod
    def _get_thread_pool(cls):
        '''Get the thread pool for this process.'''
        with cls._pool_lock:
            try:
                return cls._thread_pools[os.getpid()]
            except KeyError:
                pool = concurrent.futures.ThreadPoolExecutor(
                    options.async_pool_size)
                cls._thread_pools[os.getpid()] = pool
                return pool

    def _get_wrapped_async_func(self, attr):
        '''Returns an asynchronous function wrapped around the given func.

        The asynchronous call has a callback keyword added to it
        '''
        def AsyncWrapper(*args, **kwargs):
            # Find the callback argument
            try:
                callback = kwargs['callback']
                del kwargs['callback']
            except KeyError:
                if len(args) > 0 and hasattr(args[-1], '__call__'):
                    callback = args[-1]
                    args = args[:-1]
                else:
                    raise AttributeError('A callback is necessary')
                    
            io_loop = tornado.ioloop.IOLoop.current()
            
            def _cb(future, cur_try=0, busy_count=0):
                if future.exception() is None:
                    callback(future.result())
                    return
                elif isinstance(future.exception(),
                                redis.exceptions.BusyLoadingError):
                    _log.warn_n('Redis is busy on attempt %i. Waiting' %
                                busy_count)
                    delay = (1 << busy_count) * 0.2
                    busy_count += 1
                else:
                    _log.error('Error talking to async redis on attempt %i for'
                               ' call %s: %s' % 
                               (cur_try, attr, future.exception()))
                    cur_try += 1
                    if cur_try == options.maxRedisRetries:
                        raise future.exception()

                    delay = (1 << cur_try) * options.baseRedisRetryWait # in seconds
                self._connect()
                func = getattr(self.client, attr)
                io_loop.add_timeout(
                    time.time() + delay,
                    lambda: io_loop.add_future(
                        RedisAsyncWrapper._get_thread_pool().submit(
                            func, *args, **kwargs),
                        lambda x: _cb(x, cur_try, busy_count)))

            self._connect()
            func = getattr(self.client, attr)
            future = RedisAsyncWrapper._get_thread_pool().submit(
                func, *args, **kwargs)
            io_loop.add_future(future, _cb)
        return AsyncWrapper
        

    def __getattr__(self, attr):
        '''Allows us to wrap all of the redis-py functions.'''
        if hasattr(self.client, attr):
            if hasattr(getattr(self.client, attr), '__call__'):
                return self._get_wrapped_async_func(attr)
                
        raise AttributeError(attr)
    
    def pipeline(self):
        ''' pipeline '''
        #TODO(Sunil) make this asynchronous
        self._connect()
        return self.client.pipeline()

def _erase_all_data():
    '''Erases all the data from the redis databases.

    This should only be used for testing purposes.
    '''
    _log.warn('Erasing all the data. I hope this is a test.')
    AbstractPlatform._erase_all_data()
    ThumbnailMetadata._erase_all_data()
    ThumbnailURLMapper._erase_all_data()
    VideoMetadata._erase_all_data()

class PostgresPubSub(object):
    class _PostgresPubSub: 
        def __init__(self): 
            self.channels = {} 
        
        @tornado.gen.coroutine    
        def _connect(self):
            '''connect function for pubsub
               
               just use the PostgresDB class to get a connection
               to the database 
            '''
            self.db = PostgresDB() 
            conn = yield self.db.get_connection()
            raise tornado.gen.Return(conn)
        
        @tornado.gen.coroutine 
        def _receive_notification(self, 
                                  fd, 
                                  events, 
                                  channel_name):
 
            '''_receive_notification, callback for add_handler that monitors an open 
               pg file handler 

               will use the current io_loop to add a future to the expecting callbacks
 
               sends a future with a list of json strings  
            '''
            try:  
                channel = self.channels[channel_name]
                notifications = [] 
                connection = channel['connection'].connection 
                connection.poll()
                _log.info_n('Notifying listeners of db changes - %s' % 
                    (connection.notifies),25)
                while connection.notifies:
                    notification = connection.notifies.pop() 
                    payload = notification.payload
                    notifications.append(payload) 

                future = concurrent.futures.Future()
                future.set_result(notifications)
                channel = self.channels[channel_name]
                callback_functions = channel['callback_functions']
                for func in callback_functions:
                    tornado.ioloop.IOLoop.current().add_future(future, func) 
            except Exception as e: 
                statemon.state.increment('postgres_unknown_errors')
                _log.exception('Error in pubsub trying to get notifications %s. ' % e) 
                self._reconnect(channel_name) 
        
        def _reconnect(self, channel_name):
            '''reconnects to postgres in the case of a database mishap, or 
               a possible io_loop mishap 

               grabs the current channel that is listening 
               closes the connection (in case it's still open) 
               deletes it from the singleton list
               readds it and relistens on the callback functions that
                   currently exist

               TODO - make it so previous notifications that may have 
                      been lost get retried
            '''
            channel = self.channels[channel_name] 
            callback_functions = channel['callback_functions']
            self.unlisten(channel_name)  
 
            for cb in callback_functions: 
                self.listen(channel_name, cb)  

        @tornado.gen.coroutine
        def listen(self, channel_name, func):
            '''publicly accessible function that starts listening on a channel 
               
               handles the postgres connection as well, no need to connect before 
               calling me 
  
               channel - baseclassname of the object, will call PG LISTEN on this 
               func - the function to callback to if we receive notifications 
 
               simply is added to the io_loop via add_handler 
            ''' 
            if channel_name in self.channels:
                self.channels[channel_name]['callback_functions'].append(func) 
            else: 
                try: 
                    momoko_conn = yield self._connect()
                    yield momoko_conn.execute('LISTEN %s' % channel_name)
                    io_loop = tornado.ioloop.IOLoop.current()
                    self.channels[channel_name] = { 
                                                    'connection' : momoko_conn, 
                                                    'callback_functions' : [func] 
                                                  }
                    io_loop.add_handler(momoko_conn.connection.fileno(), 
                                        lambda fd, events: self._receive_notification(fd, events, channel_name), 
                                        io_loop.READ) 
                    _log.info(
                        'Opening a new listener on postgres at %s for channel %s' %
                        (self.db.db_info['host'], channel_name))
                    statemon.state.increment('postgres_listeners')
                except psycopg2.Error as e: 
                    _log.exception('a psycopg error occurred when listening to %s on postgres %s' \
                                   % (channel_name, e)) 
                except Exception as e: 
                    _log.exception('an unknown error occurred when listening to %s on postgres %s' \
                                   % (channel_name, e)) 
                    statemon.state.increment('postgres_unknown_errors')
                    
        @tornado.gen.coroutine
        def unlisten(self, channel_name):
            '''unlisten from a subscribed channel 

               WARN : this is a clear all command, any callback functions 
                      that have open listeners to this will be cleared out

               TODO : have function_id passed in as well, to only clear 
                      the callback we care about  
            '''
            _log.info(
                'Unlistening on postgres at %s for channel %s' %
                (self.db.db_info['host'], channel_name))
            try: 
                channel = self.channels[channel_name] 
                connection = channel['connection']
                try: 
                    yield connection.execute('UNLISTEN %s' % channel_name)
                    connection.close()
                except psycopg2.InterfaceError as e:
                    # this means we already lost connection, and can not close a 
                    # closed connection  
                    _log.exception('psycopg error when unlistening to %s on postgres %s' \
                                   % (channel, e))
                    pass  
                self.channels.pop(channel_name, None)
                statemon.state.decrement('postgres_listeners')
            except psycopg2.Error as e: 
                _log.exception('a psycopg error occurred when UNlistening to %s on postgres %s' \
                                % (channel_name, e)) 
            except Exception as e: 
                _log.exception('an unknown error occurred when UNlistening to %s on postgres %s' \
                               % (channel_name, e)) 
                statemon.state.increment('postgres_unknown_errors')

    instance = None 
    
    def __new__(cls): 
        if not PostgresPubSub.instance: 
            PostgresPubSub.instance = PostgresPubSub._PostgresPubSub() 
        return PostgresPubSub.instance 

    def __getattr__(self, name):
        return getattr(self.instance, name)

    def __setattr__(self, name):
        return setattr(self.instance, name) 
        
class PubSubConnection(threading.Thread):
    '''Handles a pubsub connection.

    The thread, when running, will service messages on the channels
    subscribed to.
    '''

    __singleton_lock = threading.RLock()
    _singleton_instance = {}

    def __init__(self, class_name):
        '''Init function.

        DO NOT CALL THIS DIRECTLY. Use the get() function instead
        '''
        super(PubSubConnection, self).__init__(name='PubSubConnection[%s]' 
                                               % class_name)
        self.class_name = class_name
        self._client = None
        self._pubsub = None
        self.connected = False
        self._address = None

        self._publock = threading.RLock()
        self._running = threading.Event()
        self._exit = False

        # Futures to keep track of pending subscribe and unsubscribe
        # responses. Keyed by channel name.
        self._sub_futures = {}
        self._unsub_futures = {}

        # The channels subscribed to. pattern => function
        self._channels = {}

        self.daemon = True

        self.connect()

    def __del__(self):
        self.close()
        self.stop()

    def connect(self):
        '''Connects to the database. This is a blocking call.'''
        with self._publock:
            address = _get_db_address(self.class_name)
            _log.info(
                'Connecting to redis at %s for subscriptions of class %s' %
                (address, self.class_name))
            self._client = blockingRedis.StrictRedis(address[0],
                                                     address[1])
            self._pubsub = self._client.pubsub(ignore_subscribe_messages=False)

            self.connected = True
            self._address = address

    @utils.sync.optional_sync
    @tornado.gen.coroutine
    def _resubscribe(self):
        '''Resubscribes to channels.'''
        
        # Re-subscribe to channels
        error = None
        for pattern, func in self._channels.items():
            self._running.set()
            if not self.is_alive():
                self.start()
            for i in range(options.maxRedisRetries):
                try:
                    if self._pubsub is None:
                        return
                    yield self._subscribe_impl(func, pattern)
                    break
                except DBConnectionError as e:
                    _log.error('Error subscribing to channel %s: %s' %
                               (pattern, e))
                    error = e
                    delay = (1 << i) * options.baseRedisRetryWait # in seconds
                    yield tornado.gen.sleep(delay)
            if error is not None:
                raise error

    def reconnect(self):
        '''Reconnects to the database.'''
        self.close()
        self.connect()

    def subscribed(self):
        '''Returns true if we are subscribed to something.'''
        return len(self._channels) > 0 or len(self._unsub_futures) > 0

    def run(self):
        error_count = 0
        while self._running.wait() and not self._exit:            
            try:
                with self._publock:
                    if not self.subscribed():
                        # There are no more subscriptions, so wait
                        self._running.clear()
                        continue

                    if self._address != _get_db_address(self.class_name):
                        self.reconnect()
                        # Resubscribe asynchronously because this
                        # thread has to handle the subscription acks
                        thread = threading.Thread(target=self._resubscribe,
                                                  name='resubscribe')
                        thread.daemon = True
                        thread.start()

                    if self._pubsub.connection is not None:
                        # This will cause any callbacks that aren't
                        # subscribe/unsubscribe messages to be called.
                        msg = self._pubsub.get_message()

                        self._handle_sub_unsub_messages(msg)

                        # Look for any subscription or unsubscription timeouts
                        self._handle_timedout_futures(self._unsub_futures)
                        self._handle_timedout_futures(self._sub_futures)

                        error_count = 0
                
            except Exception as e:
                _log.exception('Error in thread listening to objects %s. '
                           ': %s' %
                           (self.__class__.__name__, e))
                self.connected = False
                time.sleep((1<<error_count) * 1.0)
                error_count += 1
                statemon.state.increment('pubsub_errors')

                # Force reconnection
                self.reconnect()
                # Resubscribe asynchronously because this
                # thread has to handle the subscription acks
                thread = threading.Thread(target=self._resubscribe,
                                          name='resubscribe')
                thread.daemon = True
                thread.start()
                        
            time.sleep(0.05)

    def close(self):
        with self._publock:
            if self._pubsub is not None:
                self._pubsub.close()
                self._pubsub = None
                self._client = None
                self.connected = False

    def stop(self):
        '''Stops the thread. It cannot be restarted.'''
        self._exit = True
        self._running.set()

    def _handle_sub_unsub_messages(self, msg):
        '''Handle a subscribe or unsubscribe messages.

        Triggers their callbacks
        '''
        if msg is None:
            return
        
        future = None
        if msg['type'] in \
          blockingRedis.client.PubSub.UNSUBSCRIBE_MESSAGE_TYPES:
            future = self._unsub_futures.pop(msg['channel'], None)
        elif msg['type'] not in \
          blockingRedis.client.PubSub.PUBLISH_MESSAGE_TYPES:
            future = self._sub_futures.pop(msg['channel'], None)

        if future is not None:
            if future[0].set_running_or_notify_cancel():
                _log.debug('Changed subscription state to %s' % msg['channel'])
                future[0].set_result(msg)

    def _handle_timedout_futures(self, future_dict):
        '''Handle any futures that have timed out.'''
        timed_out = []
        for channel in future_dict:
            future, deadline = future_dict.get(channel)
            if time.time() > deadline :
                if future.set_running_or_notify_cancel():
                    future.set_exception(DBConnectionError(
                    'Timeout when changing connection state to channel '
                    '%s' % channel))
                    statemon.state.increment('subscription_errors')
                timed_out.append(channel)

        for channel in timed_out:
            del future_dict[channel]

    def get_parsed_message(self):
        '''Return a parsed message from the channel(s).'''
        with self._publock:
            return self._pubsub.parse_response(block=False)

    @utils.sync.optional_sync
    @tornado.gen.coroutine
    def subscribe(self, func, pattern='*', timeout=10.0):
        '''Subscribe to channel(s)

        func - Function to run with each data point
        pattern - Channel to subscribe to

        returns nothing
        '''
        with self._publock:
            self._channels[pattern] = func

        error = None
        for i in range(options.maxRedisRetries):
            try:
                pool = concurrent.futures.ThreadPoolExecutor(1)
                sub_future = yield pool.submit(
                    lambda: self._subscribe_impl(func, pattern,
                                                 timeout=timeout))

                # Start the thread so that we can receive and service messages
                self._running.set()
                if not self.is_alive():
                    self.start()

                yield sub_future
                return
            except DBConnectionError as e:
                error = e
                _log.error('Error subscribing to %s on try %d: %s' %
                           (pattern, i, e))
                delay = (1 << i) * options.baseRedisRetryWait # in seconds
                yield tornado.gen.sleep(delay)

        with self._publock:
            try:
                del self._channels[pattern]
            except KeyError:
                pass

        raise error
                

    def _subscribe_impl(self, func, pattern='*', timeout=10.0):
        try:
            with self._publock:
                if '*' in pattern:
                    self._pubsub.psubscribe(**{pattern: func})
                else:
                    self._pubsub.subscribe(**{pattern: func})

                if pattern in self._sub_futures:
                    return self._sub_futures[pattern][0]
                future = concurrent.futures.Future()
                self._sub_futures[pattern] = (future, time.time() + timeout)
                return future
                
        except redis.exceptions.RedisError as e:
            msg = 'Error subscribing to channel %s: %s' % (pattern, e)
            _log.error(msg)
            statemon.state.increment('subscription_errors')
            raise DBConnectionError(msg)
        except socket.error as e:
            msg = 'Socket error subscribing to channel %s: %s' % (pattern, e)
            _log.error(msg) 
            statemon.state.increment('subscription_errors')
            raise DBConnectionError(msg)

    @utils.sync.optional_sync
    @tornado.gen.coroutine
    def unsubscribe(self, channel=None, timeout=10.0):
        '''Unsubscribe from channel.

        channel - Channel to unsubscribe from
        '''
        def _remove_channel():
            with self._publock:
                try:
                    if channel is None:
                        self._channels = {}
                    else:
                        del self._channels[channel]
                except KeyError:
                    return
        

        error = None
        for i in range(options.maxRedisRetries):
            try:
                pool = concurrent.futures.ThreadPoolExecutor(1)
                unsub_future = yield pool.submit(
                    lambda: self._unsubscribe_impl(channel, timeout))
                yield unsub_future
                return

            except DBConnectionError as e:
                error = e
                _log.error('Error unsubscribing from %s on try %d: %s' %
                           (channel, i, e))
                delay = (1 << i) * options.baseRedisRetryWait # in seconds
                yield tornado.gen.sleep(delay)

        raise error

    def _unsubscribe_impl(self, channel=None, timeout=10.0):
        try:
            with self._publock:
                if channel is None:
                    self._pubsub.unsubscribe()
                    self._pubsub.punsubscribe()
                elif '*' in channel:
                    self._pubsub.punsubscribe([channel])
                else:
                    self._pubsub.unsubscribe([channel])
                self._running.set()
                if channel in self._unsub_futures:
                    return self._unsub_futures[channel][0]
                future = concurrent.futures.Future()
                self._unsub_futures[channel] = (future, time.time() + timeout)
                return future
        except redis.exceptions.RedisError as e:
            msg = 'Error unsubscribing to channel %s: %s' % (channel, e)
            _log.error(msg)
            statemon.state.increment('subscription_errors')
            raise DBConnectionError(msg)
        except socket.error as e:
            msg = 'Socket error unsubscribing to channel %s: %s' % (channel, e)
            _log.error(msg) 
            statemon.state.increment('subscription_errors')
            raise DBConnectionError(msg)


    @classmethod
    def get(cls, otype=None):
        '''
        Gets a connection for a given object type.

        otype - The object type to get the connection for.
                Can be a class object, an instance object or the class name 
                as a string.
        '''
        cname = _object_to_classname(otype)
        
        if not cls._singleton_instance.has_key(cname):
            with cls.__singleton_lock:
                if not cls._singleton_instance.has_key(cname):
                    cls._singleton_instance[cname] = \
                      PubSubConnection(cname)
        return cls._singleton_instance[cname]

    @classmethod
    def clear_singleton_instance(cls):
        '''
        Clear the singleton instance for each of the classes

        NOTE: To be only used by the test code
        '''
        with cls.__singleton_lock:
            for inst in cls._singleton_instance.values():
                if inst is not None:
                    inst.stop()
                    inst.close()
            cls._singleton_instance = {}
    

##############################################################################

def id_generator(size=32, 
            chars=string.ascii_lowercase + string.digits):
    ''' Generate a random alpha numeric string to be used as 
    '''
    retval = ''.join(random.choice(chars) for x in range(size))

    return retval

##############################################################################
## Enum types
############################################################################## 

class ThumbnailType(object):
    ''' Thumbnail type enumeration '''
    NEON        = "neon"
    CENTERFRAME = "centerframe"
    BRIGHTCOVE  = "brightcove" # DEPRECATED. Will be DEFAULT instead
    OOYALA      = "ooyala" # DEPRECATED. Will be DEFAULT instead
    RANDOM      = "random"
    FILTERED    = "filtered"
    DEFAULT     = "default" #sent via api request
    CUSTOMUPLOAD = "customupload" #uploaded by the customer/editor

class ExperimentState:
    '''A class that acts like an enum for the state of the experiment.'''
    UNKNOWN = 'unknown'
    RUNNING = 'running'
    COMPLETE = 'complete'
    DISABLED = 'disabled'
    OVERRIDE = 'override' # Experiment has be manually overridden

class MetricType:
    '''The different kinds of metrics that we care about.'''
    LOADS = 'loads'
    VIEWS = 'views'
    CLICKS = 'clicks'
    PLAYS = 'plays'

class IntegrationType(object): 
    BRIGHTCOVE = 'brightcoveintegration'
    OOYALA = 'ooyalaintegration'
    OPTIMIZELY = 'optimizelyintegration'

class DefaultSizes(object): 
    WIDTH = 160 
    HEIGHT = 90 

class ServingControllerType(object): 
    IMAGEPLATFORM = 'imageplatform'

class AccessLevels(object):
    NONE = 0 
    READ = 1 
    UPDATE = 2 
    CREATE = 4
    DELETE = 8 
    ACCOUNT_EDITOR = 16 
    INTERNAL_ONLY_USER = 32 
    GLOBAL_ADMIN = 64
    
    # Helpers  
    ALL_NORMAL_RIGHTS = READ | UPDATE | CREATE | DELETE
    ADMIN = ALL_NORMAL_RIGHTS | ACCOUNT_EDITOR
    EVERYTHING = ALL_NORMAL_RIGHTS |\
                 ACCOUNT_EDITOR | INTERNAL_ONLY_USER |\
                 GLOBAL_ADMIN

class PythonNaNStrings(object): 
    INF = 'Infinite' 
    NEGINF = '-Infinite' 
    NAN = 'NaN' 

##############################################################################
class StoredObject(object):
    '''Abstract class to represent an object that is stored in the database.

    Fields can be either native types or other StoreObjects

    This contains common routines for interacting with the data.
    TODO: Convert all the objects to use this consistent interface.
    ''' 
    def __init__(self, key):
        self.key = str(key)

    def __str__(self):
        return "%s: %s" % (self.__class__.__name__, self.__dict__)

    def __repr__(self):
        return str(self)

    def __cmp__(self, other):
        classcmp = cmp(self.__class__, other.__class__) 
        if classcmp:
            return classcmp

        obj_one = set(self.__dict__).difference(('created', 'updated'))
        obj_two = set(other.__dict__).difference(('created', 'updated')) 
        classcmp = obj_one == obj_two and all(self.__dict__[k] == other.__dict__[k] for k in obj_one)

        if classcmp: 
            return 0
 
        return cmp(self.__dict__, other.__dict__)

    @classmethod
    def key2id(cls, key):
        '''Converts a key to an id'''
        return key

    def _set_keyname(self):
        '''Returns the key in the database for the set that holds this object.

        The result of the key lookup will be a set of objects for this class
        '''
        raise NotImplementedError()

    @classmethod
    def format_key(cls, key):
        return key

    @classmethod
    def is_valid_key(cls, key):
        return True

    def to_dict(self):
        return {
            '_type': self.__class__.__name__,
            '_data': self.__dict__
            }

    def to_json(self):
        '''Returns a json version of the object'''
        return json.dumps(self, default=lambda o: o.to_dict())
    
    def get_json_data(self):
         
        '''
            for postgres we only want the _data field, since we 
            have a column that is named _data we do not want _data->_data

            override this if you need something custom to get _data
        '''
        def _json_fixer(obj): 
            for key, value in obj.items(): 
                if value == float('-inf'):
                    obj[key] = PythonNaNStrings.NEGINF
                if value == float('inf'):
                    obj[key] = PythonNaNStrings.INF
                if value == float('nan'):
                    obj[key] = PythonNaNStrings.NAN
            return obj
        obj = _json_fixer(self.to_dict()['_data']) 
        def json_serial(obj):
            if isinstance(obj, datetime.datetime):
                serial = obj.isoformat()
            return serial
        return json.dumps(obj, default=json_serial)

    @utils.sync.optional_sync
    @tornado.gen.coroutine
    def save(self, overwrite_existing_object=True):
        '''Save the object to the database.'''
        value = self.to_json()
        if self.key is None:
            raise ValueError("key not set")

        if options.wants_postgres:
            rv = True  
            db = PostgresDB()
            conn = yield db.get_connection()
            query_tuple = db.get_insert_json_query_tuple(self)
            try:  
                result = yield conn.execute(query_tuple[0], query_tuple[1])
            except psycopg2.IntegrityError as e:  
                # since upsert is not available until postgres 9.5 
                # we need to do an update here
                if overwrite_existing_object: 
                    query_tuple = db.get_update_json_query_tuple(self)
                    result = yield conn.execute(query_tuple[0], query_tuple[1])
                else: 
                    raise  
            except Exception as e: 
                rv = False
                _log.exception('an unknown error occurred when saving an object %s' % e) 
                statemon.state.increment('postgres_unknown_errors')

            db.return_connection(conn)
            raise tornado.gen.Return(rv)
        else: 
            db_connection = DBConnection.get(self)
             
            def _save_and_add2set(pipe):
                pipe.sadd(self._set_keyname(), self.key)
                pipe.set(self.key, value)
                return True
                
            result = yield tornado.gen.Task(db_connection.conn.transaction, _save_and_add2set,
                                                                            self._set_keyname(),
                                                                            self.key,
                                                                            value_from_callable=True)
            raise tornado.gen.Return(result)

    @classmethod
    def _create(cls, key, obj_dict):
        '''Create an object from a dictionary that was created by save().

        Returns None if the object could not be created.
        '''
        if obj_dict:
            # Get the class type to create
            try:
                data_dict = obj_dict['_data']
                classname = obj_dict['_type']
                try:
                    classtype = globals()[classname]
                except KeyError:
                    _log.error('Unknown class of type %s in database key %s'
                               % (classname, key))
                    return None
            except KeyError:
                # For backwards compatibility, we didn't store the
                # type in the databse, so assume that the class is cls
                classtype = cls
                data_dict = obj_dict

            # throw created updated on the object if its there 
            try:
                for k in ['created_time_pg', 'updated_time_pg']:
                    if isinstance(obj_dict[k], datetime.datetime): 
                        data_dict[k.split('_')[0]] = obj_dict[k].strftime(
                            "%Y-%m-%d %H:%M:%S.%f")
                    elif isinstance(obj_dict[k], str): 
                        data_dict[k.split('_')[0]] = datetime.datetime.strptime(
                            obj_dict[k], "%Y-%m-%dT%H:%M:%S.%f").strftime(
                                "%Y-%m-%d %H:%M:%S.%f")
            except KeyError: 
                pass
 
            # create basic object using the "default" constructor
            obj = classtype(key)

            #populate the object dictionary
            try:
                for k, value in data_dict.iteritems():
                    if value == PythonNaNStrings.NEGINF:
                        value = float('-inf') 
                    if value == PythonNaNStrings.INF:
                        value = float('inf')
                    if value == PythonNaNStrings.NAN:
                        value = float('nan') 
                    obj.__dict__[str(k)] = cls._deserialize_field(k, value)
            except ValueError:
                return None
        
            return obj

    @classmethod
    def _deserialize_field(cls, key, value):
        '''Deserializes a field by creating a StoredObject as necessary.'''
        if isinstance(value, dict):
            if '_type' in value and '_data' in value:
                # It is a stored object, so unpack it
                try:
                    classtype = globals()[value['_type']]
                    return classtype._create(key, value)
                except KeyError:
                    _log.error('Unknown class of type %s' % value['_type'])
                    raise ValueError('Bad class type %s' % value['_type'])
            else:
                # It is a dictionary do deserialize each of the fields
                for k, v in value.iteritems():
                    value[str(k)] = cls._deserialize_field(k, v)
        elif hasattr(value, '__iter__'):
            # It is iterable to treat it like a list
            value = [cls._deserialize_field(None, x) for x in value]
        return value

    def get_id(self):
        '''Return the non-namespaced id for the object.'''
        return self.key

    @classmethod
    @utils.sync.optional_sync
    @tornado.gen.coroutine
    def get(cls, key, create_default=False, log_missing=True):
        '''Retrieve this object from the database.

        Inputs:
        key - Key for the object to retrieve
        create_default - If true, then if the object is not in the database, 
                         return a default version. Otherwise return None.
        log_missing - Log if the object is missing in the database.

        Returns the object
        '''
        if options.wants_postgres: 
            db = PostgresDB()
            conn = yield db.get_connection()

            obj = None 
            query = "SELECT _data, _type, \
                            created_time AS created_time_pg,\
                            updated_time AS updated_time_pg \
                     FROM %s \
                     WHERE _data->>'key' = '%s'" % (cls._baseclass_name().lower(), key)

            cursor = yield conn.execute(query)
            result = cursor.fetchone()
            if result:
                obj = cls._create(key, result)
            else:
                if log_missing:
                    _log.warn('No %s for id %s in db' % (cls.__name__, key))
                if create_default:
                    obj = cls(key)

            db.return_connection(conn)
            raise tornado.gen.Return(obj)
        else: 
            db_connection = DBConnection.get(cls)
            jdata = yield tornado.gen.Task(db_connection.conn.get, key) 
            if jdata is None:
                if log_missing:
                    _log.warn('No %s for %s' % (cls.__name__, key))
                if create_default:
                    raise tornado.gen.Return(cls(key))
                else:
                    raise tornado.gen.Return(None)
            raise tornado.gen.Return(cls._create(key, json.loads(jdata)))

    @classmethod
    @utils.sync.optional_sync
    @tornado.gen.coroutine
    def get_many(cls, keys, create_default=False, log_missing=True, func_level_wpg=True):
        ''' Get many objects of the same type simultaneously

        This is more efficient than one at a time.

        Inputs:
        keys - List of keys to get
        create_default - If true, then if the object is not in the database, 
                         return a default version. Otherwise return None.
        log_missing - Log if the object is missing in the database.
        callback - Optional callback function to call

        Returns:
        A list of cls objects or None depending on create_default settings
        '''
        return cls._get_many_with_raw_keys(keys, create_default, log_missing, func_level_wpg)

    @classmethod
    @utils.sync.optional_sync
    @tornado.gen.coroutine
    def get_many_with_pattern(cls, pattern):
        '''Returns many objects that match a pattern.

        Note, this can be a slow call because getting the keys is slow

        Inputs:
        pattern - A pattern, usually with a * to match keys

        Outputs:
        A list of cls objects
        '''
        retval = []
        if options.wants_postgres:
            results = [] 
            db = PostgresDB()
            conn = yield db.get_connection()
            query = "SELECT _data, _type, \
                           created_time AS created_time_pg,\
                           updated_time AS updated_time_pg \
                     FROM %s \
                     WHERE _data->>'key' ~ '%s'" % (cls._baseclass_name().lower(), pattern)

            cursor = yield conn.execute(query)
            for result in cursor:
                obj = cls._create(result['_data']['key'], result)
                results.append(obj) 
            db.return_connection(conn)
            raise tornado.gen.Return(results)
        else: 
            db_connection = DBConnection.get(cls)
            keys = yield tornado.gen.Task(db_connection.fetch_keys_from_db, pattern, keys_per_call=10000)
            raise tornado.gen.Return([x for x in 
                                     cls._get_many_with_raw_keys(keys)
                                     if x is not None])

    @classmethod
    @utils.sync.optional_sync
    @tornado.gen.coroutine
    def get_many_with_key_like(cls, key_portion):
        ''' Returns many rows that have a key that matches 
              in a query LIKE 'key_portion%' 

            In Postgres this is much faster(4x) than the pattern 
            matching ~ and makes this the much better choice if 
            you are trying to match on accountid_blah 
        ''' 
        if options.wants_postgres:
            results = [] 
            db = PostgresDB()
            conn = yield db.get_connection()
            baseclass_name = cls._baseclass_name().lower()
            query = "SELECT _data, _type, \
                            created_time AS created_time_pg,\
                            updated_time AS updated_time_pg FROM "\
                        + baseclass_name + \
                    " WHERE _data->>'key' LIKE %s"

            params = ['%'+key_portion+'%']
            cursor = yield conn.execute(query, params)
            for result in cursor:
                obj = cls._create(result['_data']['key'], result)
                results.append(obj) 
            db.return_connection(conn)
            raise tornado.gen.Return(results)
        else:
            raise NotImplementedError('not implemented for redis')  

    @classmethod
    @utils.sync.optional_sync
    @tornado.gen.coroutine
    def _get_many_with_raw_keys(cls, keys, create_default=False,
                                log_missing=True, func_level_wpg=True):
        '''Gets many objects with raw keys instead of namespaced ones.
        '''
        #MGET raises an exception for wrong number of args if keys = []
        if len(keys) == 0:
            raise tornado.gen.Return([])

        if options.wants_postgres and func_level_wpg:
            chunk_size = 1000
            rv = []
            obj_map = OrderedDict() 
            db = PostgresDB()
            conn = yield db.get_connection()
            # let's use a server-side cursor here 
            # since momoko won't let me declare a cursor by name, I need to 
            # do this manually 
            yield conn.execute("BEGIN")
 
            query = "DECLARE get_many CURSOR FOR SELECT _data, _type, \
                         created_time AS created_time_pg, \
                         updated_time AS updated_time_pg \
                     FROM %s \
                     WHERE _data->>'key' IN(%s)" % (cls._baseclass_name().lower(), 
                                                    ",".join("'{0}'".format(k) for k in keys))
            
            yield conn.execute(query)
            for key in keys: 
                obj_map[key] = None 

            def _map_new_results(results):
                for result in results:
                    obj_key = result['_data']['key'] 
                    obj_map[obj_key] = result
 
            def _build_return_items(): 
                rv = [] 
                for key, item in obj_map.iteritems():
                    if item: 
                        obj = cls._create(key, item) 
                    else:
                        if log_missing:
                            _log.warn('No %s for %s' % (cls.__name__, key))
                        if create_default:
                            obj = cls(key)
                        else:
                            obj = None
                    rv.append(obj)
                return rv
 
            rows = True
            while rows:
                cursor = yield conn.execute("FETCH %s FROM get_many", (chunk_size,))  
                rows = cursor.fetchmany(chunk_size) 
                _map_new_results(rows)

            yield conn.execute("CLOSE get_many")  
            yield conn.execute("COMMIT")
 
            db.return_connection(conn)
            raise tornado.gen.Return(_build_return_items())
        else: 
            db_connection = DBConnection.get(cls)
    
            def _process(results):
                mappings = []
                for key, item in zip(keys, results):
                    if item:
                        obj = cls._create(key, json.loads(item))
                    else:
                        if log_missing:
                            _log.warn('No %s for %s' % (cls.__name__, key))
                        if create_default:
                            obj = cls(key)
                        else:
                            obj = None
                    mappings.append(obj)
                return mappings
    
            items = yield tornado.gen.Task(db_connection.conn.mget, keys)
            raise tornado.gen.Return(_process(items))
    
    @classmethod
    @utils.sync.optional_sync
    @tornado.gen.coroutine
    def modify(cls, key, func, create_missing=False):
        '''Allows you to modify the object in the database atomically.

        While in func, you have a lock on the object so you are
        guaranteed for it not to change. It is automatically saved at
        the end of func.
        
        Inputs:
        func - Function that takes a single parameter (the object being edited)
        key - The key of the object to modify
        create_missing - If True, create the default object if it doesn't exist

        Returns: A copy of the updated object or None, if the object wasn't
                 in the database and thus couldn't be updated.

        Example usage:
        StoredObject.modify('thumb_a', lambda thumb: thumb.update_phash())
        '''
        def _process_one(d):
            val = d[key]
            if val is not None:
                func(val)

        updated_d = yield StoredObject.modify_many(
                 [key], _process_one,
                 create_missing=create_missing,
                 create_class=cls, 
                 async=True)
        raise tornado.gen.Return(updated_d[key])

    @classmethod
    @utils.sync.optional_sync
    @tornado.gen.coroutine
    def modify_many(cls, keys, func, create_missing=False, create_class=None):
        '''Allows you to modify objects in the database atomically.

        While in func, you have a lock on the objects so you are
        guaranteed for them not to change. The objects are
        automatically saved at the end of func.
        
        Inputs:
        func - Function that takes a single parameter (dictionary of key -> object being edited)
        keys - List of keys of the objects to modify
        create_missing - If True, create the default object if it doesn't exist
        create_class - The class of the object to create. If None, 
                       cls is used (which is the most common case)

        Returns: A dictionary of {key -> updated object}. The updated
        object could be None if it wasn't in the database and thus
        couldn't be modified

        Example usage:
        SoredObject.modify_many(['thumb_a'], 
          lambda d: thumb.update_phash() for thumb in d.itervalues())
        '''
        if create_class is None:
            create_class = cls
        if options.wants_postgres:
            db = PostgresDB()
            conn = yield db.get_connection()
            if len(keys) == 0:
                raise tornado.gen.Return({})
                
            mappings = {}
            key_to_object = {}  
            for key in keys: 
                key_to_object[key] = None
 
            query = "SELECT _data, _type,\
                            created_time AS created_time_pg,\
                            updated_time AS updated_time_pg \
                     FROM %s \
                     WHERE _data->>'key' IN(%s)" % (create_class._baseclass_name().lower(), 
                                                    ",".join("'{0}'".format(k) for k in keys))

            cursor = yield conn.execute(query)
            items = cursor.fetchall()
            for item in items:
                current_key = item['_data']['key']
                key_to_object[current_key] = item
            
            for key, item in key_to_object.iteritems(): 
                if item is None:  
                    if create_missing:
                        cur_obj = create_class(key)
                    else:
                        _log.warn_n('Could not find postgres object: %s' % key)
                        cur_obj = None
                else:
                    def json_serial(obj):
                        if isinstance(obj, datetime.datetime):
                            serial = obj.isoformat()
                        return serial
                    # hack we need two copies of the object, copy won't work here
                    item_one = json.loads(json.dumps(item, default=json_serial))
                    cur_obj = create_class._create(key, item_one)

                mappings[key] = cur_obj 
            try:
                func(mappings)
            finally:
                insert_statements = []
                update_objs = [] 
                for key, obj in mappings.iteritems():
                   original_object = key_to_object.get(key, None)
                   if obj is not None and original_object is None: 
                       created = datetime.datetime.utcnow()
                       updated = datetime.datetime.utcnow()
                       obj.__dict__['created'] = created.strftime(
                            "%Y-%m-%d %H:%M:%S.%f")
                       obj.__dict__['updated'] = updated.strftime(
                            "%Y-%m-%d %H:%M:%S.%f")
                       query_tuple = db.get_insert_json_query_tuple(
                           obj, 
                           fields='(_data, _type, created_time, updated_time)',
                           values='VALUES(%s, %s, %s, %s)', 
                           extra_params=(created, updated))  
                       insert_statements.append(query_tuple) 
                   elif obj is not None and obj != original_object:
                       update_objs.append(obj)

            if update_objs:  
                try: 
                    update_query = db.get_update_many_query_tuple(
                        update_objs)
                    yield conn.execute(update_query[0], 
                                       update_query[1]) 
                except Exception as e: 
                    _log.error('unknown error when running \
                                update_query %s : %s' % 
                                (update_query, e))

            if insert_statements: 
                try: 
                    for it in insert_statements:  
                        yield conn.execute(it[0], it[1])
                except psycopg2.IntegrityError:
                    pass  
                except Exception as e: 
                    _log.error('unknown error when running \
                                inserts %s : %s' % 
                                (insert_statements, e))
                
            db.return_connection(conn)
            raise tornado.gen.Return(mappings)
        else:  
            def _getandset(pipe):
                # mget can't handle an empty list 
                if len(keys) == 0:
                    return {}
    
                items = pipe.mget(keys)
                pipe.multi()
    
                mappings = {}
                orig_objects = {}
                key_sets = collections.defaultdict(list)
                for key, item in zip(keys, items):
                    if item is None:
                        if create_missing:
                            cur_obj = create_class(key)
                            if cur_obj is not None:
                                key_sets[cur_obj._set_keyname()].append(key)
                        else:
                            _log.error('Could not get redis object: %s' % key)
                            cur_obj = None
                    else:
                        cur_obj = create_class._create(key, json.loads(item))
                        orig_objects[key] = create_class._create(key,
                                                                 json.loads(item))
                    mappings[key] = cur_obj
                try:
                    func(mappings)
                finally:
                    to_set = {}
                    for key, obj in mappings.iteritems():
                        if obj is not None and obj != orig_objects.get(key, None):
                            to_set[key] = obj.to_json()
    
                    to_set['updated'] = str(datetime.datetime.utcnow()) 
    
                    if len(to_set) > 0:
                        pipe.mset(to_set)
                    for set_key, cur_keys in key_sets.iteritems():
                        pipe.sadd(set_key, *cur_keys)
                return mappings
    
            db_connection = DBConnection.get(create_class)

            result = yield tornado.gen.Task(db_connection.conn.transaction, 
                                            _getandset, *keys, value_from_callable=True)

            raise tornado.gen.Return(result)
            
    @classmethod
    @utils.sync.optional_sync
    @tornado.gen.coroutine
    def save_all(cls, objects):
        '''Save many objects simultaneously'''
        data = {}
        rv = True 
        if options.wants_postgres:
            db = PostgresDB()
            conn = yield db.get_connection()
            sql_statements = [] 
            for obj in objects:
                query_tuple = db.get_insert_json_query_tuple(obj)
                sql_statements.append(query_tuple)
            try:  
                cursor = yield conn.transaction(sql_statements)
            except psycopg2.IntegrityError as e: 
                '''we rollback the transaction, but we still need to 
                   save all the objects that were in the transaction
                   we also do not know what object caused the integrityerror, 
                   so just save on all of them'''
                for obj in objects: 
                    obj.save() 
            except Exception as e: 
                rv = False
                _log.exception('an unknown error occurred when saving an object %s' % e) 
                statemon.state.increment('postgres_unknown_errors')

            db.return_connection(conn)
            raise tornado.gen.Return(rv) 
        else: 
            db_connection = DBConnection.get(cls)
            key_sets = collections.defaultdict(list) # set_keyname -> [keys]
            for obj in objects:
                data[obj.key] = obj.to_json()
                key_sets[obj._set_keyname()].append(obj.key)
    
            def _save_and_add2set(pipe):
                for set_key, keys in key_sets.iteritems():
                    pipe.sadd(set_key, *keys)
                pipe.mset(data)
                return True
    
            lock_keys = key_sets.keys() + data.keys()
            result = yield tornado.gen.Task(db_connection.conn.transaction, 
                                            _save_and_add2set,
                                            *lock_keys,
                                            value_from_callable=True)
            raise tornado.gen.Return(result)                                 

    @classmethod
    def _erase_all_data(cls):
        '''Clear the database that contains objects of this type '''
        db_connection = DBConnection.get(cls)
        db_connection.clear_db()

    @classmethod
    @utils.sync.optional_sync
    @tornado.gen.coroutine
    def delete(cls, key):
        '''Delete an object from the database.

        Returns True if the object was successfully deleted
        '''
        rv = yield cls._delete_many_raw_keys([key], async=True)
        raise tornado.gen.Return(rv)

    @classmethod
    @utils.sync.optional_sync
    @tornado.gen.coroutine
    def delete_many(cls, keys):
        '''Deletes many objects simultaneously

        Inputs:
        keys - List of keys to delete

        Returns:
        True if it was delete sucessfully
        '''
        rv = yield cls._delete_many_raw_keys(keys, async=True)
        raise tornado.gen.Return(rv)

    @classmethod
    @utils.sync.optional_sync
    @tornado.gen.coroutine
    def _delete_many_raw_keys(cls, keys):
        '''Deletes many objects by their raw keys'''
        if options.wants_postgres:
            db = PostgresDB()
            conn = yield db.get_connection()
            sql_statements = []
            for key in keys:
                query = "DELETE FROM %s \
                         WHERE _data->>'key' = '%s'" % (cls._baseclass_name().lower(), 
                                              key)
                sql_statements.append(query) 
            #TODO figure out rv
            cursor = yield conn.transaction(sql_statements)
            db.return_connection(conn) 
            raise tornado.gen.Return(True)  
        else:  
            db_connection = DBConnection.get(cls)
            key_sets = collections.defaultdict(list) # set_keyname -> [keys]
            for key in keys:
                obj = cls(key)
                obj.key = key
                key_sets[obj._set_keyname()].append(key)

            def _del_and_remfromset(pipe):
                for set_key, keys in key_sets.iteritems():
                    pipe.srem(set_key, *keys)
                    pipe.delete(*keys)
                return True
            
            result = yield tornado.gen.Task(db_connection.conn.transaction, 
                                            _del_and_remfromset,
                                            *keys,
                                            value_from_callable=True)
            raise tornado.gen.Return(result)
    
    @classmethod
    @tornado.gen.coroutine 
    def _handle_all_changes_pg(cls, future, func): 
        '''Callback to handle all changes occurring on postgres objects 
           
           the singleton connection that stores a map from classname -> func 

           it will take this list and call all the expecting cbs with a format 
           of : 
               func(key, object, operation) 

           these come in off a postgres trigger, see migrations/cmsdb.sql for 
             the definition of the this trigger. 
        '''
        results = future.result()
        for r in results: 
            r = json.loads(r)
            key = r['_key'] 
            op = r['tg_op']
            obj = yield cls.get(key, async=True)
            try:
                statemon.state.increment('postgres_successful_pubsub_callbacks')
                yield tornado.gen.maybe_future(func(obj.get_id() if obj else key, obj, op))
            except Exception as e:
                _log.error('Unexpected exception on PG db change when calling'
                           ' %s with arguments %s: %s' % 
                           (func, (key, obj, op), e))

    @classmethod
    @utils.sync.optional_sync
    @tornado.gen.coroutine
    def delete_related_data(cls, key):
        '''Deletes all data associated with a given object.

        For example, on the video object, this will delete the
        VideoMetadata object, the VideoStatus object, the
        NeonApiRequest object and all data related to each
        thumbnail. This function is not defined for every object type.

        Inputs:
        key - The internal key to delete
        '''
        raise NotImplementedError()
        
    @classmethod
    def _handle_all_changes(cls, msg, func, conn, get_object):
        '''Handles any changes to objects subscribed on pubsub.

        Used with subscribe_to_changes.

        Drains the channel of keys that have changed and gets them
        from the database in one big extraction instead of a ton of
        small ones. Then, for each object, func is called once.

        Inputs:
        func - The function to call with each object. 
        conn - The connection we can drain from
        msg - The message structure for the first event
        '''
        keys = [cls.key2id(msg['channel'].partition(':')[2])]
        ops = [msg['data']]
        response = conn.get_parsed_message()
        while response is not None:
            message_type = response[0]
            if message_type in blockingRedis.client.PubSub.PUBLISH_MESSAGE_TYPES:
                ops.append(response[3])
                keys.append(cls.key2id(response[2].partition(':')[2]))
    
            response = conn.get_parsed_message()
    
        # Filter out the invalid keys
        filtered = zip(*filter(lambda x: cls.is_valid_key(x[0]),
                               zip(*(keys, ops))))
        if len(filtered) == 0:
            return
        keys, ops = filtered
    
        if get_object:
            # this is a dirty hack, to prevent a race condition 
            # when we subscribe to changes in redis, but want to 
            # push to postgres -- i don't want to lock get_many for this 
            # case, adding the extra parameter instead to force redis here
            objs = cls.get_many(keys, func_level_wpg=False)
        else:
            objs = [None for x in range(len(keys))]
    
        for key, obj, op in zip(*(keys, objs, ops)):
            if obj is None or isinstance(obj, cls):
                try:
                    func(key, obj, op)
                except Exception as e:
                    _log.error('Unexpected exception on db change when calling'
                               ' %s with arguments %s: %s' % 
                               (func, (key, obj, op), e))

    @classmethod
    @utils.sync.optional_sync
    @tornado.gen.coroutine
    def subscribe_to_changes(cls, func, pattern='*', get_object=True):
        '''Subscribes to changes in the database.

        When a change occurs, func is called with the key, the updated
        object and the operation. The function must be thread safe as
        it will be called in a thread in a different context.

        Inputs:
        func - The function to call with signature func(key, obj, op)
        pattern - Pattern of keys to subscribe to
        get_object - If True, the object will be grabbed from the db.
                     Otherwise, it will be passed into the function as None
        '''
        if options.wants_postgres:
            pubsub = PostgresPubSub();
            pattern = cls._baseclass_name().lower()
            yield pubsub.listen(pattern, 
                                lambda x: cls._handle_all_changes_pg(x, func))
        else: 
            conn = PubSubConnection.get(cls)
        
            yield conn.subscribe(
                lambda x: cls._handle_all_changes(x, func, conn, get_object),
                '__keyspace@0__:%s' % cls.format_subscribe_pattern(pattern),
                async=True)

    @classmethod
    @utils.sync.optional_sync
    @tornado.gen.coroutine
    def unsubscribe_from_changes(cls, channel):
        if options.wants_postgres:
            pubsub = PostgresPubSub();
            yield pubsub.unlisten(cls._baseclass_name().lower()) 
        else: 
            conn = PubSubConnection.get(cls)
        
            yield conn.unsubscribe(
                '__keyspace@0__:%s' % cls.format_subscribe_pattern(channel),
                async=True)

    @classmethod
    def format_subscribe_pattern(cls, pattern):
        return cls.format_key(pattern)

    @classmethod 
    @tornado.gen.coroutine
    def get_and_execute_select_query(cls, 
                                     fields, 
                                     where_clause=None,
                                     table_name=None, 
                                     wc_params=[],
                                     limit_clause=None,
                                     order_clause=None, 
                                     group_clause=None,  
                                     cursor_factory=psycopg2.extensions.cursor): 
        ''' helper function to build up a select query

               fields : an array of the fields you want 
               where_clause : the portion of the query following WHERE 
               table_name : defaults to _baseclass_name, but this populates 
                            the from portion of the query 
               wc_params : any params you need in the where clause

 
               eg fields = ["_data->>'neon_api_key'", 
                            "_data->>'key'"] 
                  object_type = neonuseraccount 
                  where_clause = "_data->'users' ? %s" 
                  params = [user1] 
               would execute 
                  SELECT _data->>'neon_api_key', _data->>'key' 
                   FROM neonuseraccount 
                  WHERE _data->'users' ? user1 
            returns the result array from the query 

            be nice, this will do a fetchall, which can be 
            memory intensive -- TODO make an option that 
            operates like get_many does currently 
        '''
        
        db = PostgresDB() 
        conn = yield db.get_connection()
        if table_name is None: 
            table_name = cls._baseclass_name().lower()

        csl_fields = ",".join("{0}".format(f) for f in fields) 
        query = "SELECT " + csl_fields + \
                " FROM " + table_name
        
        if where_clause:
            query += " WHERE " + where_clause

        if order_clause: 
            query += " " + order_clause

        if group_clause: 
            query += " " + group_clause  
 
        if limit_clause: 
            query += " " + limit_clause 
 
        cursor = yield conn.execute(query, 
                                    wc_params,
                                    cursor_factory=cursor_factory)
        rv = cursor.fetchall()
        db.return_connection(conn) 
        raise tornado.gen.Return(rv) 

class StoredObjectIterator():
    '''An iterator that generates objects of a specific type.

    It needs a list of keys to iterate through. Also, can be used
    synchronously in the normal way, or asynchronously by:

    iter = StoredObjectIterator(cls, keys)
    while True:
        item = yield iter.next(async=True)
        if isinstance(item, StopIteration):
          break
    '''
    def __init__(self, obj_class, keys, page_size=100, max_results=None,
                 skip_missing=False):
        '''Create the iterator

        Inputs:
        cls - Type of object to return
        keys - List of keys to iterate through
        page_size - Number of entries to grab from the db at once
        max_results - Maximum number of entries to return
        skip_missing - Should missing entries be skipped on the iteration
        '''
        self.obj_class = obj_class
        self.keys = keys
        self.page_size = page_size
        self.max_results = max_results
        self.curidx = 0
        self.items_returned = 0
        self.cur_objs = []
        self.skip_missing = skip_missing

    def __iter__(self):
        self.curidx = 0
        self.items_returned = 0
        self.cur_objs = []
        return self

    @utils.sync.optional_sync
    @tornado.gen.coroutine
    def next(self):
        if (self.max_results is not None and
            self.items_returned >= self.max_results):
            e = StopIteration()
            e.value = StopIteration()
            raise e

        while len(self.cur_objs) == 0:
            if self.curidx >= len(self.keys):
                # Got all the entries
                e = StopIteration()
                e.value = StopIteration()
                raise e
            
            # Get more objects
            self.cur_objs = yield tornado.gen.Task(
                self.obj_class.get_many,
                self.keys[self.curidx:(self.curidx+self.page_size)])
            if self.skip_missing:
                self.cur_objs = [x for x in self.cur_objs if x is not None]
            self.curidx += self.page_size

        self.items_returned += 1
        raise tornado.gen.Return(self.cur_objs.pop())
        

class NamespacedStoredObject(StoredObject):
    '''An abstract StoredObject that is namespaced by the baseclass classname.

    Subclasses of this must define _baseclass_name in the base class
    of the hierarchy. 
    '''
    
    def __init__(self, key):
        super(NamespacedStoredObject, self).__init__(
            self.__class__.format_key(key))

    def get_id(self):
        '''Return the non-namespaced id for the object.'''
        return self.key2id(self.key)

    @classmethod
    def key2id(cls, key):
        '''Converts a key to an id'''
        return re.sub(cls._baseclass_name().lower() + '_', '', key)

    @classmethod
    def _baseclass_name(cls):
        '''Returns the class name of the base class of the hierarchy.

        This should be implemented in the base class as:
        return <Class>.__name__
        '''
        raise NotImplementedError()

    @classmethod
    def _set_keyname(cls):
        return 'objset:%s' % cls._baseclass_name()

    @classmethod
    def format_key(cls, key):
        ''' Format the database key with a class specific prefix '''
        if key and key.startswith(cls._baseclass_name().lower()):
            return key
        else:
            return '%s_%s' % (cls._baseclass_name().lower(), key)

    @classmethod
    @utils.sync.optional_sync
    @tornado.gen.coroutine
    def get(cls, key, create_default=False, log_missing=True):
        '''Return the object for a given key.'''
        rv = yield super(NamespacedStoredObject, cls).get(
                         cls.format_key(key),
                         create_default=create_default,
                         log_missing=log_missing, 
                         async=True)
        raise tornado.gen.Return(rv)

    @classmethod
    @utils.sync.optional_sync
    @tornado.gen.coroutine
    def get_many(cls, keys, create_default=False, log_missing=True, func_level_wpg=True):
        '''Returns the list of objects from a list of keys.

        Each key must be a tuple
        '''
        rv = yield super(NamespacedStoredObject, cls).get_many(
                         [cls.format_key(x) for x in keys],
                         create_default=create_default,
                         log_missing=log_missing, 
                         func_level_wpg=func_level_wpg, 
                         async=True)
        raise tornado.gen.Return(rv) 

    @classmethod
    @utils.sync.optional_sync
    @tornado.gen.coroutine
    def get_all(cls):
        ''' Get all the objects in the database of this type

        Inputs:
        callback - Optional callback function to call

        Returns:
        A list of cls objects.
        '''
        retval = []
        i = cls.iterate_all()
        while True:
            item = yield i.next(async=True)
            if isinstance(item, StopIteration):
                break
            retval.append(item)

        raise tornado.gen.Return(retval)

    @classmethod
    @utils.sync.optional_sync
    @tornado.gen.coroutine
    def iterate_all(cls, max_request_size=100, max_results=None):
        '''Return an iterator for all the ojects of this type.

        The set of keys to grab happens once so if the db changes while
        the iteration is going, so neither new or deleted objects will

        You can use it asynchronously like:
        iter = cls.get_iterator()
        while True:
          item = yield iter.next(async=True)
          if isinstance(item, StopIteration):
            break

        or just use it synchronously like a normal iterator.
        '''
        keys = yield cls.get_all_keys(async=True)
        raise tornado.gen.Return(
            StoredObjectIterator(cls, keys, page_size=max_request_size,
                                 max_results=max_results, skip_missing=True))

    @classmethod
    @utils.sync.optional_sync
    @tornado.gen.coroutine
    def get_all_keys(cls):
        '''Return all the keys in the database for this object type.'''
        if options.wants_postgres: 
            rv = True  
            db = PostgresDB()
            conn = yield db.get_connection()

            query = "SELECT _data->>'key' FROM %s" % cls._baseclass_name().lower()
            cursor = yield conn.execute(query, cursor_factory=psycopg2.extensions.cursor)
            keys_list = [i[0] for i in cursor.fetchall()]
            db.return_connection(conn)
            rv = [x.partition('_')[2] for x in keys_list if
                                      x is not None]
            raise tornado.gen.Return(rv) 
        else: 
            db_connection = DBConnection.get(cls)
            raw_keys = yield tornado.gen.Task(db_connection.fetch_keys_from_db,
                                              set_name=cls._set_keyname())
            raise tornado.gen.Return([x.partition('_')[2] for x in raw_keys if
                                      x is not None])

    @classmethod
    @utils.sync.optional_sync
    @tornado.gen.coroutine
    def modify(cls, key, func, create_missing=False):
        rv = yield super(NamespacedStoredObject, cls).modify(
                                 cls.format_key(key),
                                 func,
                                 create_missing=create_missing, async=True)
        raise tornado.gen.Return(rv) 

    @classmethod
    @utils.sync.optional_sync
    @tornado.gen.coroutine
    def modify_many(cls, keys, func, create_missing=False):
        def _do_modify(raw_mappings):
            # Need to convert the keys in the mapping to the ids of the objects
            mod_mappings = dict(((v.get_id(), v) for v in 
                                 raw_mappings.itervalues()))
            return func(mod_mappings)

        rv = yield super(NamespacedStoredObject, cls).modify_many(
                                 [cls.format_key(x) for x in keys],
                                 _do_modify,
                                 create_missing=create_missing, async=True)
        raise tornado.gen.Return(rv) 

    @classmethod
    @utils.sync.optional_sync
    @tornado.gen.coroutine
    def delete(cls, key, callback=None):
        rv = yield super(NamespacedStoredObject, cls).delete(
                                 cls.format_key(key), async=True)
        raise tornado.gen.Return(rv) 

    @classmethod
    @utils.sync.optional_sync
    @tornado.gen.coroutine
    def delete_many(cls, keys, callback=None):
        rv = yield super(NamespacedStoredObject, cls).delete_many(
                               [cls.format_key(k) for k in keys], async=True)
        raise tornado.gen.Return(rv) 

class DefaultedStoredObject(NamespacedStoredObject):
    '''Namespaced object where a get-like operation will never returns None.

    Instead of None, a default object is returned, so a subclass should
    specify a reasonable default constructor
    '''
    def __init__(self, key):
        super(DefaultedStoredObject, self).__init__(key)

    @classmethod
    @utils.sync.optional_sync
    @tornado.gen.coroutine
    def get(cls, key, log_missing=True, callback=None):
        rv = yield super(DefaultedStoredObject, cls).get(
                    key,
                    create_default=True,
                    log_missing=log_missing,
                    callback=callback, 
                    async=True)
        raise tornado.gen.Return(rv) 

    @classmethod
    @utils.sync.optional_sync
    @tornado.gen.coroutine
    def get_many(cls, keys, log_missing=True, callback=None, func_level_wpg=True):
        rv = yield super(DefaultedStoredObject, cls).get_many(
                    keys,
                    create_default=True,
                    log_missing=log_missing,
                    callback=callback, 
                    func_level_wpg=func_level_wpg,
                    async=True)
        raise tornado.gen.Return(rv) 

    @classmethod
    @utils.sync.optional_sync
    @tornado.gen.coroutine
    def modify_many(cls, keys, func, create_missing=None, callback=None):
        rv = yield super(DefaultedStoredObject, cls).modify_many(
                    keys, 
                    func, 
                    create_missing=True, 
                    callback=callback, 
                    async=True)
        raise tornado.gen.Return(rv) 

class AbstractHashGenerator(object):
    ' Abstract Hash Generator '

    @staticmethod
    def _api_hash_function(_input):
        ''' Abstract hash generator '''
        return hashlib.md5(_input).hexdigest()

class NeonApiKey(NamespacedStoredObject):
    ''' Static class to generate Neon API Key'''

    def __init__(self, a_id, api_key=None):
        super(NeonApiKey, self).__init__(a_id)
        self.api_key = api_key

    @classmethod
    def _baseclass_name(cls):
        '''
        Returns the class name of the base class of the hierarchy.
        '''
        return NeonApiKey.__name__
    
    @classmethod
    def id_generator(cls, size=24, 
            chars=string.ascii_lowercase + string.digits):
        return ''.join(random.choice(chars) for x in range(size))

        
    @classmethod
    @utils.sync.optional_sync
    @tornado.gen.coroutine
    def generate(cls, a_id):
        ''' generate api key hash
            if present in DB, then return it
        
        #NOTE: Generate method directly saves the key
        '''
        api_key = NeonApiKey.id_generator()
        obj = NeonApiKey(a_id, api_key)
        
        # Check if the api_key for the account id exists in the DB
        _api_key = cls.get_api_key(a_id)
        if _api_key is not None:
            raise tornado.gen.Return(_api_key)
        else:
            result = yield obj.save(async=True) 
            if result:
                raise tornado.gen.Return(api_key)

    def to_json(self):
        #NOTE: This is a misnomer. It is being overriden here since the save()
        # function uses to_json() and the NeonApiKey is saved as a plain string
        # in the database
        if options.wants_postgres:
            return json.dumps(self.__dict__) 
        else:  
            return self.api_key
    
    @classmethod
    def _create(cls, key, obj_dict):
        obj = NeonApiKey(key)
        obj.value = obj_dict
        return obj_dict
    
    @classmethod
    def get_api_key(cls, a_id, callback=None):
        ''' get api key from db '''

        # Use get
        api_key = cls.get(a_id, callback)
        return api_key

    @classmethod
    @utils.sync.optional_sync
    @tornado.gen.coroutine
    def get(cls, a_id, callback=None):
        #NOTE: parent get() method uses json.loads() hence overriden here
        key = cls.format_key(a_id)
        if options.wants_postgres:
            db = PostgresDB()
            conn = yield db.get_connection()
            
            query = "SELECT _data \
                     FROM %s \
                     WHERE _data->>'key' = '%s'" % (cls.__name__.lower(), key)

            cursor = yield conn.execute(query)
            result = cursor.fetchone()
            db.return_connection(conn)
            if result:  
                raise tornado.gen.Return(result['_data']['api_key']) 
            else: 
                raise tornado.gen.Return(None) 
        else:  
            db_connection = DBConnection.get(cls)
            if callback:
                db_connection.conn.get(key, callback) 
            else:
                raise tornado.gen.Return(db_connection.blocking_conn.get(key))
   
    @classmethod
    def get_many(cls, keys, callback=None):
        raise NotImplementedError()
    
    @classmethod
    @utils.sync.optional_sync
    @tornado.gen.coroutine
    def get_all(cls, keys, callback=None):
        raise NotImplementedError()

    @classmethod
    def modify(cls, key, func, create_missing=False, callback=None):
        raise NotImplementedError()
    
    @classmethod
    def modify_many(cls, keys, func, create_missing=False, callback=None):
        raise NotImplementedError()

class InternalVideoID(object):
    ''' Internal Video ID Generator '''
    NOVIDEO = 'NOVIDEO' # External video id to specify that there is no video

    VALID_EXTERNAL_REGEX = '[0-9a-zA-Z\-\.~]+'
    VALID_INTERNAL_REGEX = ('[0-9a-zA-Z]+_%s' % VALID_EXTERNAL_REGEX)
    
    @staticmethod
    def generate(api_key, vid=None):
        ''' external platform vid --> internal vid '''
        if vid is None:
            vid = InternalVideoID.NOVIDEO
        key = '%s_%s' % (api_key, vid)
        return key

    @staticmethod
    def is_no_video(internal_vid):
        '''Returns true if this video id refers to there not being a video'''
        return internal_vid.partition('_')[2] == InternalVideoID.NOVIDEO

    @staticmethod
    def from_thumbnail_id(thumbnail_id):
        '''Extracts the video id from a thumbnail id'''
        return thumbnail_id.rpartition('_')[0]

    @staticmethod
    def to_external(internal_vid):
        ''' internal vid -> external platform vid'''
        
        #first part of the key doesn't have _, hence use this below to 
        #generate the internal vid. 
        #note: found later that Ooyala can have _ in their video ids
                
        if "_" not in internal_vid:
            _log.error('key=InternalVideoID msg=Invalid internal id %s' %internal_vid)
            return internal_vid

        vid = "_".join(internal_vid.split('_')[1:])
        return vid

class TrackerAccountID(object):
    ''' Tracker Account ID generation '''
    @staticmethod
    def generate(_input):
        ''' Generate a CRC 32 for Tracker Account ID'''
        return str(abs(binascii.crc32(_input)))

class TrackerAccountIDMapper(NamespacedStoredObject):
    '''
    Maps a given Tracker Account ID to API Key 

    This is needed to keep the tracker id => api_key
    '''
    STAGING = "staging"
    PRODUCTION = "production"

    def __init__(self, tai, api_key=None, itype=None):
        super(TrackerAccountIDMapper, self).__init__(tai)
        self.value = api_key 
        self.itype = itype

    def get_tai(self):
        '''Retrieves the TrackerAccountId of the object.'''
        return self.key.partition('_')[2]

    @classmethod
    def _baseclass_name(cls):
        '''Returns the class name of the base class of the hierarchy.
        '''
        return TrackerAccountIDMapper.__name__
    
    @classmethod
    def get_neon_account_id(cls, tai, callback=None):
        '''
        returns tuple of api_key, type(staging/production)
        '''
        def format_tuple(result):
            ''' format result tuple '''
            if result:
                return result.value, result.itype

        if callback:
            cls.get(tai, lambda x: callback(format_tuple(x)))
        else:
            return format_tuple(cls.get(tai))

class User(NamespacedStoredObject): 
    ''' User 
    
    These are users that can used across multiple systems most notably 
    the API and the current UI. 

    Each of these can be attached to a NeonUserAccount (misnamed, but this 
    is our Application/Customer layer). This will grant the User access to 
    anything the NeonUserAccount can access.  
        
    Users can be associated to many NeonUserAccounts     
    ''' 
    def __init__(self, 
                 username, 
                 password='password', 
                 access_level=AccessLevels.ALL_NORMAL_RIGHTS, 
                 first_name=None,
                 last_name=None,
                 title=None):
 
        super(User, self).__init__(username)

        # here for the conversion to postgres, not used yet  
        self.user_id = uuid.uuid1().hex

        # the users username, chosen by them, redis key 
        self.username = username.lower()

        # the users password_hash, we don't store plain text passwords 
        self.password_hash = sha256_crypt.encrypt(password)

        # short-lived JWtoken that will give user access to API calls 
        self.access_token = None

        # longer-lived JWtoken that will allow a user to refresh a token
        # this token should only be sent over HTTPS to the auth endpoints
        # for now this is not encrypted 
        self.refresh_token = None

        # access level granted to this user, uses class AccessLevels 
        self.access_level = access_level

        # the first name of the user 
        self.first_name = first_name 
 
        # the last name of the user 
        self.last_name = last_name 
 
        # the title of the user 
        self.title = title  

    @utils.sync.optional_sync
    @tornado.gen.coroutine
    def get_associated_account_ids(self):
        results = yield self.get_and_execute_select_query(
                    [ "_data->>'neon_api_key'" ], 
                    "_data->'users' ? %s", 
                    table_name='neonuseraccount', 
                    wc_params=[self.username])
 
        rv = [i[0] for i in results]
        raise tornado.gen.Return(rv) 
        
    @classmethod
    def _baseclass_name(cls):
        '''Returns the class name of the base class of the hierarchy.
        '''
        if options.wants_postgres:
            return 'users' 
        else: 
            return User.__name__  
        
class NeonUserAccount(NamespacedStoredObject):
    ''' NeonUserAccount

    Every user in the system has a neon account and all other integrations are 
    associated with this account. 

    @videos: video id / jobid map of requests made directly through neon api
    @integrations: all the integrations associated with this acccount

    '''
    def __init__(self, 
                 a_id, 
                 api_key=None, 
                 default_size=(DefaultSizes.WIDTH,DefaultSizes.HEIGHT), 
                 name=None, 
                 abtest=True, 
                 serving_enabled=False, 
                 serving_controller=ServingControllerType.IMAGEPLATFORM, 
                 users=None, 
                 email=None):

        # Account id chosen/or generated by the api when account is created 
        self.account_id = a_id 
        splits = '_'.split(a_id)
        if api_key is None and len(splits) == 2:
            api_key = splits[1]
        self.neon_api_key = self.get_api_key() if api_key is None else api_key
        super(NeonUserAccount, self).__init__(self.neon_api_key)
        self.tracker_account_id = TrackerAccountID.generate(self.neon_api_key)
        self.staging_tracker_account_id = \
                TrackerAccountID.generate(self.neon_api_key + "staging") 
        self.videos = {} #phase out,should be stored in neon integration
        # a mapping from integration id -> get_ovp() string
        self.integrations = {}
        # name of the individual who owns the account, mainly for internal use 
        # so we know who it is 
        self.name = name

        # The default thumbnail (w, h) to serve for this account
        self.default_size = default_size
        
        # Priority Q number for processing, currently supports {0,1}
        self.processing_priority = 1

        # Default thumbnail to show if we don't have one for a video
        # under this account.
        self.default_thumbnail_id = None
         
        # create on account creation this gives access to the API, passed via header
        self.api_v2_key = NeonApiKey.id_generator()
        
        # Boolean on wether AB tests can run
        self.abtest = abtest

        # Will thumbnails be served by our system?
        self.serving_enabled = serving_enabled

        # What controller is used to serve the image? Default to imageplatform
        self.serving_controller = serving_controller

        # What users are privy to the information assoicated to this NeonUserAccount
        # simply a list of usernames 
        self.users = users or [] 

        # email address associated with this account 
        self.email = email 
        
    @classmethod
    def _baseclass_name(cls):
        '''Returns the class name of the base class of the hierarchy.
        '''
        return NeonUserAccount.__name__

    def get_api_key(self):
        '''
        Get the API key for the account, If already in the DB the generate method
        returns it
        '''
        # Note: On DB retrieval the object gets created again, this may lead to
        # creation of an addional api key mapping ; hence prevent it
        # Figure out a cleaner implementation
        try:
            return self.neon_api_key
        except AttributeError:
            if NeonUserAccount.__name__.lower() not in self.account_id:
                return NeonApiKey.generate(self.account_id) 
            return 'None'

    def get_processing_priority(self):
        return self.processing_priority

    def set_processing_priority(self, p):
        self.processing_priority = p

    def add_platform(self, platform):
        '''Adds a platform object to the account.'''
        if len(self.integrations) == 0:
            self.integrations = {}
        self.integrations[platform.integration_id] = platform.get_ovp()

    @utils.sync.optional_sync
    @tornado.gen.coroutine
    def get_platforms(self):
        ''' get all platform accounts for the user '''

        ovp_map = {}
        #TODO: Add Ooyala when necessary
         
        for plat in [NeonPlatform, BrightcovePlatform, 
                     YoutubePlatform, BrightcoveIntegration, OoyalaIntegration]:
            ovp_map[plat.get_ovp()] = plat

        calls = []
        for integration_id, ovp_string in self.integrations.iteritems():
            try:
                plat_type = ovp_map[ovp_string]
                if plat_type == NeonPlatform:
                    calls.append(tornado.gen.Task(plat_type.get,
                                                  self.neon_api_key, '0'))
                else:
                    calls.append(tornado.gen.Task(plat_type.get,
                                                  self.neon_api_key,
                                                  integration_id))
                    
            except KeyError:
                _log.error('key=get_platforms msg=Invalid ovp string: %s' % 
                           ovp_string)

            except Exception as e:
                _log.exception('key=get_platforms msg=Error getting platform '
                               '%s' % e)

        retval = yield calls
        raise tornado.gen.Return(retval)

    @utils.sync.optional_sync
    @tornado.gen.coroutine
    def get_integrations(self):
        rv = [] 

        # due to old data, these could either have account_id or api_key
        # as account_id
        results = yield self.get_and_execute_select_query(
                    [ "_data", 
                      "_type", 
                      "created_time AS created_time_pg", 
                      "updated_time AS updated_time_pg"], 
                    "_data->>'account_id' IN(%s, %s)", 
                    table_name='abstractintegration', 
                    wc_params=[self.neon_api_key, 
                               self.account_id],
                    group_clause = "ORDER BY _type",  
                    cursor_factory=psycopg2.extras.RealDictCursor)

        for result in results:
            obj = self._create(result['_data']['key'], result)
            rv.append(obj)

        raise tornado.gen.Return(rv) 

    @classmethod
    def get_ovp(cls):
        ''' ovp string '''
        return "neon"
    
    def add_video(self, vid, job_id):
        ''' vid,job_id in to videos'''
        
        self.videos[str(vid)] = job_id
    
    def to_json(self):
        ''' to json '''
        return json.dumps(self, default=lambda o: o.__dict__)

    @utils.sync.optional_sync
    @tornado.gen.coroutine
    def add_default_thumbnail(self, image, integration_id='0', replace=False):
        '''Adds a default thumbnail to the account.

        Note that the NeonUserAccount object is saved after this change.

        Inputs:
        image - A PIL image that will be added as the default thumb
        integration_id - Used to specify the CDN hosting parameters.
                         Defaults to the one associated with the NeonPlatform
        replace - If true, then will replace the existing default thumb
        '''
        if self.default_thumbnail_id is not None and not replace:
            raise ValueError('The account %s already has a default thumbnail'
                             % self.neon_api_key)

        cur_rank = 0
        if self.default_thumbnail_id is not None:
            old_default = yield tornado.gen.Task(ThumbnailMetadata.get,
                                                 self.default_thumbnail_id)
            if old_default is None:
                raise ValueError('The old thumbnail is not in the database. '
                                 'This should never happen')
            cur_rank = old_default.rank - 1

        cdn_key = CDNHostingMetadataList.create_key(self.neon_api_key,
                                                    integration_id)
        cdn_metadata = yield tornado.gen.Task(
            CDNHostingMetadataList.get,
            cdn_key)

        tmeta = ThumbnailMetadata(
            None,
            InternalVideoID.generate(self.neon_api_key, None),
            ttype=ThumbnailType.DEFAULT,
            rank=cur_rank)
        yield tmeta.add_image_data(image, cdn_metadata=cdn_metadata, async=True)
        self.default_thumbnail_id = tmeta.key
        
        success = yield tornado.gen.Task(tmeta.save)
        if not success:
            raise IOError("Could not save thumbnail")

        success = yield tornado.gen.Task(self.save)
        if not success:
            raise IOError("Could not save account data with new default thumb")

    @classmethod
    def create(cls, json_data):
        ''' create obj from json data'''
        if not json_data:
            return None
        params = json.loads(json_data)
        a_id = params['account_id']
        api_key = params['neon_api_key']
        na = cls(a_id, api_key)
       
        for key in params:
            na.__dict__[key] = params[key]
        
        return na
   
    @classmethod
    @utils.sync.optional_sync
    @tornado.gen.coroutine
    def get_all_accounts(cls):
        ''' Get all NeonUserAccount instances '''
        retval = yield tornado.gen.Task(cls.get_all)
        raise tornado.gen.Return(retval)
    
    @classmethod
    def get_neon_publisher_id(cls, api_key):
        '''
        Get Neon publisher ID; This is also the Tracker Account ID
        '''
        na = cls.get(api_key)
        if nc:
            return na.tracker_account_id

    @utils.sync.optional_sync
    @tornado.gen.coroutine
    def get_internal_video_ids(self):
        '''Return the list of internal videos ids for this account.'''
        if options.wants_postgres:
            rv = True  
            db = PostgresDB()
            conn = yield db.get_connection()
            # right now, we are gonna do this with a LIKE query on the 
            # indexed key field, however, as data grows it may become 
            # necessary to store account_id/api_key on the object or table : 
            # index that, and query based on that
            query = "SELECT _data->>'key' FROM " + VideoMetadata._baseclass_name().lower() + \
                    " WHERE _data->>'key' LIKE %s" 
            # what a mess...escaping 'hack' 
            params = [self.neon_api_key+'%']
            cursor = yield conn.execute(query, params, cursor_factory=psycopg2.extensions.cursor)
            rv = [i[0] for i in cursor.fetchall()]

            db.return_connection(conn)
            raise tornado.gen.Return(rv) 
        else: 
            db_connection = DBConnection.get(self)
            vids = yield tornado.gen.Task(db_connection.fetch_keys_from_db,
                                          set_name='objset:%s' % self.neon_api_key)
            raise tornado.gen.Return(list(vids))

    @utils.sync.optional_sync
    @tornado.gen.coroutine
    def iterate_all_videos(self, max_request_size=100):
        '''Returns an iterator across all the videos for this account in the
        database.

        The iterator can be used asynchronously. See StoredObjectIterator

        The set of keys to grab happens once so if the db changes while
        the iteration is going, so neither new or deleted objects will
        be returned.

        Inputs:
        max_request_size - Maximum number of objects to request from
        the database at a time.
        '''
        vids = yield self.get_internal_video_ids(async=True)
        raise tornado.gen.Return(
            StoredObjectIterator(VideoMetadata, vids,
                                 page_size=max_request_size,
                                 skip_missing=True))

    @utils.sync.optional_sync
    @tornado.gen.coroutine
    def get_all_job_keys(self):
        '''Return a list of (job_id, api_key) of all the jobs for this account.
        '''
        if options.wants_postgres:
            db = PostgresDB()
            conn = yield db.get_connection()
            base_class_name = NeonApiRequest._baseclass_name().lower()

            query = "SELECT _data->>'key' FROM " + base_class_name + \
                    " WHERE _data->>'key' LIKE %s"
 
            params = [base_class_name+'_'+self.neon_api_key+'_%']
            cursor = yield conn.execute(query, params, cursor_factory=psycopg2.extensions.cursor)
            tuple_to_list = [i[0] for i in cursor.fetchall()]
            db.return_connection(conn)

            raise tornado.gen.Return([x.split('_')[:0:-1] for x in tuple_to_list])
        else:  
            db_connection = DBConnection.get(self)
            base_keys = yield tornado.gen.Task(db_connection.fetch_keys_from_db,
                                               set_name='objset:request:%s' % 
                                               self.neon_api_key)

            raise tornado.gen.Return([x.split('_')[:0:-1] for x in base_keys])

    @utils.sync.optional_sync
    @tornado.gen.coroutine
    def iterate_all_jobs(self, max_request_size=100):
        '''Returns an iterator across all the jobs for this account in the
        database.

        The iterator can be used asynchronously. See StoredObjectIterator

        The set of keys to grab happens once so if the db changes while
        the iteration is going, so neither new or deleted objects will
        be returned.

        Inputs:
        max_request_size - Maximum number of objects to request from
        the database at a time.
        '''
        keys = yield self.get_all_job_keys(async=True)
        raise tornado.gen.Return(
            StoredObjectIterator(NeonApiRequest, keys,
                                 page_size=max_request_size,
                                 skip_missing=True))

    @utils.sync.optional_sync
    @tornado.gen.coroutine
    def get_videos_and_statuses(self):
        ''' 
            the join on this is slow in the database 
              perform via two separate queries 
        '''  
        db = PostgresDB()
        conn = yield db.get_connection()
        video_to_status_dict = {}
        query = "SELECT video_id, serving_enabled, video_status_data, video_status_type FROM (" \
                "  SELECT v._data->>'key' AS video_id, v._data->>'serving_enabled' AS serving_enabled" \
                "   FROM videometadata v" \
                "   WHERE v._data->>'key'  LIKE %s" \
                "  ) q1 LEFT JOIN LATERAL ( " \
                "    SELECT vs._data AS video_status_data, vs._type AS video_status_type " \
                "      FROM videostatus vs " \
                "      WHERE replace(vs._data->>'key', 'videostatus_', '') = q1.video_id " \
                "  ) q2 ON TRUE"
        params = [self.neon_api_key+'_%']
        cursor = yield conn.execute(
                    query, 
                    params, 
                    cursor_factory=psycopg2.extensions.cursor)
        for res in cursor.fetchall():
            try: 
                obj_dict = {} 
                obj_dict['_data'] = res[2]
                key = obj_dict['_data']['key']  
                obj_dict['_type'] = res[3] 
                video_to_status_dict[res[0]] = {
                    'serving_enabled' : res[1], 
                    'video_status_obj' : self._create(key, obj_dict), 
                    'thumbnail_status_list' : [] 
                }
            except (TypeError, KeyError): 
                pass  
        
        query = "SELECT _data, _type FROM thumbnailstatus " \
                " WHERE replace(_data->>'key', 'thumbnailstatus_', '') IN( "\
                "  SELECT jsonb_array_elements_text(v._data->'thumbnail_ids') " \
                "   FROM videometadata v " \
                "   WHERE v._data->>'key' LIKE %s)"
 
        params = [self.neon_api_key+'_%']
        cursor = yield conn.execute(
                    query, 
                    params) 

        for res in cursor.fetchall():
            ts = self._create(res['_data']['key'], res) 
            video_id = ts.get_video_id()
            try:  
                video_to_status_dict[video_id]['thumbnail_status_list'].append(ts) 
            except KeyError as e: 
                _log.error('video_id %s was not in the dictionary : %s' % (video_id, e))
                continue 
            
        db.return_connection(conn)
        raise tornado.gen.Return(video_to_status_dict)
        
# define a ProcessingStrategy, that will dictate the behavior of the model.
class ProcessingStrategy(DefaultedStoredObject):
    '''
    Defines the model parameters with which a client wishes their data to be
    analyzed.

    NOTE: The majority of these parameters share their names with the
    parameters that are used to initialize local_video_searcher. For any
    parameter for which this is the case, see local_video_searcher.py for
    more elaborate documentation.
    '''
    def __init__(self, account_id, processing_time_ratio=2.5,
                 local_search_width=32, local_search_step=4, n_thumbs=5,
                 feat_score_weight=2.0, mixing_samples=40, max_variety=True,
                 startend_clip=0.1, adapt_improve=True, analysis_crop=None,
                 filter_text=True, text_filter_params=None, 
                 filter_text_thresh=0.04):
        super(ProcessingStrategy, self).__init__(account_id)

        # The processing time ratio dictates the maximum amount of time the
        # video can spend in processing, which is given by:
        #
        # max_processing_time = (length of video in seconds * 
        #                        processing_time_ratio)
        self.processing_time_ratio = processing_time_ratio

        # (this should rarely need to be changed)
        # Local search width is the size of the local search regions. If the
        # local_search_step is x, then for any frame which starts a local
        # search region i, the frames searched are given by
        # 
        # i : i + local_search_width in steps of x.
        self.local_search_width = local_search_width

        # (this should rarely need to be changed)
        # Local search step gives the step size between frames that undergo
        # analysis in a local search region. See the documentation for
        # local search width for the documentation.
        self.local_search_step = local_search_step

        # The number of thumbs that are desired as output from the video
        # searching process.
        self.n_thumbs = n_thumbs

        # (this should rarely need to be changed)
        # feat_score_weight is a multiplier that allows the feature score to
        # be combined with the valence score. This is given by:
        # 
        # combined score = (valence score) + 
        #                  (feat_score_weight * feature score)
        self.feat_score_weight = feat_score_weight

        # (this should rarely need to be changed)
        # Mixing samples is the number of initial samples to take to get
        # estimates for the running statistics.
        self.mixing_samples = mixing_samples

        # (this should rarely need to be changed)
        # max variety determines whether or not the model should pay attention
        # to the content of the images with respect to the variety of the top
        # thumbnails.
        self.max_variety = max_variety

        # startend clip determines how much of the video should be 'clipped'
        # prior to the analysis, to exclude things like titleframes and
        # credit rolls.
        self.startend_clip = startend_clip

        # adapt improve is a boolean that determines whether or not we should
        # be using CLAHE (contrast-limited adaptive histogram equalization) to
        # improve frames. 
        self.adapt_improve = adapt_improve

        # analysis crop dictates the region of the image that should be
        # excluded prior to the analysis. It can be expressed in three ways:
        #
        # All methods are performed by specifying floats x.
        #
        # Method one: A single float x, 0 < x <= 1.0
        #       - Takes the center (x*100)% of the image. For instance, if x 
        #         were 0.4, then 60% of the image's horizontal and vertical 
        #         would be removed (i.e., 30% off the left, 30% off the right, 
        #         30% off the top, 30% off the bottom). 
        # 
        # Method two: Two floats x y, both between 0 and 1.0 excluding 0.
        #       - Takes (1.0 - x)/2 off the top and (1.0 - x)/2 off the bottom
        #         and (1.0 -y)/2 off the left and (1.0 - y)/2 off the right.
        #
        # Method three: All sides are specified with four floats, clockwise 
        #         order from the top (top, right, bottom, left). Four floats, 
        #         as a list.
        #           NOTE:
        #         In contrast to the other methods, the floats specify how
        #         much to remove from each side (rather than how much to leave
        #         in). So they are all between 0 and 0.5 (although higher
        #         values are possible, they will no longer be with respect to
        #         the center of the image and the behavior can get wonkey). 
        #         Given x1, y1, x2, y2, crops (x1 * 100)% off the top, 
        #         (y1 * 100)% off the right, etc. 
        #         For example, to remove the bottom 1/3rd of an image, you
        #         would specify [0., 0., .3333, 0.]
        self.analysis_crop = analysis_crop

        # filter_text is a boolean indicating whether or not frames should
        # filtered on the basis of detected text.
        self.filter_text = filter_text

        # text_filter_params defines the 9 parameters required to
        # instantiate the text detector (in order):
        # classifier xml 1 
        #     - (str) The first level classifier filename. Must be
        #             located in options.text_model_path (see local search)
        # classifier xml 2 
        #     - (str) The second level classifier filename. Must be
        #             located in options.text_model_path (see local search)
        # threshold delta [def: 16]
        #     - (int) the number of steps for MSER 
        # min area [def: 0.00015]
        #     - (float) minimum ratio of the detection area to the
        #     total area of the image for acceptance as a text region.
        # max area [def: 0.003]
        #     - (float) maximum ratio of the detection area to the
        #     total area of the image for acceptance as a text region.
        # min probability, step 1 [def: 0.8]
        #     - (float) minimum probability for step 1 to proceed.
        # non max suppression [def: True]
        #     - (bool) whether or not to use non max suppression.
        # min probability difference [def: 0.5]
        #     - (float) minimum probability difference for 
        #     classification to proceed.
        # min probability, step 2 [def: 0.9]
        #     - (float) minimum probability for step 2 to proceed.
        if text_filter_params is None:
            tcnm1 = 'trained_classifierNM1.xml'
            tcnm2 = 'trained_classifierNM2.xml'
            text_filter_params = [tcnm1, tcnm2, 16, 0.00015, 0.003, 0.8, 
                                  True, 0.5, 0.9]
        self.text_filter_params = text_filter_params

        # filter_text_thresh is the maximum allowable ratio of the area 
        # occupied by the bounding boxes of detected text to the area of
        # the entire image. If the ratio is greater than this, and
        # filter_text is true, the frame will be filtered.
        self.filter_text_thresh = filter_text_thresh

    @classmethod
    def _baseclass_name(cls):
        '''Returns the class name of the base class of the hierarchy.
        '''
        return ProcessingStrategy.__name__

class ExperimentStrategy(DefaultedStoredObject):
    '''Stores information about the experimental strategy to use.

    Keyed by account_id (aka api_key)
    '''
    SEQUENTIAL='sequential'
    MULTIARMED_BANDIT='multi_armed_bandit'
    
    def __init__(self, account_id, exp_frac=0.01,
                 holdback_frac=0.01,
                 min_conversion = 50,
                 min_impressions = 500,
                 frac_adjust_rate = 0.0,
                 only_exp_if_chosen=False,
                 always_show_baseline=True,
                 baseline_type=ThumbnailType.RANDOM,
                 chosen_thumb_overrides=False,
                 override_when_done=True,
                 experiment_type=SEQUENTIAL,
                 impression_type=MetricType.VIEWS,
                 conversion_type=MetricType.CLICKS,
                 max_neon_thumbs=None):
        super(ExperimentStrategy, self).__init__(account_id)
        # Fraction of traffic to experiment on.
        self.exp_frac = exp_frac
        
        # Fraction of traffic in the holdback experiment once
        # convergence is complete
        self.holdback_frac = holdback_frac

        # If true, an experiment will only be run if a thumb is
        # explicitly chosen. This and chosen_thumb_overrides had
        # better not both be true.
        self.only_exp_if_chosen = only_exp_if_chosen

        # minimum combined conversion numbers before calling an experiment
        # complete
        self.min_conversion = min_conversion

        # minimum number of impressions on a single thumb to declare a winner
        self.min_impressions = min_impressions

        # Fraction adjusting power rate. When this number is 0, it is
        # equivalent to all the serving fractions being the same,
        # while if it is 1.0, the serving fraction will be controlled
        # by the strategy.
        self.frac_adjust_rate = frac_adjust_rate

        # If True, a baseline of baseline_type will always be used in the
        # experiment. The other baseline could be an editor generated
        # one, which is always shown if it's there.
        self.always_show_baseline = always_show_baseline

        # The type of thumbnail to consider the baseline
        self.baseline_type = baseline_type

        # If true, if there is a chosen thumbnail, it automatically
        # takes 100% of the traffic and the experiment is shutdown.
        self.chosen_thumb_overrides =  chosen_thumb_overrides

        # If true, then when the experiment has converged on a best
        # thumbnail, it overrides the majority one and leaves a
        # holdback. If this is false, when the experiment is done, we
        # will only run the best thumbnail in the experiment
        # percentage. This is useful for pilots that are hidden from
        # the editors.
        self.override_when_done = override_when_done

        # The strategy used to run the experiment phase
        self.experiment_type = experiment_type

        # The types of measurements that mean an impression or a
        # conversion for this account
        self.impression_type = impression_type
        self.conversion_type = conversion_type

        # The maximum number of Neon thumbs to run in the
        # experiment. If None, all of them are used.
        self.max_neon_thumbs = max_neon_thumbs

    @classmethod
    def _baseclass_name(cls):
        '''Returns the class name of the base class of the hierarchy.
        '''
        return ExperimentStrategy.__name__
        

class CDNHostingMetadataList(DefaultedStoredObject):
    '''A list of CDNHostingMetadata objects.

    Keyed by (api_key, integration_id). Use the create_key method to
    generate it before calling a normal function like get().
    
    '''
    def __init__(self, key, cdns=None):
        super(CDNHostingMetadataList, self).__init__(key)
        if self.get_id() and len(self.get_id().split('_')) != 2:
            raise ValueError('Invalid key %s. Must be generated using '
                             'create_key()' % self.get_id())
        if cdns is None:
            self.cdns = [NeonCDNHostingMetadata()]
        else:
            self.cdns = cdns

    def __iter__(self):
        '''Iterate through the cdns.'''
        return [x for x in self.cdns if x is not None].__iter__()

    @classmethod
    def create_key(cls, api_key, integration_id):
        '''Create a key for using in this table'''
        return '%s_%s' % (api_key, integration_id)

    @classmethod
    def _baseclass_name(cls):
        '''Returns the class name of the base class of the hierarchy.
        '''
        return CDNHostingMetadataList.__name__
    
    def get_json_data(self):
        return json.dumps(json.loads(self.to_json())['_data'])

class CDNHostingMetadata(NamespacedStoredObject):
    '''
    Specify how to host the the images with one CDN platform.

    Currently on S3 hosting to customer bucket is well defined

    These objects are not stored directly in the database.  They are
    actually stored in CDNHostingMetadataLists. If you try to save
    them directly, you will get a NotImplementedError.
    ''' 
    
    def __init__(self, key=None, cdn_prefixes=None, resize=False, 
                 update_serving_urls=False,
                 rendition_sizes=None,
                 source_crop=None,
                 crop_with_saliency=True,
                 crop_with_face_detection=True,
                 crop_with_text_detection=True):

        self.key = key

        # List of url prefixes to put in front of the path. If there
        # is no transport scheme, http:// will be added. Also, there
        # is no trailing slash
        cdn_prefixes = cdn_prefixes or []
        self.cdn_prefixes = map(CDNHostingMetadata._normalize_cdn_prefix,
                                cdn_prefixes)
        
        # If true, the images should be resized into all the desired
        # renditions.
        self.resize = resize

        # Should the images be added to ThumbnailServingURL object?
        self.update_serving_urls = update_serving_urls

        # source crop specifies the region of the image from which
        # the result will originate. It can be expressed in three ways:
        #
        # All methods are performed by specifying floats x.
        #
        # Method one: A single float x, 0 < x <= 1.0
        #       - Takes the center (x*100)% of the image. For instance, if x 
        #         were 0.4, then 60% of the image's horizontal and vertical 
        #         would be removed (i.e., 30% off the left, 30% off the right, 
        #         30% off the top, 30% off the bottom). 
        # 
        # Method two: Two floats x y, both between 0 and 1.0 excluding 0.
        #       - Takes (1.0 - x)/2 off the top and (1.0 - x)/2 off the bottom
        #         and (1.0 -y)/2 off the left and (1.0 - y)/2 off the right.
        #
        # Method three: All sides are specified with four floats, clockwise 
        #         order from the top (top, right, bottom, left). Four floats, 
        #         as a list.
        #           NOTE:
        #         In contrast to the other methods, the floats specify how
        #         much to remove from each side (rather than how much to leave
        #         in). So they are all between 0 and 0.5 (although higher
        #         values are possible, they will no longer be with respect to
        #         the center of the image and the behavior can get wonkey). 
        #         Given x1, y1, x2, y2, crops (x1 * 100)% off the top, 
        #         (y1 * 100)% off the right, etc. 
        #         For example, to remove the bottom 1/3rd of an image, you
        #         would specify [0., 0., .3333, 0.]
        self.source_crop = source_crop
        self.crop_with_saliency = crop_with_saliency
        self.crop_with_face_detection = crop_with_face_detection
        self.crop_with_text_detection = crop_with_text_detection

        # A list of image rendition sizes to generate if resize is
        # True. The list is of (w, h) tuples.
        self.rendition_sizes = rendition_sizes or [
            [120, 67],
            [120, 90],
            [160, 90],
            [160, 120],
            [210, 118],
            [320, 180],
            [320, 240],
            [480, 270],
            [480, 360],
            [640, 360],
            [640, 480],
            [1280, 720]]

        # the created and updated on these objects
        # self.created = self.updated = str(datetime.datetime.utcnow())

    # TODO(sunil or mdesnoyer): Write a function to add a new
    # rendition size to the list and upload the requisite images to
    # where they are hosted. Some of the functionality will be in
    # cdnhosting, but this object will have to be saved too. We
    # probably want to update all the images in the account or it
    # could have parameters like a single image, all the images newer
    # than a date etc.

    def save(self):
        raise NotImplementedError()

    @classmethod
    def save_all(cls, *args, **kwargs):
        raise NotImplementedError()

    @classmethod
    def modify(cls, *args, **kwargs):
        raise NotImplementedError()

    @classmethod
    def modify_many(cls, *args, **kwargs):
        raise NotImplementedError()

    @classmethod
    def _create(cls, key, obj_dict):
        obj = super(CDNHostingMetadata, cls)._create(key, obj_dict)

        # Normalize the CDN prefixes
        obj.cdn_prefixes = map(CDNHostingMetadata._normalize_cdn_prefix,
                               obj.cdn_prefixes)
        
        return obj

    @staticmethod
    def _normalize_cdn_prefix(prefix):
      '''Normalizes a cdn prefix so that it starts with a scheme and does
      not end with a slash.

      e.g. http://neon.com
           https://neon.com
      '''
      prefix_split = urlparse.urlparse(prefix, 'http')
      if prefix_split.netloc == '':
        path_split = prefix_split.path.partition('/')
        prefix_split = [x for x in prefix_split]
        prefix_split[1] = path_split[0]
        prefix_split[2] = path_split[1]
      scheme_added = urlparse.urlunparse(prefix_split)
      return scheme_added.strip('/')
      
class S3CDNHostingMetadata(CDNHostingMetadata):
    '''
    If the images are to be uploaded to S3 bucket use this formatter  

    '''
    def __init__(self, key=None, access_key=None, secret_key=None, 
                 bucket_name=None, cdn_prefixes=None, folder_prefix=None,
                 resize=False, update_serving_urls=False, do_salt=True,
                 make_tid_folders=False, rendition_sizes=None, policy=None,
                 source_crop=None, crop_with_saliency=True,
                 crop_with_face_detection=True,
                 crop_with_text_detection=True):
        '''
        Create the object
        '''
        super(S3CDNHostingMetadata, self).__init__(
            key, cdn_prefixes, resize, update_serving_urls, rendition_sizes, 
            source_crop, crop_with_saliency, crop_with_face_detection,
            crop_with_text_detection)
        self.access_key = access_key # S3 access key
        self.secret_key = secret_key # S3 secret access key
        self.bucket_name = bucket_name # S3 bucket to host in
        self.folder_prefix = folder_prefix # Folder prefix to host in

        # Add a random named directory between folder prefix and the 
        # image name? Useful for performance when serving.
        self.do_salt = do_salt

        # make folders for easy navigation. This puts the image in the
        # form <api_key>/<video_id>/<thumb_id>.jpg
        self.make_tid_folders = make_tid_folders

        # What aws policy should the images be uploaded with
        self.policy = policy

class NeonCDNHostingMetadata(S3CDNHostingMetadata):
    '''
    Hosting on S3 using the Neon keys.
    
    This default hosting just uses pure S3, no cloudfront.
    '''
    def __init__(self, key=None,
                 bucket_name='n3.neon-images.com',
                 cdn_prefixes=None,
                 folder_prefix=None,
                 resize=True,
                 update_serving_urls=True,
                 do_salt=True,
                 make_tid_folders=False,
                 rendition_sizes=None,
                 source_crop=None, crop_with_saliency=True,
                 crop_with_face_detection=True,
                 crop_with_text_detection=True):
        super(NeonCDNHostingMetadata, self).__init__(
            key,
            bucket_name=bucket_name,
            cdn_prefixes=(cdn_prefixes or ['n3.neon-images.com']),
            folder_prefix=folder_prefix,
            resize=resize,
            update_serving_urls=update_serving_urls,
            do_salt=do_salt,
            make_tid_folders=make_tid_folders,
            rendition_sizes=rendition_sizes,
            policy='public-read',
            source_crop=source_crop,
            crop_with_saliency=crop_with_saliency,
            crop_with_face_detection=crop_with_face_detection,
            crop_with_text_detection=crop_with_text_detection)

class PrimaryNeonHostingMetadata(S3CDNHostingMetadata):
    '''
    Primary Neon S3 Hosting
    This is where the primary copy of the thumbnails are stored
    
    @make_tid_folders: If true, _ is replaced by '/' to create folder
    '''
    def __init__(self, key=None,
                 bucket_name='host-thumbnails',
                 folder_prefix=None,
                 source_crop=None, crop_with_saliency=True,
                 crop_with_face_detection=True,
                 crop_with_text_detection=True):
        super(PrimaryNeonHostingMetadata, self).__init__(
            key,
            bucket_name=bucket_name,
            folder_prefix=folder_prefix,
            resize=False,
            update_serving_urls=False,
            do_salt=False,
            make_tid_folders=True,
            policy='public-read',
            source_crop=source_crop,
            crop_with_saliency=crop_with_saliency,
            crop_with_face_detection=crop_with_face_detection,
            crop_with_text_detection=crop_with_text_detection)

class CloudinaryCDNHostingMetadata(CDNHostingMetadata):
    '''
    Cloudinary images
    '''

    def __init__(self, key=None,source_crop=None, crop_with_saliency=True,
            crop_with_face_detection=True,
            crop_with_text_detection=True):
        super(CloudinaryCDNHostingMetadata, self).__init__(
            key,
            resize=False,
            update_serving_urls=False,
            source_crop=source_crop,
            crop_with_saliency=crop_with_saliency,
            crop_with_face_detection=crop_with_face_detection,
            crop_with_text_detection=crop_with_text_detection)

class AkamaiCDNHostingMetadata(CDNHostingMetadata):
    '''
    Akamai Netstorage CDN Metadata
    '''

    def __init__(self, key=None, host=None, akamai_key=None, akamai_name=None,
                 folder_prefix=None, cdn_prefixes=None, rendition_sizes=None,
                 cpcode=None,source_crop=None, crop_with_saliency=True,
                 crop_with_face_detection=True,
                 crop_with_text_detection=True):
        super(AkamaiCDNHostingMetadata, self).__init__(
            key,
            cdn_prefixes=cdn_prefixes,
            resize=True,
            update_serving_urls=True,
            rendition_sizes=rendition_sizes,
            source_crop=source_crop,
            crop_with_saliency=crop_with_saliency,
            crop_with_face_detection=crop_with_face_detection,
            crop_with_text_detection=crop_with_text_detection)

        # Host for uploading to akamai. Can have http:// or not
        self.host = host

        # Parameters to talk to akamai
        self.akamai_key = akamai_key
        self.akamai_name = akamai_name

        # The folder prefix to prepend to where the file will be
        # stored and served from. Slashes at the beginning and end are
        # optional
        self.folder_prefix=folder_prefix

        # CPCode string for uploading to Akamai. Should be something
        # like 17645
        self.cpcode = cpcode

    @classmethod
    def _create(cls, key, obj_dict):
        obj = super(AkamaiCDNHostingMetadata, cls)._create(key, obj_dict)

        # An old object could have had a baseurl, which was smashed
        # together the folder prefix and cpcode. That was confusing,
        # but in case there's an old object around, fix it. Also, in
        # that case, the cdn_prefixes could have had the folder prefix
        # in them, so remove them.
        if hasattr(obj, 'baseurl'):
            split = obj.baseurl.strip('/').partition('/')
            obj.cpcode = split[0].strip('/')
            obj.folder_prefix = split[2].strip('/')
            obj.cdn_prefixes = [re.sub(obj.folder_prefix, '', x).strip('/')
                                for x in obj.cdn_prefixes]
            del obj.baseurl
        
        return obj

class AbstractIntegration(NamespacedStoredObject):
    ''' Abstract Integration class '''

    def __init__(self, integration_id=None, enabled=True, 
                       video_submit_retries=0):
        
        integration_id = integration_id or uuid.uuid4().hex
        super(AbstractIntegration, self).__init__(integration_id)
        self.integration_id = integration_id
        
        # should this integration be used 
        self.enabled = enabled
        
        # how many times have we tried to submit the current video
        self.video_submit_retries = video_submit_retries

    @classmethod
    def _baseclass_name(cls):
        return AbstractIntegration.__name__


# DEPRECATED use AbstractIntegration instead
class AbstractPlatform(NamespacedStoredObject):
    ''' Abstract Platform/ Integration class

    The ids for these objects are tuples of (type, api_key, i_id)
    type can be None, in which case it becomes cls._baseclass_name()
    '''

    def __init__(self, api_key, i_id=None, abtest=False, enabled=True, 
                serving_enabled=True,
                serving_controller=ServingControllerType.IMAGEPLATFORM):
        super(AbstractPlatform, self).__init__((None, api_key, i_id))
        self.neon_api_key = api_key 
        self.integration_id = i_id 
        self.videos = {} # External video id (Original Platform VID) => Job ID
        self.abtest = abtest # Boolean on wether AB tests can run
        self.enabled = enabled # Account enabled for auto processing of videos 

        # Will thumbnails be served by our system?
        self.serving_enabled = serving_enabled

        # What controller is used to serve the image? Default to imageplatform
        self.serving_controller = serving_controller 

    @classmethod
    def format_key(cls, key):
        if isinstance(key, basestring):
            # It's already the proper key
            return key

        if len(key) == 2:
            typ = None
            api_key, i_id = key
        else:
            typ, api_key, i_id = key
        if typ is None:
            typ = cls._baseclass_name().lower()
        api_splits = api_key.split('_')
        if len(api_splits) > 1:
            api_key, i_id = api_splits[1:]
        return '_'.join([typ, api_key, i_id])

    @classmethod
    def key2id(cls, key):
        '''Converts a key to an id'''
        return key.split('_')

    @classmethod
    def _baseclass_name(cls):
        return cls.__name__

    @classmethod
    def _set_keyname(cls):
        return 'objset:%s' % cls._baseclass_name()
   
    @classmethod
    def _create(cls, key, obj_dict):
        def __get_type(key):
            '''
            Get the platform type
            '''
            platform_type = key.split('_')[0]
            typemap = {
                'neonplatform' : NeonPlatform,
                'brightcoveplatform' : BrightcovePlatform,
                'ooyalaplatform' : OoyalaPlatform,
                'youtubeplatform' : YoutubePlatform
                }
            try:
                platform = typemap[platform_type]
                return platform.__name__
            except KeyError, e:
                _log.exception("Invalid Platform Object")
                raise ValueError() # is this the right exception to throw?

        if obj_dict:
            if not '_type' in obj_dict or not '_data' in obj_dict:
                obj_dict = {
                    '_type': __get_type(obj_dict['key']),
                    '_data': copy.deepcopy(obj_dict)
                }
            
            return super(AbstractPlatform, cls)._create(cls.format_key(key),
                                                        obj_dict)

    @utils.sync.optional_sync
    @tornado.gen.coroutine
    def save(self, callback=None):
        raise NotImplementedError("To save this object use modify()")
        # since we need a default constructor with empty strings for the 
        # eval magic to work, check here to ensure apikey and i_id aren't empty
        # since the key is generated based on them
        if self.neon_api_key == '' or self.integration_id == '':
            raise Exception('Invalid initialization of AbstractPlatform or its\
                subclass object. api_key and i_id should not be empty')

        super(AbstractPlatform, self).save(callback)

    @classmethod
    @utils.sync.optional_sync
    @tornado.gen.coroutine
    def get(cls, api_key, i_id):
        ''' get instance '''
        rv = yield super(AbstractPlatform, cls).get((None, api_key, i_id), async=True)
        raise tornado.gen.Return(rv) 
    
    @classmethod
    @utils.sync.optional_sync
    @tornado.gen.coroutine
    def modify(cls, api_key, i_id, func, create_missing=False):
        def _set_parameters(x):
            typ, api_key, i_id = x.get_id()
            x.neon_api_key = api_key
            x.integration_id = i_id
            func(x)
        rv = yield super(AbstractPlatform, cls).modify(
                (None, api_key, i_id),
                _set_parameters,
                create_missing=create_missing, 
                async=True)
        raise tornado.gen.Return(rv) 

    @classmethod
    @utils.sync.optional_sync
    @tornado.gen.coroutine
    def modify_many(cls, keys, func, create_missing=False):
        def _set_parameters(objs):
            for x in objs.itervalues():
                typ, api_key, i_id = x.get_id()
                x.neon_api_key = api_key
                x.integration_id = i_id
            func(objs)

        rv = yield super(AbstractPlatform, cls).modify_many(
              keys, 
              _set_parameters,
              create_missing=create_missing, 
              async=True)
        raise tornado.gen.Return(rv)

    @classmethod
    @utils.sync.optional_sync
    @tornado.gen.coroutine
    def delete(cls, api_key, i_id):
        rv = yield super(AbstractPlatform, cls).delete(
                         (None, api_key, i_id), async=True)
        raise tornado.gen.Return(rv)
        
    #@classmethod
    #@utils.sync.optional_sync
    #@tornado.gen.coroutine
    #def delete_many(cls, keys):
    #    rv = yield super(AbstractPlatform, cls).delete_many(
    #                     [cls._generate_subkey(api_key, i_id) for 
    #                     api_key, i_id in keys], async=True)
    #    raise tornado.gen.Return(rv)

    def to_json(self):
        ''' to json '''
        return json.dumps(self, default=lambda o: o.__dict__) 

    def add_video(self, vid, job_id):
        ''' external video id => job_id '''
        self.videos[str(vid)] = job_id

    def get_videos(self):
        ''' list of external video ids '''
        return self.videos.keys()
    
    def get_internal_video_ids(self):
        ''' return list of internal video ids for the account ''' 
        i_vids = [] 
        for vid in self.videos.keys(): 
            i_vids.append(InternalVideoID.generate(self.neon_api_key, vid))
        return i_vids

    @classmethod
    def get_ovp(cls):
        ''' ovp string '''
        raise NotImplementedError

    @classmethod
    @utils.sync.optional_sync
    @tornado.gen.coroutine
    def get_all_keys(cls):
        '''The keys will be of the form (type, api_key, integration_id).'''
        
        neon_keys = yield NeonPlatform._get_all_keys_impl(async=True)
        bc_keys = yield BrightcovePlatform._get_all_keys_impl(async=True)
        oo_keys = yield OoyalaPlatform._get_all_keys_impl(async=True)
        yt_keys = yield YoutubePlatform._get_all_keys_impl(async=True)

        keys = neon_keys + bc_keys + oo_keys + yt_keys

        raise tornado.gen.Return(keys)

    @classmethod
    @utils.sync.optional_sync
    @tornado.gen.coroutine
    def _get_all_keys_impl(cls):
        keys = yield super(AbstractPlatform, cls).get_all_keys(async=True)
        raise tornado.gen.Return([[cls._baseclass_name().lower()] + x.split('_') 
                                  for x in keys])

    @classmethod
    @utils.sync.optional_sync
    @tornado.gen.coroutine
    def subscribe_to_changes(cls, func, pattern='*', get_object=True):
        yield [
            NeonPlatform.subscribe_to_changes(func, pattern, get_object,
                                              async=True),
            BrightcovePlatform.subscribe_to_changes(
                func, pattern, get_object, async=True),
            YoutubePlatform.subscribe_to_changes(
                func, pattern, get_object, async=True),
            OoyalaPlatform.subscribe_to_changes(
                func, pattern, get_object, async=True)]

    @classmethod
    @tornado.gen.coroutine
    def _subscribe_to_changes_impl(cls, func, pattern, get_object):
        yield super(AbstractPlatform, cls).subscribe_to_changes(
            func, pattern, get_object, async=True)

    @classmethod
    @utils.sync.optional_sync
    @tornado.gen.coroutine
    def unsubscribe_from_changes(cls, channel):
        yield [
            NeonPlatform.unsubscribe_from_changes(channel, async=True),
            BrightcovePlatform.unsubscribe_from_changes(channel, async=True),
            YoutubePlatform.unsubscribe_from_changes(channel, async=True),
            OoyalaPlatform.unsubscribe_from_changes(channel, async=True)]

    @classmethod
    @tornado.gen.coroutine
    def _unsubscribe_from_changes_impl(cls, channel):
        yield super(AbstractPlatform, cls).unsubscribe_from_changes(
            channel, async=True)

    @classmethod
    def format_subscribe_pattern(cls, pattern):
        return '%s_%s' % (cls._baseclass_name().lower(), pattern)
    

    @classmethod
    def _erase_all_data(cls):
        ''' erase all data ''' 
        db_connection = DBConnection.get(cls)
        db_connection.clear_db()
 

    @utils.sync.optional_sync
    @tornado.gen.coroutine
    def delete_all_video_related_data(self, platform_vid,
            *args, **kwargs):
        '''
        Delete all data related to a given video

        request, vmdata, thumbs, thumb serving urls
        
        #NOTE: Don't you dare call this method unless you really want to 
        delete 
        '''
        
        do_you_want_to_delete = kwargs.get('really_delete_keys', False)
        if do_you_want_to_delete == False:
            return

        def _del_video(p_inst):
            try:
                p_inst.videos.pop(platform_vid)
            except KeyError, e:
                _log.error('no such video to delete')
                return
        
        i_vid = InternalVideoID.generate(self.neon_api_key, 
                                         platform_vid)
        vm = yield tornado.gen.Task(VideoMetadata.get, i_vid)
        # update platform instance
        yield self.modify(self.neon_api_key, '0', _del_video, async=True)

        yield VideoMetadata.delete_related_data(i_vid, async=True)
        
class NeonPlatform(AbstractPlatform):
    '''
    Neon Integration ; stores all info about calls via Neon API
    '''
    def __init__(self, api_key, a_id=None, abtest=False):
        # By default integration ID 0 represents 
        # Neon Platform Integration (access via neon api)
        
        super(NeonPlatform, self).__init__(api_key, '0', abtest)
        self.account_id = a_id
        self.neon_api_key = api_key 
   
    @classmethod
    def get_ovp(cls):
        ''' ovp string '''
        return "neon"

    @classmethod
    @utils.sync.optional_sync
    @tornado.gen.coroutine
    def get_all_keys(cls):
        keys = yield cls._get_all_keys_impl(async=True)
        raise tornado.gen.Return(keys)

    @classmethod
    @utils.sync.optional_sync
    @tornado.gen.coroutine
    def subscribe_to_changes(cls, func, pattern='*', get_object=True):
        yield cls._subscribe_to_changes_impl(func, pattern, get_object)

    @classmethod
    @utils.sync.optional_sync
    @tornado.gen.coroutine
    def unsubscribe_from_changes(cls, channel):
        yield cls._unsubscribe_from_changes_impl(channel)

    @classmethod
    def _baseclass_name(cls):
        if options.wants_postgres: 
            return AbstractPlatform.__name__ 
        else: 
            return NeonPlatform.__name__

class BrightcoveIntegration(AbstractIntegration):
    ''' Brightcove Integration class '''

    REFERENCE_ID = '_reference_id'
    BRIGHTCOVE_ID = '_bc_id'

    def __init__(self, a_id='', p_id=None,
<<<<<<< HEAD
                rtoken=None, wtoken=None,
                application_client_id=None,
                application_client_secret=None,
                last_process_date=None, abtest=False, callback_url=None,
                uses_batch_provisioning=False,
                uses_bc_thumbnail_api=False,
                uses_bc_videojs_player=True,
                uses_bc_smart_player=False,
                uses_bc_gallery=False,
                id_field=BRIGHTCOVE_ID,
                enabled=True,
                serving_enabled=True,
                oldest_video_allowed=None,
                video_submit_retries=0):
=======
                 rtoken=None, wtoken=None,
                 last_process_date=None, abtest=False, callback_url=None,
                 uses_batch_provisioning=False,
                 id_field=BRIGHTCOVE_ID,
                 enabled=True,
                 serving_enabled=True,
                 oldest_video_allowed=None,
                 video_submit_retries=0,
                 application_client_id=None,
                 application_client_secret=None,
                 uses_bc_thumbnail_api=False,
                 uses_bc_videojs_player=False,
                 uses_bc_smart_player=False,
                 uses_bc_gallery=False):
>>>>>>> e9a2b152

        ''' On every request, the job id is saved '''

        super(BrightcoveIntegration, self).__init__(None, enabled)
        self.account_id = a_id
        self.publisher_id = p_id
        self.read_token = rtoken
        self.write_token = wtoken
<<<<<<< HEAD
        self.application_client_id = application_client_id
        self.application_client_secret = application_client_secret
=======

        # The application settings allow the publisher to grant
        # Neon access via OAuth2 to the BC Player Management API
        # These are made in the API access page in Video Cloud.
        self.application_client_id = application_client_id
        self.application_client_secret = application_client_secret

>>>>>>> e9a2b152
        #The publish date of the last processed video - UTC timestamp seconds
        self.last_process_date = last_process_date
        self.linked_youtube_account = False
        self.account_created = time.time() #UTC timestamp of account creation
        self.rendition_frame_width = None #Resolution of video to process
        self.video_still_width = 480 #default brightcove still width
        # the ids of playlist to create video requests from
        self.playlist_feed_ids = []
        # the url that will be called when a video is finished processing
        self.callback_url = callback_url

        # Does the customer use batch provisioning (i.e. FTP
        # uploads). If so, we cannot rely on the last modified date of
        # videos. http://support.brightcove.com/en/video-cloud/docs/finding-videos-have-changed-media-api
        self.uses_batch_provisioning = uses_batch_provisioning

        # Configuration for the Video.js player event tracking plugin
<<<<<<< HEAD
        self.uses_bc_thumbnail_api = uses_bc_thumbnail_api
        self.uses_bc_videojs_player = uses_bc_videojs_player
        self.uses_bc_smart_player = uses_bc_smart_player
=======
        # The more Neon knows about how the publisher's images are placed
        # on the page, the more accurately we can capture tracking info.

        # Does publisher use BC's CMS to manage their video thumbnails
        self.uses_bc_thumbnail_api = uses_bc_thumbnail_api
        # Does publisher use BC's player based on html5 library named video.js
        self.uses_bc_videojs_player = uses_bc_videojs_player
        # Does publisher use the older Flash-based player
        self.uses_bc_smart_player = uses_bc_smart_player
        # Does publisher use BC's gallery product to display many videos on a page
>>>>>>> e9a2b152
        self.uses_bc_gallery = uses_bc_gallery

        # Which custom field to use for the video id. If it is
        # BrightcovePlatform.REFERENCE_ID, then the reference_id field
        # is used. If it is BRIGHTCOVE_ID, the 'id' field is used.
        self.id_field = id_field

        # A ISO date string of the oldest video publication date to
        # ingest even if is updated in Brightcove.
        self.oldest_video_allowed = oldest_video_allowed

        # Amount of times we have retried a video submit
        self.video_submit_retries = video_submit_retries


    @classmethod
    def get_ovp(cls):
        ''' return ovp name'''
        return "brightcove_integration"

    def get_api(self, video_server_uri=None):
        '''Return the Brightcove API object for this platform integration.'''
        return api.brightcove_api.BrightcoveApi(
            self.account_id, self.publisher_id, 
            self.read_token, self.write_token) 

    def set_rendition_frame_width(self, f_width):
        ''' Set framewidth of the video resolution to process '''
        self.rendition_frame_width = f_width

    def set_video_still_width(self, width):
        ''' Set framewidth of the video still to be used 
            when the still is updated in the brightcove account '''
        self.video_still_width = width

class CNNIntegration(AbstractIntegration):
    ''' CNN Integration class '''

    def __init__(self, 
                 account_id='',
                 api_key_ref='', 
                 enabled=True, 
                 last_process_date=None):  

        ''' On every successful processing, the last video processed date is saved '''

        super(CNNIntegration, self).__init__(None, enabled=enabled)
        # The publish date of the last video we looked at - ISO 8601
        self.last_process_date = last_process_date 
        # user.neon_api_key this integration belongs to 
        self.account_id = account_id
        # the api_key required to make requests to cnn api - external
        self.api_key_ref = api_key_ref

class FoxIntegration(AbstractIntegration):
    ''' Fox Integration class '''

    def __init__(self, 
                 account_id='',
                 feed_pid_ref='', 
                 enabled=True, 
                 last_process_date=None):  

        ''' On every successful processing, the last video processed date is saved '''

        super(FoxIntegration, self).__init__(None, enabled=enabled)
        # The publish date of the last video we looked at - ISO 8601
        self.last_process_date = last_process_date 
        # user.account_id this integration belongs to 
        self.account_id = account_id
        # the feed_pid_ref required by the fox api - external
        self.feed_pid_ref = feed_pid_ref

# DEPRECATED use BrightcoveIntegration instead 
class BrightcovePlatform(AbstractPlatform):
    ''' Brightcove Platform/ Integration class '''
    REFERENCE_ID = '_reference_id'
    BRIGHTCOVE_ID = '_bc_id'
    
    def __init__(self, api_key, i_id=None, a_id='', p_id=None, 
                rtoken=None, wtoken=None, auto_update=False,
                last_process_date=None, abtest=False, callback_url=None,
                uses_batch_provisioning=False,
                id_field=BRIGHTCOVE_ID,
                enabled=True,
                serving_enabled=True,
                oldest_video_allowed=None, 
                video_submit_retries=0):

        ''' On every request, the job id is saved '''

        super(BrightcovePlatform, self).__init__(api_key, i_id, abtest,
                                                 enabled, serving_enabled)
        self.account_id = a_id
        self.publisher_id = p_id
        self.read_token = rtoken
        self.write_token = wtoken
        self.auto_update = auto_update 
        #The publish date of the last processed video - UTC timestamp 
        self.last_process_date = last_process_date 
        self.linked_youtube_account = False
        self.account_created = time.time() #UTC timestamp of account creation
        self.rendition_frame_width = None #Resolution of video to process
        self.video_still_width = 480 #default brightcove still width
        # the ids of playlist to create video requests from
        self.playlist_feed_ids = []
        # the url that will be called when a video is finished processing 
        self.callback_url = callback_url

        # Does the customer use batch provisioning (i.e. FTP
        # uploads). If so, we cannot rely on the last modified date of
        # videos. http://support.brightcove.com/en/video-cloud/docs/finding-videos-have-changed-media-api
        self.uses_batch_provisioning = uses_batch_provisioning

        # Which custom field to use for the video id. If it is
        # BrightcovePlatform.REFERENCE_ID, then the reference_id field
        # is used. If it is BRIGHTCOVE_ID, the 'id' field is used.
        self.id_field = id_field

        # A ISO date string of the oldest video publication date to
        # ingest even if is updated in Brightcove.
        self.oldest_video_allowed = oldest_video_allowed

        # Amount of times we have retried a video submit 
        self.video_submit_retries = video_submit_retries 

    @classmethod
    def get_ovp(cls):
        ''' return ovp name'''
        return "brightcove"

    @classmethod
    @utils.sync.optional_sync
    @tornado.gen.coroutine
    def subscribe_to_changes(cls, func, pattern='*', get_object=True):
        yield cls._subscribe_to_changes_impl(func, pattern, get_object)

    @classmethod
    @utils.sync.optional_sync
    @tornado.gen.coroutine
    def unsubscribe_from_changes(cls, channel):
        yield cls._unsubscribe_from_changes_impl(channel)

    def get_api(self, video_server_uri=None):
        '''Return the Brightcove API object for this platform integration.'''
        return api.brightcove_api.BrightcoveApi(
            self.neon_api_key, self.publisher_id,
            self.read_token, self.write_token)

    def set_rendition_frame_width(self, f_width):
        ''' Set framewidth of the video resolution to process '''
        self.rendition_frame_width = f_width

    def set_video_still_width(self, width):
        ''' Set framewidth of the video still to be used 
            when the still is updated in the brightcove account '''
        self.video_still_width = width

    @classmethod
    @utils.sync.optional_sync
    @tornado.gen.coroutine
    def get_all_keys(cls):
        keys = yield cls._get_all_keys_impl(async=True)
        raise tornado.gen.Return(keys)

    @classmethod
    def _baseclass_name(cls):
        if options.wants_postgres: 
            return AbstractPlatform.__name__ 
        else: 
            return BrightcovePlatform.__name__

class YoutubePlatform(AbstractPlatform):
    ''' Youtube platform integration '''

    # TODO(Sunil): Fix this class when Youtube is implemented 

    def __init__(self, api_key, i_id=None, a_id='', access_token=None,
                 refresh_token=None,
                expires=None, auto_update=False, abtest=False):
        super(YoutubePlatform, self).__init__(api_key, i_id, abtest)
        self.account_id = a_id
        self.access_token = access_token
        self.refresh_token = refresh_token
        self.expires = expires
        self.generation_time = None
        self.valid_until = 0  

        #if blob is being created save the time when access token was generated
        if access_token:
            self.valid_until = time.time() + float(expires) - 50
        self.auto_update = auto_update
    
        self.channels = None

    @classmethod
    def get_ovp(cls):
        ''' ovp '''
        return "youtube"

    @classmethod
    @utils.sync.optional_sync
    @tornado.gen.coroutine
    def subscribe_to_changes(cls, func, pattern='*', get_object=True):
        yield cls._subscribe_to_changes_impl(func, pattern, get_object)

    @classmethod
    @utils.sync.optional_sync
    @tornado.gen.coroutine
    def unsubscribe_from_changes(cls, channel):
        yield cls._unsubscribe_from_changes_impl(channel)
    
    def get_access_token(self, callback):
        ''' Get a valid access token, if not valid -- get new one and set expiry'''
        def access_callback(result):
            if result:
                self.access_token = result
                self.valid_until = time.time() + 3550
                callback(self.access_token)
            else:
                callback(False)

        #If access token has expired
        if time.time() > self.valid_until:
            yt = api.youtube_api.YoutubeApi(self.refresh_token)
            yt.get_access_token(access_callback)
        else:
            #return current token
            callback(self.access_token)
   
    def add_channels(self, callback):
        '''
        Add a list of channels that the user has
        Get a valid access token first
        '''
        def save_channel(result):
            if result:
                self.channels = result
                callback(True)
            else:
                callback(False)

        def atoken_exec(atoken):
            if atoken:
                yt = api.youtube_api.YoutubeApi(self.refresh_token)
                yt.get_channels(atoken, save_channel)
            else:
                callback(False)

        self.get_access_token(atoken_exec)


    def get_videos(self, callback, channel_id=None):
        '''
        get list of videos from youtube
        '''

        def atoken_exec(atoken):
            if atoken:
                yt = api.youtube_api.YoutubeApi(self.refresh_token)
                yt.get_videos(atoken, playlist_id, callback)
            else:
                callback(False)

        if channel_id is None:
            playlist_id = self.channels[0]["contentDetails"]["relatedPlaylists"]["uploads"] 
            self.get_access_token(atoken_exec)
        else:
            # Not yet supported
            callback(None)

    def create_job(self):
        '''
        Create youtube api request
        '''
        pass

    @classmethod
    @utils.sync.optional_sync
    @tornado.gen.coroutine
    def get_all_keys(cls):
        keys = yield cls._get_all_keys_impl(async=True)
        raise tornado.gen.Return(keys)

    @classmethod
    def _baseclass_name(cls):
        if options.wants_postgres: 
            return AbstractPlatform.__name__ 
        else: 
            return YoutubePlatform.__name__

class OoyalaIntegration(AbstractIntegration):
    '''
    OOYALA Integration
    '''
    def __init__(self, 
                 a_id='',
                 p_code=None, 
                 api_key=None, 
                 api_secret=None): 
        '''
        Init ooyala platform 
        
        Partner code, o_api_key & api_secret are essential 
        for api calls to ooyala 

        '''
        super(OoyalaIntegration, self).__init__(None, True)
        self.account_id = a_id
        self.partner_code = p_code
        self.api_key = api_key
        self.api_secret = api_secret 
 
    @classmethod
    def get_ovp(cls):
        ''' return ovp name'''
        return "ooyala_integration"

    @classmethod
    def generate_signature(cls, secret_key, http_method, 
                    request_path, query_params, request_body=''):
        ''' Generate signature for ooyala requests'''
        signature = secret_key + http_method.upper() + request_path
        for key, value in query_params.iteritems():
            signature += key + '=' + value
            signature = base64.b64encode(hashlib.sha256(signature).digest())[0:43]
            signature = urllib.quote_plus(signature)
            return signature 
    
# DEPRECATED use OoyalaIntegration instead 
class OoyalaPlatform(AbstractPlatform):
    '''
    OOYALA Platform
    '''
    def __init__(self, api_key, i_id=None, a_id='', p_code=None, 
                 o_api_key=None, api_secret=None, auto_update=False): 
        '''
        Init ooyala platform 
        
        Partner code, o_api_key & api_secret are essential 
        for api calls to ooyala 

        '''

        super(OoyalaPlatform, self).__init__(api_key, i_id)
 
        self.account_id = a_id
        self.partner_code = p_code
        self.ooyala_api_key = o_api_key
        self.api_secret = api_secret 
        self.auto_update = auto_update 
    
    @classmethod
    def get_ovp(cls):
        ''' return ovp name'''
        return "ooyala"

    @classmethod
    @utils.sync.optional_sync
    @tornado.gen.coroutine
    def subscribe_to_changes(cls, func, pattern='*', get_object=True):
        yield cls._subscribe_to_changes_impl(func, pattern, get_object)

    @classmethod
    @utils.sync.optional_sync
    @tornado.gen.coroutine
    def unsubscribe_from_changes(cls, channel):
        yield cls._unsubscribe_from_changes_impl(channel)
    
    @classmethod
    def generate_signature(cls, secret_key, http_method, 
                    request_path, query_params, request_body=''):
        ''' Generate signature for ooyala requests'''
        signature = secret_key + http_method.upper() + request_path
        for key, value in query_params.iteritems():
            signature += key + '=' + value
            signature = base64.b64encode(hashlib.sha256(signature).digest())[0:43]
            signature = urllib.quote_plus(signature)
            return signature 
    
    @classmethod
    @utils.sync.optional_sync
    @tornado.gen.coroutine
    def get_all_keys(cls):
        keys = yield cls._get_all_keys_impl(async=True)
        raise tornado.gen.Return(keys)

    @classmethod
    def _baseclass_name(cls):
        if options.wants_postgres: 
            return AbstractPlatform.__name__ 
        else: 
            return OoyalaPlatform.__name__

#######################
# Request Blobs 
######################

class RequestState(object):
    'Request state enumeration'

    UNKNOWN    = "unknown"
    SUBMIT     = "submit"
    PROCESSING = "processing"
    FINALIZING = "finalizing" # In the process of finalizing the request
    REQUEUED   = "requeued"
    FINISHED   = "finished"
    SERVING    = "serving" # Thumbnails are ready to be served 
    INT_ERROR  = "internal_error" # Neon had some code error
    CUSTOMER_ERROR = "customer_error" # customer request had a partial error 
    REPROCESS  = "reprocess" #new state added to support clean reprocessing

    # The following states are all DEPRECATED
    SERVING_AND_ACTIVE = "serving_active" # DEPRECATED    
    FAILED     = "failed" # DEPRECATED in favor of INT_ERROR, CUSTOMER_ERROR
    ACTIVE     = "active" # DEPRECATED. Thumbnail selected by editor; Only releavant to BC

class ExternalRequestState(object):
    '''State enums for the request state that will be sent to the user.'''
    UNKNOWN = 'unknown' # We don't know the state
    PROCESSING = 'processing' # The object is being analyzed
    PROCESSED = 'processed' # The object has been analyzed 
    SERVING = 'serving' # The object is available for serving at scale
    FAILED = 'failed' # There was an error processing the object

    @staticmethod
    def from_internal_state(state):
        '''Converts the internal state to an external one.'''
        state_map = {
            RequestState.SUBMIT : ExternalRequestState.PROCESSING,
            RequestState.PROCESSING : ExternalRequestState.PROCESSING,
            RequestState.FINALIZING : ExternalRequestState.PROCESSING,
            RequestState.REQUEUED : ExternalRequestState.PROCESSING,
            RequestState.REPROCESS : ExternalRequestState.PROCESSING,
            RequestState.FINISHED : ExternalRequestState.PROCESSED,
            RequestState.ACTIVE : ExternalRequestState.PROCESSED,
            RequestState.SERVING : ExternalRequestState.SERVING,
            RequestState.SERVING_AND_ACTIVE : ExternalRequestState.SERVING,
            RequestState.FAILED : ExternalRequestState.FAILED,
            RequestState.INT_ERROR : ExternalRequestState.FAILED,
            RequestState.CUSTOMER_ERROR : ExternalRequestState.FAILED}
        return state_map.get(state, ExternalRequestState.UNKNOWN)
            

class CallbackState(object):
    '''State enums for callbacks being sent.'''
    NOT_SENT = 'not_sent' # Callback has not been sent
    SUCESS = 'sucess' # Callback was sent sucessfully
    ERROR = 'error' # Error sending the callback

class NeonApiRequest(NamespacedStoredObject):
    '''
    Instance of this gets created during request creation
    (Neon web account, RSS Cron)
    Json representation of the class is saved in the server queue and redis  
    '''

    def __init__(self, job_id, api_key=None, vid=None, title=None, url=None, 
            request_type=None, http_callback=None, default_thumbnail=None,
            integration_type='neon', integration_id='0',
            external_thumbnail_id=None, publish_date=None,
            callback_state=CallbackState.NOT_SENT):
        splits = job_id.split('_')
        if len(splits) == 3:
            # job id was given as the raw key
            job_id = splits[2]
            api_key = splits[1]
        super(NeonApiRequest, self).__init__(
            self._generate_subkey(job_id, api_key))
        self.job_id = job_id
        self.api_key = api_key 
        self.video_id = vid #external video_id
        self.video_title = title
        self.video_url = url
        self.request_type = request_type
        # The url to send the callback response
        self.callback_url = http_callback
        self.callback_state = callback_state
        self.state = RequestState.SUBMIT
        self.fail_count = 0 # Number of failed processing tries
        
        self.integration_type = integration_type
        self.integration_id = integration_id
        self.default_thumbnail = default_thumbnail # URL of a default thumb
        self.external_thumbnail_id = external_thumbnail_id

        # The job response. Should be a dictionary defined by 
        # VideoCallbackResponse
        self.response = {}

        # API Method
        self.api_method = None
        self.api_param  = None
        self.publish_date = publish_date # ISO date format of when video is published
       
        # field used to store error message on partial error, explict error or 
        # additional information about the request
        self.msg = None

    @classmethod
    def key2id(cls, key):
        '''Converts a key to an id'''
        splits = key.split('_')
        return (splits[2], splits[1])

    @classmethod
    def _generate_subkey(cls, job_id, api_key=None):
        if job_id.startswith('request'):
            # Is is really the full key, so just return the subportion
            return job_id.partition('_')[2]
        if job_id is None or api_key is None:
            return None
        return '_'.join([api_key, job_id])

    def _set_keyname(self):
        return '%s:%s' % (super(NeonApiRequest, self)._set_keyname(),
                          self.api_key)

    @classmethod
    def _baseclass_name(cls):
        # For backwards compatibility, we don't use the classname
        return 'request'

    @classmethod
    def _create(cls, key, obj_dict):
        '''Create the object.

        Needed for backwards compatibility for old style data that
        doesn't include the classname. Instead, request_type holds
        which class to create.
        '''
        if obj_dict:
            if not '_type' in obj_dict or not '_data' in obj_dict:
                # Old style object, so adjust the object dictionary
                typemap = {
                    'brightcove' : BrightcoveApiRequest,
                    'ooyala' : OoyalaApiRequest,
                    'youtube' : YoutubeApiRequest,
                    'neon' : NeonApiRequest,
                    None : NeonApiRequest
                    }
                obj_dict = {
                    '_type': typemap[obj_dict['request_type']].__name__,
                    '_data': copy.deepcopy(obj_dict)
                    }
            obj = super(NeonApiRequest, cls)._create(key, obj_dict)

            try:
                obj.publish_date = datetime.datetime.utcfromtimestamp(
                    obj.publish_date / 1000.)
                obj.publish_date = obj.publish_date.isoformat()
            except ValueError:
                pass
            except TypeError:
                pass
            return obj

    def get_default_thumbnail_type(self):
        '''Return the thumbnail type that should be used for a default 
        thumbnail in the request.
        '''
        return ThumbnailType.DEFAULT
  
    def set_api_method(self, method, param):
        ''' 'set api method and params ''' 
        
        self.api_method = method
        self.api_param  = param

        #TODO:validate supported methods

    @classmethod
    @utils.sync.optional_sync
    @tornado.gen.coroutine
    def get(cls, job_id, api_key, log_missing=True):
        ''' get instance '''
        rv = yield super(NeonApiRequest, cls).get(cls._generate_subkey(job_id, api_key),
                                                  log_missing=log_missing,
                                                  async=True) 
        raise tornado.gen.Return(rv) 

    @classmethod
    @utils.sync.optional_sync
    @tornado.gen.coroutine
    def get_many(cls, keys, log_missing=True, func_level_wpg=True):
        '''Returns the list of objects from a list of keys.

        Each key must be a tuple of (job_id, api_key)
        '''
        rv = yield super(NeonApiRequest, cls).get_many(
                          [cls._generate_subkey(*k) for k in keys],
                          log_missing=log_missing,
                          func_level_wpg=func_level_wpg, 
                          async=True)
        raise tornado.gen.Return(rv) 

    @classmethod
    def get_all(cls):
        raise NotImplementedError()

    @classmethod
    @utils.sync.optional_sync
    @tornado.gen.coroutine
    def modify(cls, job_id, api_key, func, create_missing=False, 
               callback=None):
        rv = yield super(NeonApiRequest, cls).modify(
                cls._generate_subkey(job_id, api_key),
                func,
                create_missing=create_missing,
                callback=callback, 
                async=True)
        raise tornado.gen.Return(rv) 

    @classmethod
    @utils.sync.optional_sync
    @tornado.gen.coroutine
    def modify_many(cls, keys, func, create_missing=False, callback=None):
        '''Modify many keys.

        Each key must be a tuple of (job_id, api_key)
        '''
        rv = yield super(NeonApiRequest, cls).modify_many(
                    [cls._generate_subkey(*k) for k in keys],
                    func,
                    create_missing=create_missing,
                    callback=callback, 
                    async=True)
        raise tornado.gen.Return(rv) 

    @classmethod
    @utils.sync.optional_sync
    @tornado.gen.coroutine
    def delete(cls, job_id, api_key, callback=None):
        rv = yield super(NeonApiRequest, cls).delete(
                cls._generate_subkey(job_id, api_key),
                callback=callback, 
                async=True)
        raise tornado.gen.Return(rv) 

    @classmethod
    @utils.sync.optional_sync
    @tornado.gen.coroutine
    def delete_many(cls, keys, callback=None):
        rv = yield super(NeonApiRequest, cls).delete_many(
                [cls._generate_subkey(job_id, api_key) for 
                job_id, api_key in keys],
                callback=callback, 
                async=True)
        raise tornado.gen.Return(rv) 
    
    @utils.sync.optional_sync
    @tornado.gen.coroutine
    def save_default_thumbnail(self, cdn_metadata=None):
        '''Save the default thumbnail by attaching it to a video. The video
        metadata for this request must be in the database already.

        Inputs:
        cdn_metadata - If known, the metadata to save to the cdn.
                       Otherwise it will be looked up.
        '''
        try:
            thumb_url = self.default_thumbnail
        except AttributeError:
            thumb_url = None

        if not thumb_url:
            # No default thumb to upload
            return

        thumb_type = self.get_default_thumbnail_type()

        # Check to see if there is already a thumbnail that the system
        # knows about (and thus was already uploaded)
        
        video = yield tornado.gen.Task(
            VideoMetadata.get,
            InternalVideoID.generate(self.api_key,
                                     self.video_id))
        if video is None:
            msg = ('VideoMetadata for job %s is missing. '
                   'Cannot add thumbnail' % self.job_id)
            _log.error(msg)
            raise DBStateError(msg)

        known_thumbs = yield tornado.gen.Task(
            ThumbnailMetadata.get_many,
            video.thumbnail_ids)
        min_rank = 1
        for thumb in known_thumbs:
            if thumb.type == thumb_type:
                if thumb_url in thumb.urls:
                    # The exact thumbnail is already there
                    return
            
                if thumb.rank < min_rank:
                    min_rank = thumb.rank
        cur_rank = min_rank - 1

        # Upload the new thumbnail
        meta = ThumbnailMetadata(
            None,
            ttype=thumb_type,
            rank=cur_rank,
            external_id=self.external_thumbnail_id)
        thumb = yield video.download_and_add_thumbnail(meta,
                                               thumb_url,
                                               cdn_metadata,
                                               save_objects=True,
                                               async=True)
        raise tornado.gen.Return(thumb) 
        # Push a thumbnail serving directive to Kinesis so that it can
        # be served quickly.

    @utils.sync.optional_sync
    @tornado.gen.coroutine
    def send_callback(self, send_kwargs=None):
        '''Sends the callback to the customer if necessary.

        Inputs:
        send_kwargs - Keyword arguments to utils.http.send_request for when
                      sending the callback
        '''
        if not options.send_callbacks:
            return
        new_callback_state = CallbackState.NOT_SENT
        response = None
        if self.callback_url:
            # Check the callback url format
            parsed = urlparse.urlsplit(self.callback_url)
            if parsed.scheme not in ('http', 'https'):
                _log.error_n('Invalid callback url job %s acct %s: %s'
                             % (self.job_id, self.api_key, self.callback_url))
                statemon.state.increment('invalid_callback_url')
                new_callback_state = CallbackState.ERROR
            else:

                # Build the response
                response = VideoCallbackResponse.create_from_dict(
                    self.response)
                internal_vid = InternalVideoID.generate(self.api_key,
                                                        self.video_id)
                vstatus = yield tornado.gen.Task(VideoStatus.get, internal_vid)
                response.experiment_state = vstatus.experiment_state
                response.winner_thumbnail = vstatus.winner_tid
                response.set_processing_state(self.state)
                response.job_id = self.job_id
                response.video_id = self.video_id
            
                # Send the callback
                self.response = response.to_dict()
                send_kwargs = send_kwargs or {}
                cb_request = tornado.httpclient.HTTPRequest(
                    url=self.callback_url,
                    method='PUT',
                    headers={'content-type' : 'application/json'},
                    body=response.to_json(),
                    request_timeout=20.0,
                    connect_timeout=10.0)
                cb_response = yield utils.http.send_request(
                    cb_request,
                    no_retry_codes=[405],
                    async=True,
                    **send_kwargs)
                if cb_response.error:
                    # Now try a POST for backwards compatibility
                    cb_request.method='POST'
                    cb_response = yield utils.http.send_request(cb_request,
                                                                async=True,
                                                                **send_kwargs)
                    if cb_response.error:
                        statemon.state.define_and_increment(
                            'callback_error.%s' % self.api_key)
                                                            
                        statemon.state.increment('callback_error')
                        _log.warn('Error when sending callback to %s for '
                                  'video %s: %s' %
                                  (self.callback_url, self.video_id,
                                   cb_response.error))
                        new_callback_state = CallbackState.ERROR
                    else:
                       statemon.state.increment('sucessful_callbacks')
                       new_callback_state = CallbackState.SUCESS 
                else:
                    statemon.state.increment('sucessful_callbacks')
                    new_callback_state = CallbackState.SUCESS

            # Modify the database state
            def _mod_obj(x):
                x.callback_state = new_callback_state
                if response:
                    x.response = response.to_dict()
            yield tornado.gen.Task(self.modify, self.job_id, self.api_key,
                                   _mod_obj)

class BrightcovePlayer(NamespacedStoredObject):
    '''
    Brightcove Player model
    '''
    def __init__(self, player_ref, integration_id, name=None,
                 is_tracked=False, publish_date=None,
                 published_plugin_version=None, last_attempt_result=None):

        super(BrightcovePlayer, self).__init__(player_ref)

        # The Brightcove ID for the player
        self.player_ref = player_ref
        # The Neon integration that has this player
        self.integration_id = integration_id
        # The Neon account that owns this player
        self.account_id = account_id
        # Set if publisher needs the Neon event tracking plugin published to this
        self.is_tracked = is_tracked
        # Descriptive name of the plugin
        self.name = name

        # Properties to track publishing
        self.publish_date = publish_date
        # Version is an increasing integer
        self.published_plugin_version = published_plugin_version
        # Descriptive string of last failed attempt to publish.
        # Set to None when last attempt was successful
        self.last_attempt_result = last_attempt_result

    @classmethod
    @utils.sync.optional_sync
    @tornado.gen.coroutine
    def get_players(cls, integration_id):
        '''Get all players associated to the integration'''

        rv = []
        results = yield self.get_and_execute_select_query(
                    [ "_data",
                      "_type",
                      "created_time AS created_time_pg",
                      "updated_time AS updated_time_pg"],
                    "_data->>'integration_id' = '%s' ",
                    table_name='brightcoveplayer',
                    wc_params=[integration_id])
        for result in results:
            player = self._create(result['_data']['key'], result)
            rv.append(player)
        raise tornado.gen.Return(rv)

    @classmethod
    def _baseclass_name(cls):
        return BrightcovePlayer.__name__


class BrightcoveApiRequest(NeonApiRequest):
    '''
    Brightcove API Request class
    '''
    def __init__(self, job_id, api_key=None, vid=None, title=None, url=None,
                 rtoken=None, wtoken=None, pid=None, http_callback=None,
                 i_id=None, default_thumbnail=None):
        super(BrightcoveApiRequest,self).__init__(
            job_id, api_key, vid, title, url,
            request_type='brightcove',
            http_callback=http_callback,
            default_thumbnail=default_thumbnail)
        self.read_token = rtoken
        self.write_token = wtoken
        self.publisher_id = pid
        self.integration_id = i_id 
        self.autosync = False
     
    def get_default_thumbnail_type(self):
        '''Return the thumbnail type that should be used for a default 
        thumbnail in the request.
        '''
        return ThumbnailType.BRIGHTCOVE

class OoyalaApiRequest(NeonApiRequest):
    '''
    Ooyala API Request class
    '''
    def __init__(self, job_id, api_key=None, i_id=None, vid=None, title=None,
                 url=None, oo_api_key=None, oo_secret_key=None,
                 http_callback=None, default_thumbnail=None):
        super(OoyalaApiRequest, self).__init__(
            job_id, api_key, vid, title, url,
            request_type='ooyala',
            http_callback=http_callback,
            default_thumbnail=default_thumbnail)
        self.oo_api_key = oo_api_key
        self.oo_secret_key = oo_secret_key
        self.integration_id = i_id 
        self.autosync = False

    def get_default_thumbnail_type(self):
        '''Return the thumbnail type that should be used for a default 
        thumbnail in the request.
        '''
        return ThumbnailType.OOYALA

class YoutubeApiRequest(NeonApiRequest):
    '''
    Youtube API Request class
    '''
    def __init__(self, job_id, api_key=None, vid=None, title=None, url=None,
                 access_token=None, refresh_token=None, expiry=None,
                 http_callback=None, default_thumbnail=None):
        super(YoutubeApiRequest,self).__init__(
            job_id, api_key, vid, title, url,
            request_type='youtube',
            http_callback=http_callback,
            default_thumbnail=default_thumbnail)
        self.access_token = access_token
        self.refresh_token = refresh_token
        self.integration_type = "youtube"
        self.previous_thumbnail = None # TODO(Sunil): Remove this
        self.expiry = expiry

    def get_default_thumbnail_type(self):
        '''Return the thumbnail type that should be used for a default 
        thumbnail in the request.
        '''
        return ThumbnailType.YOUTUBE

###############################################################################
## Thumbnail store T_URL => TID => Metadata
############################################################################### 

class ThumbnailID(AbstractHashGenerator):
    '''
    Static class to generate thumbnail id

    _input: String or Image stream. 

    Thumbnail ID is: <internal_video_id>_<md5 MD5 hash of image data>
    '''
    VALID_REGEX = '%s_[0-9A-Za-z]+' % InternalVideoID.VALID_INTERNAL_REGEX

    @staticmethod
    def generate(_input, internal_video_id):
        return '%s_%s' % (internal_video_id, ThumbnailMD5.generate(_input))

    @classmethod
    def is_valid_key(cls, key):
        return len(key.split('_')) == 3
        

class ThumbnailMD5(AbstractHashGenerator):
    '''Static class to generate the thumbnail md5.

    _input: String or Image stream.
    '''
    salt = 'Thumbn@il'
    
    @staticmethod
    def generate_from_string(_input):
        ''' generate hash from string '''
        _input = ThumbnailMD5.salt + str(_input)
        return AbstractHashGenerator._api_hash_function(_input)

    @staticmethod
    def generate_from_image(imstream):
        ''' generate hash from image '''

        filestream = StringIO()
        imstream.save(filestream,'jpeg')
        filestream.seek(0)
        return ThumbnailMD5.generate_from_string(filestream.buf)

    @staticmethod
    def generate(_input):
        ''' generate hash method ''' 
        if isinstance(_input, basestring):
            return ThumbnailMD5.generate_from_string(_input)
        else:
            return ThumbnailMD5.generate_from_image(_input)


class ThumbnailServingURLs(NamespacedStoredObject):
    '''
    Keeps track of the URLs to serve for each thumbnail id.

    Specifically, maps:

    thumbnail_id -> { (width, height) -> url }

    or, instead of a full url map, there can be a base_url and a list of sizes.
    In that case, the full url would be generated by 
    <base_url>/FNAME_FORMAT % (thumbnail_id, width, height)
    '''    
    FNAME_FORMAT = "neontn%s_w%s_h%s.jpg"
    FNAME_REGEX = ('neontn(%s)_w([0-9]+)_h([0-9]+)\.jpg' % 
                   ThumbnailID.VALID_REGEX)

    def __init__(self, thumbnail_id, size_map=None, base_url=None, sizes=None):
        super(ThumbnailServingURLs, self).__init__(thumbnail_id)
        self.size_map = size_map or {}
        
        self.base_url = base_url
        self.sizes = sizes or set([]) # List of (width, height)

    def __eq__(self, other):
        '''Sets can't do cmp, so we need to overright so that == and != works.
        '''
        if ((other is None) or 
            (type(other) != type(self)) or 
            (self.__dict__.keys() != other.__dict__.keys())):
            return False
        for k, v in self.__dict__.iteritems():
            if v != other.__dict__[k]:
                return False
        return True

    def __ne__(self, other):
        return not self.__eq__(other)

    def __len__(self):
        return len(self.size_map) + len(self.sizes)
    
    @classmethod
    def _baseclass_name(cls):
        '''Returns the class name of the base class of the hierarchy.
        '''
        return ThumbnailServingURLs.__name__

    def get_thumbnail_id(self):
        '''Return the thumbnail id for this mapping.'''
        return self.get_id()

    def add_serving_url(self, url, width, height):
        '''Adds a url to serve for a given width and height.

        If there was a previous entry, it is overwritten.
        '''
        if self.base_url is not None:
            urlRe = re.compile(
                '%s/%s' % (re.escape(self.base_url),
                           ThumbnailServingURLs.FNAME_REGEX))
            if urlRe.match(url):
                self.sizes.add((width, height))
                return
            else:
                # TODO(mdesnoyer): once the db is cleaned, make this
                # raise a ValueError
                _log.warn_n('url %s does not conform to base %s' %
                            (url, self.base_url),
                    50)
        self.size_map[(width, height)] = str(url)

    def get_serving_url(self, width, height):
        '''Get the serving url for a given width and height.

        Raises a KeyError if there isn't one.
        '''
        if (width, height) in self.sizes:
            return (self.base_url + '/' + ThumbnailServingURLs.FNAME_FORMAT %
                    (self.get_thumbnail_id(), width, height))
        return self.size_map[(width, height)]

    def get_serving_url_count(self):
        '''Return the number of serving urls in this object.'''
        return len(self.size_map) + len(self.sizes)

    def is_valid_size(self, width, height):
        '''Returns true if there is a url for this size image.'''
        sz = (width, height)
        return sz in self.sizes or sz in self.size_map

    def __iter__(self):
        '''Iterator of size, url pairs.'''
        return itertools.chain(
            self.size_map.iteritems(),
            ((k, self.get_serving_url(*k)) for k in self.sizes))

    @staticmethod
    def create_filename(tid, width, height):
        '''Creates a filename for a given thumbnail id at a specific size.'''
        return ThumbnailServingURLs.FNAME_FORMAT % (tid, width, height)

    def to_dict(self):
        new_dict = {
            '_type': self.__class__.__name__,
            '_data': copy.copy(self.__dict__)
            }
        new_dict['_data']['size_map'] = self.size_map.items()
        new_dict['_data']['sizes'] = list(self.sizes)
        return new_dict

    @classmethod
    def _create(cls, key, obj_dict):
        obj = super(ThumbnailServingURLs, cls)._create(key, obj_dict)
        if obj:
            # Convert the sizes into tuples and a set
            obj.sizes = set((tuple(x) for x in obj.sizes))
            
            # Load in the url entries into the object
            size_map = obj.size_map
            obj.size_map = {}
            # Find the base url to save that way
            bases = set((os.path.dirname(x[1]) for x in size_map))
            if len(bases) == 1 and obj.base_url is None:
                obj.base_url = bases.pop()
            for k, v in size_map:
                width, height = k
                obj.add_serving_url(v, width, height)
            return obj

        
class ThumbnailURLMapper(NamespacedStoredObject):
    '''
    Schema to map thumbnail url to thumbnail ID. 

    _input - thumbnail url ( key ) , tid - string/image, converted to thumbnail ID
            if imdata given, then generate tid 
    
    THUMBNAIL_URL => (tid)
    
    # NOTE: This has been deprecated and hence not being updated to be a stored
    object
    TODO: Remove this object. It is no longer needed
    '''
    
    def __init__(self, thumbnail_url, tid, imdata=None):
        self.key = thumbnail_url
        if not imdata:
            self.value = tid
        else:
            #TODO: Is this imdata really needed ? 
            raise #self.value = ThumbnailID.generate(imdata) 

    def to_json(self):
        # Actually not json because we are only storing the value
        return str(self.value)

    @classmethod
    def _baseclass_name(cls):
        return ThumbnailURLMapper.__name__

    @classmethod
    def get_id(cls, key, callback=None):
        ''' get thumbnail id '''
        db_connection = DBConnection.get(cls)
        if callback:
            db_connection.conn.get(key, callback)
        else:
            return db_connection.blocking_conn.get(key)

    @classmethod
    def _erase_all_data(cls):
        ''' del all data'''
        db_connection = DBConnection.get(cls)
        db_connection.clear_db()

class ThumbnailMetadata(StoredObject):
    '''
    Class schema for Thumbnail information.

    Keyed by thumbnail id
    '''
    def __init__(self, tid, internal_vid=None, urls=None, created=None,
                 width=None, height=None, ttype=None,
                 model_score=None, model_version=None, enabled=True,
                 chosen=False, rank=None, refid=None, phash=None,
                 serving_frac=None, frameno=None, filtered=None, ctr=None,
                 external_id=None):
        super(ThumbnailMetadata,self).__init__(tid)
        self.video_id = internal_vid #api_key + platform video id
        self.external_id = external_id # External id if appropriate
        self.urls = urls or []  # List of all urls associated with single image
        self.created_time = created or datetime.datetime.now().strftime(
            "%Y-%m-%d %H:%M:%S")# Timestamp when thumbnail was created 
        self.enabled = enabled #boolen, indicates if this thumbnail can be displayed/ tested with 
        self.chosen = chosen #boolean, indicates this thumbnail is chosen by the user as the primary one
        self.width = width
        self.height = height
        self.type = ttype #neon1../ brightcove / youtube
        self.rank = 0 if not rank else rank  #int 
        self.model_score = model_score #string
        self.model_version = model_version #string
        self.frameno = frameno #int Frame Number
        self.filtered = filtered # String describing how it was filtered
        #TODO: remove refid. It's not necessary
        self.refid = refid #If referenceID exists *in case of a brightcove thumbnail
        self.phash = phash # Perceptual hash of the image. None if unknown
        self.do_source_crop = False # see cdnhosting.CDNHosting.upload
        self.do_smart_crop = False # see cdnhosting.CDNHosting.upload
        if self.type is ThumbnailType.NEON:
            self.do_source_crop = True
            self.do_smart_crop = True

        # DEPRECATED: Use the ThumbnailStatus table instead
        self.serving_frac = serving_frac 

        # DEPRECATED: Use the ThumbnailStatus table instead
        self.ctr = ctr
        
        # NOTE: If you add more fields here, modify the merge code in
        # video_processor/client, Add unit test to check this

    @classmethod
    def _baseclass_name(cls):
        '''Returns the class name of the base class of the hierarchy.
        '''
        return ThumbnailMetadata.__name__

    def _set_keyname(self):
        '''Key the set by the video id'''
        return 'objset:%s' % self.key.rpartition('_')[0]

    @classmethod
    def is_valid_key(cls, key):
        return ThumbnailID.is_valid_key(key)

    def update_phash(self, image):
        '''Update the phash from a PIL image.'''
        self.phash = cv.imhash_index.hash_pil_image(
            image,
            hash_type=options.hash_type,
            hash_size=options.hash_size)

    def get_account_id(self):
        ''' get the internal account id. aka api key '''
        return self.key.split('_')[0]
    
    def get_metadata(self):
        ''' get a dictionary of the thumbnail metadata

        This function is deprecated and is kept only for backwards compatibility
        '''
        return self.to_dict()
    
    def to_dict_for_video_response(self):
        ''' to dict for video response object
            replace key to thumbnail_id 
        '''
        new_dict = copy.copy(self.__dict__)
        new_dict["thumbnail_id"] = new_dict.pop("key")
        return new_dict

    @utils.sync.optional_sync
    @tornado.gen.coroutine
    def add_image_data(self, image, video_info=None, cdn_metadata=None):
        '''Incorporates image data to the ThumbnailMetadata object.

        Also uploads the image to the CDNs and S3.

        Inputs:
        image - A PIL image
        cdn_metadata - A list CDNHostingMetadata objects for how to upload the
                       images. If this is None, it is looked up, which is 
                       slow. If a source_crop is requested, the image is also
                       cropped here.
        
        '''        
        image = PILImageUtils.convert_to_rgb(image)
        # Update the image metadata
        self.width = image.size[0]
        self.height = image.size[1]
        self.update_phash(image)

        # Convert the image to JPG
        fmt = 'jpeg'
        filestream = StringIO()
        image.save(filestream, fmt, quality=90) 
        filestream.seek(0)
        imgdata = filestream.read()

        self.key = ThumbnailID.generate(imgdata, self.video_id)

        # Host the primary copy of the image 
        primary_hoster = cmsdb.cdnhosting.CDNHosting.create(
            PrimaryNeonHostingMetadata())
        s3_url_list = yield primary_hoster.upload(image, self.key, async=True, 
                                        do_source_crop=self.do_source_crop,
                                        do_smart_crop=self.do_smart_crop)
        
        # TODO (Sunil):  Add redirect for the image

        # Add the primary image to Thumbmetadata
        s3_url = None
        if len(s3_url_list) == 1:
            s3_url = s3_url_list[0][0]
            self.urls.insert(0, s3_url)

        # Host the image on the CDN
        if cdn_metadata is None:
            # Lookup the cdn metadata
            if video_info is None: 
                video_info = yield tornado.gen.Task(VideoMetadata.get,
                                                    self.video_id)

            cdn_key = CDNHostingMetadataList.create_key(
                video_info.get_account_id(), video_info.integration_id)
            cdn_metadata = yield tornado.gen.Task(CDNHostingMetadataList.get,
                                                  cdn_key)
            if cdn_metadata is None:
                # Default to hosting on the Neon CDN if we don't know about it
                cdn_metadata = [NeonCDNHostingMetadata()]
        
        hosters = [cmsdb.cdnhosting.CDNHosting.create(x) for x in cdn_metadata]
        yield [x.upload(image, self.key, s3_url, async=True, 
                        do_source_crop=self.do_source_crop,
                        do_smart_crop=self.do_smart_crop) for x in hosters]

    @classmethod
    def get_video_id(cls, tid, callback=None):
        '''Given a thumbnail id, retrieves the internal video id 
            asscociated with thumbnail
        '''

        if callback:
            def handle_obj(obj):
                if obj:
                    callback(obj.video_id)
                else:
                    callback(None)
            cls.get(tid, callback=handle_obj)
        else:
            obj = cls.get(tid)
            if obj:
                return obj.video_id
            else:
                return None

    @staticmethod
    def enable_thumbnail(thumbnails, new_tid):
        ''' enable thumb in a list of thumbnails given a new thumb id '''
        new_thumb_obj = None; old_thumb_obj = None
        for thumb in thumbnails:
            #set new tid as chosen
            if thumb.key == new_tid: 
                thumb.chosen = True
                new_thumb_obj = thumb 
            else:
                #set chosen=False for old tid
                if thumb.chosen == True:
                    thumb.chosen = False 
                    old_thumb_obj = thumb 

        #return only the modified thumbnail objs
        return new_thumb_obj, old_thumb_obj 

    @classmethod
    @utils.sync.optional_sync
    @tornado.gen.coroutine
    def delete_related_data(cls, key):
        #yield tornado.gen.Task(ThumbnailStatus.delete, key)
        #yield tornado.gen.Task(ThumbnailServingURLs.delete, key)
        #yield tornado.gen.Task(ThumbnailMetadata.delete, key)
        yield ThumbnailStatus.delete(key, async=True) 
        yield ThumbnailServingURLs.delete(key, async=True)
        yield ThumbnailMetadata.delete(key, async=True) 

class ThumbnailStatus(DefaultedStoredObject):
    '''Holds the current status of the thumbnail in the wild.'''

    def __init__(self, thumbnail_id, serving_frac=None, ctr=None,
                 imp=None, conv=None, serving_history=None):
        super(ThumbnailStatus, self).__init__(thumbnail_id)

        # The fraction of traffic this thumbnail will get
        self.serving_frac = serving_frac

        # List of (time, serving_frac) tuples
        self.serving_history = serving_history or []

        # The current click through rate for this thumbnail
        self.ctr = ctr

        # The number of impressions this thumbnail received
        self.imp = imp

        # The number of conversions this thumbnail received
        self.conv = conv

    def set_serving_frac(self, serving_frac):
        '''Sets the serving fraction. Returns true if it is new.'''
        if (self.serving_frac is None or 
            abs(serving_frac - self.serving_frac) > 1e-3):
            self.serving_frac = serving_frac
            self.serving_history.append(
                (datetime.datetime.utcnow().isoformat(),
                 serving_frac))
            return True
        return False
            
    def get_video_id(self): 
        splits = self.key.split('_')
        return '_'.join([splits[1], splits[2]])

    @classmethod
    def _baseclass_name(cls):
        '''Returns the class name of the base class of the hierarchy.
        '''
        return ThumbnailStatus.__name__

class Verification(StoredObject):
    '''
    Class schema for Verification

    Keyed by email
    '''
    def __init__(self, email, token=None, extra_info=None): 
        super(Verification, self).__init__(email)
        
        # the special token that is used to verify the account
        self.token = token or uuid.uuid1().hex  

        # extra_info is a json store, that could store any 
        # number of things, but is mostly used for objects 
        # that may need to be saved after verification is 
        # complete 
        self.extra_info = extra_info or {}
 
    @classmethod
    def _baseclass_name(cls):
        '''Returns the class name of the base class of the hierarchy.
        '''
        return Verification.__name__

class AccountLimits(StoredObject):
    '''
    Class schema for AccountLimits

    Keyed by account_id(api_key)
    '''
    def __init__(self, 
                 account_id, 
                 video_posts=0, 
                 max_video_posts=10, 
                 refresh_time_video_posts=datetime.datetime(2050,1,1), 
                 seconds_to_refresh_video_posts=2592000.0,
                 max_video_size=900.0):
 
        super(AccountLimits, self).__init__(account_id)
        
        # the number of video posts this account has made 
        self.video_posts = video_posts 
         
        # the maximum amount of video posts the account is allowed 
        self.max_video_posts = max_video_posts 

        # when the video_posts counter will be reset 
        self.refresh_time_video_posts = refresh_time_video_posts.strftime(
                            "%Y-%m-%d %H:%M:%S.%f") 

        # amount of seconds to add to now() when resetting the timer 
        self.seconds_to_refresh_video_posts = seconds_to_refresh_video_posts

        # maximum video length we will process in seconds 
        self.max_video_size = max_video_size 
 
    @classmethod
    def _baseclass_name(cls):
        '''Returns the class name of the base class of the hierarchy.
        '''
        return AccountLimits.__name__

class VideoMetadata(StoredObject):
    '''
    Schema for metadata associated with video which gets stored
    when the video is processed

    Contains list of Thumbnail IDs associated with the video
    '''

    '''  Keyed by API_KEY + VID (internal video id) '''
    
    def __init__(self, video_id, tids=None, request_id=None, video_url=None,
                 duration=None, vid_valence=None, model_version=None,
                 i_id=None, frame_size=None, testing_enabled=True,
                 experiment_state=ExperimentState.UNKNOWN,
                 experiment_value_remaining=None,
                 serving_enabled=True, custom_data=None,
                 publish_date=None):
        super(VideoMetadata, self).__init__(video_id) 
        self.thumbnail_ids = tids or []
        self.url = video_url 
        self.duration = duration # in seconds
        self.video_valence = vid_valence 
        self.model_version = model_version
        self.job_id = request_id
        self.integration_id = i_id
        self.frame_size = frame_size #(w,h)
        # Is A/B testing enabled for this video?
        self.testing_enabled = testing_enabled

        # DEPRECATED. Use VideoStatus table instead
        self.experiment_state = \
          experiment_state if testing_enabled else ExperimentState.DISABLED
        self.experiment_value_remaining = experiment_value_remaining

        # Will thumbnails for this video be served by our system?
        self.serving_enabled = serving_enabled 
        
        # Serving URL (ISP redirect URL) 
        # NOTE: This is set by mastermind by calling get_serving_url() method
        # after the request state has been changed to SERVING
        self.serving_url = None

        # A dictionary of extra metadata
        self.custom_data = custom_data or {}

        # The time the video was published in ISO 8601 format
        self.publish_date = publish_date

    def _set_keyname(self):
        '''Key by the account id'''
        return 'objset:%s' % self.get_account_id()

    @classmethod
    def _baseclass_name(cls):
        '''Returns the class name of the base class of the hierarchy.
        '''
        return VideoMetadata.__name__

    @classmethod
    def is_valid_key(cls, key):
        return len(key.split('_')) == 2

    def get_id(self):
        ''' get internal video id '''
        return self.key

    def get_account_id(self):
        ''' get the internal account id. aka api key '''
        return self.key.split('_')[0]

    def get_frame_size(self):
        ''' framesize of the video '''
        if self.__dict__.has_key('frame_size'):
            return self.frame_size

    @utils.sync.optional_sync
    @tornado.gen.coroutine
    def get_winner_tid(self):
        '''
        Get the TID that won the A/B test
        '''
        video_status = yield tornado.gen.Task(VideoStatus.get, self.key)
        raise tornado.gen.Return(video_status.winner_tid)

    @utils.sync.optional_sync
    @tornado.gen.coroutine
    def add_thumbnail(self, thumb, image, cdn_metadata=None,
                      save_objects=False, video=None):
        '''Add thumbnail to the video.

        Saves the thumbnail object, and the video object if
        save_object is true.

        Inputs:
        @thumb: ThumbnailMetadata object. Should be incomplete
                because image based data will be added along with 
                information about the video. The object will be updated with
                the proper key and other information
        @image: PIL Image
        @cdn_metadata: A list of CDNHostingMetadata objects for how to upload
                       the images. If this is None, it is looked up, which is 
                       slow.
        @save_objects: If true, the database is updated. Otherwise, 
                       just this object is updated along with the thumbnail
                       object.
        '''
        thumb.video_id = self.key
        yield thumb.add_image_data(image, self, cdn_metadata, 
                                   async=True)

        # TODO(mdesnoyer): Use a transaction to make sure the changes
        # to the two objects are atomic. For now, put in the thumbnail
        # data and then update the video metadata.
        if save_objects:
            sucess = yield tornado.gen.Task(thumb.save)
            if not sucess:
                raise IOError("Could not save thumbnail")

            updated_video = yield tornado.gen.Task(
                VideoMetadata.modify,
                self.key,
                lambda x: x.thumbnail_ids.append(thumb.key))
            if updated_video is None:
                # It wasn't in the database, so save this object
                self.thumbnail_ids.append(thumb.key)
                sucess = yield tornado.gen.Task(self.save)
                if not sucess:
                    raise IOError("Could not save video data")
            else:
                self.__dict__ = updated_video.__dict__
        else:
            self.thumbnail_ids.append(thumb.key)

        raise tornado.gen.Return(thumb)

    
    @utils.sync.optional_sync
    @tornado.gen.coroutine
    def download_image_from_url(self, image_url): 
        try:
            image = yield cvutils.imageutils.PILImageUtils.download_image(image_url,
                    async=True)
        except IOError, e:
            msg = "IOError while downloading image %s: %s" % (
                image_url, e)
            _log.warn(msg)
            raise ThumbDownloadError(msg)
        except tornado.httpclient.HTTPError as e:
            msg = "HTTP Error while dowloading image %s: %s" % (
                image_url, e)
            _log.warn(msg)
            raise ThumbDownloadError(msg)

        raise tornado.gen.Return(image)

    @utils.sync.optional_sync
    @tornado.gen.coroutine
    def download_and_add_thumbnail(self, 
                                   thumb=None, 
                                   image_url=None,
                                   cdn_metadata=None,
                                   image=None, 
                                   external_thumbnail_id=None, 
                                   save_objects=False):
        '''
        Download the image and add it to this video metadata

        Inputs:
        @thumb: ThumbnailMetadata object. Should be incomplete
                because image based data will be added along with 
                information about the video. The object will be updated with
                the proper key and other information
        @image_url: url of the image to download
        @cdn_metadata: A list CDNHostingMetadata objects for how to upload the
                       images. If this is None, it is looked up, which is slow.
        @save_objects: If true, the database is updated. Otherwise, 
                       just this object is updated along with the thumbnail
                       object.
        '''
        if image is None: 
            image = yield self.download_image_from_url(image_url, async=True) 
        if thumb is None: 
            thumb = ThumbnailMetadata(None,
                          ttype=ThumbnailType.DEFAULT,
                          external_id=external_thumbnail_id)
        thumb.urls.append(image_url)
        thumb = yield self.add_thumbnail(thumb, image, cdn_metadata,
                                         save_objects, async=True)
        raise tornado.gen.Return(thumb)

    @classmethod
    def get_video_request(cls, internal_video_id, callback=None):
        ''' get video request data '''
        if not callback:
            vm = cls.get(internal_video_id)
            if vm:
                api_key = vm.key.split('_')[0]
                return NeonApiRequest.get(vm.job_id, api_key)
            else:
                return None
        else:
            raise AttributeError("Callbacks not allowed")

    @classmethod
    @utils.sync.optional_sync
    @tornado.gen.coroutine
    def get_video_requests(cls, i_vids):
        '''
        Get video request objs given video_ids
        '''
        vms = yield tornado.gen.Task(VideoMetadata.get_many, i_vids)
        retval = [None for x in vms]
        request_keys = []
        request_idx = []
        cur_idx = 0
        for vm in vms:
            rkey = None
            if vm:
                api_key = vm.key.split('_')[0]
                rkey = (vm.job_id, api_key)
                request_keys.append(rkey)
                request_idx.append(cur_idx)
            cur_idx += 1
          
        #requests = yield tornado.gen.Task(NeonApiRequest.get_many, request_keys)  
        requests = yield NeonApiRequest.get_many(request_keys, async=True)  
        for api_request, idx in zip(requests, request_idx):
            retval[idx] = api_request
        raise tornado.gen.Return(retval)

    @utils.sync.optional_sync
    @tornado.gen.coroutine
    def get_serving_url(self, staging=False, save=True):
        '''
        Get the serving URL of the video. If self.serving_url is not
        set, fetch the neon publisher id (TAI) and save the video object 
        with the serving_url set
        
        NOTE: any call to this function will return a valid serving url. 
        multiple calls to this function may or may not return the same URL 

        @save : If true, the url is saved to the database
        '''
        subdomain_index = random.randrange(1, 4)
        platform_vid = InternalVideoID.to_external(self.get_id())
        serving_format = "http://i%s.neon-images.com/v1/client/%s/neonvid_%s.jpg"

        if self.serving_url and not staging:
            # Return the saved serving_url
            raise tornado.gen.Return(self.serving_url)

        nu = yield tornado.gen.Task(
                NeonUserAccount.get, self.get_account_id())
        pub_id = nu.staging_tracker_account_id if staging else \
          nu.tracker_account_id
        serving_url = serving_format % (subdomain_index, pub_id,
                                                platform_vid)

        if not staging:

            def _update_serving_url(vobj):
                vobj.serving_url = self.serving_url
            if save:
                # Keep information about the serving url around
                self.serving_url = serving_url
                yield tornado.gen.Task(VideoMetadata.modify, self.key,
                                       _update_serving_url)
        raise tornado.gen.Return(serving_url)
        
    @utils.sync.optional_sync
    @tornado.gen.coroutine
    def image_available_in_isp(self):
        try:
            neon_user_account = yield NeonUserAccount.get(
                                          self.get_account_id(), 
                                          async=True)
            if neon_user_account is None:
                msg = ('Cannot find the neon user account %s for video %s. '
                       'This should never happen' % 
                       (self.get_account_id(), self.key))
                _log.error(msg)
                raise DBStateError(msg)
                
            request = tornado.httpclient.HTTPRequest(
                'http://%s/v1/video?%s' % (
                    options.isp_host,
                    urllib.urlencode({
                        'video_id' : InternalVideoID.to_external(self.key),
                        'publisher_id' : neon_user_account.tracker_account_id
                        })),
                follow_redirects=True)
            res = yield utils.http.send_request(request, async=True)

            if res.code != 200:
                if res.code != 204:
                    _log.error('Unexpected response looking up video %s on '
                               'isp: %s' % (self.key, res))
                else:
                    _log.debug('Image not available in ISP yet.')
                raise tornado.gen.Return(False)
                
            raise tornado.gen.Return(True)
        except tornado.httpclient.HTTPError as e: 
            _log.error('Unexpected response looking up video %s on '
                       'isp: %s' % (self.key, e))

        raise tornado.gen.Return(False)

    @classmethod
    @utils.sync.optional_sync
    @tornado.gen.coroutine
    def delete_related_data(cls, key):
        vmeta = yield VideoMetadata.get(key, async=True) 
        if vmeta is None:
            # Nothing to delete
            return
        
        yield VideoStatus.delete(key, async=True)

        yield NeonApiRequest.delete(vmeta.job_id,
                                    vmeta.get_account_id(), 
                                    async=True)

        for tid in vmeta.thumbnail_ids:
            yield ThumbnailMetadata.delete_related_data(tid, async=True)

        yield VideoMetadata.delete(key, async=True)

    @classmethod 
    @tornado.gen.coroutine
    def search_videos(cls, 
                      account_id=None, 
                      since=None,
                      until=None, 
                      limit=25):

        """Does a basic search over the videometadatas in the DB 

           account_id : if specified will only search videos for that account, 
                        defaults to None, meaning it will search all accounts 
                        for videos 
           since      : if specified will find videos since this date, 
                        defaults to None, meaning it will grab the 25 most 
                        recent videos 
           until      : if specified will find videos until this date, 
                        defaults to None
           limit      : if specified it limits the search to this many 
                        videos, defaults to 25

           Returns : a dictionary of the following 
               videos - the videos that the search returned 
               since_time - this is the time of the most recent video that 
                            the search returned, it's mainly here to prevent 
                            consumers from having to do this 
        """ 
        where_clause = "" 
        videos = []
        since_time = None 
        until_time = None  
        wc_params = []
        rv = {}  
        
        where_clause = "_data->'job_id' != 'null'"
        order_clause = "ORDER BY created_time DESC" 
        if since: 
            if where_clause: 
                where_clause += " AND "
            where_clause += " created_time > to_timestamp(%s)::timestamp"
            # switch up the order clause so the page starts at the right spot 
            order_clause = "ORDER BY created_time ASC" 
            wc_params.append(since) 

        if until: 
            if where_clause: 
                where_clause += " AND "
            where_clause += " created_time < to_timestamp(%s)::timestamp" 
            wc_params.append(until) 
        
        if account_id: 
            if where_clause: 
                where_clause += " AND "
            where_clause += " _data->>'key' LIKE %s"
            wc_params.append(account_id+'_%')
 
        results = yield cls.get_and_execute_select_query(
                    [ "_data", 
                      "_type", 
                      "created_time AS created_time_pg", 
                      "updated_time AS updated_time_pg" ], 
                    where_clause, 
                    wc_params=wc_params, 
                    limit_clause="LIMIT %d" % limit, 
     		    order_clause=order_clause,
                    cursor_factory=psycopg2.extras.RealDictCursor)

        def _get_time(result): 
            # need micros here 
            created_time = result['created_time_pg']
            cc_tt = time.mktime(created_time.timetuple())
            _time = (cc_tt + created_time.microsecond / 1000000.0)
            return _time 
        
        try:   
            do_reverse = False 
            if since: 
                since_time = _get_time(results[-1])
                until_time = _get_time(results[0])
                do_reverse = True
            else:  
                since_time = _get_time(results[0]) 
                until_time = _get_time(results[-1]) 
        except (KeyError,IndexError): 
            pass
        
        for result in results:
            obj = cls._create(result['_data']['key'], result)
            videos.append(obj)

        if do_reverse: 
            videos.reverse() 

        rv['videos'] = videos 
        rv['since_time'] = since_time
        rv['until_time'] = until_time
        raise tornado.gen.Return(rv) 
         
class VideoStatus(DefaultedStoredObject):
    '''Stores the status of the video in the wild for often changing entries.

    '''
    def __init__(self, video_id, experiment_state=ExperimentState.UNKNOWN,
                 winner_tid=None,
                 experiment_value_remaining=None,
                 state_history=None):
        super(VideoStatus, self).__init__(video_id)

        # State of the experiment
        self.experiment_state = experiment_state

        # Thumbnail id of the winner thumbnail
        self.winner_tid = winner_tid

        # For the multi-armed bandit strategy, the value remaining
        # from the monte carlo analysis.
        self.experiment_value_remaining = experiment_value_remaining

        # [(time, new_state)]
        self.state_history = state_history or []

    def set_experiment_state(self, value):
        if value != self.experiment_state:
            self.experiment_state = value
            self.state_history.append(
                (datetime.datetime.utcnow().isoformat(),
                 value))

    @classmethod
    def _baseclass_name(cls):
        '''Returns the class name of the base class of the hierarchy.
        '''
        return VideoStatus.__name__ 

class AbstractJsonResponse(object):
    
    def to_dict(self):
        return self.__dict__

    def to_json(self):
        return json.dumps(self, default=lambda o: o.__dict__)

    @classmethod
    def create_from_dict(cls, d):
        '''Create the object from a dictionary.'''
        retval = cls()
        if d is not None:
            for k, v in d.iteritems():
                retval.__dict__[k] = v
        retval.timestamp = str(time.time())

        return retval

class VideoResponse(AbstractJsonResponse):
    ''' VideoResponse object that contains list of thumbs for a video 
        # NOTE: this obj is only used to format in to a json response 
    '''
    def __init__(self, vid, job_id, status, i_type, i_id, title, duration,
            pub_date, cur_tid, thumbs, abtest=True, winner_thumbnail=None,
            serving_url=None):
        self.video_id = vid # External video id
        self.job_id = job_id 
        self.status = status
        self.integration_type = i_type
        self.integration_id = i_id
        self.title = title
        self.duration = duration
        self.publish_date = pub_date
        self.current_thumbnail = cur_tid
        #list of ThumbnailMetdata dicts 
        self.thumbnails = thumbs if thumbs else [] 
        self.abtest = abtest
        self.winner_thumbnail = winner_thumbnail
        self.serving_url = serving_url

class VideoCallbackResponse(AbstractJsonResponse):
    def __init__(self, jid=None, vid=None, fnos=None, thumbs=None,
                 s_url=None, err=None,
                 processing_state=RequestState.UNKNOWN,
                 experiment_state=ExperimentState.UNKNOWN,
                 winner_thumbnail=None):
        self.job_id = jid
        self.video_id = vid
        self.framenos = fnos if fnos is not None else []
        self.thumbnails = thumbs if thumbs is not None else []
        self.serving_url = s_url
        self.error = err
        self.timestamp = str(time.time())
        self.set_processing_state(processing_state)
        self.experiment_state = experiment_state
        self.winner_thumbnail = winner_thumbnail

    def set_processing_state(self, internal_state):
        self.processing_state = ExternalRequestState.from_internal_state(
            internal_state)
    
if __name__ == '__main__':
    # If you call this module you will get a command line that talks
    # to the server. nifty eh?
    utils.neon.InitNeon()
    code.interact(local=locals())<|MERGE_RESOLUTION|>--- conflicted
+++ resolved
@@ -4288,22 +4288,6 @@
     BRIGHTCOVE_ID = '_bc_id'
 
     def __init__(self, a_id='', p_id=None,
-<<<<<<< HEAD
-                rtoken=None, wtoken=None,
-                application_client_id=None,
-                application_client_secret=None,
-                last_process_date=None, abtest=False, callback_url=None,
-                uses_batch_provisioning=False,
-                uses_bc_thumbnail_api=False,
-                uses_bc_videojs_player=True,
-                uses_bc_smart_player=False,
-                uses_bc_gallery=False,
-                id_field=BRIGHTCOVE_ID,
-                enabled=True,
-                serving_enabled=True,
-                oldest_video_allowed=None,
-                video_submit_retries=0):
-=======
                  rtoken=None, wtoken=None,
                  last_process_date=None, abtest=False, callback_url=None,
                  uses_batch_provisioning=False,
@@ -4318,7 +4302,6 @@
                  uses_bc_videojs_player=False,
                  uses_bc_smart_player=False,
                  uses_bc_gallery=False):
->>>>>>> e9a2b152
 
         ''' On every request, the job id is saved '''
 
@@ -4327,10 +4310,6 @@
         self.publisher_id = p_id
         self.read_token = rtoken
         self.write_token = wtoken
-<<<<<<< HEAD
-        self.application_client_id = application_client_id
-        self.application_client_secret = application_client_secret
-=======
 
         # The application settings allow the publisher to grant
         # Neon access via OAuth2 to the BC Player Management API
@@ -4338,7 +4317,6 @@
         self.application_client_id = application_client_id
         self.application_client_secret = application_client_secret
 
->>>>>>> e9a2b152
         #The publish date of the last processed video - UTC timestamp seconds
         self.last_process_date = last_process_date
         self.linked_youtube_account = False
@@ -4355,15 +4333,8 @@
         # videos. http://support.brightcove.com/en/video-cloud/docs/finding-videos-have-changed-media-api
         self.uses_batch_provisioning = uses_batch_provisioning
 
-        # Configuration for the Video.js player event tracking plugin
-<<<<<<< HEAD
-        self.uses_bc_thumbnail_api = uses_bc_thumbnail_api
-        self.uses_bc_videojs_player = uses_bc_videojs_player
-        self.uses_bc_smart_player = uses_bc_smart_player
-=======
         # The more Neon knows about how the publisher's images are placed
         # on the page, the more accurately we can capture tracking info.
-
         # Does publisher use BC's CMS to manage their video thumbnails
         self.uses_bc_thumbnail_api = uses_bc_thumbnail_api
         # Does publisher use BC's player based on html5 library named video.js
@@ -4371,7 +4342,6 @@
         # Does publisher use the older Flash-based player
         self.uses_bc_smart_player = uses_bc_smart_player
         # Does publisher use BC's gallery product to display many videos on a page
->>>>>>> e9a2b152
         self.uses_bc_gallery = uses_bc_gallery
 
         # Which custom field to use for the video id. If it is
