#!/usr/bin/env python
'''
Data Model classes 

Defines interfaces for Neon User Account, Platform accounts
Account Types
- NeonUser
- BrightcovePlatform
- YoutubePlatform

Api Request Types
- Neon, Brightcove, youtube

This module can also be called as a script, in which case you get an
interactive console to talk to the database with.

'''
import os
import os.path
import sys
__base_path__ = os.path.abspath(os.path.join(os.path.dirname(__file__), '..'))
if sys.path[0] != __base_path__:
    sys.path.insert(0, __base_path__)

import base64
import binascii
import cmsdb.cdnhosting
import code
from collections import OrderedDict, defaultdict
import concurrent.futures
import copy
import cv2
import cv.imhash_index
import datetime
import dateutil.parser
import hashlib
import itertools
import simplejson as json
import logging
import model.scores
import momoko
import numpy 
import psycopg2
from passlib.hash import sha256_crypt
import random
import re
import sre_constants
import string
from StringIO import StringIO
import tornado.ioloop
import tornado.gen
import tornado.web
import tornado.httpclient
import time
import api.brightcove_api #coz of cyclic import
import api.youtube_api
import utils.botoutils
import utils.logs
import cvutils.imageutils
from cvutils.imageutils import PILImageUtils
import utils.neon
from utils.options import define, options
from utils import pycvutils
from utils import statemon
import utils.sync
import utils.s3
import utils.http
import urllib
import urlparse
import uuid


_log = logging.getLogger(__name__)

define("thumbnailBucket", default="host-thumbnails", type=str,
        help="S3 bucket to Host thumbnails ")

define("video_server", default="127.0.0.1", type=str, help="Neon video server")
define('async_pool_size', type=int, default=10,
       help='Number of processes that can talk simultaneously to the db')

define("db_address", default="localhost", type=str, 
       help="postgresql database address")
define("db_user", default="postgres", type=str, 
       help="postgresql database user")
define("db_password", default="", type=str, help="postgresql database user")
define("db_port", default=5432, type=int, help="postgresql port")
define("db_name", default="cmsdb", type=str, help="postgresql database name")
define("wants_postgres", default=0, type=int, help="should we use postgres")
define("max_connection_retries", default=5, type=int, 
       help="maximum times we should try to connect to db")
# this basically means how many open pubsubs we can have at once, most other pools will be relatively 
# small, and not get to this size. see momoko pool for more info. 
define("max_pool_size", default=250, type=int, 
       help="maximum size the connection pools can be")
define("max_io_loop_dict_size", default=500, type=int, 
       help="how many io_loop ids we want to store before cleaning")
define("connection_wait_time", default=2.5, type=float, 
       help="how long in seconds to wait for a connection from momoko")

## Parameters for thumbnail perceptual hashing
define("hash_type", default="dhash", type=str,
       help="Type of perceptual hash function to use. ahash, phash or dhash")
define("hash_size", default=64, type=int,
       help="Size of the perceptual hash in bits")

# Other parameters
define('send_callbacks', default=1, help='If 1, callbacks are sent')

define('isp_host', default='isp-usw-388475351.us-west-2.elb.amazonaws.com',
       help=('Host address to get to the ISP that is checked for if images '
             'are there'))

statemon.define('subscription_errors', int)
statemon.define('pubsub_errors', int)
statemon.define('sucessful_callbacks', int)
statemon.define('callback_error', int)
statemon.define('invalid_callback_url', int)

statemon.define('postgres_pubsub_connections', int) 
statemon.define('postgres_unknown_errors', int) 
statemon.define('postgres_connection_failed', int) 
statemon.define('postgres_listeners', int) 
statemon.define('postgres_successful_pubsub_callbacks', int) 
statemon.define('postgres_pools', int) 
statemon.define('postgres_pool_full', int)

class ThumbDownloadError(IOError):pass
class VideoDownloadError(IOError):pass
class DBStateError(ValueError):pass
class DBConnectionError(IOError):pass

def _get_db_information(): 
    '''Function that returns the address to the database for an object.

    Inputs:
    Returns: { host:, port:, dbname:, user:, password:, }  
    '''
    # This function can get called a lot, so all the options lookups
    # are done without introspection.
    db_info = {} 
    db_info['host'] = options.get('cmsdb.neondata.db_address') 
    db_info['port'] = options.get('cmsdb.neondata.db_port') 
    db_info['dbname'] = options.get('cmsdb.neondata.db_name') 
    db_info['user'] = options.get('cmsdb.neondata.db_user') 
    db_info['password'] = options.get('cmsdb.neondata.db_password')
    return db_info  

def _object_to_classname(otype=None):
    '''Returns the class name of an object.

    otype can be a class object, an instance object or the class name
    as a string.
    '''
    cname = None
    if otype is not None:
        if isinstance(otype, basestring):
            cname = otype
        else:
            #handle the case for classmethod
            cname = otype.__class__.__name__ \
              if otype.__class__.__name__ != "type" else otype.__name__
    return cname

class PostgresDB(tornado.web.RequestHandler): 
    '''A DB singleton class for postgres. Manages 
       connections and pools that are currently 
       connected to the postgres db. 
    ''' 
    class _PostgresDB: 
        def __init__(self):
            # where the db is located 
            self.db_info = None 
            # keeps track of the io_loops we have seen, mapped from 
            # io_loop_obj -> pool
            self.io_loop_dict = {}
            # amount of time to wait until we will reconnect a dead conn
            # this comes from momoko reconnect_interval 
            self.reconnect_dead = 250.0  
            # the starting size of the pool 
            self.pool_start_size = 3
            
            # support numpy array types 
            psycopg2.extensions.register_adapter(
                numpy.ndarray, 
                psycopg2._psycopg.Binary)
            def typecast_numpy_array(data, cur): 
                if data is None: 
                    return None 
                buf = psycopg2.BINARY(data,cur)
                return numpy.frombuffer(buf) 
            np_array_type = psycopg2.extensions.new_type(
                psycopg2.BINARY.values, 
                'np_array_type', 
                typecast_numpy_array)
            psycopg2.extensions.register_type(np_array_type) 
        
        def _set_current_host(self): 
            self.old_host = self.host 
            self.host = options.db_address
 
        def _build_dsn(self): 
            return 'dbname=%s user=%s host=%s port=%s password=%s' % (self.db_info['dbname'], 
                        self.db_info['user'], 
                        self.db_info['host'], 
                        self.db_info['port'], 
                        self.db_info['password'])

        def _clean_up_io_dict(self):
            '''since we allow optional_sync on many of these calls 
                  and it creates a ton of io_loops, walk through this 
                  dict and cleanup any io_loops that have been killed 
                  recently 
            '''  
            if len(self.io_loop_dict) > options.max_io_loop_dict_size:
                for key in self.io_loop_dict.keys():
                    if key._running is False:
                        try: 
                            pool = self.io_loop_dict[key]['pool']
                            if not pool.closed: 
                                pool.close() 
                        except (KeyError, TypeError, AttributeError): 
                            pass
                        try: 
                            del self.io_loop_dict[key]
                        except Exception as e: 
                            pass 
            statemon.state.postgres_pools = len(self.io_loop_dict)

        def _get_momoko_db(self): 
            current_io_loop = tornado.ioloop.IOLoop.current()
            conn = momoko.Connection(dsn=self._build_dsn(),
                                     ioloop=current_io_loop,
                                     cursor_factory=psycopg2.extras.RealDictCursor)
            return conn
                        
        @tornado.gen.coroutine
        def get_connection(self): 
            '''gets a connection to postgres, this is ioloop based 
                 we want to be able to share pools across ioloops 
                 however, since we have optional_sync (which creates 
                 a new ioloop) we have to manage how the pools/connections 
                 are created.  
            '''
            self._clean_up_io_dict() 
            conn = None 
            current_io_loop = tornado.ioloop.IOLoop.current()
            io_loop_id = current_io_loop
            dict_item = self.io_loop_dict.get(io_loop_id)

            def _get_momoko_db(): 
                current_io_loop = tornado.ioloop.IOLoop.current()
                conn = momoko.Connection(
                           dsn=self._build_dsn(),
                           ioloop=current_io_loop,
                           cursor_factory=psycopg2.extras.RealDictCursor)
                return conn

            if self.db_info is None: 
                self.db_info = current_db_info = _get_db_information()
            else:
                current_db_info = _get_db_information()
  
            if dict_item is None: 
                # this is the first time we've seen this io_loop just 
                # get them set up for a pool, and return the connection 
                item = {}
                item['pool'] = None 
                self.io_loop_dict[io_loop_id] = item 
                db = _get_momoko_db()
                conn = yield self._get_momoko_connection(db) 
            else:
                # we have seen this ioloop before, it has a pool use it
                if dict_item['pool'] is None:
                    dict_item['pool'] = yield self._connect_a_pool()
                pool = dict_item['pool']
                try: 
                    conn = yield self._get_momoko_connection(
                               pool, 
                               True, 
                               dict_item)
                except Exception as e: 
                    pool.close() 
                    dict_item['pool'] = None 
                    raise
 
            raise tornado.gen.Return(conn)

        def return_connection(self, conn): 
            '''
            call this to return connections you are done with 

            this should always be called to ensure the 
            connections are properly returned to the pool, or 
            closed entirely assuming the connection was made 
            without a pool 
            '''  
            current_io_loop = tornado.ioloop.IOLoop.current()
            io_loop_id = current_io_loop
            dict_item = self.io_loop_dict.get(io_loop_id)
            pool = dict_item['pool']
            try: 
                if pool is None:
                    conn.close()
                else:
                    try: 
                        pool.putconn(conn) 
                    except AssertionError: 
                        # probably a release of an already released conn
                        pass 
            except Exception as e: 
                _log.exception('Unknown Error : on close connection %s' % e) 
      
        @tornado.gen.coroutine 
        def _connect_a_pool(self): 
            def _get_momoko_pool():
                current_io_loop = tornado.ioloop.IOLoop.current()
                pool = momoko.Pool(
                           dsn=self._build_dsn(),  
                           ioloop=current_io_loop, 
                           size=self.pool_start_size, 
                           max_size=options.max_pool_size,
                           auto_shrink=True, 
                           reconnect_interval=self.reconnect_dead,  
                           cursor_factory=psycopg2.extras.RealDictCursor)
                return pool

            pool = _get_momoko_pool() 
            num_of_tries = options.get('cmsdb.neondata.max_connection_retries')
            pool_connection = None
            for i in range(int(num_of_tries)):
                try: 
                    pool_connection = yield pool.connect()
                    break 
                except Exception as e:
                    current_db_info = _get_db_information() 
                    if current_db_info != self.db_info: 
                        self.db_info = current_db_info 
                        pool = _get_momoko_pool() 
                    _log.error('Retrying PG Pool connection : attempt=%d : %s' % 
                               (int(i+1), e))
                    sleepy_time = (1 << (i+1)) * 0.2 * random.random()
                    yield tornado.gen.sleep(sleepy_time)

            if pool_connection: 
                raise tornado.gen.Return(pool_connection)
            else: 
                _log.error('Unable to create a pool for Postgres Database')
                statemon.state.increment('postgres_connection_failed')
                raise Exception('Unable to get a pool of connections')
 
        @tornado.gen.coroutine
        def _get_momoko_connection(self, db, is_pool=False, dict_item=None):
            conn = None 
            num_of_tries = options.max_connection_retries

            for i in range(int(num_of_tries)):
                try:
                    if is_pool:
                        # momoko has a reconnect_interval on dead 
                        # connections, it will hang and not reconnect 
                        # if we don't wait long enough 
                        if len(db.conns.dead) > 0:
                            yield tornado.gen.sleep(
                                self.reconnect_dead / 1000.0)

                        if db.size >= options.max_pool_size:
                            statemon.state.increment('postgres_pool_full')
 
                        conn = yield tornado.gen.with_timeout(
                            datetime.timedelta(
                                seconds=options.connection_wait_time), 
                            db.getconn()) 
                    else: 
                        conn = yield tornado.gen.with_timeout(
                            datetime.timedelta( 
                                seconds=options.connection_wait_time), 
                            db.connect()) 
                    break
                except Exception as e: 
                    current_db_info = _get_db_information()  
                    if current_db_info != self.db_info: 
                        self.db_info = current_db_info
                        if is_pool:
                            db = yield self._connect_a_pool()
                            dict_item['pool'] = db  
                        else: 
                            db = self._get_momoko_db()
 
                    _log.error('Retrying PG connection : attempt=%d : %s' % 
                               (int(i+1), e))
                    sleepy_time = (1 << (i+1)) * 0.1 
                    yield tornado.gen.sleep(sleepy_time)
 
            if conn: 
                raise tornado.gen.Return(conn)
            else: 
                _log.error('Unable to get a connection to Postgres Database')
                statemon.state.increment('postgres_connection_failed')
                raise Exception('Unable to get a connection')

        def get_insert_json_query_tuple(self, obj):
            now_str = datetime.datetime.utcnow().strftime(
                "%Y-%m-%d %H:%M:%S.%f")
            obj.__dict__['created'] = obj.__dict__['updated'] = now_str
            fv = obj._get_iq_fields_and_values()
            fields = fv[0]
            values = fv[1] 

            extra_params = obj._get_query_extra_params()
            params = (
                obj.get_json_data(), 
                obj.__class__.__name__, 
                now_str, 
                now_str) + extra_params

            query = "INSERT INTO {tn} {fields} {values}".format(
                tn=obj._baseclass_name().lower(),
                fields=fields, 
                values=values)
        
            return (query, params)

        def get_update_json_query_tuple(self, obj):
            query = "UPDATE {tn} {sets} WHERE _data->>'key' = %s".format(
                tn=obj._baseclass_name().lower(),
                sets=obj._get_uq_set_string())
            params = (obj.get_json_data(),)
            extra_params = obj._get_query_extra_params()
            params += extra_params + (obj.key,) 
            return (query, params)
 
        def get_update_many_query_tuple(self, objects): 
            ''' helper function to build up an update multiple 
                   query  
                builds queries of the form 
                UPDATE table AS t SET t._data = changes.data
                FROM (values (obj.key, obj.get_json_data())) 
                  AS changes(key, data)
                WHERE changes.key = t._data->>'key' 
            '''
            try:
                strs = objects[0]._get_umq_sstr_vals_changes(len(objects)) 
                param_list = []
                table = objects[0]._baseclass_name().lower()
                query = "UPDATE {tn} AS t {setstr} FROM {valstr} AS {changestr} \
                    WHERE changes.key = t._data->>'key'".format(
                        tn=table,
                        setstr=strs[0], 
                        valstr=strs[1],
                        changestr=strs[2]) 
                for obj in objects: 
                    param_list.append(obj.key)
                    param_list.append(obj.get_json_data())
                    param_list += obj._get_query_extra_params() 
                                    
                return (query, tuple(param_list))  
            except KeyError: 
                return
 
    instance = None 
    
    def __new__(cls): 
        if not PostgresDB.instance: 
            PostgresDB.instance = PostgresDB._PostgresDB() 
        return PostgresDB.instance 

    def __getattr__(self, name):
        return getattr(self.instance, name)

    def __setattr__(self, name):
        return setattr(self.instance, name)
 
class PostgresPubSub(object):
    class _PostgresPubSub: 
        def __init__(self): 
            self.channels = {} 
        
        @tornado.gen.coroutine    
        def _connect(self):
            '''connect function for pubsub
               
               just use the PostgresDB class to get a connection
               to the database 
            '''
            self.db = PostgresDB() 
            conn = yield self.db.get_connection()
            raise tornado.gen.Return(conn)
        
        @tornado.gen.coroutine 
        def _receive_notification(self, 
                                  fd, 
                                  events, 
                                  channel_name):
 
            '''_receive_notification, callback for add_handler that monitors an open 
               pg file handler 

               will use the current io_loop to add a future to the expecting callbacks
 
               sends a future with a list of json strings  
            '''
            try:  
                channel = self.channels[channel_name]
                notifications = [] 
                connection = channel['connection'].connection 
                connection.poll()
                _log.info_n('Notifying listeners of db changes - %s' % 
                    (connection.notifies),25)
                while connection.notifies:
                    notification = connection.notifies.pop() 
                    payload = notification.payload
                    notifications.append(payload) 

                future = concurrent.futures.Future()
                future.set_result(notifications)
                channel = self.channels[channel_name]
                callback_functions = channel['callback_functions']
                for func in callback_functions:
                    tornado.ioloop.IOLoop.current().add_future(future, func) 
            except Exception as e: 
                statemon.state.increment('postgres_unknown_errors')
                _log.exception('Error in pubsub trying to get notifications %s. ' % e) 
                self._reconnect(channel_name) 
        
        def _reconnect(self, channel_name):
            '''reconnects to postgres in the case of a database mishap, or 
               a possible io_loop mishap 

               grabs the current channel that is listening 
               closes the connection (in case it's still open) 
               deletes it from the singleton list
               readds it and relistens on the callback functions that
                   currently exist

               TODO - make it so previous notifications that may have 
                      been lost get retried
            '''
            channel = self.channels[channel_name] 
            callback_functions = channel['callback_functions']
            self.unlisten(channel_name)  
 
            for cb in callback_functions: 
                self.listen(channel_name, cb)  

        @tornado.gen.coroutine
        def listen(self, channel_name, func):
            '''publicly accessible function that starts listening on a channel 
               
               handles the postgres connection as well, no need to connect before 
               calling me 
  
               channel - baseclassname of the object, will call PG LISTEN on this 
               func - the function to callback to if we receive notifications 
 
               simply is added to the io_loop via add_handler 
            ''' 
            if channel_name in self.channels:
                self.channels[channel_name]['callback_functions'].append(func) 
            else: 
                try: 
                    momoko_conn = yield self._connect()
                    yield momoko_conn.execute('LISTEN %s' % channel_name)
                    io_loop = tornado.ioloop.IOLoop.current()
                    self.channels[channel_name] = { 
                                                    'connection' : momoko_conn, 
                                                    'callback_functions' : [func] 
                                                  }
                    io_loop.add_handler(momoko_conn.connection.fileno(), 
                                        lambda fd, events: self._receive_notification(fd, events, channel_name), 
                                        io_loop.READ) 
                    _log.info(
                        'Opening a new listener on postgres at %s for channel %s' %
                        (self.db.db_info['host'], channel_name))
                    statemon.state.increment('postgres_listeners')
                except psycopg2.Error as e: 
                    _log.exception('a psycopg error occurred when listening to %s on postgres %s' \
                                   % (channel_name, e)) 
                except Exception as e: 
                    _log.exception('an unknown error occurred when listening to %s on postgres %s' \
                                   % (channel_name, e)) 
                    statemon.state.increment('postgres_unknown_errors')
                    
        @tornado.gen.coroutine
        def unlisten(self, channel_name):
            '''unlisten from a subscribed channel 

               WARN : this is a clear all command, any callback functions 
                      that have open listeners to this will be cleared out

               TODO : have function_id passed in as well, to only clear 
                      the callback we care about  
            '''
            _log.info(
                'Unlistening on postgres at %s for channel %s' %
                (self.db.db_info['host'], channel_name))
            try: 
                channel = self.channels[channel_name] 
                connection = channel['connection']
                try: 
                    yield connection.execute('UNLISTEN %s' % channel_name)
                    connection.close()
                except psycopg2.InterfaceError as e:
                    # this means we already lost connection, and can not close a 
                    # closed connection  
                    _log.exception('psycopg error when unlistening to %s on postgres %s' \
                                   % (channel, e))
                    pass  
                self.channels.pop(channel_name, None)
                statemon.state.decrement('postgres_listeners')
            except psycopg2.Error as e: 
                _log.exception('a psycopg error occurred when UNlistening to %s on postgres %s' \
                                % (channel_name, e)) 
            except Exception as e: 
                _log.exception('an unknown error occurred when UNlistening to %s on postgres %s' \
                               % (channel_name, e)) 
                statemon.state.increment('postgres_unknown_errors')

    instance = None 
    
    def __new__(cls): 
        if not PostgresPubSub.instance: 
            PostgresPubSub.instance = PostgresPubSub._PostgresPubSub() 
        return PostgresPubSub.instance 

    def __getattr__(self, name):
        return getattr(self.instance, name)

    def __setattr__(self, name):
        return setattr(self.instance, name) 
        
##############################################################################

def id_generator(size=32, 
            chars=string.ascii_lowercase + string.digits):
    ''' Generate a random alpha numeric string to be used as 
    '''
    retval = ''.join(random.choice(chars) for x in range(size))

    return retval

##############################################################################
## Enum types
############################################################################## 

class ThumbnailType(object):
    ''' Thumbnail type enumeration '''
    NEON        = "neon"
    BAD_NEON    = "bad_neon" # Low scoring, bad thumbnails for contrast
    CENTERFRAME = "centerframe"
    BRIGHTCOVE  = "brightcove" # DEPRECATED. Will be DEFAULT instead
    OOYALA      = "ooyala" # DEPRECATED. Will be DEFAULT instead
    RANDOM      = "random"
    FILTERED    = "filtered"
    DEFAULT     = "default" #sent via api request
    CUSTOMUPLOAD = "customupload" #uploaded by the customer/editor
    CLIP        = "clip" # from the front of a clip

class ClipType(object):
    '''Clip type enumeration.'''
    NEON        = "neon"
    DEFAULT     = "default" #sent via api request
    CUSTOMUPLOAD = "customupload" #uploaded by the customer/editor

class TagType(object):
    '''All valid Tag types'''
    VIDEO = 'video'
    COLLECTION = 'col'

class VideoRenditionContainerType(object):
    '''Valid video rendition types'''
    MP4 = 'mp4'
    GIF = 'gif'

class TagType(object):
    '''All valid Tag types'''
    VIDEO = 'video'
    COLLECTION = 'col'

class ExperimentState:
    '''A class that acts like an enum for the state of the experiment.'''
    UNKNOWN = 'unknown'
    RUNNING = 'running'
    COMPLETE = 'complete'
    DISABLED = 'disabled'
    OVERRIDE = 'override' # Experiment has be manually overridden

class MetricType:
    '''The different kinds of metrics that we care about.'''
    LOADS = 'loads'
    VIEWS = 'views'
    CLICKS = 'clicks'
    PLAYS = 'plays'

class IntegrationType(object): 
    BRIGHTCOVE = 'brightcoveintegration'
    OOYALA = 'ooyalaintegration'
    OPTIMIZELY = 'optimizelyintegration'

class DefaultSizes(object): 
    WIDTH = 160 
    HEIGHT = 90 

class ServingControllerType(object): 
    IMAGEPLATFORM = 'imageplatform'

class SubscriptionState(object): 
    ACTIVE = 'active' 
    CANCELED = 'canceled'
    UNPAID = 'unpaid' 
    PAST_DUE = 'past_due' 
    IN_TRIAL = 'trialing'

class AccessLevels(object):
    NONE = 0
    READ = 1
    UPDATE = 2
    CREATE = 4
    DELETE = 8
    ACCOUNT_EDITOR = 16
    INTERNAL_ONLY_USER = 32
    GLOBAL_ADMIN = 64
    SHARE = 128             # Resource permits share token authorization

    # Helpers  
    ALL_NORMAL_RIGHTS = READ | UPDATE | CREATE | DELETE
    ADMIN = ALL_NORMAL_RIGHTS | ACCOUNT_EDITOR
    EVERYTHING = ALL_NORMAL_RIGHTS |\
                 ACCOUNT_EDITOR | INTERNAL_ONLY_USER |\
                 GLOBAL_ADMIN

class ResultType(object):
    THUMBNAILS = 'thumbnails'
    CLIPS = 'clips'

    # Helpers 
    ARRAY_OF_TYPES = [ THUMBNAILS, CLIPS ]

class PythonNaNStrings(object): 
    INF = 'Infinite' 
    NEGINF = '-Infinite' 
    NAN = 'NaN' 

class PostgresColumn(object):
    '''Gives information on additional columns, and information stored outside 
         of _data, _type, created, updated on Postgres tables. 

       This is a class instead of a dictionary, just to enforce/explain what 
         the various things that are needed  
    ''' 
    def __init__(self, 
                 column_name, 
                 format_string, 
                 data_stored=None):
        # name of the additional column
        self.column_name = column_name
        # a format string for insert/update operations 
        # eg %s::jsonb
        #    %s::bytea
        #    %s 
        #    %d 
        self.format_string = format_string 
        # where on the object the data is stored 
        # a string, this will access the __dict__ directly
        self.data_stored = data_stored 

##############################################################################
class StoredObject(object):
    '''Abstract class to represent an object that is stored in the database.

    Fields can be either native types or other StoreObjects

    This contains common routines for interacting with the data.
    TODO: Convert all the objects to use this consistent interface.
    ''' 
    def __init__(self, key):
        self.key = str(key)

    def __str__(self):
        return "%s: %s" % (self.__class__.__name__, self.__dict__)

    def __repr__(self):
        return str(self)

    def __cmp__(self, other):
        classcmp = cmp(self.__class__, other.__class__) 
        if classcmp:
            return classcmp

        obj_one = set(self.__dict__).difference(('created', 'updated'))
        obj_two = set(other.__dict__).difference(('created', 'updated')) 
        classcmp = obj_one == obj_two and all(self.__dict__[k] == other.__dict__[k] for k in obj_one)

        if classcmp: 
            return 0
 
        return cmp(self.__dict__, other.__dict__)

    @classmethod
    def key2id(cls, key):
        '''Converts a key to an id'''
        return key

    def _set_keyname(self):
        '''Returns the key in the database for the set that holds this object.

        The result of the key lookup will be a set of objects for this class
        '''
        raise NotImplementedError()

    @classmethod
    def format_key(cls, key):
        return key

    @classmethod
    def is_valid_key(cls, key):
        return True

    def to_dict(self):
        return {
            '_type': self.__class__.__name__,
            '_data': self.__dict__
            }

    def to_json(self):
        '''Returns a json version of the object'''
        def json_dumper(obj): 
            if isinstance(obj, numpy.ndarray): 
                return obj.tolist() 
            return obj.to_dict()
        return json.dumps(self, default=json_dumper)
    
    def get_json_data(self):
        '''
            for postgres we only want the _data field, since we 
            have a column that is named _data we do not want _data->_data

            override this if you need something custom to get _data
        '''
        def _json_fixer(obj):
            cur_data = obj
            for key, value in cur_data.items():
                try:  
                    if value == float('-inf'):
                        cur_data[key] = PythonNaNStrings.NEGINF
                    if value == float('inf'):
                        cur_data[key] = PythonNaNStrings.INF
                    if value == float('nan'):
                        cur_data[key] = PythonNaNStrings.NAN
                except ValueError: 
                    pass 
            # we want to remove these extras from the _data object 
            # to prevent the duplication of data
            addcs = self._additional_columns() 
            for c in addcs:
                try:  
                    del cur_data[c.column_name]
                except KeyError: 
                    pass 
            return obj
        obj = _json_fixer(copy.deepcopy(self.to_dict()['_data'])) 
        def json_serial(obj):
            if isinstance(obj, datetime.datetime):
                serial = obj.isoformat()
                return serial
            elif isinstance(obj, StoredObject):
                return obj.to_dict()
            return obj.__dict__
        return json.dumps(obj, default=json_serial)

    @utils.sync.optional_sync
    @tornado.gen.coroutine
    def save(self, overwrite_existing_object=True):
        '''Save the object to the database.'''
        value = self.to_json()
        if self.key is None:
            raise ValueError("key not set")

        rv = True  
        db = PostgresDB()
        conn = yield db.get_connection()
        query_tuple = db.get_insert_json_query_tuple(self)
        try:  
            result = yield conn.execute(query_tuple[0], query_tuple[1])
        except psycopg2.IntegrityError as e:  
            # since upsert is not available until postgres 9.5 
            # we need to do an update here
            if overwrite_existing_object: 
                query_tuple = db.get_update_json_query_tuple(self)
                result = yield conn.execute(query_tuple[0], query_tuple[1])
            else: 
                raise  
        except Exception as e: 
            rv = False
            _log.exception('an unknown error occurred when saving an object %s' % e) 
            statemon.state.increment('postgres_unknown_errors')

        db.return_connection(conn)
        raise tornado.gen.Return(rv)

    @classmethod
    def _create(cls, key, obj_dict):
        '''Create an object from a dictionary that was created by save().

        Returns None if the object could not be created.
        '''
        if obj_dict:
            # Get the class type to create
            try:
                data_dict = obj_dict['_data']
                classname = obj_dict['_type']
                try:
                    classtype = globals()[classname]
                except KeyError:
                    _log.error('Unknown class of type %s in database key %s'
                               % (classname, key))
                    return None
            except KeyError:
                # For backwards compatibility, we didn't store the
                # type in the databse, so assume that the class is cls
                classtype = cls
                data_dict = obj_dict

            # throw created updated on the object if its there 
            try:
                for k in ['created_time_pg', 'updated_time_pg']:
                    if isinstance(obj_dict[k], datetime.datetime): 
                        data_dict[k.split('_')[0]] = obj_dict[k].strftime(
                            "%Y-%m-%d %H:%M:%S.%f")
                    elif isinstance(obj_dict[k], str):
                        data_dict[k.split('_')[0]] = dateutil.parser.parse(
                            obj_dict[k]).strftime("%Y-%m-%d %H:%M:%S.%f")
            except KeyError: 
                pass

            addcs = cls._additional_columns()
            if addcs: 
                for c in addcs: 
                    try:
                        data_dict[c.column_name] = obj_dict[c.column_name]
                    except KeyError: 
                        pass 
 
            # create basic object using the "default" constructor
            obj = classtype(key)

            #populate the object dictionary
            try:
                for k, value in data_dict.iteritems():
                    if value == PythonNaNStrings.NEGINF:
                        value = float('-inf') 
                    if value == PythonNaNStrings.INF:
                        value = float('inf')
                    if value == PythonNaNStrings.NAN:
                        value = float('nan') 
                    obj.__dict__[str(k)] = cls._deserialize_field(k, value)
            except ValueError:
                return None
            return obj

    @classmethod
    def _deserialize_field(cls, key, value):
        '''Deserializes a field by creating a StoredObject as necessary.'''
        if isinstance(value, dict):
            if '_type' in value and '_data' in value:
                # It is a stored object, so unpack it
                try:
                    classtype = globals()[value['_type']]
                    return classtype._create(key, value)
                except KeyError:
                    _log.error('Unknown class of type %s' % value['_type'])
                    raise ValueError('Bad class type %s' % value['_type'])
            else:
                # It is a dictionary do deserialize each of the fields
                for k, v in value.iteritems():
                    value[str(k)] = cls._deserialize_field(k, v)
        elif hasattr(value, '__iter__'):
            # It is iterable to treat it like a list
            value = [cls._deserialize_field(None, x) for x in value]
        return value

    def get_id(self):
        '''Return the non-namespaced id for the object.'''
        return self.key

    @classmethod
    @utils.sync.optional_sync
    @tornado.gen.coroutine
    def get(cls, key, create_default=False, log_missing=True):
        '''Retrieve this object from the database.

        Inputs:
        key - Key for the object to retrieve
        create_default - If true, then if the object is not in the database, 
                         return a default version. Otherwise return None.
        log_missing - Log if the object is missing in the database.

        Returns the object
        '''
        db = PostgresDB()
        conn = yield db.get_connection()

        obj = None
        query = ( "SELECT " + cls._get_gq_column_string() +
                  " FROM " + cls._baseclass_name().lower() +
                  " WHERE _data->>'key' = %s")
        cursor = yield conn.execute(query, [key])
        result = cursor.fetchone()
        if result:
            obj = cls._create(key, result)
        else:
            if log_missing:
                _log.warn('No %s for id %s in db' % (cls.__name__, key))
            if create_default:
                obj = cls(key)
        db.return_connection(conn)
        raise tornado.gen.Return(obj)

    @classmethod
    @utils.sync.optional_sync
    @tornado.gen.coroutine
    def get_many(cls, keys, create_default=False, log_missing=True,
                 func_level_wpg=True, as_dict=False):
        ''' Get many objects of the same type simultaneously

        This is more efficient than one at a time.

        Inputs:
        keys - List of keys to get
        create_default - If true, then if the object is not in the database, 
                         return a default version. Otherwise return None.
        log_missing - Log if the object is missing in the database.
        callback - Optional callback function to call

        Returns:
        A list of cls objects or None depending on create_default settings
        '''
        return cls._get_many_with_raw_keys(
            keys,
            create_default,
            log_missing,
            func_level_wpg,
            as_dict)

    @classmethod
    @utils.sync.optional_sync
    @tornado.gen.coroutine
    def get_many_with_pattern(cls, pattern):
        '''Returns many objects that match a pattern.

        Note, this can be a slow call because getting the keys is slow

        Inputs:
        pattern - A pattern, usually with a * to match keys

        Outputs:
        A list of cls objects
        '''
        results = []
        db = PostgresDB()
        conn = yield db.get_connection()
        query = ( "SELECT " + cls._get_gq_column_string() +
                  " FROM " + cls._baseclass_name().lower() +
                  " WHERE _data->>'key' ~ %s" )

        cursor = yield conn.execute(query, [pattern])
        for result in cursor:
            obj = cls._create(result['_data']['key'], result)
            results.append(obj)
        db.return_connection(conn)
        raise tornado.gen.Return(results)

    @classmethod
    @utils.sync.optional_sync
    @tornado.gen.coroutine
    def get_many_with_key_like(cls, key_portion):
        ''' Returns many rows that have a key that matches 
              in a query LIKE 'key_portion%' 

            In Postgres this is much faster(4x) than the pattern 
            matching ~ and makes this the much better choice if 
            you are trying to match on accountid_blah 
        ''' 
        results = [] 
        db = PostgresDB()
        conn = yield db.get_connection()
        baseclass_name = cls._baseclass_name().lower()
        column_string = cls._get_gq_column_string() 
        query = "SELECT " + column_string + " FROM " + baseclass_name + \
                " WHERE _data->>'key' LIKE %s"

        params = ['%'+key_portion+'%']
        cursor = yield conn.execute(query, params)
        for result in cursor:
            obj = cls._create(result['_data']['key'], result)
            results.append(obj) 
        db.return_connection(conn)
        raise tornado.gen.Return(results)

    @classmethod
    @utils.sync.optional_sync
    @tornado.gen.coroutine
    def get_all(cls):
        ''' Get all the objects in the database of this type

        Inputs:
        callback - Optional callback function to call

        Returns:
        A list of cls objects.
        '''
        retval = []
        i = cls.iterate_all()
        while True:
            item = yield i.next(async=True)
            if isinstance(item, StopIteration):
                break
            retval.append(item)

        raise tornado.gen.Return(retval)

    @classmethod
    @utils.sync.optional_sync
    @tornado.gen.coroutine
    def iterate_all(cls, max_request_size=100, max_results=None):
        '''Return an iterator for all the ojects of this type.

        The set of keys to grab happens once so if the db changes while
        the iteration is going, so neither new or deleted objects will

        You can use it asynchronously like:
        iter = cls.get_iterator()
        while True:
          item = yield iter.next(async=True)
          if isinstance(item, StopIteration):
            break

        or just use it synchronously like a normal iterator.
        '''
        keys = yield cls.get_all_keys(async=True)
        raise tornado.gen.Return(
            StoredObjectIterator(cls, keys, page_size=max_request_size,
                                 max_results=max_results, skip_missing=True))

    @classmethod
    @utils.sync.optional_sync
    @tornado.gen.coroutine
    def get_all_keys(cls):
        '''Return all the keys in the database for this object type.'''
        rv = True  
        db = PostgresDB()
        conn = yield db.get_connection()

        query = "SELECT _data->>'key' FROM %s" % cls._baseclass_name().lower()
        cursor = yield conn.execute(
            query, 
            cursor_factory=psycopg2.extensions.cursor)
        keys_list = [i[0] for i in cursor.fetchall()]
        db.return_connection(conn)
        rv = [x.partition('_')[2] for x in keys_list if
                                  x is not None]
        raise tornado.gen.Return(rv) 

    @classmethod
    @utils.sync.optional_sync
    @tornado.gen.coroutine
    def _get_many_with_raw_keys(cls, keys, create_default=False,
                                log_missing=True, func_level_wpg=True,
                                as_dict=False):
        '''Gets many objects with raw keys instead of namespaced ones.
        '''
        #MGET raises an exception for wrong number of args if keys = []
        if len(keys) == 0:
            raise tornado.gen.Return([])

        chunk_size = 1000
        rv = []
        obj_map = OrderedDict() 
        db = PostgresDB()
        conn = yield db.get_connection()
        # let's use a server-side cursor here 
        # since momoko won't let me declare a cursor by name, I need to 
        # do this manually 
        yield conn.execute("BEGIN")
 
<<<<<<< HEAD
        query = "DECLARE get_many CURSOR FOR SELECT %s \
                 FROM %s \
                 WHERE _data->>'key' IN(%s)" % (
                     cls._get_gq_column_string(),
                     cls._baseclass_name().lower(), 
                     ",".join("'{0}'".format(k) for k in keys))
        yield conn.execute(query)
=======
        query_in_part = ','.join(['%s' for _ in range(len(keys))])
        query = ( "DECLARE get_many CURSOR FOR SELECT " +
                  cls._get_gq_column_string() +
                  " FROM " + cls._baseclass_name().lower() +
                  " WHERE _data->>'key' IN (%s)" % query_in_part)

        yield conn.execute(query, list(keys))
>>>>>>> 1645c28c
        for key in keys: 
            obj_map[key] = None 

        def _map_new_results(results):
            for result in results:
                obj_key = result['_data']['key'] 
                obj_map[obj_key] = result
 
        def _build_return_items(): 
            rv = {} if as_dict else []
            for key, item in obj_map.iteritems():
                if item: 
                    obj = cls._create(key, item) 
                else:
                    if log_missing:
                        _log.warn('No %s for %s' % (cls.__name__, key))
                    if create_default:
                        obj = cls(key)
                    else:
                        obj = None
                if as_dict:
                    rv[key] = obj
                else:
                    rv.append(obj)
            return rv
 
        rows = True
        while rows:
            cursor = yield conn.execute("FETCH %s FROM get_many", (chunk_size,))  
            rows = cursor.fetchmany(chunk_size) 
            _map_new_results(rows)

        yield conn.execute("CLOSE get_many")  
        yield conn.execute("COMMIT")
 
        db.return_connection(conn)
        items = _build_return_items()
        raise tornado.gen.Return(items)
    
    @classmethod
    @utils.sync.optional_sync
    @tornado.gen.coroutine
    def modify(cls, key, func, create_missing=False):
        '''Allows you to modify the object in the database atomically.

        While in func, you have a lock on the object so you are
        guaranteed for it not to change. It is automatically saved at
        the end of func.
        
        Inputs:
        func - Function that takes a single parameter (the object being edited)
        key - The key of the object to modify
        create_missing - If True, create the default object if it doesn't exist

        Returns: A copy of the updated object or None, if the object wasn't
                 in the database and thus couldn't be updated.

        Example usage:
        StoredObject.modify('thumb_a', lambda thumb: thumb.update_phash())
        '''
        @tornado.gen.coroutine
        def _process_one(d):
            val = d[key]
            if val is not None:
                yield tornado.gen.maybe_future(func(val))

        updated_d = yield StoredObject.modify_many(
                 [key], _process_one,
                 create_missing=create_missing,
                 create_class=cls, 
                 async=True)
        raise tornado.gen.Return(updated_d[key])

    @classmethod
    @utils.sync.optional_sync
    @tornado.gen.coroutine
    def modify_many(cls, keys, func, create_missing=False, create_class=None):
        '''Allows you to modify objects in the database atomically.

        While in func, you have a lock on the objects so you are
        guaranteed for them not to change. The objects are
        automatically saved at the end of func.
        
        Inputs:
        func - Function that takes a single parameter (dictionary of key -> object being edited)
        keys - List of keys of the objects to modify
        create_missing - If True, create the default object if it doesn't exist
        create_class - The class of the object to create. If None, 
                       cls is used (which is the most common case)

        Returns: A dictionary of {key -> updated object}. The updated
        object could be None if it wasn't in the database and thus
        couldn't be modified

        Example usage:
        SoredObject.modify_many(['thumb_a'], 
          lambda d: thumb.update_phash() for thumb in d.itervalues())
        '''
        if create_class is None:
            create_class = cls

        db = PostgresDB()
        conn = yield db.get_connection()
        if len(keys) == 0:
            raise tornado.gen.Return({})
            
        mappings = {}
        key_to_object = {}  
        for key in keys: 
            key_to_object[key] = None
 
        # Build a %s,%s,...,%s expression equal in length to keys.
        query_in_part = ','.join(['%s' for _ in range(len(keys))])
        query = ( "SELECT " + create_class._get_gq_column_string() +
                  " FROM " + create_class._baseclass_name().lower() +
                  " WHERE _data->>'key' IN (%s)" ) % query_in_part

        cursor = yield conn.execute(query, keys)
        items = cursor.fetchall()
        for item in items:
            current_key = item['_data']['key']
            key_to_object[current_key] = item
        
        for key, item in key_to_object.iteritems(): 
            if item is None:  
                if create_missing:
                    cur_obj = create_class(key)
                else:
                    _log.warn_n('Could not find postgres object: %s' % key)
                    cur_obj = None
            else:
                def json_serial(obj):
                    if isinstance(obj, datetime.datetime):
                        serial = obj.isoformat()
                        return serial
                # hack we need two copies of the object, copy won't work here
                item_one = json.loads(json.dumps(item, default=json_serial))
                cur_obj = create_class._create(key, item_one)

            mappings[key] = cur_obj 
        try:
            vals = yield tornado.gen.maybe_future(func(mappings))
        finally:
            insert_statements = []
            update_objs = [] 
            for key, obj in mappings.iteritems():
               original_object = key_to_object.get(key, None)
               if obj is not None and original_object is None: 
                   query_tuple = db.get_insert_json_query_tuple(obj)
                   insert_statements.append(query_tuple) 
               elif obj is not None and obj != original_object:
                   update_objs.append(obj)

        if update_objs:  
            try:
                update_query = db.get_update_many_query_tuple(
                    update_objs)
                yield conn.execute(update_query[0], 
                                   update_query[1]) 
            except Exception as e: 
                _log.error('unknown error when running \
                            update_query %s : %s' % 
                            (update_query, e))

        if insert_statements: 
            try: 
                for it in insert_statements:  
                    yield conn.execute(it[0], it[1])
            except psycopg2.IntegrityError:
                pass  
            except Exception as e: 
                _log.error('unknown error when running \
                            inserts %s : %s' % 
                            (insert_statements, e))
            
        db.return_connection(conn)
        raise tornado.gen.Return(mappings)
            
    @classmethod
    @utils.sync.optional_sync
    @tornado.gen.coroutine
    def save_all(cls, objects):
        '''Save many objects simultaneously'''
        data = {}
        rv = True
 
        db = PostgresDB()
        conn = yield db.get_connection()
        sql_statements = [] 
        for obj in objects:
            query_tuple = db.get_insert_json_query_tuple(obj)
            sql_statements.append(query_tuple)
        try:  
            cursor = yield conn.transaction(sql_statements)
        except psycopg2.IntegrityError as e: 
            '''we rollback the transaction, but we still need to 
               save all the objects that were in the transaction
               we also do not know what object caused the integrityerror, 
               so just save on all of them'''
            for obj in objects: 
                obj.save() 
        except Exception as e: 
            rv = False
            _log.exception('an unknown error occurred when saving an object %s' % e) 
            statemon.state.increment('postgres_unknown_errors')

        db.return_connection(conn)
        raise tornado.gen.Return(rv) 

    @classmethod
    @utils.sync.optional_sync
    @tornado.gen.coroutine
    def delete(cls, key):
        '''Delete an object from the database.

        Returns True if the object was successfully deleted
        '''
        rv = yield cls._delete_many_raw_keys([key], async=True)
        raise tornado.gen.Return(rv)

    @classmethod
    @utils.sync.optional_sync
    @tornado.gen.coroutine
    def delete_many(cls, keys):
        '''Deletes many objects simultaneously

        Inputs:
        keys - List of keys to delete

        Returns:
        True if it was delete sucessfully
        '''
        rv = yield cls._delete_many_raw_keys(keys, async=True)
        raise tornado.gen.Return(rv)

    @classmethod
    @utils.sync.optional_sync
    @tornado.gen.coroutine
    def _delete_many_raw_keys(cls, keys):
        '''Deletes many objects by their raw keys'''
        db = PostgresDB()
        conn = yield db.get_connection()
        sql_statements = []
        for key in keys:
            query = "DELETE FROM %s \
                     WHERE _data->>'key' = '%s'" % (cls._baseclass_name().lower(), 
                                          key)
            sql_statements.append(query)
 
        cursor = yield conn.transaction(sql_statements)
        db.return_connection(conn) 
        raise tornado.gen.Return(True)  
    
    @classmethod
    @tornado.gen.coroutine 
    def _handle_all_changes_pg(cls, future, func): 
        '''Callback to handle all changes occurring on postgres objects 
           
           the singleton connection that stores a map from classname -> func 

           it will take this list and call all the expecting cbs with a format 
           of : 
               func(key, object, operation) 

           these come in off a postgres trigger, see migrations/cmsdb.sql for 
             the definition of the this trigger. 
        '''
        results = future.result()
        for r in results: 
            r = json.loads(r)
            key = r['_key'] 
            op = r['tg_op']
            obj = yield cls.get(key, async=True)
            try:
                statemon.state.increment('postgres_successful_pubsub_callbacks')
                yield tornado.gen.maybe_future(func(obj.get_id() if obj else key, obj, op))
            except Exception as e:
                _log.error('Unexpected exception on PG db change when calling'
                           ' %s with arguments %s: %s' % 
                           (func, (key, obj, op), e))

    @classmethod
    @utils.sync.optional_sync
    @tornado.gen.coroutine
    def delete_related_data(cls, key):
        '''Deletes all data associated with a given object.

        For example, on the video object, this will delete the
        VideoMetadata object, the VideoStatus object, the
        NeonApiRequest object and all data related to each
        thumbnail. This function is not defined for every object type.

        Inputs:
        key - The internal key to delete
        '''
        raise NotImplementedError()
        
    @classmethod
    @utils.sync.optional_sync
    @tornado.gen.coroutine
    def subscribe_to_changes(cls, func, pattern='*', get_object=True):
        '''Subscribes to changes in the database.

        When a change occurs, func is called with the key, the updated
        object and the operation. The function must be thread safe as
        it will be called in a thread in a different context.

        Inputs:
        func - The function to call with signature func(key, obj, op)
        pattern - Pattern of keys to subscribe to
        get_object - If True, the object will be grabbed from the db.
                     Otherwise, it will be passed into the function as None
        '''
        pubsub = PostgresPubSub();
        pattern = cls._baseclass_name().lower()
        yield pubsub.listen(pattern, 
                            lambda x: cls._handle_all_changes_pg(x, func))

    @classmethod
    @utils.sync.optional_sync
    @tornado.gen.coroutine
    def unsubscribe_from_changes(cls, channel):
        pubsub = PostgresPubSub();
        yield pubsub.unlisten(cls._baseclass_name().lower()) 

    @classmethod
    def format_subscribe_pattern(cls, pattern):
        return cls.format_key(pattern)

    @classmethod
    def get_select_query(cls, fields, where_clause=None, table_name=None,
                         join_clause=None, wc_params=[], limit_clause=None,
                         order_clause=None, group_clause=None):
        ''' helper function to build up a select query

               fields : an array of the fields you want
               where_clause : the portion of the query following WHERE
               table_name : defaults to _baseclass_name, but this populates
                            the from portion of the query

               eg fields = ["_data->>'neon_api_key'",
                            "_data->>'key'"]
                  object_type = neonuseraccount
                  where_clause = "_data->'users' ? %s"
                  params = [user1]
               would build
                  SELECT _data->>'neon_api_key', _data->>'key'
                   FROM neonuseraccount
                  WHERE _data->'users' ? user1
        '''
        if table_name is None:
            table_name = cls._baseclass_name().lower()

        csl_fields = ",".join("{0}".format(f) for f in fields)
        query = "SELECT " + csl_fields + " FROM " + table_name
        if join_clause:
            query += " JOIN " + join_clause
        if where_clause:
            query += " WHERE " + where_clause
        if order_clause:
            query += " " + order_clause
        if group_clause:
            query += " " + group_clause
        if limit_clause:
            query += " " + limit_clause

        return query

    @classmethod
    @tornado.gen.coroutine
    def explain_query(cls, query, wc_params, cursor_factory):
        ''' Get database query plan of query.'''
        db = PostgresDB()
        conn = yield db.get_connection()
        cursor = yield conn.execute(
            'EXPLAIN {}'.format(query), 
            wc_params, 
            cursor_factory=cursor_factory)
        rv = cursor.fetchall()
        db.return_connection(conn)
        raise tornado.gen.Return(rv)

    @classmethod
    @tornado.gen.coroutine
    def execute_select_query(cls, query, wc_params,
                             cursor_factory=psycopg2.extensions.cursor):
        ''' helper function to execute a select query

            returns the result array from the query

            be nice, this will do a fetchall, which can be
            memory intensive -- TODO make an option that
            operates like get_many does currently

            wc_params : any params you need in the where clause
        '''
        db = PostgresDB()
        conn = yield db.get_connection()

        cursor = yield conn.execute(
            query, 
            wc_params, 
            cursor_factory=cursor_factory)
        rv = cursor.fetchall()
        db.return_connection(conn)
        raise tornado.gen.Return(rv)

    @classmethod
    def _additional_columns(cls):
        '''Returns columns not named _data/_type/created/updated 
 
           Return Value is a list 

           For example, if a StoredObject needs something stored 
             outside of _data, eg if table t has a widget and a fidget column
             this should return [PostgresColumn('widget',...), 
                 PostgresColumn('fidget',...)]

           NOTE these must follow the order of the _get_query_extra_params 
            tuple from the object itself. 
        '''
        return []

    @classmethod
    def _get_gq_column_string(cls):
        '''Returns a string of columns that we need to retrieve 
            on this call 

           only override this method if you need different default
              columns.  
        '''
        dcs = ['_data', 
               '_type', 
               'created_time AS created_time_pg',
               'updated_time AS updated_time_pg']

        acs = cls._additional_columns()
        ac_col_names = [] 
        for a in acs: 
            ac_col_names.append(a.column_name) 
 
        return ','.join(dcs + ac_col_names)

    @classmethod 
    def _get_iq_fields_and_values(cls): 
        '''Returns a the fields we need on an insert query 
              eg (_data, _type)
 
           only override this method if you need different default
              columns.

           if you want additional fields(columns) added override 
           the _additional_columns function in this class 
        '''
        dcs = [PostgresColumn('_data', '%s::jsonb'), 
               PostgresColumn('_type', '%s'), 
               PostgresColumn('created_time', '%s'),
               PostgresColumn('updated_time', '%s')]
        acs = cls._additional_columns() 
        alls = dcs + acs 
        fields = '(%s)' % ','.join(['%s' % x.column_name for x in alls]) 
        values = 'VALUES(%s)' % ','.join(['%s' % x.format_string for x in alls])
        return (fields, values)

    @classmethod 
    def _get_uq_set_string(cls): 
        '''Returns the proper set string based on default columns 
            and the classes extra columns. 

           only override if you need different defaults 

           if you want additional fields override the _additional_columns
           function in this class 
 
           currently only supports string types TODO add other types 
        ''' 

        dcs = [PostgresColumn('_data', '%s::jsonb')]
        acs = cls._additional_columns() 
        alls = dcs + acs
        ss = 'SET %s' % ','.join(
            ['%s = %s' % (x.column_name, x.format_string) for x in alls])
        return ss
 
    @classmethod 
    def _get_umq_sstr_vals_changes(cls, object_length): 
        '''Returns the proper update_many string based on default columns 
            and the classes extra columns. 

           only override if you need different defaults 

           if you want additional fields override the _additional_columns
           function in this class 
 
           currently only supports string types TODO add other types

           returns a triple where 
           0 -> set str SET t._data = changes._data, t._addc1 = changes._addc1
           1 -> values str VALUES(%s, %s::jsonb, %s, ... , n) 
           2 -> changes str  changes(key, _data, _addc1, _addc2, _addcn)
        ''' 

        dcs = [PostgresColumn('key', '%s'), 
               PostgresColumn('_data', '%s::jsonb')]
        acs = cls._additional_columns() 
        alls = dcs + acs
        ss = 'SET %s' % ','.join(
            ['{cn} = changes.{cn}'.format(cn=x.column_name) for x in alls[1:]])
        # this is a somewhat horrible one-liner, 
        # but it builds up the necessary VALUES string, 
        # based on the length of the acs, as well as 
        # how many objects we are updating 
        vs = '(VALUES %s)' % ','.join(
            ['(%s)' % (','.join(
                ['%s' % x.format_string for x in alls])) for x in range(
                    object_length)])
        cs = 'changes(%s)' % ','.join(
            ['%s' % x.column_name for x in alls])
        return (ss,vs,cs)    

    def _get_query_extra_params(self):
        '''Returns a tuple of the data meant to be inserted/updated 
             into the database. Works off of the additional_columns 
             which should be defined in the baseclass 
        '''
        acs = self._additional_columns()  
        return tuple([self.__dict__[x.data_stored] for x in acs])


class Searchable(object):
    '''A search interface used with classes dervied from StoredObject

    Searchable's search_keys method returns a list of keys of matching
    StoredObjects. Its search_objects method return a list of instances. The
    arguments of each method are the natural map from attributes of the class,
    e.g., to find videos owned by an account "a1b1", use
    VideoMetadata.objects(account_id="a1b1").

    There are also methods that give the min and max updated times since
    searching often is paginated by time called search_keys_and_times and
    search_objects_and_times.

    Subclasses must implement:

        _get_search_arguments: Returns list of string, where each is a valid
            search key. Typically a subset of the storedobject's attributes.
            Attempting a search with a key not in the list raises KeyError.
            Example:
                return ['account_id', 'limit', 'name', 'offset', 'query']

        _get_where_part: If searching on a "query" argument, this function shall
            return the "this LIKE %that%"-like wildcard expression for the where
            clause, e.g., if query searches within the object's name:

            Example:
                if key == 'query':
                    return "_data->>'name' ~* %s"

    Subclasses can implement:

        _get_join_part: Handle objects backed by two tables. Shall return a
            string in the form 'JOIN table AS alias ON alias.key = t.key' (note,
            the primary table is generally aliased to 't').

        Example:
            "JOIN request AS r ON t._data->>'job_id' = r._data->>'job_id'"'''

    @staticmethod
    def _get_search_arguments():
        raise NotImplementedError('Add list of valid args in subclass')

    @staticmethod
<<<<<<< HEAD
    def _get_where_part(key, args):
        '''Support custom "query" searches

        This funcion should return a string that implements a custom query in the where
        for whichever data fields make sense for your subclass.
=======
    def _get_where_part(key, args={}):
        '''Support custom "query" searches

        This funcion should return a string that implements a custom
        query in the where for whichever data fields make sense for
        your subclass.
>>>>>>> 1645c28c

        For example, Tag having _name uses:

            return "_data->>'name' ~* %s"
        '''
        raise NotImplementedError('If using query search, define a query handler')

    @staticmethod
    def _get_join_part():
        '''Add join clause if needed

        Example: "JOIN request AS r ON t._data->>'job_id' = r._data->>'job_id'"'''
        return ''

    @classmethod
    @utils.sync.optional_sync
    @tornado.gen.coroutine
    def search_for_keys(cls, **kwargs):
        '''Get list of keys that match search parameters in the database.

        Examples:
            given search parameters {'account_id': 'a'}
            and a database state [
              {'_data': {"key": 1, "account_id": 'a', ...}
              {'_data': {"key": 2, "account_id": 'b', ...}
              {'_data': {"key": 3, "account_id": 'a', ...}]
            yields [1, 3]'''
        kwargs['async'] = True
        keys_and_times = yield cls.search_for_keys_and_times(**kwargs)
        raise tornado.gen.Return(keys_and_times[0])

    @classmethod
    @utils.sync.optional_sync
    @tornado.gen.coroutine
    def search_for_keys_and_times(cls, **kwargs):
        '''Like keys but returns min and max time of set, in 3-tuple.'''
        rows = yield cls._search(**kwargs)
        keys = [row['_data']['key'] for row in rows]
        min_time = cls._get_min_time(rows)
        max_time = cls._get_max_time(rows)
        raise tornado.gen.Return((
            keys,
            min_time,
            max_time))

    @classmethod
    @utils.sync.optional_sync
    @tornado.gen.coroutine
    def search_for_objects(cls, **kwargs):
        '''Get list of objects that match search parameters in the database.

        Examples:
            given search parameters {'account_id': 'a'}
            and a database state [
              {'_data': {"key": 1, "account_id": 'a', ...}
              {'_data': {"key": 2, "account_id": 'b', ...}
              {'_data': {"key": 3, "account_id": 'a', ...}]
            yields [
                <Searchable instance with key 1>,
                <Searchable instance with key 3>]'''
        kwargs['async'] = True
        objects_and_times = yield cls.search_for_objects_and_times(**kwargs)
        raise tornado.gen.Return(objects_and_times[0])

    @classmethod
    @utils.sync.optional_sync
    @tornado.gen.coroutine
    def search_for_objects_and_times(cls, **kwargs):
        '''Like objects but returns the min / max times of the set, as 3-tuple.'''

        rows = yield cls._search(**kwargs)
        objects = [cls._create(row['_data']['key'], row) for row in rows]
        min_time = cls._get_min_time(rows)
        max_time = cls._get_max_time(rows)
        raise tornado.gen.Return((
            objects,
            min_time,
            max_time))

    @classmethod
    def _get_min_time(cls, results):
        if not results:
            return None
        return min([cls._get_time(r) for r in results])

    @classmethod
    def _get_max_time(cls, results):
        if not results:
            return None
        return max([cls._get_time(r) for r in results])

    @staticmethod
    def _get_time(result):
        # need micros here
        created_time = result['created_time_pg']
        cc_tt = time.mktime(created_time.timetuple())
        _time = (cc_tt + created_time.microsecond / 1000000.0)
        return _time

    @classmethod
    @tornado.gen.coroutine
    def _search(cls, **kwargs):
        '''Builds and executes query to search on arugments.'''

        args = OrderedDict(sorted(kwargs.items()))
        reverse = args.get('since') == True

        def _validate():
            args.pop('async', None)
            allowed = cls._get_search_arguments()
            if filter(lambda k: k in allowed, args) != args.keys():
                raise KeyError('Bad argument to search %s' % args)
        def _query():
            return 'SELECT {c} FROM {table} AS t {join}{where}{order}{limit}{offset}'.format(
                c=_columns(),
                table=cls._baseclass_name().lower(),
                join=cls._get_join_part(),
                where=_where(),
                limit=_limit(),
                offset=_offset(),
                order=_order())
        def _columns():
            return 't._data, t._type, t.created_time as created_time_pg, t.updated_time as updated_time_pg'
        def _where():
            parts = []
            for key, value in args.items():
                if key in ['limit', 'offset']:
                    pass
                elif key == 'show_hidden':
                    if value:
                        pass
                    else:
                        parts.append("(t._data->>'hidden')::BOOLEAN IS NOT TRUE")
                elif key == 'query' and value:
                    # Check if we need to escape regex specials.
                    try:
                        re.compile(args[key])
                    except sre_constants.error:
                        args[key] = re.escape(args[key])
                    parts.append(cls._get_where_part(key, args))
                elif cls._get_where_part(key) and value:
                    parts.append(cls._get_where_part(key, args))
                elif key == 'since' and value:
                    parts.append('t.created_time > TO_TIMESTAMP(%s)::TIMESTAMP')
                elif key == 'until' and value:
                    parts.append('t.created_time < TO_TIMESTAMP(%s)::TIMESTAMP')
                # Generally just match whole value.
                elif value:
                    parts.append("t._data->>'{}' = %s".format(key))
            return ' WHERE %s' % ' AND '.join(parts) if parts else ''
        def _limit():
            return ' LIMIT %s' % kwargs.get('limit') \
                    if kwargs.get('limit') else ''
        def _offset():
            return ' OFFSET %s' % kwargs.get('offset') \
                    if kwargs.get('offset') else ''
        def _order():
            if reverse:
                return ' ORDER BY t.created_time ASC'
            else:
                return ' ORDER BY t.created_time DESC'
        def _bind():
            return [v for k, v in args.items() \
                    if k not in ['limit', 'offset', 'show_hidden'] and v]

        _validate()
        result = yield cls.execute_select_query(
            _query(),
            _bind(),
            cursor_factory=psycopg2.extras.RealDictCursor)
        if reverse:
            result.reverse()
        raise tornado.gen.Return(result)


class StoredObjectIterator():
    '''An iterator that generates objects of a specific type.

    It needs a list of keys to iterate through. Also, can be used
    synchronously in the normal way, or asynchronously by:

    iter = StoredObjectIterator(cls, keys)
    while True:
        item = yield iter.next(async=True)
        if isinstance(item, StopIteration):
          break
    '''
    def __init__(self, obj_class, keys, page_size=100, max_results=None,
                 skip_missing=False):
        '''Create the iterator

        Inputs:
        cls - Type of object to return
        keys - List of keys to iterate through
        page_size - Number of entries to grab from the db at once
        max_results - Maximum number of entries to return
        skip_missing - Should missing entries be skipped on the iteration
        '''
        self.obj_class = obj_class
        self.keys = keys
        self.page_size = page_size
        self.max_results = max_results
        self.curidx = 0
        self.items_returned = 0
        self.cur_objs = []
        self.skip_missing = skip_missing

    def __iter__(self):
        self.curidx = 0
        self.items_returned = 0
        self.cur_objs = []
        return self

    @utils.sync.optional_sync
    @tornado.gen.coroutine
    def next(self):
        if (self.max_results is not None and
            self.items_returned >= self.max_results):
            e = StopIteration()
            e.value = StopIteration()
            raise e

        while len(self.cur_objs) == 0:
            if self.curidx >= len(self.keys):
                # Got all the entries
                e = StopIteration()
                e.value = StopIteration()
                raise e

            # Get more objects
            self.cur_objs = yield tornado.gen.Task(
                self.obj_class.get_many,
                self.keys[self.curidx:(self.curidx+self.page_size)])
            if self.skip_missing:
                self.cur_objs = [x for x in self.cur_objs if x is not None]
            self.curidx += self.page_size

        self.items_returned += 1
        raise tornado.gen.Return(self.cur_objs.pop())


class NamespacedStoredObject(StoredObject):
    '''An abstract StoredObject that is namespaced by the baseclass classname.

    Subclasses of this must define _baseclass_name in the base class
    of the hierarchy. 
    '''
    
    def __init__(self, key):
        super(NamespacedStoredObject, self).__init__(
            self.__class__.format_key(key))

    def get_id(self):
        '''Return the non-namespaced id for the object.'''
        return self.key2id(self.key)

    @classmethod
    def key2id(cls, key):
        '''Converts a key to an id'''
        return re.sub(cls._baseclass_name().lower() + '_', '', key)

    @classmethod
    def _baseclass_name(cls):
        '''Returns the class name of the base class of the hierarchy.

        This should be implemented in the base class as:
        return <Class>.__name__
        '''
        raise NotImplementedError()

    @classmethod
    def _set_keyname(cls):
        return 'objset:%s' % cls._baseclass_name()

    @classmethod
    def format_key(cls, key):
        ''' Format the database key with a class specific prefix '''
        if key and key.startswith(cls._baseclass_name().lower()):
            return key
        else:
            return '%s_%s' % (cls._baseclass_name().lower(), key)

    @classmethod
    @utils.sync.optional_sync
    @tornado.gen.coroutine
    def get(cls, key, create_default=False, log_missing=True):
        '''Return the object for a given key.'''
        rv = yield super(NamespacedStoredObject, cls).get(
                         cls.format_key(key),
                         create_default=create_default,
                         log_missing=log_missing, 
                         async=True)
        raise tornado.gen.Return(rv)

    @classmethod
    @utils.sync.optional_sync
    @tornado.gen.coroutine
    def get_many(cls, keys, create_default=False, log_missing=True, func_level_wpg=True):
        '''Returns the list of objects from a list of keys.

        Each key must be a tuple
        '''
        rv = yield super(NamespacedStoredObject, cls).get_many(
                         [cls.format_key(x) for x in keys],
                         create_default=create_default,
                         log_missing=log_missing, 
                         func_level_wpg=func_level_wpg, 
                         async=True)
        raise tornado.gen.Return(rv) 

    @classmethod
    @utils.sync.optional_sync
    @tornado.gen.coroutine
    def modify(cls, key, func, create_missing=False):
        rv = yield super(NamespacedStoredObject, cls).modify(
                                 cls.format_key(key),
                                 func,
                                 create_missing=create_missing, async=True)
        raise tornado.gen.Return(rv) 

    @classmethod
    @utils.sync.optional_sync
    @tornado.gen.coroutine
    def modify_many(cls, keys, func, create_missing=False):
        def _do_modify(raw_mappings):
            # Need to convert the keys in the mapping to the ids of the objects
            mod_mappings = dict(((v.get_id(), v) for v in 
                                 raw_mappings.itervalues()))
            return func(mod_mappings)

        rv = yield super(NamespacedStoredObject, cls).modify_many(
                                 [cls.format_key(x) for x in keys],
                                 _do_modify,
                                 create_missing=create_missing, async=True)
        raise tornado.gen.Return(rv) 

    @classmethod
    @utils.sync.optional_sync
    @tornado.gen.coroutine
    def delete(cls, key, callback=None):
        rv = yield super(NamespacedStoredObject, cls).delete(
                                 cls.format_key(key), async=True)
        raise tornado.gen.Return(rv) 

    @classmethod
    @utils.sync.optional_sync
    @tornado.gen.coroutine
    def delete_many(cls, keys, callback=None):
        rv = yield super(NamespacedStoredObject, cls).delete_many(
                               [cls.format_key(k) for k in keys], async=True)
        raise tornado.gen.Return(rv) 


class UnsaveableStoredObject(NamespacedStoredObject):
    '''A Stored object that cannot be saved directly to the DB.'''
    def __init__(self):
        self.key = ''

    def save(self):
        raise NotImplementedError()

    @classmethod
    def save_all(cls, *args, **kwargs):
        raise NotImplementedError()

    @classmethod
    def modify(cls, *args, **kwargs):
        raise NotImplementedError()

    @classmethod
    def modify_many(cls, *args, **kwargs):
        raise NotImplementedError()


class DefaultedStoredObject(NamespacedStoredObject):
    '''Namespaced object where a get-like operation will never returns None.

    Instead of None, a default object is returned, so a subclass should
    specify a reasonable default constructor
    '''
    def __init__(self, key):
        super(DefaultedStoredObject, self).__init__(key)

    @classmethod
    @utils.sync.optional_sync
    @tornado.gen.coroutine
    def get(cls, key, log_missing=True, callback=None):
        rv = yield super(DefaultedStoredObject, cls).get(
                    key,
                    create_default=True,
                    log_missing=log_missing,
                    callback=callback, 
                    async=True)
        raise tornado.gen.Return(rv) 

    @classmethod
    @utils.sync.optional_sync
    @tornado.gen.coroutine
    def get_many(cls, keys, log_missing=True, callback=None, func_level_wpg=True):
        rv = yield super(DefaultedStoredObject, cls).get_many(
                    keys,
                    create_default=True,
                    log_missing=log_missing,
                    callback=callback, 
                    func_level_wpg=func_level_wpg,
                    async=True)
        raise tornado.gen.Return(rv) 

    @classmethod
    @utils.sync.optional_sync
    @tornado.gen.coroutine
    def modify_many(cls, keys, func, create_missing=None, callback=None):
        rv = yield super(DefaultedStoredObject, cls).modify_many(
                    keys, 
                    func, 
                    create_missing=True, 
                    callback=callback, 
                    async=True)
        raise tornado.gen.Return(rv) 


class MappingObject(object):
    '''Abstract class that backs an abstract 2-way, many-to-many relation.

    Arguments should match the implementing class's table column names.
    Ids are enforced by foreign key index to be valid references.
    Uniqueness is likewise enforced by a unique index on the id pair.

    Assumes the database contains a table with name in cls._table,
    and that table columns are the values in _keys:
        e.g., _table = tag_thumbnail and _keys = ['tag_id', 'thumbnail_id']'''

    @staticmethod
    def _get_table():
        '''Name of table that sits behind this mappingobject.'''
        raise NotImplementedError('Override in subclass')

    @staticmethod
    def _get_keys():
        '''Names of keys, or columns, that back this mappingobject.'''
        #  Must match name and order of schema
        raise NotImplementedError('Override in subclass')

    @classmethod
    @utils.sync.optional_sync
    @tornado.gen.coroutine
    def get(cls, **kwargs):
        '''Get list of matching values for one key.

        Given exactly one key and value, get list of the keys
        that exist in the database that are associated to it.

        Yields the empty list if no match found.

        Example: for TagThumbnail, kwargs={'tag_id': 'a'}, yields
        list of thumbnail ids that are associated with 'a' in the db.'''

        _, value = cls._get_key_and_value(**kwargs)
        if not value:
            raise tornado.gen.Return([])
        kwargs['async'] = True
        fetched = yield cls.get_many(**kwargs)
        raise tornado.gen.Return(fetched[value])

    @classmethod
    @utils.sync.optional_sync
    @tornado.gen.coroutine
    def get_many(cls, **kwargs):
        '''Get map of keys to lists of associated keys.

        Given exactly one of the column names and a list of ids
        return the map of ids to lists of their associated values.

        Example: for TagThumbnail, kwargs={'thumbnail_id': ['a', 'b', 'c'],
        yields {
            'a': [thumbnail_id_a1, thumbnail_id_a2, ...]
            'b': [thumbnail_id_b1, thumbnail_id_b2, ...]
            'c': [thumbnail_id_c1, thumbnail_id_c2, ...]
        } provided the thumbnails match on id.

        The map includes the empty list if no match found for a
        particular key. '''
        kwargs['async'] = True
        key, values = cls._get_key_and_values(**kwargs)
        if not values:
            raise tornado.gen.Return({})
        keys = cls._get_keys()
        other_key = keys[0] if keys[1] == key else keys[1]
        fetch = []
        sql, bind = cls._get_select_single_col_tuple(key, values)
        yield cls._execute(sql, bind, fetch)
        result = {str(v): [item[other_key] for item in fetch
                  if item[key] == str(v)] for v in values}
        raise tornado.gen.Return(result)

    @classmethod
    @utils.sync.optional_sync
    @tornado.gen.coroutine
    def has(cls, **kwargs):
        '''Given a key-pair, returns True if the pair is associated in the db.

        Example: kwargs={'tag_id': 'tag0', 'thumbnail_id': 'thmb0'} => True
        if (tag0, thumb0 is in the database.'''
        cls._validate_scalar_values(**kwargs)
        kwargs['async'] = True
        fetched = yield cls.has_many(**kwargs)
        raise tornado.gen.Return(len(fetched) == 1)

    @classmethod
    @utils.sync.optional_sync
    @tornado.gen.coroutine
    def has_many(cls, **kwargs):
        '''Given lists of keys, return dictionary of every pair to boolean.

        Takes the cartesian product of the input lists.

        Example: kwargs={
            'tag_id': ['tag0', 'tag1', ...],
            'thumbnail_id': ['thumb0', 'thumb1', ...]
        Yields the map {
            (tag0, thumb0): bool,
            (tag0, thumb1): bool,
            (tag1, thumb0): bool,
            (tag1, thumb1): bool}'''
        cls._validate_keys(kwargs.keys())
        fetch = []
        sql, bind = cls._get_select_tuple(**kwargs)
        yield cls._execute(sql, bind, fetch)
        result = defaultdict(lambda: False)
        keys = cls._get_keys()
        for row in fetch:
            result[(row[keys[0]], row[keys[1]])] = True
        raise tornado.gen.Return(result)

    @classmethod
    @utils.sync.optional_sync
    @tornado.gen.coroutine
    def save(cls, **kwargs):
        '''Given a pair of keys, return True if save creates new row.

        Yields False if row already exists. Raise exception on other results.
        Example: kwargs={'tag_id': 'tag0', 'thumbnail_id': 'thumb0'}'''
        cls._validate_scalar_values(**kwargs)
        kwargs['async'] = True
        rows_changed = yield cls.save_many(**kwargs)
        raise tornado.gen.Return(rows_changed == 1)

    @classmethod
    @utils.sync.optional_sync
    @tornado.gen.coroutine
    def save_many(cls, **kwargs):
        '''Allow saving of many mapping relations at once.

        Returns the number of rows created.

        Example: kwargs={
            'tag_id': ['tag0', 'tag1', ...],
            'thumbnail_id': ['thumb0', 'thumb1', ...]}
        Saves all the pairs of items in given lists, i.e., saves
        [(tag0, thumb0), (tag0, thumb1), (tag1, thumb0), (tag1, thumb1)]'''

        # Validate input
        cls._validate_keys(kwargs.keys())

        try:
            pairs = cls._get_unique_pairs(**kwargs)
        except ValueError:
            raise tornado.gen.Return(0)

        # Build and execute insert.
        sql, bind = cls._get_insert_tuple(pairs)
        cursor = yield cls._execute(sql, bind)
        raise tornado.gen.Return(cursor.rowcount)

    @classmethod
    @utils.sync.optional_sync
    @tornado.gen.coroutine
    def delete(cls, **kwargs):
        '''Delete a single mapping object row.

        Example kwargs={
            'tag_id': 'tag0', 'thumbnail_id': 'thumb0'}
        Yields True if the row exists and is deleted else False.'''
        cls._validate_scalar_values(**kwargs)
        kwargs['async'] = True
        rows_changed = yield cls.delete_many(**kwargs)
        raise tornado.gen.Return(rows_changed == 1)

    @classmethod
    @utils.sync.optional_sync
    @tornado.gen.coroutine
    def delete_many(cls, **kwargs):
        '''Delete many mapping object rows.

        Deletes all pairs made from the product of input lists.
        Yields the number of rows deleted.'''
        cls._validate_keys(kwargs.keys())
        sql, bind = cls._get_delete_tuple(**kwargs)
        cursor = yield cls._execute(sql, bind)
        raise tornado.gen.Return(cursor.rowcount)

    @staticmethod
    @tornado.gen.coroutine
    def _execute(sql, bind, fetch=None):
        db = PostgresDB()
        conn = yield db.get_connection()
        try:
            cursor = yield conn.execute(sql, bind)
            if type(fetch) is list:
                fetch.extend(cursor.fetchall())

        except Exception as e:
            statemon.state.increment('postgres_unknown_errors')
            raise e
        finally:
            db.return_connection(conn)
        raise tornado.gen.Return(cursor)

    @classmethod
    def _get_key_and_value(cls, **kwargs):
        args = kwargs.copy()
        args.pop('async', None)
        key, values = cls._get_key_and_values(**args)
        if len(values) is not 1:
            raise TypeError('Expect exactly one value in get')
        return key, values[0]

    @classmethod
    def _get_key_and_values(cls, **kwargs):
        args = kwargs.copy()
        args.pop('async', None)
        if len(args) is not 1:
            raise TypeError('Expect exactly one key in get kwargs')
        keys = cls._get_keys()
        if keys[0] in args.keys():
            values = args[keys[0]]
            key = keys[0]
        elif keys[1] in args.keys():
            values = args[keys[1]]
            key = keys[1]
        else:
            raise KeyError('Unrecognized key in %s' % args.keys())
        # Ensure strings are not ever treated as indexable list.
        if isinstance(values, str):
            values = [values]
        if type(values) is not list:
            values = [values]
        if any([v for v in values if type(v) not in [str, unicode, None]]):
            raise ValueError('Unhandled value type %s', values)
        return key, values

    @classmethod
    def _validate_scalar_values(cls, **kwargs):
        '''Return true if both values inputs are int/str or lists
        of one element.'''
        keys = cls._get_keys()
        values0 = kwargs[keys[0]]
        values1 = kwargs[keys[1]]
        if (
            (type(values0) in [str, unicode]) or
            (type(values0) is list and len(values0) is 1)
        ) and (
            (type(values1) in [str, unicode]) or
            (type(values1) is list and len(values1) is 1)
        ):
            return
        raise ValueError(
<<<<<<< HEAD
            'Called with long list, int or object left:%s right:%s',
            values0,
            values1)
=======
            'Called with long list, int or object left:%s right:%s' %
            (values0, values1))
>>>>>>> 1645c28c

    @classmethod
    def _validate_keys(cls, keys):
        if not len(keys) == 2:
            raise KeyError('Wrong number of arguments')
        if not set(keys) == set(cls._get_keys()):
            raise KeyError('Bad key in save %s' % keys)

    @classmethod
    def _get_unique_pairs(cls, **kwargs):
        '''Gather unique pairs of input keys.'''
        keys = cls._get_keys()
        left_values = kwargs[keys[0]]
        right_values = kwargs[keys[1]]
        if not left_values or not right_values:
            raise ValueError('Input must be valued')
        if type(left_values) in [str, unicode, int]:
            left_values = [left_values]
        else:
            left_values = list(set(left_values))
        if type(right_values) in [str, unicode, int]:
            right_values = [right_values]
        else:
            right_values = list(set(right_values))
        return set(itertools.product(left_values, right_values))

    @classmethod
    def _get_select_single_col_tuple(cls, key, values):
        return (
            'SELECT * FROM {table} WHERE {key} IN ({values})'.format(
                table=cls._get_table(),
                key=key,
                values=cls._format_values_bind(values)),
            [str(v) for v in values])

    @classmethod
    def _get_select_tuple(cls, **kwargs):
        '''Get select sql string with %s placeholders, and a list of binds.'''
        keys = cls._get_keys()
        left_values = kwargs[keys[0]]
        right_values = kwargs[keys[1]]
        if type(left_values) is not list:
            left_values = [left_values]
        if type(right_values) is not list:
            right_values = [right_values]
        return ('''
            SELECT *
            FROM {table}
            WHERE {table}.{key1} IN ({left_values}) AND
                  {table}.{key2} IN ({right_values});'''.format(
                table=cls._get_table(),
                key1=keys[0],
                key2=keys[1],
                left_values=cls._format_values_bind(left_values),
                right_values=cls._format_values_bind(right_values)),
            [str(v) for v in left_values + right_values])

    @classmethod
    def _get_insert_tuple(cls, values):
        '''Get a merge insert sql string with %s placeholders, and a list of binds.'''
        keys = cls._get_keys()
        return ('''
            WITH new_values AS (
                SELECT *
                FROM (
                    VALUES {values}
                ) AS input_values
                WHERE NOT EXISTS (
                    SELECT 1 FROM {table}
                    WHERE input_values.column1 = {table}.{key1} AND
                          input_values.column2 = {table}.{key2}
                )
            )
            INSERT INTO {table}
            SELECT * FROM new_values;'''.format(
                table=cls._get_table(),
                key1=keys[0],
                key2=keys[1],
                values=cls._format_insert_values_bind(values)),
            [str(v) for v in itertools.chain.from_iterable(values)])

    @classmethod
    def _get_delete_tuple(cls, **kwargs):
        keys = cls._get_keys()
        left_values = kwargs[keys[0]]
        right_values = kwargs[keys[1]]
        if type(left_values) is not list:
            left_values = [left_values]
        if type(right_values) is not list:
            right_values = [right_values]
        return ('''
            DELETE FROM {table}
            WHERE {table}.{key1} IN ({left_values}) AND
                  {table}.{key2} IN ({right_values})'''.format(
                table=cls._get_table(),
                key1=keys[0],
                key2=keys[1],
                left_values=cls._format_values_bind(left_values),
                right_values=cls._format_values_bind(right_values)),
            [str(v) for v in (left_values + right_values)])

    @staticmethod
    def _format_values_bind(values):
        '''Given list of values, get valid IN clause expression.
        E.g., [0, 1, 2, 3] => '%s,%s,%s,%s' '''
        return ','.join(['%s' for _ in values])

    @staticmethod
    def _format_insert_values_bind(values):
        '''Given list of 2-ples, get valid VALUES clause expression.
        E.g., [(0,0), (0,1), (0,1), (0,2)] =>
              '(%s,%s),(%s,%s),(%s,%s),(%s,%s)' '''
        return ','.join(['(%s, %s)' for _ in values])


class TagThumbnail(MappingObject):
    '''TagThumbnail represents an association of a tag to a thumbnail.'''

    @staticmethod
    def _get_table():
        return 'tag_thumbnail'

    @staticmethod
    def _get_keys():
        return ['tag_id', 'thumbnail_id']

<<<<<<< HEAD
=======
class TagClip(MappingObject):
    '''TagClip represents an association of a tag to a clip.'''

    @staticmethod
    def _get_table():
        return 'tag_clip'

    @staticmethod
    def _get_keys():
        return ['tag_id', 'clip_id']

>>>>>>> 1645c28c

class Tag(Searchable, StoredObject):
    '''Tag is a generic relation associating a set of user objects.'''

<<<<<<< HEAD
=======
    def __init__(self, tag_id=None, account_id=None, name=None, tag_type=None,
                 video_id=None, hidden=False, share_token=None):
        tag_id = tag_id or uuid.uuid4().hex

        # Owner
        self.account_id = account_id
        # User's descriptive name
        self.name = name
        # System's definition of how this tag is used
        self.tag_type = tag_type if tag_type in [
            TagType.VIDEO, TagType.COLLECTION] else None
        self.video_id = video_id
        self.share_token = share_token
        self.hidden = hidden

        super(Tag, self).__init__(tag_id)

>>>>>>> 1645c28c
    @classmethod
    @utils.sync.optional_sync
    @tornado.gen.coroutine
    def delete(cls, key):
        '''Overrides parent to also delete associations of tag.'''

        # Delete associations.
<<<<<<< HEAD
        thumbnail_ids = yield TagThumbnail.get(
            tag_id=key,
            async=True)
=======
        thumbnail_ids = yield TagThumbnail.get(tag_id=key, async=True)
>>>>>>> 1645c28c
        if thumbnail_ids:
            yield TagThumbnail.delete_many(
                tag_id=key,
                thumbnail_id=thumbnail_ids,
                async=True)
<<<<<<< HEAD
=======
        clip_ids = yield TagClip.get(tag_id=key, async=True)
        if clip_ids:
            yield TagClip.delete_many(
                tag_id=key,
                clip_id=clip_ids,
                async=True)
>>>>>>> 1645c28c
        # Delete tag itself.
        yield super(Tag, cls).delete(key, async=True)

    @staticmethod
    def _get_search_arguments():
        return [
            'account_id',
            'limit',
            'name',
            'offset',
            'query',
            'since',
            'show_hidden',
            'until',
            'tag_type']

<<<<<<< HEAD
    def __init__(self, tag_id=None, account_id=None, name=None, tag_type=None,
                 video_id=None, hidden=False):
        tag_id = tag_id or uuid.uuid4().hex

        # Owner
        self.account_id = account_id
        # User's descriptive name
        self.name = name
        # System's definition of how this tag is used
        self.tag_type = tag_type if tag_type in [
            TagType.VIDEO, TagType.COLLECTION] else None
        self.video_id = video_id

        self.hidden = hidden

        super(Tag, self).__init__(tag_id)

=======
>>>>>>> 1645c28c
    @staticmethod
    def _get_where_part(key, args={}):
        if key == 'query':
            return "_data->>'name' ~* %s"

    @staticmethod
    def _baseclass_name():
        return Tag.__name__

<<<<<<< HEAD
=======
    def get_account_id(self):
        return self.account_id
         
>>>>>>> 1645c28c

class AbstractHashGenerator(object):
    '''Abstract Hash Generator'''

    @staticmethod
    def _api_hash_function(_input):
        ''' Abstract hash generator '''
        return hashlib.md5(_input).hexdigest()

class NeonApiKey(NamespacedStoredObject):
    ''' Static class to generate Neon API Key'''

    def __init__(self, a_id, api_key=None):
        super(NeonApiKey, self).__init__(a_id)
        self.api_key = api_key

    @classmethod
    def _baseclass_name(cls):
        '''
        Returns the class name of the base class of the hierarchy.
        '''
        return NeonApiKey.__name__
    
    @classmethod
    def id_generator(cls, size=24, 
            chars=string.ascii_lowercase + string.digits):
        return ''.join(random.choice(chars) for x in range(size))

        
    @classmethod
    @utils.sync.optional_sync
    @tornado.gen.coroutine
    def generate(cls, a_id):
        ''' generate api key hash
            if present in DB, then return it
        
        #NOTE: Generate method directly saves the key
        '''
        api_key = NeonApiKey.id_generator()
        obj = NeonApiKey(a_id, api_key)
        
        # Check if the api_key for the account id exists in the DB
        _api_key = cls.get_api_key(a_id)
        if _api_key is not None:
            raise tornado.gen.Return(_api_key)
        else:
            result = yield obj.save(async=True) 
            if result:
                raise tornado.gen.Return(api_key)

    def to_json(self):
        #NOTE: This is a misnomer. It is being overriden here since the save()
        # function uses to_json() and the NeonApiKey is saved as a plain string
        # in the database
        return json.dumps(self.__dict__) 
    
    @classmethod
    def _create(cls, key, obj_dict):
        obj = NeonApiKey(key)
        obj.value = obj_dict
        return obj_dict
    
    @classmethod
    def get_api_key(cls, a_id, callback=None):
        ''' get api key from db '''

        # Use get
        api_key = cls.get(a_id, callback)
        return api_key

    @classmethod
    @utils.sync.optional_sync
    @tornado.gen.coroutine
    def get(cls, a_id, callback=None):
        #NOTE: parent get() method uses json.loads() hence overriden here
        key = cls.format_key(a_id)
        db = PostgresDB()
        conn = yield db.get_connection()

        query = ( "SELECT _data  FROM " + cls.__name__.lower() +
                  " WHERE _data->>'key' = %s" )

        cursor = yield conn.execute(query, [key])
        result = cursor.fetchone()
        db.return_connection(conn)
        if result:  
            raise tornado.gen.Return(result['_data']['api_key']) 
        else: 
            raise tornado.gen.Return(None) 
   
    @classmethod
    def get_many(cls, keys, callback=None):
        raise NotImplementedError()
    
    @classmethod
    @utils.sync.optional_sync
    @tornado.gen.coroutine
    def get_all(cls, keys, callback=None):
        raise NotImplementedError()

    @classmethod
    def modify(cls, key, func, create_missing=False, callback=None):
        raise NotImplementedError()
    
    @classmethod
    def modify_many(cls, keys, func, create_missing=False, callback=None):
        raise NotImplementedError()

class InternalVideoID(object):
    ''' Internal Video ID Generator '''
    NOVIDEO = 'nvd' # External video id to specify that there is no video

    VALID_EXTERNAL_REGEX = '[0-9a-zA-Z\-\.~]+'
    VALID_INTERNAL_REGEX = ('[0-9a-zA-Z]+_%s' % VALID_EXTERNAL_REGEX)
    
    @staticmethod
    def generate(api_key, vid=None):
        ''' external platform vid --> internal vid '''
        if vid is None:
            vid = InternalVideoID.NOVIDEO
        key = '%s_%s' % (api_key, vid)
        return key

    @staticmethod
    def is_no_video(internal_vid):
        '''Returns true if this video id refers to there not being a video'''
        return internal_vid.partition('_')[2] == InternalVideoID.NOVIDEO

    @staticmethod
    def from_thumbnail_id(thumbnail_id):
        '''Extracts the video id from a thumbnail id'''
        return thumbnail_id.rpartition('_')[0]

    @staticmethod
    def to_external(internal_vid):
        ''' internal vid -> external platform vid'''
        
        #first part of the key doesn't have _, hence use this below to 
        #generate the internal vid. 
        #note: found later that Ooyala can have _ in their video ids
                
        if "_" not in internal_vid:
            _log.error('key=InternalVideoID msg=Invalid internal id %s' %internal_vid)
            return internal_vid

        vid = "_".join(internal_vid.split('_')[1:])
        return vid

    @staticmethod
    def get_account_id(internal_vid):
        '''Gets the acocunt id from the video id.'''
        return internal_vid.rpartition('_')[0]

class TrackerAccountID(object):
    ''' Tracker Account ID generation '''
    @staticmethod
    def generate(_input):
        ''' Generate a CRC 32 for Tracker Account ID'''
        return str(abs(binascii.crc32(_input)))

class TrackerAccountIDMapper(NamespacedStoredObject):
    '''
    Maps a given Tracker Account ID to API Key 

    This is needed to keep the tracker id => api_key
    '''
    STAGING = "staging"
    PRODUCTION = "production"

    def __init__(self, tai, api_key=None, itype=None):
        super(TrackerAccountIDMapper, self).__init__(tai)
        self.value = api_key 
        self.itype = itype

    def get_tai(self):
        '''Retrieves the TrackerAccountId of the object.'''
        return self.key.partition('_')[2]

    @classmethod
    def _baseclass_name(cls):
        '''Returns the class name of the base class of the hierarchy.
        '''
        return TrackerAccountIDMapper.__name__
    
    @classmethod
    def get_neon_account_id(cls, tai, callback=None):
        '''
        returns tuple of api_key, type(staging/production)
        '''
        def format_tuple(result):
            ''' format result tuple '''
            if result:
                return result.value, result.itype

        if callback:
            cls.get(tai, lambda x: callback(format_tuple(x)))
        else:
            return format_tuple(cls.get(tai))

class User(NamespacedStoredObject): 
    ''' User 
    
    These are users that can used across multiple systems most notably 
    the API and the current UI. 

    Each of these can be attached to a NeonUserAccount (misnamed, but this 
    is our Application/Customer layer). This will grant the User access to 
    anything the NeonUserAccount can access.  
        
    Users can be associated to many NeonUserAccounts     
    ''' 
    def __init__(self, 
                 username, 
                 password='password', 
                 access_level=AccessLevels.ALL_NORMAL_RIGHTS, 
                 first_name=None,
                 last_name=None,
                 title=None,
                 reset_password_token=None, 
                 secondary_email=None, 
                 cell_phone_number=None, 
                 send_emails=True,
                 email_verified=None):
 
        super(User, self).__init__(username)

        # here for the conversion to postgres, not used yet  
        self.user_id = uuid.uuid1().hex

        # the users username, chosen by them, email is required 
        # on the frontend 
        self.username = username.lower()

        # the users password_hash, we don't store plain text passwords 
        # This is slow to compute, so if it's the default, then speed it up
        # TODO: If a password isn't supplied, do not store a hash. 
        # It's a security risk
        rounds = 50000 if password == 'password' else None
        self.password_hash = sha256_crypt.encrypt(password, rounds=rounds)

        # short-lived JWtoken that will give user access to API calls 
        self.access_token = None

        # longer-lived JWtoken that will allow a user to refresh a token
        # this token should only be sent over HTTPS to the auth endpoints
        # for now this is not encrypted 
        self.refresh_token = None

        # access level granted to this user, uses class AccessLevels 
        self.access_level = access_level

        # the first name of the user 
        self.first_name = first_name 
 
        # the last name of the user 
        self.last_name = last_name 
 
        # the title of the user 
        self.title = title 

        # short lived JWT that is utilized in resetting passwords
        self.reset_password_token = reset_password_token

        # optional email, for users with non-email based usernames 
        # also for users that may want a secondary form of being reached
        self.secondary_email = secondary_email
 
        # optional cell phone number, can be used for recovery purposes 
        # eventually 
        self.cell_phone_number = cell_phone_number

        # whether or not we should send this user emails 
        self.send_emails = send_emails 

        # If the user has verified their email address.
        # If set to None, assume the address is verified to support legacy.
        self.email_verified = email_verified

    def is_email_verified(self):
        return self.email_verified is not False

    @utils.sync.optional_sync
    @tornado.gen.coroutine
    def get_associated_account_ids(self):
        results = yield self.execute_select_query(self.get_select_query(
                        [ "_data->>'neon_api_key'" ],
                        "_data->'users' ? %s",
                        table_name='neonuseraccount'),
                    wc_params=[self.username])

        rv = [i[0] for i in results]
        raise tornado.gen.Return(rv)

    @classmethod
    def _baseclass_name(cls):
        '''Returns the class name of the base class of the hierarchy.
        '''
        return 'users' 
        
class NeonUserAccount(NamespacedStoredObject):
    ''' NeonUserAccount

    Every user in the system has a neon account and all other integrations are 
    associated with this account. 

    @videos: video id / jobid map of requests made directly through neon api
    @integrations: all the integrations associated with this acccount

    '''
    def __init__(self, 
                 a_id, 
                 api_key=None, 
                 default_size=(DefaultSizes.WIDTH,DefaultSizes.HEIGHT), 
                 name=None, 
                 abtest=True, 
                 serving_enabled=True, 
                 serving_controller=ServingControllerType.IMAGEPLATFORM, 
                 users=None, 
                 email=None, 
                 subscription_information=None, 
                 verify_subscription_expiry=datetime.datetime(1970,1,1), 
                 billed_elsewhere=True, 
                 billing_provider_ref=None,
                 processing_priority=2,
                 callback_states_ignored=None):

        # Account id chosen/or generated by the api when account is created 
        self.account_id = a_id 
        splits = '_'.split(a_id)
        if api_key is None and len(splits) == 2:
            api_key = splits[1]
        self.neon_api_key = self.get_api_key() if api_key is None else api_key
        super(NeonUserAccount, self).__init__(self.neon_api_key)
        self.tracker_account_id = TrackerAccountID.generate(self.neon_api_key)
        self.staging_tracker_account_id = \
                TrackerAccountID.generate(self.neon_api_key + "staging") 
        self.videos = {} #phase out,should be stored in neon integration
        # a mapping from integration id -> get_ovp() string
        self.integrations = {}
        # name of the individual who owns the account, mainly for internal use 
        # so we know who it is 
        self.name = name

        # The default thumbnail (w, h) to serve for this account
        self.default_size = default_size
        
        # Priority Q number for processing, currently supports {0,1}
        self.processing_priority = processing_priority

        # Default thumbnail to show if we don't have one for a video
        # under this account.
        self.default_thumbnail_id = None
         
        # create on account creation this gives access to the API, 
        # passed via header
        self.api_v2_key = NeonApiKey.id_generator()
        
        # Boolean on wether AB tests can run
        self.abtest = abtest

        # Will thumbnails be served by our system?
        self.serving_enabled = serving_enabled

        # What controller is used to serve the image? 
        # Default to imageplatform
        self.serving_controller = serving_controller

        # What users are privy to the information assoicated to this 
        # NeonUserAccount simply a list of usernames 
        self.users = users or [] 

        # email address associated with this account 
        self.email = email

        # most recent subscription from stripe
        self.subscription_information = subscription_information

        # we want to cache some information on subscription info, 
        # this is when we should next check the service for updates 
        # to the subscription
        self.verify_subscription_expiry = verify_subscription_expiry.strftime(
            "%Y-%m-%d %H:%M:%S.%f")

        # this relates to our billing provider, we default this to True, 
        # but all new accounts that need to be billed through our provider 
        # should set this to False 
        self.billed_elsewhere = billed_elsewhere

        # the key on the billing site that we need to get information 
        # about this customer 
        self.billing_provider_ref = billing_provider_ref

        # List of CallbackStates where we will not send a callback
        # Needed for backwards compatibility
        self.callback_states_ignored = callback_states_ignored or []
    @classmethod
    def _baseclass_name(cls):
        '''Returns the class name of the base class of the hierarchy.
        '''
        return NeonUserAccount.__name__

    def get_api_key(self):
        '''
        Get the API key for the account, If already in the DB the generate method
        returns it
        '''
        # Note: On DB retrieval the object gets created again, this may lead to
        # creation of an addional api key mapping ; hence prevent it
        # Figure out a cleaner implementation
        try:
            return self.neon_api_key
        except AttributeError:
            if NeonUserAccount.__name__.lower() not in self.account_id:
                return NeonApiKey.generate(self.account_id) 
            return 'None'

    def get_processing_priority(self):
        return self.processing_priority

    def set_processing_priority(self, p):
        self.processing_priority = p

    def add_platform(self, platform):
        '''Adds a platform object to the account.'''
        if len(self.integrations) == 0:
            self.integrations = {}
        self.integrations[platform.integration_id] = platform.get_ovp()

    @utils.sync.optional_sync
    @tornado.gen.coroutine
    def get_platforms(self):
        ''' get all platform accounts for the user '''

        ovp_map = {}
        #TODO: Add Ooyala when necessary
         
        for plat in [NeonPlatform, BrightcovePlatform, 
                     YoutubePlatform, BrightcoveIntegration, OoyalaIntegration]:
            ovp_map[plat.get_ovp()] = plat

        calls = []
        for integration_id, ovp_string in self.integrations.iteritems():
            try:
                plat_type = ovp_map[ovp_string]
                if plat_type == NeonPlatform:
                    calls.append(tornado.gen.Task(plat_type.get,
                                                  self.neon_api_key, '0'))
                else:
                    calls.append(tornado.gen.Task(plat_type.get,
                                                  self.neon_api_key,
                                                  integration_id))
                    
            except KeyError:
                _log.error('key=get_platforms msg=Invalid ovp string: %s' % 
                           ovp_string)

            except Exception as e:
                _log.exception('key=get_platforms msg=Error getting platform '
                               '%s' % e)

        retval = yield calls
        raise tornado.gen.Return(retval)

    @utils.sync.optional_sync
    @tornado.gen.coroutine
    def get_integrations(self):
        rv = []

        # due to old data, these could either have account_id or api_key
        # as account_id
        results = yield self.execute_select_query(self.get_select_query(
                        [ "_data",
                          "_type",
                          "created_time AS created_time_pg",
                          "updated_time AS updated_time_pg"],
                        "_data->>'account_id' IN(%s, %s)",
                        table_name='abstractintegration',
                        group_clause = "ORDER BY _type"),
                    wc_params=[self.neon_api_key, self.account_id],
                    cursor_factory=psycopg2.extras.RealDictCursor)

        for result in results:
            obj = self._create(result['_data']['key'], result)
            rv.append(obj)

        raise tornado.gen.Return(rv)

    @classmethod
    def get_ovp(cls):
        ''' ovp string '''
        return "neon"
    
    def add_video(self, vid, job_id):
        ''' vid,job_id in to videos'''
        
        self.videos[str(vid)] = job_id
    
    def to_json(self):
        ''' to json '''
        return json.dumps(self, default=lambda o: o.__dict__)

    @utils.sync.optional_sync
    @tornado.gen.coroutine
    def add_default_thumbnail(self, image, integration_id='0', replace=False):
        '''Adds a default thumbnail to the account.

        Note that the NeonUserAccount object is saved after this change.

        Inputs:
        image - A PIL image that will be added as the default thumb
        integration_id - Used to specify the CDN hosting parameters.
                         Defaults to the one associated with the NeonPlatform
        replace - If true, then will replace the existing default thumb
        '''
        if self.default_thumbnail_id is not None and not replace:
            raise ValueError('The account %s already has a default thumbnail'
                             % self.neon_api_key)

        cur_rank = 0
        if self.default_thumbnail_id is not None:
            old_default = yield tornado.gen.Task(ThumbnailMetadata.get,
                                                 self.default_thumbnail_id)
            if old_default is None:
                raise ValueError('The old thumbnail is not in the database. '
                                 'This should never happen')
            cur_rank = old_default.rank - 1

        cdn_key = CDNHostingMetadataList.create_key(self.neon_api_key,
                                                    integration_id)
        cdn_metadata = yield tornado.gen.Task(
            CDNHostingMetadataList.get,
            cdn_key)

        tmeta = ThumbnailMetadata(
            None,
            InternalVideoID.generate(self.neon_api_key, None),
            ttype=ThumbnailType.DEFAULT,
            rank=cur_rank)
        yield tmeta.add_image_data(image, cdn_metadata=cdn_metadata, async=True)
        self.default_thumbnail_id = tmeta.key
        
        success = yield tornado.gen.Task(tmeta.save)
        if not success:
            raise IOError("Could not save thumbnail")

        success = yield tornado.gen.Task(self.save)
        if not success:
            raise IOError("Could not save account data with new default thumb")

    @classmethod
    def create(cls, json_data):
        ''' create obj from json data'''
        if not json_data:
            return None
        params = json.loads(json_data)
        a_id = params['account_id']
        api_key = params['neon_api_key']
        na = cls(a_id, api_key)
       
        for key in params:
            na.__dict__[key] = params[key]
        
        return na
   
    @classmethod
    @utils.sync.optional_sync
    @tornado.gen.coroutine
    def get_all_accounts(cls):
        ''' Get all NeonUserAccount instances '''
        retval = yield tornado.gen.Task(cls.get_all)
        raise tornado.gen.Return(retval)
    
    @classmethod
    def get_neon_publisher_id(cls, api_key):
        '''
        Get Neon publisher ID; This is also the Tracker Account ID
        '''
        na = cls.get(api_key)
        if nc:
            return na.tracker_account_id

    @utils.sync.optional_sync
    @tornado.gen.coroutine
    def get_internal_video_ids(self, since=None):
        '''Return the list of internal videos ids for this account.

           Orders by updated_time ASC 
        '''
        if since is None: 
            since = '1969-01-01'
 
        rv = True  
        db = PostgresDB()
        conn = yield db.get_connection()
        # right now, we are gonna do this with a LIKE query on the 
        # indexed key field, however, as data grows it may become 
        # necessary to store account_id/api_key on the object or table : 
        # index that, and query based on that
        query = "SELECT _data->>'key' FROM " + \
                VideoMetadata._baseclass_name().lower() + \
                " WHERE _data->>'key' LIKE %s AND updated_time > %s"\
                " ORDER BY updated_time ASC"
        # what a mess...escaping 'hack' 
        params = [self.neon_api_key+'%', since]
        cursor = yield conn.execute(
            query, 
            params, 
            cursor_factory=psycopg2.extensions.cursor)

        rv = [i[0] for i in cursor.fetchall()]

        db.return_connection(conn)
        raise tornado.gen.Return(rv) 

    @utils.sync.optional_sync
    @tornado.gen.coroutine
    def iterate_all_videos(self, max_request_size=100):
        '''Returns an iterator across all the videos for this account in the
        database.

        The iterator can be used asynchronously. See StoredObjectIterator

        The set of keys to grab happens once so if the db changes while
        the iteration is going, so neither new or deleted objects will
        be returned.

        Inputs:
        max_request_size - Maximum number of objects to request from
        the database at a time.
        '''
        vids = yield self.get_internal_video_ids(async=True)
        raise tornado.gen.Return(
            StoredObjectIterator(VideoMetadata, vids,
                                 page_size=max_request_size,
                                 skip_missing=True))

    @utils.sync.optional_sync
    @tornado.gen.coroutine
    def get_all_job_keys(self):
        '''Return a list of (job_id, api_key) of all the jobs for this account.
        '''
        db = PostgresDB()
        conn = yield db.get_connection()
        base_class_name = NeonApiRequest._baseclass_name().lower()

        query = "SELECT _data->>'key' FROM " + base_class_name + \
                " WHERE _data->>'key' LIKE %s"
 
        params = [base_class_name+'_'+self.neon_api_key+'_%']
        cursor = yield conn.execute(query, params, cursor_factory=psycopg2.extensions.cursor)
        tuple_to_list = [i[0] for i in cursor.fetchall()]
        db.return_connection(conn)

        raise tornado.gen.Return([x.split('_')[:0:-1] for x in tuple_to_list])

    @utils.sync.optional_sync
    @tornado.gen.coroutine
    def iterate_all_jobs(self, max_request_size=100):
        '''Returns an iterator across all the jobs for this account in the
        database.

        The iterator can be used asynchronously. See StoredObjectIterator

        The set of keys to grab happens once so if the db changes while
        the iteration is going, so neither new or deleted objects will
        be returned.

        Inputs:
        max_request_size - Maximum number of objects to request from
        the database at a time.
        '''
        keys = yield self.get_all_job_keys(async=True)
        raise tornado.gen.Return(
            StoredObjectIterator(NeonApiRequest, keys,
                                 page_size=max_request_size,
                                 skip_missing=True))

    @utils.sync.optional_sync
    @tornado.gen.coroutine
    def get_videos_and_statuses(self):
        ''' 
            the join on this is slow in the database 
              perform via two separate queries 
        '''  
        db = PostgresDB()
        conn = yield db.get_connection()
        video_to_status_dict = {}
        query = "SELECT video_id, serving_enabled, video_status_data, video_status_type FROM (" \
                "  SELECT v._data->>'key' AS video_id, v._data->>'serving_enabled' AS serving_enabled" \
                "   FROM videometadata v" \
                "   WHERE v._data->>'key'  LIKE %s" \
                "  ) q1 LEFT JOIN LATERAL ( " \
                "    SELECT vs._data AS video_status_data, vs._type AS video_status_type " \
                "      FROM videostatus vs " \
                "      WHERE replace(vs._data->>'key', 'videostatus_', '') = q1.video_id " \
                "  ) q2 ON TRUE"
        params = [self.neon_api_key+'_%']
        cursor = yield conn.execute(
                    query, 
                    params, 
                    cursor_factory=psycopg2.extensions.cursor)
        for res in cursor.fetchall():
            try: 
                obj_dict = {} 
                obj_dict['_data'] = res[2]
                key = obj_dict['_data']['key']  
                obj_dict['_type'] = res[3] 
                video_to_status_dict[res[0]] = {
                    'serving_enabled' : res[1], 
                    'video_status_obj' : self._create(key, obj_dict), 
                    'thumbnail_status_list' : [] 
                }
            except (TypeError, KeyError): 
                pass  
        
        query = "SELECT _data, _type FROM thumbnailstatus " \
                " WHERE replace(_data->>'key', 'thumbnailstatus_', '') IN( "\
                "  SELECT jsonb_array_elements_text(v._data->'thumbnail_ids') " \
                "   FROM videometadata v " \
                "   WHERE v._data->>'key' LIKE %s)"
 
        params = [self.neon_api_key+'_%']
        cursor = yield conn.execute(
                    query, 
                    params) 

        for res in cursor.fetchall():
            ts = self._create(res['_data']['key'], res) 
            video_id = ts.get_video_id()
            try:  
                video_to_status_dict[video_id]['thumbnail_status_list'].append(ts) 
            except KeyError as e: 
                _log.error('video_id %s was not in the dictionary : %s' % (video_id, e))
                continue 
            
        db.return_connection(conn)
        raise tornado.gen.Return(video_to_status_dict)
        
# define a ProcessingStrategy, that will dictate the behavior of the model.
class ProcessingStrategy(DefaultedStoredObject):
    '''
    Defines the model parameters with which a client wishes their data to be
    analyzed.

    NOTE: The majority of these parameters share their names with the
    parameters that are used to initialize local_video_searcher. For any
    parameter for which this is the case, see local_video_searcher.py for
    more elaborate documentation.
    '''
    def __init__(self, account_id, processing_time_ratio=2.0,
                 clip_processing_time_ratio=1.2,
                 local_search_width=32, local_search_step=4, n_thumbs=5,
                 feat_score_weight=2.0, mixing_samples=40, max_variety=True,
                 startend_clip=0.1, adapt_improve=True, analysis_crop=None,
                 filter_text=True, text_filter_params=None, 
                 filter_text_thresh=0.04, m_thumbs=6,
                 clip_cross_scene_boundary=True,
                 min_scene_piece=15, scene_threshold=30.0,
                 custom_predictor_weight=0.5,
                 custom_predictor=None):
        super(ProcessingStrategy, self).__init__(account_id)

        # The processing time ratio dictates the maximum amount of time the
        # video can spend in processing, which is given by:
        #
        # max_processing_time = (length of video in seconds * 
        #                        processing_time_ratio)
        self.processing_time_ratio = processing_time_ratio
        self.clip_processing_time_ratio = clip_processing_time_ratio

        # (this should rarely need to be changed)
        # Local search width is the size of the local search regions. If the
        # local_search_step is x, then for any frame which starts a local
        # search region i, the frames searched are given by
        # 
        # i : i + local_search_width in steps of x.
        self.local_search_width = local_search_width

        # (this should rarely need to be changed)
        # Local search step gives the step size between frames that undergo
        # analysis in a local search region. See the documentation for
        # local search width for the documentation.
        self.local_search_step = local_search_step

        # The number of top thumbs that are desired as output from the video
        # searching process.
        self.n_thumbs = n_thumbs

        # Likewise, the number of bottom thumbs
        self.m_thumbs = m_thumbs

        # (this should rarely need to be changed)
        # feat_score_weight is a multiplier that allows the feature score to
        # be combined with the valence score. This is given by:
        # 
        # combined score = (valence score) + 
        #                  (feat_score_weight * feature score)
        self.feat_score_weight = feat_score_weight

        # (this should rarely need to be changed)
        # Mixing samples is the number of initial samples to take to get
        # estimates for the running statistics.
        self.mixing_samples = mixing_samples

        # (this should rarely need to be changed)
        # max variety determines whether or not the model should pay attention
        # to the content of the images with respect to the variety of the top
        # thumbnails.
        self.max_variety = max_variety

        # startend clip determines how much of the video should be 'clipped'
        # prior to the analysis, to exclude things like titleframes and
        # credit rolls.
        self.startend_clip = startend_clip

        # adapt improve is a boolean that determines whether or not we should
        # be using CLAHE (contrast-limited adaptive histogram equalization) to
        # improve frames. 
        self.adapt_improve = adapt_improve

        # analysis crop dictates the region of the image that should be
        # excluded prior to the analysis. It can be expressed in three ways:
        #
        # All methods are performed by specifying floats x.
        #
        # Method one: A single float x, 0 < x <= 1.0
        #       - Takes the center (x*100)% of the image. For instance, if x 
        #         were 0.4, then 60% of the image's horizontal and vertical 
        #         would be removed (i.e., 30% off the left, 30% off the right, 
        #         30% off the top, 30% off the bottom). 
        # 
        # Method two: Two floats x y, both between 0 and 1.0 excluding 0.
        #       - Takes (1.0 - x)/2 off the top and (1.0 - x)/2 off the bottom
        #         and (1.0 -y)/2 off the left and (1.0 - y)/2 off the right.
        #
        # Method three: All sides are specified with four floats, clockwise 
        #         order from the top (top, right, bottom, left). Four floats, 
        #         as a list.
        #           NOTE:
        #         In contrast to the other methods, the floats specify how
        #         much to remove from each side (rather than how much to leave
        #         in). So they are all between 0 and 0.5 (although higher
        #         values are possible, they will no longer be with respect to
        #         the center of the image and the behavior can get wonkey). 
        #         Given x1, y1, x2, y2, crops (x1 * 100)% off the top, 
        #         (y1 * 100)% off the right, etc. 
        #         For example, to remove the bottom 1/3rd of an image, you
        #         would specify [0., 0., .3333, 0.]
        self.analysis_crop = analysis_crop

        # filter_text is a boolean indicating whether or not frames should
        # filtered on the basis of detected text.
        self.filter_text = filter_text

        # text_filter_params defines the 9 parameters required to
        # instantiate the text detector (in order):
        # classifier xml 1 
        #     - (str) The first level classifier filename. Must be
        #             located in options.text_model_path (see local search)
        # classifier xml 2 
        #     - (str) The second level classifier filename. Must be
        #             located in options.text_model_path (see local search)
        # threshold delta [def: 16]
        #     - (int) the number of steps for MSER 
        # min area [def: 0.00015]
        #     - (float) minimum ratio of the detection area to the
        #     total area of the image for acceptance as a text region.
        # max area [def: 0.003]
        #     - (float) maximum ratio of the detection area to the
        #     total area of the image for acceptance as a text region.
        # min probability, step 1 [def: 0.8]
        #     - (float) minimum probability for step 1 to proceed.
        # non max suppression [def: True]
        #     - (bool) whether or not to use non max suppression.
        # min probability difference [def: 0.5]
        #     - (float) minimum probability difference for 
        #     classification to proceed.
        # min probability, step 2 [def: 0.9]
        #     - (float) minimum probability for step 2 to proceed.
        if text_filter_params is None:
            tcnm1 = 'trained_classifierNM1.xml'
            tcnm2 = 'trained_classifierNM2.xml'
            text_filter_params = [tcnm1, tcnm2, 16, 0.00015, 0.003, 0.8, 
                                  True, 0.5, 0.9]
        self.text_filter_params = text_filter_params

        # filter_text_thresh is the maximum allowable ratio of the area 
        # occupied by the bounding boxes of detected text to the area of
        # the entire image. If the ratio is greater than this, and
        # filter_text is true, the frame will be filtered.
        self.filter_text_thresh = filter_text_thresh

        # Can a clip cross a scene boundary?
        self.clip_cross_scene_boundary = clip_cross_scene_boundary

        # Minimum number of frames from a scene to grab when making clips
        self.min_scene_piece = min_scene_piece

        # Threshold for scene detection
        self.scene_threshold = scene_threshold

        # Name of the custom predictor. This must be a file in the
        # model_data directory. It must be an object that has a
        # predict() function, which, if given a valence feature
        # vector, predicts some kind of score. In other words, like a
        # scikit-learn object.
        self.custom_predictor = custom_predictor

        # The weight to assign to a custom predictor relative to the
        # other features
        self.custom_predictor_weight = custom_predictor_weight

    @classmethod
    def _baseclass_name(cls):
        '''Returns the class name of the base class of the hierarchy.
        '''
        return ProcessingStrategy.__name__

class ExperimentStrategy(DefaultedStoredObject):
    '''Stores information about the experimental strategy to use.

    Keyed by account_id (aka api_key)
    '''
    SEQUENTIAL='sequential'
    MULTIARMED_BANDIT='multi_armed_bandit'
    
    def __init__(self, account_id, exp_frac=1.0,
                 holdback_frac=0.05,
                 min_conversion = 50,
                 min_impressions = 500,
                 frac_adjust_rate = 0.0,
                 only_exp_if_chosen=False,
                 always_show_baseline=True,
                 baseline_type=ThumbnailType.RANDOM,
                 chosen_thumb_overrides=False,
                 override_when_done=True,
                 experiment_type=SEQUENTIAL,
                 impression_type=MetricType.VIEWS,
                 conversion_type=MetricType.CLICKS,
                 max_neon_thumbs=None):
        super(ExperimentStrategy, self).__init__(account_id)
        # Fraction of traffic to experiment on.
        self.exp_frac = exp_frac
        
        # Fraction of traffic in the holdback experiment once
        # convergence is complete
        self.holdback_frac = holdback_frac

        # If true, an experiment will only be run if a thumb is
        # explicitly chosen. This and chosen_thumb_overrides had
        # better not both be true.
        self.only_exp_if_chosen = only_exp_if_chosen

        # minimum combined conversion numbers before calling an experiment
        # complete
        self.min_conversion = min_conversion

        # minimum number of impressions on a single thumb to declare a winner
        self.min_impressions = min_impressions

        # Fraction adjusting power rate. When this number is 0, it is
        # equivalent to all the serving fractions being the same,
        # while if it is 1.0, the serving fraction will be controlled
        # by the strategy.
        self.frac_adjust_rate = frac_adjust_rate

        # If True, a baseline of baseline_type will always be used in the
        # experiment. The other baseline could be an editor generated
        # one, which is always shown if it's there.
        self.always_show_baseline = always_show_baseline

        # The type of thumbnail to consider the baseline
        self.baseline_type = baseline_type

        # If true, if there is a chosen thumbnail, it automatically
        # takes 100% of the traffic and the experiment is shutdown.
        self.chosen_thumb_overrides =  chosen_thumb_overrides

        # If true, then when the experiment has converged on a best
        # thumbnail, it overrides the majority one and leaves a
        # holdback. If this is false, when the experiment is done, we
        # will only run the best thumbnail in the experiment
        # percentage. This is useful for pilots that are hidden from
        # the editors.
        self.override_when_done = override_when_done

        # The strategy used to run the experiment phase
        self.experiment_type = experiment_type

        # The types of measurements that mean an impression or a
        # conversion for this account
        self.impression_type = impression_type
        self.conversion_type = conversion_type

        # The maximum number of Neon thumbs to run in the
        # experiment. If None, all of them are used.
        self.max_neon_thumbs = max_neon_thumbs

    @classmethod
    def _baseclass_name(cls):
        '''Returns the class name of the base class of the hierarchy.
        '''
        return ExperimentStrategy.__name__

class Feature(DefaultedStoredObject):
    def __init__(self, key, name=None, variance_explained=0.0):
        super(Feature, self).__init__(key)
        splits = self.get_id().split('_') 
        if self.get_id() and len(splits) != 2:
            raise ValueError('Invalid key %s. Must be generated using '
                             'create_key()' % self.get_id())

        # the 'real' name of the model this references 
        self.model_name = splits[0] 

        # where in the feature vector this is at 
        self.index = int(splits[1])

        # the 'human' name of the model 
        self.name = name 

        # a float explaining the variance of this feature 
        self.variance_explained = variance_explained 
        
    @classmethod
    def create_key(cls, model_name, index):
        '''Create a key for using in this table'''
        return '%s_%s' % (model_name, index)

    @classmethod
    def _baseclass_name(cls):
        '''Returns the class name of the base class of the hierarchy.
        '''
        return Feature.__name__

    @classmethod
    @utils.sync.optional_sync
    @tornado.gen.coroutine
    def get_by_model_name(cls, model_name): 
        rv = []

        results = yield cls.execute_select_query(cls.get_select_query(
                        [ "_data",
                          "_type",
                          "created_time AS created_time_pg",
                          "updated_time AS updated_time_pg"],
                        "_data->>'model_name' = %s",
                        table_name='feature'),
                    wc_params=[model_name],
                    cursor_factory=psycopg2.extras.RealDictCursor)

        rv = [ cls._create(r['_data']['key'], r) for r in results ]

        raise tornado.gen.Return(rv)

class CDNHostingMetadataList(DefaultedStoredObject):
    '''A list of CDNHostingMetadata objects.

    Keyed by (api_key, integration_id). Use the create_key method to
    generate it before calling a normal function like get().
    
    '''
    def __init__(self, key, cdns=None):
        super(CDNHostingMetadataList, self).__init__(key)
        if self.get_id() and len(self.get_id().split('_')) != 2:
            raise ValueError('Invalid key %s. Must be generated using '
                             'create_key()' % self.get_id())
        if cdns is None:
            self.cdns = [NeonCDNHostingMetadata()]
        else:
            self.cdns = cdns

    def __iter__(self):
        '''Iterate through the cdns.'''
        return [x for x in self.cdns if x is not None].__iter__()

    @classmethod
    def create_key(cls, api_key, integration_id):
        '''Create a key for using in this table'''
        return '%s_%s' % (api_key, integration_id)

    @classmethod
    def _baseclass_name(cls):
        '''Returns the class name of the base class of the hierarchy.
        '''
        return CDNHostingMetadataList.__name__


class CDNHostingMetadata(UnsaveableStoredObject):
    '''
    Specify how to host the the images with one CDN platform.

    Currently on S3 hosting to customer bucket is well defined

    These objects are not stored directly in the database.  They are
    actually stored in CDNHostingMetadataLists. If you try to save
    them directly, you will get a NotImplementedError.
    ''' 
    
    def __init__(self, key=None, cdn_prefixes=None, resize=False, 
                 update_serving_urls=False,
                 rendition_sizes=None,
                 source_crop=None,
                 crop_with_saliency=True,
                 crop_with_face_detection=True,
                 crop_with_text_detection=True,
                 video_rendition_formats=None):

        self.key = key

        # List of url prefixes to put in front of the path. If there
        # is no transport scheme, http:// will be added. Also, there
        # is no trailing slash
        cdn_prefixes = cdn_prefixes or []
        self.cdn_prefixes = map(CDNHostingMetadata._normalize_cdn_prefix,
                                cdn_prefixes)
        
        # If true, the images should be resized into all the desired
        # renditions.
        self.resize = resize

        # Should the images be added to ThumbnailServingURL object?
        self.update_serving_urls = update_serving_urls

        # source crop specifies the region of the image from which
        # the result will originate. It can be expressed in three ways:
        #
        # All methods are performed by specifying floats x.
        #
        # Method one: A single float x, 0 < x <= 1.0
        #       - Takes the center (x*100)% of the image. For instance, if x 
        #         were 0.4, then 60% of the image's horizontal and vertical 
        #         would be removed (i.e., 30% off the left, 30% off the right, 
        #         30% off the top, 30% off the bottom). 
        # 
        # Method two: Two floats x y, both between 0 and 1.0 excluding 0.
        #       - Takes (1.0 - x)/2 off the top and (1.0 - x)/2 off the bottom
        #         and (1.0 -y)/2 off the left and (1.0 - y)/2 off the right.
        #
        # Method three: All sides are specified with four floats, clockwise 
        #         order from the top (top, right, bottom, left). Four floats, 
        #         as a list.
        #           NOTE:
        #         In contrast to the other methods, the floats specify how
        #         much to remove from each side (rather than how much to leave
        #         in). So they are all between 0 and 0.5 (although higher
        #         values are possible, they will no longer be with respect to
        #         the center of the image and the behavior can get wonkey). 
        #         Given x1, y1, x2, y2, crops (x1 * 100)% off the top, 
        #         (y1 * 100)% off the right, etc. 
        #         For example, to remove the bottom 1/3rd of an image, you
        #         would specify [0., 0., .3333, 0.]
        self.source_crop = source_crop
        self.crop_with_saliency = crop_with_saliency
        self.crop_with_face_detection = crop_with_face_detection
        self.crop_with_text_detection = crop_with_text_detection

        # A list of image rendition sizes to generate if resize is
        # True. The list is of (w, h) tuples.
        self.rendition_sizes = rendition_sizes or [
            [100, 100],
            [120, 67],
            [120, 90],
            [160, 90],
            [160, 120],
            [210, 118],
            [320, 180],
            [320, 240],
            [350, 350],
            [480, 270],
            [480, 360],
            [640, 360],
            [640, 480],
            [800, 800],
            [875, 500],
            [1280, 720]]

        # @TODO configure clip render.
        # List of 4-element list [width, height, container_type, codec].
        # If height and width are None, no resizing is done
        self.video_rendition_formats = video_rendition_formats or [
            [160, 90, 'mp4', 'libx264'],
            [320, 180, 'mp4', 'libx264'],
            [None, 480, 'mp4', 'libx264'],
            [500, None, 'gif', None],
            [425, None, 'gif', None]]
            

    @classmethod
    def _create(cls, key, obj_dict):
        obj = super(CDNHostingMetadata, cls)._create(key, obj_dict)

        # Normalize the CDN prefixes
        obj.cdn_prefixes = map(CDNHostingMetadata._normalize_cdn_prefix,
                               obj.cdn_prefixes)

        return obj

    @staticmethod
    def _normalize_cdn_prefix(prefix):
      '''Normalizes a cdn prefix so that it starts with a scheme and does
      not end with a slash.

      e.g. http://neon.com
           https://neon.com
      '''
      prefix_split = urlparse.urlparse(prefix, 'http')
      if prefix_split.netloc == '':
        path_split = prefix_split.path.partition('/')
        prefix_split = [x for x in prefix_split]
        prefix_split[1] = path_split[0]
        prefix_split[2] = path_split[1]
      scheme_added = urlparse.urlunparse(prefix_split)
      return scheme_added.strip('/')

    @staticmethod
    @tornado.gen.coroutine
    def get_by_video(video):
        cdn_key = CDNHostingMetadataList.create_key(
            video.get_account_id(),
            video.integration_id)
        cdn_metadata = yield CDNHostingMetadataList.get(cdn_key, async=True)
        # Default to hosting on the Neon CDN if we don't know about it
        raise tornado.gen.Return(cdn_metadata or [NeonCDNHostingMetadata()])


class S3CDNHostingMetadata(CDNHostingMetadata):
    '''
    If the images are to be uploaded to S3 bucket use this formatter

    '''
    def __init__(self, key=None, access_key=None, secret_key=None, 
                 bucket_name=None, cdn_prefixes=None, folder_prefix=None,
                 resize=False, update_serving_urls=False, do_salt=True,
                 make_tid_folders=False, rendition_sizes=None, policy=None,
                 source_crop=None, crop_with_saliency=True,
                 crop_with_face_detection=True,
                 crop_with_text_detection=True, video_rendition_formats=None):
        '''
        Create the object
        '''
        super(S3CDNHostingMetadata, self).__init__(
            key, cdn_prefixes, resize, update_serving_urls, rendition_sizes, 
            source_crop, crop_with_saliency, crop_with_face_detection,
            crop_with_text_detection,
            video_rendition_formats=video_rendition_formats)
        self.access_key = access_key # S3 access key
        self.secret_key = secret_key # S3 secret access key
        self.bucket_name = bucket_name # S3 bucket to host in
        self.folder_prefix = folder_prefix # Folder prefix to host in

        # Add a random named directory between folder prefix and the 
        # image name? Useful for performance when serving.
        self.do_salt = do_salt

        # make folders for easy navigation. This puts the image in the
        # form <api_key>/<video_id>/<thumb_id>.jpg
        self.make_tid_folders = make_tid_folders

        # What aws policy should the images be uploaded with
        self.policy = policy

class NeonCDNHostingMetadata(S3CDNHostingMetadata):
    '''
    Hosting on S3 using the Neon keys.
    
    This default hosting just uses pure S3, no cloudfront.
    '''
    def __init__(self, key=None,
                 bucket_name='n3.neon-images.com',
                 cdn_prefixes=None,
                 folder_prefix=None,
                 resize=True,
                 update_serving_urls=True,
                 do_salt=True,
                 make_tid_folders=False,
                 rendition_sizes=None,
                 source_crop=None, crop_with_saliency=True,
                 crop_with_face_detection=True,
                 crop_with_text_detection=True,
                 video_rendition_formats=None):
        super(NeonCDNHostingMetadata, self).__init__(
            key,
            bucket_name=bucket_name,
            cdn_prefixes=(cdn_prefixes or ['n3.neon-images.com']),
            folder_prefix=folder_prefix,
            resize=resize,
            update_serving_urls=update_serving_urls,
            do_salt=do_salt,
            make_tid_folders=make_tid_folders,
            rendition_sizes=rendition_sizes,
            video_rendition_formats=video_rendition_formats,
            policy='public-read',
            source_crop=source_crop,
            crop_with_saliency=crop_with_saliency,
            crop_with_face_detection=crop_with_face_detection,
            crop_with_text_detection=crop_with_text_detection)

class PrimaryNeonHostingMetadata(S3CDNHostingMetadata):
    '''
    Primary Neon S3 Hosting
    This is where the primary copy of the thumbnails are stored
    
    @make_tid_folders: If true, _ is replaced by '/' to create folder
    '''
    def __init__(self, key=None,
                 bucket_name='host-thumbnails',
                 folder_prefix=None,
                 source_crop=None, crop_with_saliency=True,
                 crop_with_face_detection=True,
                 crop_with_text_detection=True):
        super(PrimaryNeonHostingMetadata, self).__init__(
            key,
            bucket_name=bucket_name,
            folder_prefix=folder_prefix,
            resize=False,
            update_serving_urls=False,
            do_salt=False,
            make_tid_folders=True,
            policy='public-read',
            source_crop=source_crop,
            crop_with_saliency=crop_with_saliency,
            crop_with_face_detection=crop_with_face_detection,
            crop_with_text_detection=crop_with_text_detection,
            video_rendition_formats=[(None, None, 'mp4', 'libx264')])

class CloudinaryCDNHostingMetadata(CDNHostingMetadata):
    '''
    Cloudinary images
    '''

    def __init__(self, key=None,source_crop=None, crop_with_saliency=True,
            crop_with_face_detection=True,
            crop_with_text_detection=True):
        super(CloudinaryCDNHostingMetadata, self).__init__(
            key,
            resize=False,
            update_serving_urls=False,
            source_crop=source_crop,
            crop_with_saliency=crop_with_saliency,
            crop_with_face_detection=crop_with_face_detection,
            crop_with_text_detection=crop_with_text_detection)

class AkamaiCDNHostingMetadata(CDNHostingMetadata):
    '''
    Akamai Netstorage CDN Metadata
    '''

    def __init__(self, key=None, host=None, akamai_key=None, akamai_name=None,
                 folder_prefix=None, cdn_prefixes=None, rendition_sizes=None,
                 cpcode=None,source_crop=None, crop_with_saliency=True,
                 crop_with_face_detection=True,
                 crop_with_text_detection=True):
        super(AkamaiCDNHostingMetadata, self).__init__(
            key,
            cdn_prefixes=cdn_prefixes,
            resize=True,
            update_serving_urls=True,
            rendition_sizes=rendition_sizes,
            source_crop=source_crop,
            crop_with_saliency=crop_with_saliency,
            crop_with_face_detection=crop_with_face_detection,
            crop_with_text_detection=crop_with_text_detection)

        # Host for uploading to akamai. Can have http:// or not
        self.host = host

        # Parameters to talk to akamai
        self.akamai_key = akamai_key
        self.akamai_name = akamai_name

        # The folder prefix to prepend to where the file will be
        # stored and served from. Slashes at the beginning and end are
        # optional
        self.folder_prefix=folder_prefix

        # CPCode string for uploading to Akamai. Should be something
        # like 17645
        self.cpcode = cpcode

    @classmethod
    def _create(cls, key, obj_dict):
        obj = super(AkamaiCDNHostingMetadata, cls)._create(key, obj_dict)

        # An old object could have had a baseurl, which was smashed
        # together the folder prefix and cpcode. That was confusing,
        # but in case there's an old object around, fix it. Also, in
        # that case, the cdn_prefixes could have had the folder prefix
        # in them, so remove them.
        if hasattr(obj, 'baseurl'):
            split = obj.baseurl.strip('/').partition('/')
            obj.cpcode = split[0].strip('/')
            obj.folder_prefix = split[2].strip('/')
            obj.cdn_prefixes = [re.sub(obj.folder_prefix, '', x).strip('/')
                                for x in obj.cdn_prefixes]
            del obj.baseurl
        
        return obj

class AbstractIntegration(NamespacedStoredObject):
    ''' Abstract Integration class '''

    def __init__(self, integration_id=None, enabled=True, 
                       video_submit_retries=0):
        
        integration_id = integration_id or uuid.uuid4().hex
        super(AbstractIntegration, self).__init__(integration_id)
        self.integration_id = integration_id
        
        # should this integration be used 
        self.enabled = enabled
        
        # how many times have we tried to submit the current video
        self.video_submit_retries = video_submit_retries

    @classmethod
    def _baseclass_name(cls):
        return AbstractIntegration.__name__


# DEPRECATED use AbstractIntegration instead
class AbstractPlatform(NamespacedStoredObject):
    ''' Abstract Platform/ Integration class

    The ids for these objects are tuples of (type, api_key, i_id)
    type can be None, in which case it becomes cls._baseclass_name()
    '''

    def __init__(self, api_key, i_id=None, abtest=False, enabled=True, 
                serving_enabled=True,
                serving_controller=ServingControllerType.IMAGEPLATFORM):
        super(AbstractPlatform, self).__init__((None, api_key, i_id))
        self.neon_api_key = api_key 
        self.integration_id = i_id 
        self.videos = {} # External video id (Original Platform VID) => Job ID
        self.abtest = abtest # Boolean on wether AB tests can run
        self.enabled = enabled # Account enabled for auto processing of videos 

        # Will thumbnails be served by our system?
        self.serving_enabled = serving_enabled

        # What controller is used to serve the image? Default to imageplatform
        self.serving_controller = serving_controller 

    @classmethod
    def format_key(cls, key):
        if isinstance(key, basestring):
            # It's already the proper key
            return key

        if len(key) == 2:
            typ = None
            api_key, i_id = key
        else:
            typ, api_key, i_id = key
        if typ is None:
            typ = cls._baseclass_name().lower()
        api_splits = api_key.split('_')
        if len(api_splits) > 1:
            api_key, i_id = api_splits[1:]
        return '_'.join([typ, api_key, i_id])

    @classmethod
    def key2id(cls, key):
        '''Converts a key to an id'''
        return key.split('_')

    @classmethod
    def _baseclass_name(cls):
        return cls.__name__

    @classmethod
    def _set_keyname(cls):
        return 'objset:%s' % cls._baseclass_name()
   
    @classmethod
    def _create(cls, key, obj_dict):
        def __get_type(key):
            '''
            Get the platform type
            '''
            platform_type = key.split('_')[0]
            typemap = {
                'neonplatform' : NeonPlatform,
                'brightcoveplatform' : BrightcovePlatform,
                'ooyalaplatform' : OoyalaPlatform,
                'youtubeplatform' : YoutubePlatform
                }
            try:
                platform = typemap[platform_type]
                return platform.__name__
            except KeyError, e:
                _log.exception("Invalid Platform Object")
                raise ValueError() # is this the right exception to throw?

        if obj_dict:
            if not '_type' in obj_dict or not '_data' in obj_dict:
                obj_dict = {
                    '_type': __get_type(obj_dict['key']),
                    '_data': copy.deepcopy(obj_dict)
                }
            
            return super(AbstractPlatform, cls)._create(cls.format_key(key),
                                                        obj_dict)

    @utils.sync.optional_sync
    @tornado.gen.coroutine
    def save(self, callback=None):
        raise NotImplementedError("To save this object use modify()")
        # since we need a default constructor with empty strings for the 
        # eval magic to work, check here to ensure apikey and i_id aren't empty
        # since the key is generated based on them
        if self.neon_api_key == '' or self.integration_id == '':
            raise Exception('Invalid initialization of AbstractPlatform or its\
                subclass object. api_key and i_id should not be empty')

        super(AbstractPlatform, self).save(callback)

    @classmethod
    @utils.sync.optional_sync
    @tornado.gen.coroutine
    def get(cls, api_key, i_id):
        ''' get instance '''
        rv = yield super(AbstractPlatform, cls).get((None, api_key, i_id), async=True)
        raise tornado.gen.Return(rv) 
    
    @classmethod
    @utils.sync.optional_sync
    @tornado.gen.coroutine
    def modify(cls, api_key, i_id, func, create_missing=False):
        def _set_parameters(x):
            typ, api_key, i_id = x.get_id()
            x.neon_api_key = api_key
            x.integration_id = i_id
            func(x)
        rv = yield super(AbstractPlatform, cls).modify(
                (None, api_key, i_id),
                _set_parameters,
                create_missing=create_missing, 
                async=True)
        raise tornado.gen.Return(rv) 

    @classmethod
    @utils.sync.optional_sync
    @tornado.gen.coroutine
    def modify_many(cls, keys, func, create_missing=False):
        def _set_parameters(objs):
            for x in objs.itervalues():
                typ, api_key, i_id = x.get_id()
                x.neon_api_key = api_key
                x.integration_id = i_id
            func(objs)

        rv = yield super(AbstractPlatform, cls).modify_many(
              keys, 
              _set_parameters,
              create_missing=create_missing, 
              async=True)
        raise tornado.gen.Return(rv)

    @classmethod
    @utils.sync.optional_sync
    @tornado.gen.coroutine
    def delete(cls, api_key, i_id):
        rv = yield super(AbstractPlatform, cls).delete(
                         (None, api_key, i_id), async=True)
        raise tornado.gen.Return(rv)
        
    #@classmethod
    #@utils.sync.optional_sync
    #@tornado.gen.coroutine
    #def delete_many(cls, keys):
    #    rv = yield super(AbstractPlatform, cls).delete_many(
    #                     [cls._generate_subkey(api_key, i_id) for 
    #                     api_key, i_id in keys], async=True)
    #    raise tornado.gen.Return(rv)

    def to_json(self):
        ''' to json '''
        return json.dumps(self, default=lambda o: o.__dict__) 

    def add_video(self, vid, job_id):
        ''' external video id => job_id '''
        self.videos[str(vid)] = job_id

    def get_videos(self):
        ''' list of external video ids '''
        return self.videos.keys()
    
    def get_internal_video_ids(self):
        ''' return list of internal video ids for the account ''' 
        i_vids = [] 
        for vid in self.videos.keys(): 
            i_vids.append(InternalVideoID.generate(self.neon_api_key, vid))
        return i_vids

    @classmethod
    def get_ovp(cls):
        ''' ovp string '''
        raise NotImplementedError

    @classmethod
    @utils.sync.optional_sync
    @tornado.gen.coroutine
    def get_all_keys(cls):
        '''The keys will be of the form (type, api_key, integration_id).'''
        
        neon_keys = yield NeonPlatform._get_all_keys_impl(async=True)
        bc_keys = yield BrightcovePlatform._get_all_keys_impl(async=True)
        oo_keys = yield OoyalaPlatform._get_all_keys_impl(async=True)
        yt_keys = yield YoutubePlatform._get_all_keys_impl(async=True)

        keys = neon_keys + bc_keys + oo_keys + yt_keys

        raise tornado.gen.Return(keys)

    @classmethod
    @utils.sync.optional_sync
    @tornado.gen.coroutine
    def _get_all_keys_impl(cls):
        keys = yield super(AbstractPlatform, cls).get_all_keys(async=True)
        raise tornado.gen.Return([[cls._baseclass_name().lower()] + x.split('_') 
                                  for x in keys])

    @classmethod
    @utils.sync.optional_sync
    @tornado.gen.coroutine
    def subscribe_to_changes(cls, func, pattern='*', get_object=True):
        yield [
            NeonPlatform.subscribe_to_changes(func, pattern, get_object,
                                              async=True),
            BrightcovePlatform.subscribe_to_changes(
                func, pattern, get_object, async=True),
            YoutubePlatform.subscribe_to_changes(
                func, pattern, get_object, async=True),
            OoyalaPlatform.subscribe_to_changes(
                func, pattern, get_object, async=True)]

    @classmethod
    @tornado.gen.coroutine
    def _subscribe_to_changes_impl(cls, func, pattern, get_object):
        yield super(AbstractPlatform, cls).subscribe_to_changes(
            func, pattern, get_object, async=True)

    @classmethod
    @utils.sync.optional_sync
    @tornado.gen.coroutine
    def unsubscribe_from_changes(cls, channel):
        yield [
            NeonPlatform.unsubscribe_from_changes(channel, async=True),
            BrightcovePlatform.unsubscribe_from_changes(channel, async=True),
            YoutubePlatform.unsubscribe_from_changes(channel, async=True),
            OoyalaPlatform.unsubscribe_from_changes(channel, async=True)]

    @classmethod
    @tornado.gen.coroutine
    def _unsubscribe_from_changes_impl(cls, channel):
        yield super(AbstractPlatform, cls).unsubscribe_from_changes(
            channel, async=True)

    @classmethod
    def format_subscribe_pattern(cls, pattern):
        return '%s_%s' % (cls._baseclass_name().lower(), pattern)
    

    @classmethod
    def _erase_all_data(cls):
        ''' erase all data ''' 
        db_connection = DBConnection.get(cls)
        db_connection.clear_db()
 

    @utils.sync.optional_sync
    @tornado.gen.coroutine
    def delete_all_video_related_data(self, platform_vid,
            *args, **kwargs):
        '''
        Delete all data related to a given video

        request, vmdata, thumbs, thumb serving urls
        
        #NOTE: Don't you dare call this method unless you really want to 
        delete 
        '''
        
        do_you_want_to_delete = kwargs.get('really_delete_keys', False)
        if do_you_want_to_delete == False:
            return

        def _del_video(p_inst):
            try:
                p_inst.videos.pop(platform_vid)
            except KeyError, e:
                _log.error('no such video to delete')
                return
        
        i_vid = InternalVideoID.generate(self.neon_api_key, 
                                         platform_vid)
        vm = yield tornado.gen.Task(VideoMetadata.get, i_vid)
        # update platform instance
        yield self.modify(self.neon_api_key, '0', _del_video, async=True)

        yield VideoMetadata.delete_related_data(i_vid, async=True)
        
class NeonPlatform(AbstractPlatform):
    '''
    Neon Integration ; stores all info about calls via Neon API
    '''
    def __init__(self, api_key, a_id=None, abtest=False):
        # By default integration ID 0 represents 
        # Neon Platform Integration (access via neon api)
        
        super(NeonPlatform, self).__init__(api_key, '0', abtest)
        self.account_id = a_id
        self.neon_api_key = api_key 
   
    @classmethod
    def get_ovp(cls):
        ''' ovp string '''
        return "neon"

    @classmethod
    @utils.sync.optional_sync
    @tornado.gen.coroutine
    def get_all_keys(cls):
        keys = yield cls._get_all_keys_impl(async=True)
        raise tornado.gen.Return(keys)

    @classmethod
    @utils.sync.optional_sync
    @tornado.gen.coroutine
    def subscribe_to_changes(cls, func, pattern='*', get_object=True):
        yield cls._subscribe_to_changes_impl(func, pattern, get_object)

    @classmethod
    @utils.sync.optional_sync
    @tornado.gen.coroutine
    def unsubscribe_from_changes(cls, channel):
        yield cls._unsubscribe_from_changes_impl(channel)

    @classmethod
    def _baseclass_name(cls):
        return AbstractPlatform.__name__ 

class BrightcoveIntegration(AbstractIntegration):
    ''' Brightcove Integration class '''

    REFERENCE_ID = '_reference_id'
    BRIGHTCOVE_ID = '_bc_id'

    def __init__(self, a_id='', p_id=None,
                 rtoken=None, wtoken=None,
                 last_process_date=None, abtest=False, callback_url=None,
                 uses_batch_provisioning=False,
                 id_field=BRIGHTCOVE_ID,
                 enabled=True,
                 serving_enabled=True,
                 oldest_video_allowed=None,
                 video_submit_retries=0,
                 application_client_id=None,
                 application_client_secret=None,
                 uses_bc_thumbnail_api=False,
                 uses_bc_videojs_player=False,
                 uses_bc_smart_player=False,
                 uses_bc_gallery=False):

        ''' On every request, the job id is saved '''

        super(BrightcoveIntegration, self).__init__(None, enabled)
        self.account_id = a_id
        self.publisher_id = p_id
        self.read_token = rtoken
        self.write_token = wtoken

        # Configure Brightcove OAuth2, if publisher uses this feature
        # In the Brightcove Cloud 
        self.application_client_id = application_client_id
        self.application_client_secret = application_client_secret

        #The publish date of the last processed video - UTC timestamp seconds
        self.last_process_date = last_process_date
        self.application_client_id = application_client_id
        self.application_client_secret = application_client_secret

        #The publish date of the last processed video - UTC timestamp seconds
        self.last_process_date = last_process_date
        self.linked_youtube_account = False
        self.account_created = time.time() #UTC timestamp of account creation
        self.rendition_frame_width = None #Resolution of video to process
        self.video_still_width = 480 #default brightcove still width
        # the ids of playlist to create video requests from
        self.playlist_feed_ids = []
        # the url that will be called when a video is finished processing
        self.callback_url = callback_url

        # Does the customer use batch provisioning (i.e. FTP
        # uploads). If so, we cannot rely on the last modified date of
        # videos. http://support.brightcove.com/en/video-cloud/docs/finding-videos-have-changed-media-api
        self.uses_batch_provisioning = uses_batch_provisioning

        # The more Neon knows about how the publisher's images are placed
        # on the page, the more accurately we can capture tracking info.
        # Does publisher use BC's CMS to manage their video thumbnails
        self.uses_bc_thumbnail_api = uses_bc_thumbnail_api
        # Does publisher use BC's player based on html5 library named video.js
        self.uses_bc_videojs_player = uses_bc_videojs_player
        # Does publisher use the older Flash-based player
        self.uses_bc_smart_player = uses_bc_smart_player
        # Does publisher use BC's gallery product to display many
        # videos on a page
        self.uses_bc_gallery = uses_bc_gallery

        # Which custom field to use for the video id. If it is
        # BrightcovePlatform.REFERENCE_ID, then the reference_id field
        # is used. If it is BRIGHTCOVE_ID, the 'id' field is used.
        self.id_field = id_field

        # A ISO date string of the oldest video publication date to
        # ingest even if is updated in Brightcove.
        self.oldest_video_allowed = oldest_video_allowed

        # Amount of times we have retried a video submit
        self.video_submit_retries = video_submit_retries


    @classmethod
    def get_ovp(cls):
        ''' return ovp name'''
        return "brightcove_integration"

    def get_api(self, video_server_uri=None):
        '''Return the Brightcove API object for this platform integration.'''
        return api.brightcove_api.BrightcoveApi(
            self.account_id, self.publisher_id, 
            self.read_token, self.write_token) 

    def set_rendition_frame_width(self, f_width):
        ''' Set framewidth of the video resolution to process '''
        self.rendition_frame_width = f_width

    def set_video_still_width(self, width):
        ''' Set framewidth of the video still to be used 
            when the still is updated in the brightcove account '''
        self.video_still_width = width

class CNNIntegration(AbstractIntegration):
    ''' CNN Integration class '''

    def __init__(self, 
                 account_id='',
                 api_key_ref='', 
                 enabled=True, 
                 last_process_date=None):  

        ''' On every successful processing, the last video processed date is saved '''

        super(CNNIntegration, self).__init__(None, enabled=enabled)
        # The publish date of the last video we looked at - ISO 8601
        self.last_process_date = last_process_date 
        # user.neon_api_key this integration belongs to 
        self.account_id = account_id
        # the api_key required to make requests to cnn api - external
        self.api_key_ref = api_key_ref

class FoxIntegration(AbstractIntegration):
    ''' Fox Integration class '''

    def __init__(self, 
                 account_id='',
                 feed_pid_ref='', 
                 enabled=True, 
                 last_process_date=None):  

        ''' On every successful processing, the last video processed date is saved '''

        super(FoxIntegration, self).__init__(None, enabled=enabled)
        # The publish date of the last video we looked at - ISO 8601
        self.last_process_date = last_process_date 
        # user.account_id this integration belongs to 
        self.account_id = account_id
        # the feed_pid_ref required by the fox api - external
        self.feed_pid_ref = feed_pid_ref

# DEPRECATED use BrightcoveIntegration instead 
class BrightcovePlatform(AbstractPlatform):
    ''' Brightcove Platform/ Integration class '''
    REFERENCE_ID = '_reference_id'
    BRIGHTCOVE_ID = '_bc_id'
    
    def __init__(self, api_key, i_id=None, a_id='', p_id=None, 
                rtoken=None, wtoken=None, auto_update=False,
                last_process_date=None, abtest=False, callback_url=None,
                uses_batch_provisioning=False,
                id_field=BRIGHTCOVE_ID,
                enabled=True,
                serving_enabled=True,
                oldest_video_allowed=None, 
                video_submit_retries=0):

        ''' On every request, the job id is saved '''

        super(BrightcovePlatform, self).__init__(api_key, i_id, abtest,
                                                 enabled, serving_enabled)
        self.account_id = a_id
        self.publisher_id = p_id
        self.read_token = rtoken
        self.write_token = wtoken
        self.auto_update = auto_update 
        #The publish date of the last processed video - UTC timestamp 
        self.last_process_date = last_process_date 
        self.linked_youtube_account = False
        self.account_created = time.time() #UTC timestamp of account creation
        self.rendition_frame_width = None #Resolution of video to process
        self.video_still_width = 480 #default brightcove still width
        # the ids of playlist to create video requests from
        self.playlist_feed_ids = []
        # the url that will be called when a video is finished processing 
        self.callback_url = callback_url

        # Does the customer use batch provisioning (i.e. FTP
        # uploads). If so, we cannot rely on the last modified date of
        # videos. http://support.brightcove.com/en/video-cloud/docs/finding-videos-have-changed-media-api
        self.uses_batch_provisioning = uses_batch_provisioning

        # Which custom field to use for the video id. If it is
        # BrightcovePlatform.REFERENCE_ID, then the reference_id field
        # is used. If it is BRIGHTCOVE_ID, the 'id' field is used.
        self.id_field = id_field

        # A ISO date string of the oldest video publication date to
        # ingest even if is updated in Brightcove.
        self.oldest_video_allowed = oldest_video_allowed

        # Amount of times we have retried a video submit 
        self.video_submit_retries = video_submit_retries 

    @classmethod
    def get_ovp(cls):
        ''' return ovp name'''
        return "brightcove"

    @classmethod
    @utils.sync.optional_sync
    @tornado.gen.coroutine
    def subscribe_to_changes(cls, func, pattern='*', get_object=True):
        yield cls._subscribe_to_changes_impl(func, pattern, get_object)

    @classmethod
    @utils.sync.optional_sync
    @tornado.gen.coroutine
    def unsubscribe_from_changes(cls, channel):
        yield cls._unsubscribe_from_changes_impl(channel)

    def get_api(self, video_server_uri=None):
        '''Return the Brightcove API object for this platform integration.'''
        return api.brightcove_api.BrightcoveApi(
            self.neon_api_key, self.publisher_id,
            self.read_token, self.write_token)

    def set_rendition_frame_width(self, f_width):
        ''' Set framewidth of the video resolution to process '''
        self.rendition_frame_width = f_width

    def set_video_still_width(self, width):
        ''' Set framewidth of the video still to be used 
            when the still is updated in the brightcove account '''
        self.video_still_width = width

    @classmethod
    @utils.sync.optional_sync
    @tornado.gen.coroutine
    def get_all_keys(cls):
        keys = yield cls._get_all_keys_impl(async=True)
        raise tornado.gen.Return(keys)

    @classmethod
    def _baseclass_name(cls):
        return AbstractPlatform.__name__ 

class YoutubePlatform(AbstractPlatform):
    ''' Youtube platform integration '''

    # TODO(Sunil): Fix this class when Youtube is implemented 

    def __init__(self, api_key, i_id=None, a_id='', access_token=None,
                 refresh_token=None,
                expires=None, auto_update=False, abtest=False):
        super(YoutubePlatform, self).__init__(api_key, i_id, abtest)
        self.account_id = a_id
        self.access_token = access_token
        self.refresh_token = refresh_token
        self.expires = expires
        self.generation_time = None
        self.valid_until = 0  

        #if blob is being created save the time when access token was generated
        if access_token:
            self.valid_until = time.time() + float(expires) - 50
        self.auto_update = auto_update
    
        self.channels = None

    @classmethod
    def get_ovp(cls):
        ''' ovp '''
        return "youtube"

    @classmethod
    @utils.sync.optional_sync
    @tornado.gen.coroutine
    def subscribe_to_changes(cls, func, pattern='*', get_object=True):
        yield cls._subscribe_to_changes_impl(func, pattern, get_object)

    @classmethod
    @utils.sync.optional_sync
    @tornado.gen.coroutine
    def unsubscribe_from_changes(cls, channel):
        yield cls._unsubscribe_from_changes_impl(channel)
    
    def get_access_token(self, callback):
        ''' Get a valid access token, if not valid -- get new one and set expiry'''
        def access_callback(result):
            if result:
                self.access_token = result
                self.valid_until = time.time() + 3550
                callback(self.access_token)
            else:
                callback(False)

        #If access token has expired
        if time.time() > self.valid_until:
            yt = api.youtube_api.YoutubeApi(self.refresh_token)
            yt.get_access_token(access_callback)
        else:
            #return current token
            callback(self.access_token)
   
    def add_channels(self, callback):
        '''
        Add a list of channels that the user has
        Get a valid access token first
        '''
        def save_channel(result):
            if result:
                self.channels = result
                callback(True)
            else:
                callback(False)

        def atoken_exec(atoken):
            if atoken:
                yt = api.youtube_api.YoutubeApi(self.refresh_token)
                yt.get_channels(atoken, save_channel)
            else:
                callback(False)

        self.get_access_token(atoken_exec)


    def get_videos(self, callback, channel_id=None):
        '''
        get list of videos from youtube
        '''

        def atoken_exec(atoken):
            if atoken:
                yt = api.youtube_api.YoutubeApi(self.refresh_token)
                yt.get_videos(atoken, playlist_id, callback)
            else:
                callback(False)

        if channel_id is None:
            playlist_id = self.channels[0]["contentDetails"]["relatedPlaylists"]["uploads"] 
            self.get_access_token(atoken_exec)
        else:
            # Not yet supported
            callback(None)

    def create_job(self):
        '''
        Create youtube api request
        '''
        pass

    @classmethod
    @utils.sync.optional_sync
    @tornado.gen.coroutine
    def get_all_keys(cls):
        keys = yield cls._get_all_keys_impl(async=True)
        raise tornado.gen.Return(keys)

    @classmethod
    def _baseclass_name(cls):
        return AbstractPlatform.__name__ 

class OoyalaIntegration(AbstractIntegration):
    '''
    OOYALA Integration
    '''
    def __init__(self, 
                 a_id='',
                 p_code=None, 
                 api_key=None, 
                 api_secret=None): 
        '''
        Init ooyala platform 
        
        Partner code, o_api_key & api_secret are essential 
        for api calls to ooyala 

        '''
        super(OoyalaIntegration, self).__init__(None, True)
        self.account_id = a_id
        self.partner_code = p_code
        self.api_key = api_key
        self.api_secret = api_secret 
 
    @classmethod
    def get_ovp(cls):
        ''' return ovp name'''
        return "ooyala_integration"

    @classmethod
    def generate_signature(cls, secret_key, http_method, 
                    request_path, query_params, request_body=''):
        ''' Generate signature for ooyala requests'''
        signature = secret_key + http_method.upper() + request_path
        for key, value in query_params.iteritems():
            signature += key + '=' + value
            signature = base64.b64encode(hashlib.sha256(signature).digest())[0:43]
            signature = urllib.quote_plus(signature)
            return signature 
    
# DEPRECATED use OoyalaIntegration instead 
class OoyalaPlatform(AbstractPlatform):
    '''
    OOYALA Platform
    '''
    def __init__(self, api_key, i_id=None, a_id='', p_code=None, 
                 o_api_key=None, api_secret=None, auto_update=False): 
        '''
        Init ooyala platform 
        
        Partner code, o_api_key & api_secret are essential 
        for api calls to ooyala 

        '''

        super(OoyalaPlatform, self).__init__(api_key, i_id)
 
        self.account_id = a_id
        self.partner_code = p_code
        self.ooyala_api_key = o_api_key
        self.api_secret = api_secret 
        self.auto_update = auto_update 
    
    @classmethod
    def get_ovp(cls):
        ''' return ovp name'''
        return "ooyala"

    @classmethod
    @utils.sync.optional_sync
    @tornado.gen.coroutine
    def subscribe_to_changes(cls, func, pattern='*', get_object=True):
        yield cls._subscribe_to_changes_impl(func, pattern, get_object)

    @classmethod
    @utils.sync.optional_sync
    @tornado.gen.coroutine
    def unsubscribe_from_changes(cls, channel):
        yield cls._unsubscribe_from_changes_impl(channel)
    
    @classmethod
    def generate_signature(cls, secret_key, http_method, 
                    request_path, query_params, request_body=''):
        ''' Generate signature for ooyala requests'''
        signature = secret_key + http_method.upper() + request_path
        for key, value in query_params.iteritems():
            signature += key + '=' + value
            signature = base64.b64encode(hashlib.sha256(signature).digest())[0:43]
            signature = urllib.quote_plus(signature)
            return signature 
    
    @classmethod
    @utils.sync.optional_sync
    @tornado.gen.coroutine
    def get_all_keys(cls):
        keys = yield cls._get_all_keys_impl(async=True)
        raise tornado.gen.Return(keys)

    @classmethod
    def _baseclass_name(cls):
        return AbstractPlatform.__name__ 

#######################
# Request Blobs 
######################

class RequestState(object):
    'Request state enumeration'

    UNKNOWN    = "unknown"
    SUBMIT     = "submit"
    PROCESSING = "processing"
    FINALIZING = "finalizing" # In the process of finalizing the request
    REQUEUED   = "requeued"
    FINISHED   = "finished"
    SERVING    = "serving" # Thumbnails are ready to be served 
    INT_ERROR  = "internal_error" # Neon had some code error
    CUSTOMER_ERROR = "customer_error" # customer request had a partial error 
    REPROCESS  = "reprocess" #new state added to support clean reprocessing

    # The following states are all DEPRECATED
    SERVING_AND_ACTIVE = "serving_active" # DEPRECATED    
    FAILED     = "failed" # DEPRECATED in favor of INT_ERROR, CUSTOMER_ERROR
    ACTIVE     = "active" # DEPRECATED. Thumbnail selected by editor; Only releavant to BC

class ExternalRequestState(object):
    '''State enums for the request state that will be sent to the user.'''
    UNKNOWN = 'unknown' # We don't know the state
    PROCESSING = 'processing' # The object is being analyzed
    PROCESSED = 'processed' # The object has been analyzed 
    SERVING = 'serving' # The object is available for serving at scale
    FAILED = 'failed' # There was an error processing the object

    @staticmethod
    def from_internal_state(state):
        '''Converts the internal state to an external one.'''
        state_map = {
            RequestState.SUBMIT : ExternalRequestState.PROCESSING,
            RequestState.PROCESSING : ExternalRequestState.PROCESSING,
            RequestState.FINALIZING : ExternalRequestState.PROCESSING,
            RequestState.REQUEUED : ExternalRequestState.PROCESSING,
            RequestState.REPROCESS : ExternalRequestState.PROCESSING,
            RequestState.FINISHED : ExternalRequestState.PROCESSED,
            RequestState.ACTIVE : ExternalRequestState.PROCESSED,
            RequestState.SERVING : ExternalRequestState.SERVING,
            RequestState.SERVING_AND_ACTIVE : ExternalRequestState.SERVING,
            RequestState.FAILED : ExternalRequestState.FAILED,
            RequestState.INT_ERROR : ExternalRequestState.FAILED,
            RequestState.CUSTOMER_ERROR : ExternalRequestState.FAILED}
        return state_map.get(state, ExternalRequestState.UNKNOWN)
            

class CallbackState(object):
    '''State enums for callbacks being sent.'''
    NOT_SENT = 'not_sent' # Callback has not been sent
    PROCESSED_SENT = 'processed_sent' # The processed callback has been sent
    SERVING_SENT = 'serving_sent' # The serving callback has been sent
    FAILED_SENT = 'failed_sent' # The failed callback has been sent
    WINNER_SENT = 'winner_sent' # The winner thumbnail callback has been sent
    UNKNOWN_SENT = 'unknown' # A callback with an unknown state was sent
    ERROR = 'error' # Error sending the callback

    # Deprecated
    SUCESS = 'sucess' # Callback was sent sucessfully

    @staticmethod
    def from_external_processing_state(state):
        state_map = {
            ExternalRequestState.PROCESSED : CallbackState.PROCESSED_SENT,
            ExternalRequestState.SERVING : CallbackState.SERVING_SENT,
            ExternalRequestState.FAILED : CallbackState.FAILED_SENT
            }
        try:
            return state_map[state]
        except KeyError:
            _log.warn('Unknown external processing state: %s' % state)
            return CallbackState.UNKNOWN_SENT
    

class NeonApiRequest(NamespacedStoredObject):
    '''
    Instance of this gets created during request creation
    (Neon web account, RSS Cron)
    Json representation of the class is saved in the server queue and redis  
    '''

    def __init__(self, job_id, api_key=None, vid=None, title=None, url=None, 
            request_type=None, http_callback=None, default_thumbnail=None,
            integration_type='neon', integration_id='0',
            external_thumbnail_id=None, publish_date=None,
            callback_state=CallbackState.NOT_SENT, 
            callback_email=None,
            age=None,
            gender=None, 
            result_type=None, 
            n_clips=None,
            clip_length=None,
            default_clip=None):
        splits = job_id.split('_')
        if len(splits) == 3:
            # job id was given as the raw key
            job_id = splits[2]
            api_key = splits[1]
        super(NeonApiRequest, self).__init__(
            self._generate_subkey(job_id, api_key))
        self.job_id = job_id
        self.api_key = api_key 
        self.video_id = vid #external video_id
        self.video_title = title
        self.video_url = url
        self.request_type = request_type
        # The url to send the callback response
        self.callback_url = http_callback
        self.callback_state = callback_state
        self.state = RequestState.SUBMIT
        self.fail_count = 0 # Number of failed processing tries
        self.try_count = 0 # Number of attempted processing tries
        
        self.integration_type = integration_type
        self.integration_id = integration_id
        self.default_thumbnail = default_thumbnail # URL of a default thumb
        self.external_thumbnail_id = external_thumbnail_id

        # The job response. Should be a dictionary defined by 
        # VideoCallbackResponse
        self.response = {}

        # API Method
        self.api_method = None
        self.api_param  = None
        self.publish_date = publish_date # ISO date format of when video is published
       
        # field used to store error message on partial error, explict error or 
        # additional information about the request
        self.msg = None

        # what email address should we send this to, when done processing
        # this could be associated to an existing user(username), 
        # but that is not required 
        self.callback_email = callback_email 

        # Demographic parameters for the video processing
        self.age = age
        self.gender= gender

        # what result type (currently tnails or clips) we would like 
        self.result_type = result_type 

        # number of clips that would be desired if clips are chosen 
        self.n_clips = n_clips

        # desired length of clip in seconds
        self.clip_length = clip_length

        # url of the default clip
        self.default_clip = default_clip
        

    @classmethod
    def key2id(cls, key):
        '''Converts a key to an id'''
        splits = key.split('_')
        return (splits[2], splits[1])

    @classmethod
    def _generate_subkey(cls, job_id, api_key=None):
        if job_id.startswith('request'):
            # Is is really the full key, so just return the subportion
            return job_id.partition('_')[2]
        if job_id is None or api_key is None:
            return None
        return '_'.join([api_key, job_id])

    def _set_keyname(self):
        return '%s:%s' % (super(NeonApiRequest, self)._set_keyname(),
                          self.api_key)

    @classmethod
    def _baseclass_name(cls):
        # For backwards compatibility, we don't use the classname
        return 'request'

    @classmethod
    def _create(cls, key, obj_dict):
        '''Create the object.

        Needed for backwards compatibility for old style data that
        doesn't include the classname. Instead, request_type holds
        which class to create.
        '''
        if obj_dict:
            if not '_type' in obj_dict or not '_data' in obj_dict:
                # Old style object, so adjust the object dictionary
                typemap = {
                    'brightcove' : BrightcoveApiRequest,
                    'ooyala' : OoyalaApiRequest,
                    'youtube' : YoutubeApiRequest,
                    'neon' : NeonApiRequest,
                    None : NeonApiRequest
                    }
                obj_dict = {
                    '_type': typemap[obj_dict['request_type']].__name__,
                    '_data': copy.deepcopy(obj_dict)
                    }
            obj = super(NeonApiRequest, cls)._create(key, obj_dict)

            try:
                obj.publish_date = datetime.datetime.utcfromtimestamp(
                    obj.publish_date / 1000.)
                obj.publish_date = obj.publish_date.isoformat()
            except ValueError:
                pass
            except TypeError:
                pass
            return obj

    def get_default_thumbnail_type(self):
        '''Return the thumbnail type that should be used for a default 
        thumbnail in the request.
        '''
        return ThumbnailType.DEFAULT
  
    def set_api_method(self, method, param):
        ''' 'set api method and params ''' 
        
        self.api_method = method
        self.api_param  = param

        #TODO:validate supported methods

    @classmethod
    @utils.sync.optional_sync
    @tornado.gen.coroutine
    def get(cls, job_id, api_key, log_missing=True):
        ''' get instance '''
        rv = yield super(NeonApiRequest, cls).get(cls._generate_subkey(job_id, api_key),
                                                  log_missing=log_missing,
                                                  async=True) 
        raise tornado.gen.Return(rv) 

    @classmethod
    @utils.sync.optional_sync
    @tornado.gen.coroutine
    def get_many(cls, keys, log_missing=True, func_level_wpg=True):
        '''Returns the list of objects from a list of keys.

        Each key must be a tuple of (job_id, api_key)
        '''
        rv = yield super(NeonApiRequest, cls).get_many(
                          [cls._generate_subkey(*k) for k in keys],
                          log_missing=log_missing,
                          func_level_wpg=func_level_wpg, 
                          async=True)
        raise tornado.gen.Return(rv) 

    @classmethod
    def get_all(cls):
        raise NotImplementedError()

    @classmethod
    @utils.sync.optional_sync
    @tornado.gen.coroutine
    def modify(cls, job_id, api_key, func, create_missing=False, 
               callback=None):
        rv = yield super(NeonApiRequest, cls).modify(
                cls._generate_subkey(job_id, api_key),
                func,
                create_missing=create_missing,
                callback=callback, 
                async=True)
        raise tornado.gen.Return(rv) 

    @classmethod
    @utils.sync.optional_sync
    @tornado.gen.coroutine
    def modify_many(cls, keys, func, create_missing=False, callback=None):
        '''Modify many keys.

        Each key must be a tuple of (job_id, api_key)
        '''
        rv = yield super(NeonApiRequest, cls).modify_many(
                    [cls._generate_subkey(*k) for k in keys],
                    func,
                    create_missing=create_missing,
                    callback=callback, 
                    async=True)
        raise tornado.gen.Return(rv) 

    @classmethod
    @utils.sync.optional_sync
    @tornado.gen.coroutine
    def delete(cls, job_id, api_key, callback=None):
        rv = yield super(NeonApiRequest, cls).delete(
                cls._generate_subkey(job_id, api_key),
                callback=callback, 
                async=True)
        raise tornado.gen.Return(rv) 

    @classmethod
    @utils.sync.optional_sync
    @tornado.gen.coroutine
    def delete_many(cls, keys, callback=None):
        rv = yield super(NeonApiRequest, cls).delete_many(
                [cls._generate_subkey(job_id, api_key) for 
                job_id, api_key in keys],
                callback=callback, 
                async=True)
        raise tornado.gen.Return(rv) 
    
    @utils.sync.optional_sync
    @tornado.gen.coroutine
    def save_default_thumbnail(self, cdn_metadata=None):
        '''Save the default thumbnail by attaching it to a video. The video
        metadata for this request must be in the database already.

        Inputs:
        cdn_metadata - If known, the metadata to save to the cdn.
                       Otherwise it will be looked up.
        '''
        try:
            thumb_url = self.default_thumbnail
        except AttributeError:
            thumb_url = None

        if not thumb_url:
            # No default thumb to upload
            return

        thumb_type = self.get_default_thumbnail_type()

        # Check to see if there is already a thumbnail that the system
        # knows about (and thus was already uploaded)
        
        video = yield tornado.gen.Task(
            VideoMetadata.get,
            InternalVideoID.generate(self.api_key,
                                     self.video_id))
        if video is None:
            msg = ('VideoMetadata for job %s is missing. '
                   'Cannot add thumbnail' % self.job_id)
            _log.error(msg)
            raise DBStateError(msg)

        known_thumbs = yield tornado.gen.Task(
            ThumbnailMetadata.get_many,
            video.thumbnail_ids)
        min_rank = 1
        for thumb in known_thumbs:
            if thumb.type == thumb_type:
                if thumb_url in thumb.urls:
                    # The exact thumbnail is already there
                    raise tornado.gen.Return(thumb)
            
                if thumb.rank < min_rank:
                    min_rank = thumb.rank
        cur_rank = min_rank - 1

        # Upload the new thumbnail
        meta = ThumbnailMetadata(
            None,
            ttype=thumb_type,
            rank=cur_rank,
            external_id=self.external_thumbnail_id)
        thumb = yield video.download_and_add_thumbnail(meta,
                                               thumb_url,
                                               cdn_metadata,
                                               save_objects=True,
                                               async=True)
        raise tornado.gen.Return(thumb)

    @tornado.gen.coroutine
    def save_default_clip(self, cdn_metadata=None):
        '''Save the default clip by attaching it to a video. The video
        metadata for this request must be in the database already.

        Inputs:
        cdn_metadata - If known, the metadata to save to the cdn.
                       Otherwise it will be looked up.
        '''
        if not self.default_clip:
            # No default clip to ingest
            return

        # Check to see if there is already a default clip that the system
        # knows about (and thus was already uploaded)
        video = yield tornado.gen.Task(
            VideoMetadata.get,
            InternalVideoID.generate(self.api_key,
                                     self.video_id))
        if video is None:
            msg = ('VideoMetadata for job %s is missing. '
                   'Cannot add clip' % self.job_id)
            _log.error(msg)
            raise DBStateError(msg)

        known_clips = yield tornado.gen.Task(
            Clip.get_many,
            video.non_job_clip_ids)
        min_rank = 1
        for clip in known_clips:
            if clip.type == ClipType.DEFAULT:
                if self.default_clip in clip.urls:
                    # The exact thumbnail is already there
                    raise tornado.gen.Return(clip)
            
                if clip.rank < min_rank:
                    min_rank = clip.rank
        cur_rank = min_rank - 1

        # Ingest the new clip
        clip = Clip(ttype=ClipType.DEFAULT,
                    enabled=True,
                    rank=cur_rank)
        yield clip.ingest(self.default_clip,
                          video.get_id(), 
                          cdn_metadata=cdn_metadata)
        raise tornado.gen.Return(clip)

    @utils.sync.optional_sync
    @tornado.gen.coroutine
    def send_callback(self, send_kwargs=None):
        '''Sends the callback to the customer if necessary.

        Inputs:
        send_kwargs - Keyword arguments to utils.http.send_request for when
                      sending the callback
        '''
        if not options.send_callbacks:
            return
        new_callback_state = CallbackState.NOT_SENT
        response = None

        def _get_successful_state(response):
            if response.experiment_state in [ExperimentState.COMPLETE,
                                             ExperimentState.OVERRIDE]:
                return CallbackState.WINNER_SENT
            else:
                return CallbackState.from_external_processing_state(
                    response.processing_state)
                
        if self.callback_url:
            # Check the callback url format
            parsed = urlparse.urlsplit(self.callback_url)
            if parsed.scheme not in ('http', 'https'):
                _log.error_n('Invalid callback url job %s acct %s: %s'
                             % (self.job_id, self.api_key, self.callback_url))
                statemon.state.increment('invalid_callback_url')
                new_callback_state = CallbackState.ERROR
            else:

                # Build the response
                response = VideoCallbackResponse.create_from_dict(
                    self.response)

                internal_vid = InternalVideoID.generate(self.api_key,
                                                        self.video_id)
                vstatus = yield VideoStatus.get(internal_vid, async=True)
                response.experiment_state = vstatus.experiment_state
                response.winner_thumbnail = vstatus.winner_tid
                response.set_processing_state(self.state)
                if response.processing_state in [
                        ExternalRequestState.PROCESSED,
                        ExternalRequestState.SERVING]:
                    response.error = None
                    vidmeta = yield VideoMetadata.get(internal_vid,
                                                      async=True)
                    thumbs = yield ThumbnailMetadata.get_many(
                        vidmeta.thumbnail_ids, async=True)
                    thumbs = [x for x in thumbs 
                              if x and x.type == ThumbnailType.NEON]
                    response.framenos = [x.frameno for x in thumbs]
                    response.thumbnails = [x.key for x in thumbs]
                    response.serving_url = vidmeta.serving_url
                response.job_id = self.job_id
                response.video_id = self.video_id

                # If we have sucessfully sent this callback already, we're done
                next_callback_state = _get_successful_state(response)
                if (self.callback_state == next_callback_state or
                    self.callback_state in [CallbackState.SUCESS,
                                            CallbackState.ERROR]):
                    return

                # Check to see if this account wants this callback
                acct = yield NeonUserAccount.get(self.api_key,
                                                 async=True)
                if acct is None:
                    raise DBStateError('Could not find account %s' % 
                                       self.api_key)
                
                if next_callback_state not in acct.callback_states_ignored:
            
                    # Send the callback
                    self.response = response.to_dict()
                    send_kwargs = send_kwargs or {}
                    cb_request = tornado.httpclient.HTTPRequest(
                        url=self.callback_url,
                        method='PUT',
                        headers={'content-type' : 'application/json'},
                        body=response.to_json(),
                        request_timeout=20.0,
                        connect_timeout=10.0)
                    cb_response = yield utils.http.send_request(
                        cb_request,
                        no_retry_codes=[405],
                        async=True,
                        **send_kwargs)
                    if cb_response.error:
                        # Now try a POST for backwards compatibility
                        cb_request.method='POST'
                        cb_response = yield utils.http.send_request(
                            cb_request,
                            async=True,
                            **send_kwargs)
                        if cb_response.error:
                            statemon.state.define_and_increment(
                                'callback_error.%s' % self.api_key)

                            statemon.state.increment('callback_error')
                            _log.warn('Error when sending callback to %s for '
                                      'video %s: %s' %
                                      (self.callback_url, self.video_id,
                                       cb_response.error))
                            new_callback_state = CallbackState.ERROR
                        else:
                           statemon.state.increment('sucessful_callbacks')
                           new_callback_state = _get_successful_state(response)
                    else:
                        statemon.state.increment('sucessful_callbacks')
                        new_callback_state = _get_successful_state(response)

                else:
                    new_callback_state = next_callback_state

            # Modify the database state
            def _mod_obj(x):
                x.callback_state = new_callback_state
                if response:
                    x.response = response.to_dict()
            yield tornado.gen.Task(self.modify, self.job_id, self.api_key,
                                   _mod_obj)

class BrightcovePlayer(NamespacedStoredObject):
    '''
    Brightcove Player model
    '''
    def __init__(self, player_ref, integration_id=None,
                 name=None, is_tracked=None, publish_date=None,
                 published_plugin_version=None, last_attempt_result=None):

        super(BrightcovePlayer, self).__init__(player_ref)

        # The Neon integration that has this player
        self.integration_id = integration_id
        # Set if publisher needs the Neon event tracking plugin published to this
        self.is_tracked = is_tracked
        # Descriptive name of the player
        self.name = name

        # Properties to track publishing:
        self.publish_date = publish_date
        # Version is an increasing integer
        self.published_plugin_version = published_plugin_version
        # Descriptive string of last failed attempt to publish.
        # Set to None when last attempt was successful
        self.last_attempt_result = last_attempt_result

    @classmethod
    @utils.sync.optional_sync
    @tornado.gen.coroutine
    def get_players(cls, integration_id):
        '''Get all players associated to the integration'''

        rv = []
        results = yield self.execute_select_query(self.get_select_query(
                        [ "_data",
                          "_type",
                          "created_time AS created_time_pg",
                          "updated_time AS updated_time_pg"],
                        "_data->>'integration_id' = '%s' ",
                        table_name='brightcoveplayer'),
                    wc_params=[integration_id])
        for result in results:
            player = self._create(result['_data']['key'], result)
            rv.append(player)
        raise tornado.gen.Return(rv)

    @classmethod
    def _baseclass_name(cls):
        return BrightcovePlayer.__name__


class BrightcoveApiRequest(NeonApiRequest):
    '''
    Brightcove API Request class
    '''
    def __init__(self, job_id, api_key=None, vid=None, title=None, url=None,
                 rtoken=None, wtoken=None, pid=None, http_callback=None,
                 i_id=None, default_thumbnail=None):
        super(BrightcoveApiRequest,self).__init__(
            job_id, api_key, vid, title, url,
            request_type='brightcove',
            http_callback=http_callback,
            default_thumbnail=default_thumbnail)
        self.read_token = rtoken
        self.write_token = wtoken
        self.publisher_id = pid
        self.integration_id = i_id 
        self.autosync = False
     
    def get_default_thumbnail_type(self):
        '''Return the thumbnail type that should be used for a default 
        thumbnail in the request.
        '''
        return ThumbnailType.BRIGHTCOVE

class OoyalaApiRequest(NeonApiRequest):
    '''
    Ooyala API Request class
    '''
    def __init__(self, job_id, api_key=None, i_id=None, vid=None, title=None,
                 url=None, oo_api_key=None, oo_secret_key=None,
                 http_callback=None, default_thumbnail=None):
        super(OoyalaApiRequest, self).__init__(
            job_id, api_key, vid, title, url,
            request_type='ooyala',
            http_callback=http_callback,
            default_thumbnail=default_thumbnail)
        self.oo_api_key = oo_api_key
        self.oo_secret_key = oo_secret_key
        self.integration_id = i_id 
        self.autosync = False

    def get_default_thumbnail_type(self):
        '''Return the thumbnail type that should be used for a default 
        thumbnail in the request.
        '''
        return ThumbnailType.OOYALA

class YoutubeApiRequest(NeonApiRequest):
    '''
    Youtube API Request class
    '''
    def __init__(self, job_id, api_key=None, vid=None, title=None, url=None,
                 access_token=None, refresh_token=None, expiry=None,
                 http_callback=None, default_thumbnail=None):
        super(YoutubeApiRequest,self).__init__(
            job_id, api_key, vid, title, url,
            request_type='youtube',
            http_callback=http_callback,
            default_thumbnail=default_thumbnail)
        self.access_token = access_token
        self.refresh_token = refresh_token
        self.integration_type = "youtube"
        self.previous_thumbnail = None # TODO(Sunil): Remove this
        self.expiry = expiry

    def get_default_thumbnail_type(self):
        '''Return the thumbnail type that should be used for a default 
        thumbnail in the request.
        '''
        return ThumbnailType.YOUTUBE

###############################################################################
## Thumbnail store T_URL => TID => Metadata
############################################################################### 

class ThumbnailID(AbstractHashGenerator):
    '''
    Static class to generate thumbnail id

    _input: String or Image stream. 

    Thumbnail ID is: <internal_video_id>_<md5 MD5 hash of image data>
    '''
    VALID_REGEX = '%s_[0-9A-Za-z]+' % InternalVideoID.VALID_INTERNAL_REGEX

    @staticmethod
    def generate(_input, internal_video_id):
        return '%s_%s' % (internal_video_id, ThumbnailMD5.generate(_input))

    @classmethod
    def is_valid_key(cls, key):
        return len(key.split('_')) == 3
        

class ThumbnailMD5(AbstractHashGenerator):
    '''Static class to generate the thumbnail md5.

    _input: String or Image stream.
    '''
    salt = 'Thumbn@il'
    
    @staticmethod
    def generate_from_string(_input):
        ''' generate hash from string '''
        _input = ThumbnailMD5.salt + str(_input)
        return AbstractHashGenerator._api_hash_function(_input)

    @staticmethod
    def generate_from_image(imstream):
        ''' generate hash from image '''

        filestream = StringIO()
        imstream.save(filestream,'jpeg')
        filestream.seek(0)
        return ThumbnailMD5.generate_from_string(filestream.buf)

    @staticmethod
    def generate(_input):
        ''' generate hash method ''' 
        if isinstance(_input, basestring):
            return ThumbnailMD5.generate_from_string(_input)
        else:
            return ThumbnailMD5.generate_from_image(_input)


class ThumbnailServingURLs(NamespacedStoredObject):
    '''
    Keeps track of the URLs to serve for each thumbnail id.

    Specifically, maps:

    thumbnail_id -> { (width, height) -> url }

    or, instead of a full url map, there can be a base_url and a list of sizes.
    In that case, the full url would be generated by 
    <base_url>/FNAME_FORMAT % (thumbnail_id, width, height)
    '''    
    FNAME_FORMAT = "neontn%s_w%s_h%s.jpg"
    FNAME_REGEX = ('neontn(%s)_w([0-9]+)_h([0-9]+)\.jpg' % 
                   ThumbnailID.VALID_REGEX)

    def __init__(self, thumbnail_id, size_map=None, base_url=None, sizes=None):
        super(ThumbnailServingURLs, self).__init__(thumbnail_id)
        self.size_map = size_map or {}
        
        self.base_url = base_url
        self.sizes = sizes or set([]) # List of (width, height)

    def __eq__(self, other):
        '''Sets can't do cmp, so we need to overright so that == and != works.
        '''
        if ((other is None) or 
            (type(other) != type(self)) or 
            (self.__dict__.keys() != other.__dict__.keys())):
            return False
        for k, v in self.__dict__.iteritems():
            if v != other.__dict__[k]:
                return False
        return True

    def __ne__(self, other):
        return not self.__eq__(other)

    def __len__(self):
        return len(self.size_map) + len(self.sizes)
    
    @classmethod
    def _baseclass_name(cls):
        '''Returns the class name of the base class of the hierarchy.
        '''
        return ThumbnailServingURLs.__name__

    def get_thumbnail_id(self):
        '''Return the thumbnail id for this mapping.'''
        return self.get_id()

    def add_serving_url(self, url, width, height):
        '''Adds a url to serve for a given width and height.

        If there was a previous entry, it is overwritten.
        '''
        if self.base_url is not None:
            urlRe = re.compile(
                '%s/%s' % (re.escape(self.base_url),
                           ThumbnailServingURLs.FNAME_REGEX))
            if urlRe.match(url):
                self.sizes.add((width, height))
                return
            else:
                # TODO(mdesnoyer): once the db is cleaned, make this
                # raise a ValueError
                _log.warn_n('url %s does not conform to base %s' %
                            (url, self.base_url),
                    50)
        self.size_map[(width, height)] = str(url)

    def get_serving_url(self, width, height):
        '''Get the serving url for a given width and height.

        Raises a KeyError if there isn't one.
        '''
        if (width, height) in self.sizes:
            return (self.base_url + '/' + ThumbnailServingURLs.FNAME_FORMAT %
                    (self.get_thumbnail_id(), width, height))
        return self.size_map[(width, height)]

    def get_serving_url_count(self):
        '''Return the number of serving urls in this object.'''
        return len(self.size_map) + len(self.sizes)

    def is_valid_size(self, width, height):
        '''Returns true if there is a url for this size image.'''
        sz = (width, height)
        return sz in self.sizes or sz in self.size_map

    def __iter__(self):
        '''Iterator of size, url pairs.'''
        return itertools.chain(
            self.size_map.iteritems(),
            ((k, self.get_serving_url(*k)) for k in self.sizes))

    @staticmethod
    def create_filename(tid, width, height):
        '''Creates a filename for a given thumbnail id at a specific size.'''
        return ThumbnailServingURLs.FNAME_FORMAT % (tid, width, height)

    def to_dict(self):
        new_dict = {
            '_type': self.__class__.__name__,
            '_data': copy.copy(self.__dict__)
            }
        new_dict['_data']['size_map'] = self.size_map.items()
        new_dict['_data']['sizes'] = list(self.sizes)
        return new_dict

    @classmethod
    def _create(cls, key, obj_dict):
        obj = super(ThumbnailServingURLs, cls)._create(key, obj_dict)
        if obj:
            # Convert the sizes into tuples and a set
            obj.sizes = set((tuple(x) for x in obj.sizes))
            
            # Load in the url entries into the object
            size_map = obj.size_map
            obj.size_map = {}
            # Find the base url to save that way
            bases = set((os.path.dirname(x[1]) for x in size_map))
            if len(bases) == 1 and obj.base_url is None:
                obj.base_url = bases.pop()
            for k, v in size_map:
                width, height = k
                obj.add_serving_url(v, width, height)
            return obj

        
class ThumbnailURLMapper(NamespacedStoredObject):
    '''
    Schema to map thumbnail url to thumbnail ID. 

    _input - thumbnail url ( key ) , tid - string/image, converted to thumbnail ID
            if imdata given, then generate tid 
    
    THUMBNAIL_URL => (tid)
    
    # NOTE: This has been deprecated and hence not being updated to be a stored
    object
    TODO: Remove this object. It is no longer needed
    '''
    
    def __init__(self, thumbnail_url, tid, imdata=None):
        self.key = thumbnail_url
        if not imdata:
            self.value = tid
        else:
            #TODO: Is this imdata really needed ? 
            raise #self.value = ThumbnailID.generate(imdata) 

    def to_json(self):
        # Actually not json because we are only storing the value
        return str(self.value)

    @classmethod
    def _baseclass_name(cls):
        return ThumbnailURLMapper.__name__

    @classmethod
    def get_id(cls, key, callback=None):
        ''' get thumbnail id '''
        db_connection = DBConnection.get(cls)
        if callback:
            db_connection.conn.get(key, callback)
        else:
            return db_connection.blocking_conn.get(key)

    @classmethod
    def _erase_all_data(cls):
        ''' del all data'''
        db_connection = DBConnection.get(cls)
        db_connection.clear_db()

class Clip(StoredObject): 
    '''
    Class schema for Clip information.

    Keyed by clip_id
    '''
    def __init__(self, clip_id=None, video_id=None, thumbnail_id=None, 
                 urls=None, ttype=None, rank=0, model_version=None, 
                 enabled=True, score=None, start_frame=None, end_frame=None,
                 duration=None):
        clip_id = clip_id or uuid.uuid4().hex
        super(Clip,self).__init__(clip_id)

        # Internal video id this clip is associated with
        self.video_id = video_id
        # url for this clip
        self.urls = urls or []
        # The thumbnail that can be used to represent this clip
        self.thumbnail_id = thumbnail_id
        # the type of this clip. Uses ClipType
        self.type = ttype
        # where this clip ranks amongst the other clips of this type
        self.rank = rank or 0
        # is this clip enabled for mastermind A/B testing
        self.enabled = enabled
        # what version of the model generated this clip
        self.model_version = model_version
        # what frame this clip starts at
        self.start_frame = start_frame
        # what frame this clip ends at
        self.end_frame = end_frame
        # duration in seconds
        self.duration = duration

        # The score of this clip. Higher is better. Note that this
        # will be a score combined of a raw valence score plus some
        # other stuff (like motion analysis)
        self.score = score

    @property
    def account_id(self):
        return InternalVideoID.get_account_id(self.video_id)

    @classmethod
    def _baseclass_name(cls):
        '''Returns the class name of the base class of the hierarchy.'''
        return Clip.__name__

    @utils.sync.optional_sync
    @tornado.gen.coroutine
    def add_clip_data(self, video, video_info=None, cdn_metadata=None):
        '''Put the clip to CDN. 

        Does not save the Clip object to the database. Does save
        the VideoRendition objects for the new cdn files.

        Inputs- video a cv2 VideoCapture
            -video_info a VideoMetadata or None
            -cdn_metadata a CDNHostingMetadata or None

        '''
        self.end_frame = self.end_frame or video.get(cv2.CAP_PROP_FRAME_COUNT)
        self.start_frame = self.start_frame or 0
        primary_hoster = cmsdb.cdnhosting.CDNHosting.create(
            PrimaryNeonHostingMetadata())
        primary_result = yield primary_hoster.upload_video(
            video,
            self,
            async=True)
        if len(primary_result) == 1:
            primary_result = primary_result[0]
            primary_url = primary_result[0]
            self.urls.insert(0, primary_url)
        else:
            raise IOError('Primary file was not uploaded %s' % self.key)

        # Keep primary rendition object.
        fps = float(video.get(cv2.CAP_PROP_FPS)) or 30.0
        self.duration = (self.end_frame - self.start_frame) / fps
        if video_info is None:
            video_info = yield VideoMetadata.get(self.video_id, async=True)
            if video_info is None:
                raise DBStateError('Video %s is not in the db' % self.video_id)
        renditions = [VideoRendition(url=primary_url,
                                     width=primary_result[1], 
                                     height=primary_result[2],
                                     duration=self.duration, 
                                     container=primary_result[3],
                                     codec=primary_result[4],
                                     video_id=video_info.get_id(),
                                     clip_id=self.get_id())]

        if cdn_metadata is None:
            cdn_metadata = yield CDNHostingMetadata.get_by_video(video_info)

        hosts = [cmsdb.cdnhosting.CDNHosting.create(c) for c in cdn_metadata]
        for host in hosts:
            results = yield host.upload_video(video, self,
                                              primary_url, async=True)

            # Results is a list of [url, width, height, container, codec]s.
            for result in results:
                vr = VideoRendition(url=result[0], 
                                    width=result[1],
                                    height=result[2], 
                                    container=result[3],
                                    codec=result[4], 
                                    duration=self.duration,
                                    video_id=video_info.get_id(),
                                    clip_id=self.get_id())
                renditions.append(vr)

        yield VideoRendition.save_all(renditions, async=True)


    @tornado.gen.coroutine
    def ingest(self, url, video_id, cdn_metadata=None):
        '''Ingests a clip from a given url.

        Also associates it with a VideoMetadata object.

        Saves the Clip object to the database

        The video is downloaded locally and any renditions are created
        as necessary.

        Inputs:
        url - url of the clip to download
        video_id - Internal video id
        cdn_metadata - If known, the metadata to save to the cdn.
                       Otherwise it will be looked up.
        '''
        if len(self.urls) > 0:
            if url not in self.urls:
                raise ValueError(
                    'This video was already ingested from a different url.')
            return
        self.urls.append(url)
        self.video_id = video_id

        video_meta = None
        if cdn_metadata is None:
            video_meta = yield VideoMetadata.get(video_id, async=True)
            if video_meta is None:
                raise DBStateError('Video %s was not in the database' %
                                   video_id)

        downloader = utils.video_download.VideoDownloader(url)
        try:
            yield downloader.download_video_file()

            # Upload the clip to our hosting location
            mov = cv2.VideoCapture(downloader.get_local_filename())
            yield self.add_clip_data(mov, video_info=video_meta,
                                     cdn_metadata=cdn_metadata,
                                     async=True)

            thumb_image = pycvutils.extract_frame(mov, 0)
        finally:
            downloader.close()

        # Create the thumbnail object for the thumb that represents
        # this clip
        thumb = ThumbnailMetadata(
            None,
            self.video_id,
            ttype=ThumbnailType.CLIP,
            enabled=True)
        yield thumb.add_image_data(pycvutils.to_pil(thumb_image), video_meta,
                                   cdn_metadata, async=True)
        self.thumbnail_id = thumb.get_id()

        success = yield thumb.save(async=True)
        if not success:
            raise DBConnectionError('Could not save thumbnail')

        success = yield self.save(async=True)
        if not success:
            raise DBConnectionError('Could not save clip')

        # Add the clip to the video object
        def _add_clip(video_obj):
            video_obj.non_job_clip_ids.append(self.get_id())
        video_meta = yield VideoMetadata.modify(video_id, 
                                                _add_clip, 
                                                async=True)
        if video_meta is None:
            raise DBStateError('Video %s was not in the database' %
                               video_id)

        # Finally tag the clip to the video
        ct = yield TagClip.save(
            tag_id=video_meta.tag_id,
            clip_id=self.get_id(),
            async=True)


class VideoRendition(StoredObject, Searchable):
    '''
    Class schema for a rendition of a video
    '''

    # video_id is the full video id: e.g., accountid0_externalvidid0.
    FNAME_FORMAT = 'neonvr{video_id}_{clip_id}_w{width}_h{height}.{ext}'

    def __init__(self, rendition_id=None, url=None, width=None,
                 height=None, duration=None, codec=None, container=None,
                 encoding_rate=None, clip_id=None, video_id=None):
        rendition_id = rendition_id or uuid.uuid4().hex
        super(VideoRendition, self).__init__(rendition_id)

        # Url where the video is available
        self.url = url

        # Size of the rendition
        self.width = width
        self.height = height

        # Duration of the video in seconds
        self.duration = duration

        # Codec used to encode the video
        self.codec = codec

        # Container type for the video (e.g. 'mp4', 'gif')
        self.container = container

        # Average encoding rate in kpbs
        self.encoding_rate = encoding_rate

        # This could be a rendition of either a Clip or a VideoMetadata video
        self.clip_id = clip_id
        self.video_id = video_id # Internal video id

    @classmethod
    def _baseclass_name(cls):
        '''Returns the class name of the base class of the hierarchy.
        '''
        return VideoRendition.__name__

    @staticmethod
    def _get_search_arguments():
        return ['clip_id', 'video_id']

    @staticmethod
    def _get_where_part(key, args={}):
        return ''
    
class ThumbnailMetadata(StoredObject):
    '''
    Class schema for Thumbnail information.

    Keyed by thumbnail id
    '''
    def __init__(self, tid, internal_vid=None, urls=None, created=None,
                 width=None, height=None, ttype=None,
                 model_score=None, model_version=None, enabled=True,
                 chosen=False, rank=None, refid=None, phash=None,
                 serving_frac=None, frameno=None, filtered=None, ctr=None,
                 external_id=None, features=None):
        super(ThumbnailMetadata,self).__init__(tid)
        self.video_id = internal_vid #api_key + platform video id
        self.external_id = external_id # External id if appropriate
        self.urls = urls or []  # List of all urls associated with single image
        self.created_time = created or datetime.datetime.now().strftime(
            "%Y-%m-%d %H:%M:%S")# Timestamp when thumbnail was created 
        self.enabled = enabled #boolen, indicates if this thumbnail can be displayed/ tested with 
        self.chosen = chosen #boolean, indicates this thumbnail is chosen by the user as the primary one
        self.width = width
        self.height = height
        self.type = ttype #neon1../ brightcove / youtube
        self.rank = 0 if not rank else rank  #int 
        self.model_score = model_score # DEPRECATED use features instead
        self.model_version = model_version #string
        self.frameno = frameno #int Frame Number
        self.filtered = filtered # String describing how it was filtered
        #TODO: remove refid. It's not necessary
        self.refid = refid #If referenceID exists *in case of a brightcove thumbnail
        self.phash = phash # Perceptual hash of the image. None if unknown
        self.do_source_crop = False # see cdnhosting.CDNHosting.upload
        self.do_smart_crop = False # see cdnhosting.CDNHosting.upload
        if self.type is ThumbnailType.NEON:
            self.do_source_crop = True
            self.do_smart_crop = True

        # DEPRECATED: Use the ThumbnailStatus table instead
        self.serving_frac = serving_frac 

        # DEPRECATED: Use the ThumbnailStatus table instead
        self.ctr = ctr
       
        # This is a full feature vector. It stores a numpy array of
        # floats.  Each index is dependent on the model used. Human
        # readable versions of this exist in the Features table.
        self.features = features 
         
        # NOTE: If you add more fields here, modify the merge code in
        # video_processor/client, Add unit test to check this

    @classmethod
    def _baseclass_name(cls):
        '''Returns the class name of the base class of the hierarchy.
        '''
        return ThumbnailMetadata.__name__

    @classmethod
    def _additional_columns(cls):
        return [PostgresColumn('features', '%s::bytea', 'features')]

    def _set_keyname(self):
        '''Key the set by the video id'''
        return 'objset:%s' % self.key.rpartition('_')[0]

    @classmethod
    def is_valid_key(cls, key):
        return ThumbnailID.is_valid_key(key)

    def update_phash(self, image):
        '''Update the phash from a PIL image.'''
        self.phash = cv.imhash_index.hash_pil_image(
            image,
            hash_type=options.hash_type,
            hash_size=options.hash_size)

    def get_account_id(self):
        ''' get the internal account id. aka api key '''
        return self.get_account_id_from_tid(self.key)

    @staticmethod
    def get_account_id_from_tid(tid):
        return tid.split('_')[0]
    
    def get_metadata(self):
        ''' get a dictionary of the thumbnail metadata

        This function is deprecated and is kept only for backwards compatibility
        '''
        return self.to_dict()
    
    def to_dict_for_video_response(self):
        ''' to dict for video response object
            replace key to thumbnail_id 
        '''
        new_dict = copy.copy(self.__dict__)
        new_dict["thumbnail_id"] = new_dict.pop("key")
        return new_dict

    @staticmethod
    @utils.sync.optional_sync
    @tornado.gen.coroutine
    def download_image_from_url(image_url):
        '''Downloads an image from a given url.

        returns: The PIL image
        '''
        try:
            image = yield cvutils.imageutils.PILImageUtils.download_image(image_url,
                    async=True)
        except IOError, e:
            msg = "IOError while downloading image %s: %s" % (
                image_url, e)
            _log.warn(msg)
            raise ThumbDownloadError(msg)
        except tornado.httpclient.HTTPError as e:
            msg = "HTTP Error while dowloading image %s: %s" % (
                image_url, e)
            _log.warn(msg)
            raise ThumbDownloadError(msg)

        raise tornado.gen.Return(image)

    @utils.sync.optional_sync
    @tornado.gen.coroutine
    def add_image_data(self, image, video_info=None, cdn_metadata=None):
        '''Incorporates image data to the ThumbnailMetadata object.

        Also uploads the image to the CDNs and S3.

        Inputs:
        image - A PIL image
        cdn_metadata - A list CDNHostingMetadata objects for how to upload the
                       images. If this is None, it is looked up, which is
                       slow. If a source_crop is requested, the image is also
                       cropped here.'''

        image = PILImageUtils.convert_to_rgb(image)

        # Update the image metadata
        self.width = image.size[0]
        self.height = image.size[1]
        self.update_phash(image)

        # Save the image as jpeg, then generate the key from its hash.
        fmt = 'jpeg'
        filestream = StringIO()
        image.save(filestream, fmt, quality=90)
        filestream.seek(0)
        imgdata = filestream.read()
        self.key = ThumbnailID.generate(imgdata, self.video_id)

        # Host the primary copy of the image
        primary_hoster = cmsdb.cdnhosting.CDNHosting.create(
            PrimaryNeonHostingMetadata())
        s3_url_list = yield primary_hoster.upload(
            image,
            self.key,
            async=True,
            do_source_crop=self.do_source_crop,
            do_smart_crop=self.do_smart_crop)

        # Add the primary image to Thumbmetadata
        s3_url = None
        if len(s3_url_list) == 1:
            s3_url = s3_url_list[0][0]
            self.urls.insert(0, s3_url)

        # Host the image on the CDN
        if video_info is None:
            video_info = yield VideoMetadata.get(self.video_id, async=True)
        if cdn_metadata is None:
            cdn_metadata = yield CDNHostingMetadata.get_by_video(video_info)

        hosters = [cmsdb.cdnhosting.CDNHosting.create(x) for x in cdn_metadata]
        yield [x.upload(image, self.key, s3_url, async=True,
                        do_source_crop=self.do_source_crop,
                        do_smart_crop=self.do_smart_crop) for x in hosters]

    @tornado.gen.coroutine
    def score_image(self, predictor, image=None, save_object=False):
        '''Adds the model score to the image.

        Inputs:
        predictor - a model.predictor.Predictor object used to get the score
        image - OpenCV image data. If not provided, image will be downloaded
        save_object - If true, the score is saved to the database
        '''
        if (self.model_score is not None or self.features is not None):
            # No need to compute the score, it's there
            return

        if image is None:
            pil_image = yield ThumbnailMetadata.download_image_from_url(
                self.urls[-1], async=True)
            image = cvutils.imageutils.PILImageUtils.to_cv(pil_image)

        (self.model_score, self.features, self.model_version) = \
          yield predictor.predict(image, async=True)

        if save_object:
            def _set_score(x):
                x.model_score = self.model_score
                x.model_version = self.model_version
                x.features = self.features
            new_thumb = yield ThumbnailMetadata.modify(
                self.key,
                _set_score,
                async=True)
            if new_thumb:
                self.__dict__ = new_thumb.__dict__

    @classmethod
    def get_video_id(cls, tid, callback=None):
        '''Given a thumbnail id, retrieves the internal video id 
            asscociated with thumbnail
        '''

        if callback:
            def handle_obj(obj):
                if obj:
                    callback(obj.video_id)
                else:
                    callback(None)
            cls.get(tid, callback=handle_obj)
        else:
            obj = cls.get(tid)
            if obj:
                return obj.video_id
            else:
                return None

    @staticmethod
    def enable_thumbnail(thumbnails, new_tid):
        ''' enable thumb in a list of thumbnails given a new thumb id '''
        new_thumb_obj = None; old_thumb_obj = None
        for thumb in thumbnails:
            #set new tid as chosen
            if thumb.key == new_tid: 
                thumb.chosen = True
                new_thumb_obj = thumb 
            else:
                #set chosen=False for old tid
                if thumb.chosen == True:
                    thumb.chosen = False 
                    old_thumb_obj = thumb 

        #return only the modified thumbnail objs
        return new_thumb_obj, old_thumb_obj 

    @classmethod
    @utils.sync.optional_sync
    @tornado.gen.coroutine
    def delete_related_data(cls, key):
        yield ThumbnailStatus.delete(key, async=True) 
        yield ThumbnailServingURLs.delete(key, async=True)
        yield ThumbnailMetadata.delete(key, async=True) 

    def get_score(self, gender=None, age=None):
        """Computes the raw valence score for this image."""
        model_score = self.model_score
        if self.features is not None:
            # We can calculate the underlying score for a demographic
            try:
                sig = model.predictor.DemographicSignatures(
                        self.model_version)
                model_score = sig.compute_score_for_demo(
                    self.features, gender, age)
            except KeyError as e:
                # We don't know about this model, gender, age combo
                pass
        return model_score

    def get_neon_score(self, gender=None, age=None):
        """Get a value in [1..99] that the Neon score maps to.

        Uses a mapping dictionary according to the name of the
        scoring model.
        """ 
        model_score = self.get_score(gender=gender, age=age)
        if model_score is not None and float(model_score):
            return model.scores.lookup(self.model_version, model_score,
                                       gender, age)
        return None

    def get_estimated_lift(self, other_thumb, gender=None, age=None): 
        """ returns the estimated lift of this object vs another 
            thumbnail""" 
        ot_score = other_thumb.get_score(gender=gender, age=age) 
        score = self.get_score(gender=gender, age=age) 
        if ot_score is None or score is None:
            return None
        # determine the model
        if (self.model_version and 
            (re.match('20[0-9]{6}-[a-zA-Z0-9]+', 
                      self.model_version) or ('aqv1' in self.model_version))):
            # aquila v2
            return round(numpy.exp(score) / numpy.exp(ot_score) - 1, 3)
        elif ot_score > 0:
            # it's an older model
            return round(float(score) / float(ot_score) - 1, 3)
        else:
            return None


class ThumbnailStatus(DefaultedStoredObject):
    '''Holds the current status of the thumbnail in the wild.'''

    def __init__(self, thumbnail_id, serving_frac=None, ctr=None,
                 imp=None, conv=None, serving_history=None):
        super(ThumbnailStatus, self).__init__(thumbnail_id)

        # The fraction of traffic this thumbnail will get
        self.serving_frac = serving_frac

        # List of (time, serving_frac) tuples
        self.serving_history = serving_history or []

        # The current click through rate for this thumbnail
        self.ctr = ctr

        # The number of impressions this thumbnail received
        self.imp = imp

        # The number of conversions this thumbnail received
        self.conv = conv

    def set_serving_frac(self, serving_frac):
        '''Sets the serving fraction. Returns true if it is new.'''
        if (self.serving_frac is None or 
            abs(serving_frac - self.serving_frac) > 1e-3):
            self.serving_frac = serving_frac
            self.serving_history.append(
                (datetime.datetime.utcnow().isoformat(),
                 serving_frac))
            return True
        return False
            
    def get_video_id(self): 
        splits = self.key.split('_')
        return '_'.join([splits[1], splits[2]])

    @classmethod
    def _baseclass_name(cls):
        '''Returns the class name of the base class of the hierarchy.
        '''
        return ThumbnailStatus.__name__

class Verification(StoredObject):
    '''
    Class schema for Verification

    Keyed by email
    '''
    def __init__(self, email, token=None, extra_info=None): 
        super(Verification, self).__init__(email)
        
        # the special token that is used to verify the account
        self.token = token or uuid.uuid1().hex  

        # extra_info is a json store, that could store any 
        # number of things, but is mostly used for objects 
        # that may need to be saved after verification is 
        # complete 
        self.extra_info = extra_info or {}
 
    @classmethod
    def _baseclass_name(cls):
        '''Returns the class name of the base class of the hierarchy.
        '''
        return Verification.__name__

class AccountLimits(StoredObject):

    # A limit of videos uploaded for a non-paid, signed up account.
    MAX_VIDEOS_ON_DEMO_SIGNUP = 100

    '''
    Class schema for AccountLimits

    Keyed by account_id(api_key)
    '''
    def __init__(self, 
                 account_id, 
                 video_posts=0, 
                 max_video_posts=10, 
                 refresh_time_video_posts=datetime.datetime(2050,1,1), 
                 seconds_to_refresh_video_posts=2592000.0,
                 max_video_size=900.0,
                 email_posts=0,
                 max_email_posts=60, 
                 refresh_time_email_posts=datetime.datetime(2000,1,1), 
                 seconds_to_refresh_email_posts=3600.0):
 
        super(AccountLimits, self).__init__(account_id)
        
        # the number of video posts this account has made in the time window 
        self.video_posts = video_posts 
         
        # the maximum amount of video posts the account is allowed in a time 
        # window 
        self.max_video_posts = max_video_posts 

        # when the video_posts counter will be reset 
        self.refresh_time_video_posts = refresh_time_video_posts.strftime(
            "%Y-%m-%d %H:%M:%S.%f") 

        # amount of seconds to add to now() when resetting the timer 
        self.seconds_to_refresh_video_posts = seconds_to_refresh_video_posts

        # maximum video length we will process in seconds 
        self.max_video_size = max_video_size

        # the number of email posts this account has made in the period 
        self.email_posts = email_posts

        # maximum amount of emails this account can send in a time period 
        self.max_email_posts = max_email_posts 

        # when the email posts counter will be reset 
        self.refresh_time_email_posts = refresh_time_email_posts.strftime(
            "%Y-%m-%d %H:%M:%S.%f") 

        # amount of seconds to add to now() when resetting refresh_time 
        self.seconds_to_refresh_email_posts = seconds_to_refresh_email_posts 

    def populate_with_billing_plan(self, bp): 
        '''helper that takes a billing plan and populates the object 
              with the plan information. 
         
        '''
        sref = bp.seconds_to_refresh_video_posts

        self.max_video_posts = bp.max_video_posts
        self.seconds_to_refresh_video_posts = sref
        self.max_video_size = bp.max_video_size 
        self.refresh_time_video_posts = \
            (datetime.datetime.utcnow() +\
             datetime.timedelta(seconds=sref)).strftime(
                 "%Y-%m-%d %H:%M:%S.%f")
 
    @classmethod
    def _baseclass_name(cls):
        '''Returns the class name of the base class of the hierarchy.
        '''
        return AccountLimits.__name__

class BillingPlans(StoredObject):

    # These match key and plan_type of a billing plan record.
    PLAN_DEMO = 'demo'
    PLAN_PRO_MONTHLY = 'pro_monthly'
    PLAN_PRO_YEARLY = 'pro_yearly'
    PLAN_PREMEIRE = 'premeire'

    '''
    Class schema for BillingPlans

    Keyed by plan_type, these correspond to the plan_types 
      we have defined in our external billing integration.
      This defines the limits that the billing plans will 
      have.  
    '''
    def __init__(self, 
                 plan_type, 
                 max_video_posts=None, 
                 seconds_to_refresh_video_posts=None,
                 max_video_size=None):
 
        super(BillingPlans, self).__init__(plan_type)
        
        # the max number of video posts that are allowed  
        self.max_video_posts = max_video_posts
         
        # this will take now() and add this to it, for when the next 
        # refresh will happen
        self.seconds_to_refresh_video_posts = seconds_to_refresh_video_posts

        # maximum video length we will process in seconds 
        self.max_video_size = max_video_size 
 
    @classmethod
    def _baseclass_name(cls):
        '''Returns the class name of the base class of the hierarchy.
        '''
        return BillingPlans.__name__

class VideoJobThumbnailList(UnsaveableStoredObject):
    '''Represents the list of thumbnails from a video processing job.'''
    def __init__(self, age=None, gender=None, thumbnail_ids=None,
                 bad_thumbnail_ids=None,
                 model_version=None,
                 clip_ids=None):
        self.model_version = model_version
        self.thumbnail_ids = thumbnail_ids or []
        self.bad_thumbnail_ids = bad_thumbnail_ids or []
<<<<<<< HEAD
=======
        self.clip_ids = clip_ids or []
>>>>>>> 1645c28c

        # WARNING: If anything is added here, make sure to update
        # _merge_video_data in video_processor/client.py
        self.age = age
        self.gender = gender

class VideoMetadata(Searchable, StoredObject):
    '''
    Schema for metadata associated with video which gets stored
    when the video is processed

    Contains list of Thumbnail IDs associated with the video
    '''

    '''  Keyed by API_KEY + VID (internal video id) '''

    def __init__(self, video_id, tids=None, request_id=None, video_url=None,
                 duration=None, vid_valence=None, model_version=None,
                 i_id=None, frame_size=None, testing_enabled=True,
                 experiment_state=ExperimentState.UNKNOWN,
                 experiment_value_remaining=None,
                 serving_enabled=True, custom_data=None,
                 publish_date=None, hidden=None, share_token=None,
                 job_results=None, non_job_thumb_ids=None,
<<<<<<< HEAD
                 bad_tids=None, tag_id=None):
        super(VideoMetadata, self).__init__(video_id)
=======
                 non_job_clip_ids=None, 
                 bad_tids=None, tag_id=None):
>>>>>>> 1645c28c
        super(VideoMetadata, self).__init__(video_id)
        # DEPRECATED in favour of job_results and non_job_thumb_ids. Will
        # contain the thumbs from the most recent job only.
        self.thumbnail_ids = tids or []
        self.bad_thumbnail_ids = bad_tids or []

        # A list of VideoJobThumbnailList objects representing the
        # thumbnails extracted for each processing step.
        self.job_results = job_results or []

        # A list of thumbnail ids that are not associated with a
        # specific run of the job (e.g. default thumb)
        self.non_job_thumb_ids = non_job_thumb_ids or []

<<<<<<< HEAD
=======
        # A list of clip ids that are not associated with a specific
        # run of the job (e.g. default clip)
        self.non_job_clip_ids = non_job_clip_ids or []

>>>>>>> 1645c28c
        self.url = video_url
        self.duration = duration # in seconds
        self.video_valence = vid_valence
        self.model_version = model_version
        self.job_id = request_id
        self.integration_id = i_id
        self.frame_size = frame_size #(w,h)
        # Is A/B testing enabled for this video?
        self.testing_enabled = testing_enabled
        self.share_token = share_token

        # DEPRECATED. Use VideoStatus table instead
        self.experiment_state = \
          experiment_state if testing_enabled else ExperimentState.DISABLED
        self.experiment_value_remaining = experiment_value_remaining

        # Will thumbnails for this video be served by our system?
        self.serving_enabled = serving_enabled

        # Serving URL (ISP redirect URL)
        # NOTE: This is set by mastermind by calling get_serving_url() method
        # after the request state has been changed to SERVING
        self.serving_url = None

        # A dictionary of extra metadata
        self.custom_data = custom_data or {}

        # The time the video was published in ISO 8601 format
        self.publish_date = publish_date

        # If user has deleted this video, flag it deleted.
        self.hidden = hidden

        # Tag ids associate lists of thumbnails to the video.
        self.tag_id = tag_id

<<<<<<< HEAD
=======
    @property
    def clip_ids(self):
        '''Returns a unique list of clip ids associated with this video.'''
        return reduce(
            lambda x,y: x | y,
            [set(x.clip_ids) for x in self.job_results],
            set())

>>>>>>> 1645c28c
    @staticmethod
    def _get_search_arguments():
        return [
            'account_id',
            'limit',
            'title',
            'offset',
            'query',
            'since',
            'show_hidden',
            'until']

    @staticmethod
    def _get_join_part():
        return "JOIN request AS r ON t._data->>'job_id' = r._data->>'job_id'"

    @staticmethod
    def _get_where_part(key, args={}):
        if key == 'query':
            return "r._data->>'video_title' ~* %s"
        if key == 'account_id':
            if args.get(key):
                args[key] = '{}%'.format(args[key])
            return "t._data->>'key' LIKE %s"

    def _set_keyname(self):
        '''Key by the account id'''
        return 'objset:%s' % self.get_account_id()

    @classmethod
    def _baseclass_name(cls):
        '''Returns the class name of the base class of the hierarchy.
        '''
        return VideoMetadata.__name__

    @classmethod
    def is_valid_key(cls, key):
        return len(key.split('_')) == 2

    def get_id(self):
        ''' get internal video id '''
        return self.key

    def get_account_id(self):
        ''' get the internal account id. aka api key '''
        return self.key.split('_')[0]

    def get_frame_size(self):
        ''' framesize of the video '''
        if self.__dict__.has_key('frame_size'):
            return self.frame_size

    @utils.sync.optional_sync
    @tornado.gen.coroutine
    def get_winner_tid(self):
        '''
        Get the TID that won the A/B test
        '''
        video_status = yield tornado.gen.Task(VideoStatus.get, self.key)
        raise tornado.gen.Return(video_status.winner_tid)

    @utils.sync.optional_sync
    @tornado.gen.coroutine
    def add_thumbnail(self, thumb, image, cdn_metadata=None,
                      save_objects=False, video=None):
        '''Add thumbnail to the video.

        Saves the thumbnail object, and the video object if
        save_object is true.

        Inputs:
        @thumb: ThumbnailMetadata object. Should be incomplete
                because image based data will be added along with
                information about the video. The object will be updated with
                the proper key and other information
        @image: PIL Image
        @cdn_metadata: A list of CDNHostingMetadata objects for how to upload
                       the images. If this is None, it is looked up, which is
                       slow.
        @save_objects: If true, the database is updated. Otherwise,
                       just this object is updated along with the thumbnail
                       object.
        '''
        thumb.video_id = self.key
        yield thumb.add_image_data(image, self, cdn_metadata, async=True)

        def _add_thumb_to_video_object(video_obj):
            video_obj.thumbnail_ids.append(thumb.key)
            video_obj.non_job_thumb_ids.append(thumb.key)

        # TODO(mdesnoyer): Use a transaction to make sure the changes
        # to the two objects are atomic. For now, put in the thumbnail
        # data and then update the video metadata.
        if save_objects:
<<<<<<< HEAD
            sucess = yield thumb.save(async=True)
            if not sucess:
=======
            success = yield thumb.save(async=True)
            if not success:
>>>>>>> 1645c28c
                raise IOError("Could not save thumbnail")

            updated_video = yield self.modify(
                    self.key,
                    _add_thumb_to_video_object,
                    async=True)

            if updated_video is None:
                # It wasn't in the database, so save this object
                _add_thumb_to_video_object(self)
                success = yield self.save(async=True)
                if not success:
                    raise IOError("Could not save video data")
            else:
                self.__dict__ = updated_video.__dict__

            # Tag the thumbnail with the video's tag.
            if self.tag_id:
<<<<<<< HEAD
                yield TagThumbnail.save(
                    tag_id=self.tag_id,
                    thumbnail_id=thumb.get_id(),
                    async=True)
=======
                success = yield TagThumbnail.save(
                    tag_id=self.tag_id,
                    thumbnail_id=thumb.get_id(),
                    async=True)
                    
>>>>>>> 1645c28c
        else:
            _add_thumb_to_video_object(self)

        raise tornado.gen.Return(thumb)

    @utils.sync.optional_sync
    @tornado.gen.coroutine
    def download_and_add_thumbnail(self,
                                   thumb=None,
                                   image_url=None,
                                   cdn_metadata=None,
                                   image=None,
                                   external_thumbnail_id=None,
                                   save_objects=False):
        '''
        Download the image and add it to this video metadata

        Inputs:
        @thumb: ThumbnailMetadata object. Should be incomplete
                because image based data will be added along with
                information about the video. The object will be updated with
                the proper key and other information
        @image_url: url of the image to download
        @cdn_metadata: A list CDNHostingMetadata objects for how to upload the
                       images. If this is None, it is looked up, which is slow.
        @save_objects: If true, the database is updated. Otherwise,
                       just this object is updated along with the thumbnail
                       object.
        '''
        if image is None:
            image = yield ThumbnailMetadata.download_image_from_url(
                image_url,
                async=True)
        if thumb is None:
            thumb = ThumbnailMetadata(None,
                                      ttype=ThumbnailType.DEFAULT,
                                      external_id=external_thumbnail_id)
        thumb.urls.append(image_url)
        thumb = yield self.add_thumbnail(thumb, image, cdn_metadata,
                                         save_objects, async=True)
        raise tornado.gen.Return(thumb)

    @classmethod
    def get_video_request(cls, internal_video_id, callback=None):
        ''' get video request data '''
        if not callback:
            vm = cls.get(internal_video_id)
            if vm:
                api_key = vm.key.split('_')[0]
                return NeonApiRequest.get(vm.job_id, api_key)
            else:
                return None
        else:
            raise AttributeError("Callbacks not allowed")

    @classmethod
    @utils.sync.optional_sync
    @tornado.gen.coroutine
    def get_video_requests(cls, i_vids):
        '''
        Get video request objs given video_ids
        '''
        vms = yield tornado.gen.Task(VideoMetadata.get_many, i_vids)
        retval = [None for x in vms]
        request_keys = []
        request_idx = []
        cur_idx = 0
        for vm in vms:
            rkey = None
            if vm:
                api_key = vm.key.split('_')[0]
                rkey = (vm.job_id, api_key)
                request_keys.append(rkey)
                request_idx.append(cur_idx)
            cur_idx += 1

        requests = yield NeonApiRequest.get_many(request_keys, async=True)
        for api_request, idx in zip(requests, request_idx):
            retval[idx] = api_request
        raise tornado.gen.Return(retval)

    @utils.sync.optional_sync
    @tornado.gen.coroutine
    def get_serving_url(self, staging=False, save=True):
        '''
        Get the serving URL of the video. If self.serving_url is not
        set, fetch the neon publisher id (TAI) and save the video object 
        with the serving_url set
        
        NOTE: any call to this function will return a valid serving url. 
        multiple calls to this function may or may not return the same URL 

        @save : If true, the url is saved to the database
        '''
        subdomain_index = random.randrange(1, 4)
        platform_vid = InternalVideoID.to_external(self.get_id())
        serving_format = "http://i%s.neon-images.com/v1/client/%s/neonvid_%s.jpg"

        if self.serving_url and not staging:
            # Return the saved serving_url
            raise tornado.gen.Return(self.serving_url)

        nu = yield tornado.gen.Task(
                NeonUserAccount.get, self.get_account_id())
        pub_id = nu.staging_tracker_account_id if staging else \
          nu.tracker_account_id
        serving_url = serving_format % (subdomain_index, pub_id,
                                                platform_vid)

        if not staging:

            def _update_serving_url(vobj):
                vobj.serving_url = self.serving_url
            if save:
                # Keep information about the serving url around
                self.serving_url = serving_url
                yield tornado.gen.Task(VideoMetadata.modify, self.key,
                                       _update_serving_url)
        raise tornado.gen.Return(serving_url)
        
    @utils.sync.optional_sync
    @tornado.gen.coroutine
    def image_available_in_isp(self):
        try:
            neon_user_account = yield NeonUserAccount.get(
                                          self.get_account_id(), 
                                          async=True)
            if neon_user_account is None:
                msg = ('Cannot find the neon user account %s for video %s. '
                       'This should never happen' % 
                       (self.get_account_id(), self.key))
                _log.error(msg)
                raise DBStateError(msg)
                
            request = tornado.httpclient.HTTPRequest(
                'http://%s/v1/video?%s' % (
                    options.isp_host,
                    urllib.urlencode({
                        'video_id' : InternalVideoID.to_external(self.key),
                        'publisher_id' : neon_user_account.tracker_account_id
                        })),
                follow_redirects=True)
            res = yield utils.http.send_request(request, async=True)

            if res.code != 200:
                if res.code != 204:
                    _log.error('Unexpected response looking up video %s on '
                               'isp: %s' % (self.key, res))
                else:
                    _log.debug('Image not available in ISP yet.')
                raise tornado.gen.Return(False)
                
            raise tornado.gen.Return(True)
        except tornado.httpclient.HTTPError as e: 
            _log.error('Unexpected response looking up video %s on '
                       'isp: %s' % (self.key, e))

        raise tornado.gen.Return(False)

    @classmethod
    @utils.sync.optional_sync
    @tornado.gen.coroutine
    def delete_related_data(cls, key):
        vmeta = yield VideoMetadata.get(key, async=True) 
        if vmeta is None:
            # Nothing to delete
            return
        
        yield VideoStatus.delete(key, async=True)

        yield NeonApiRequest.delete(vmeta.job_id,
                                    vmeta.get_account_id(), 
                                    async=True)

        for tid in vmeta.thumbnail_ids:
            yield ThumbnailMetadata.delete_related_data(tid, async=True)

        yield VideoMetadata.delete(key, async=True)

<<<<<<< HEAD
=======

    def get_all_thumbnail_ids(self):

        return list(set(self.thumbnail_ids + self.bad_thumbnail_ids +
            list(itertools.chain.from_iterable(
            [vj.thumbnail_ids + vj.bad_thumbnail_ids for vj in self.job_results]))))
>>>>>>> 1645c28c

class VideoStatus(DefaultedStoredObject):
    '''Stores the status of the video in the wild for often changing entries.

    '''
    def __init__(self, video_id, experiment_state=ExperimentState.UNKNOWN,
                 winner_tid=None,
                 experiment_value_remaining=None,
                 state_history=None):
        super(VideoStatus, self).__init__(video_id)

        # State of the experiment
        self.experiment_state = experiment_state

        # Thumbnail id of the winner thumbnail
        self.winner_tid = winner_tid

        # For the multi-armed bandit strategy, the value remaining
        # from the monte carlo analysis.
        self.experiment_value_remaining = experiment_value_remaining

        # [(time, new_state)]
        self.state_history = state_history or []

    def set_experiment_state(self, value):
        if value != self.experiment_state:
            self.experiment_state = value
            self.state_history.append(
                (datetime.datetime.utcnow().isoformat(),
                 value))

    @classmethod
    def _baseclass_name(cls):
        '''Returns the class name of the base class of the hierarchy.
        '''
        return VideoStatus.__name__ 

class AbstractJsonResponse(object):
    def to_dict(self):
        return self.__dict__

    def to_json(self):
        def json_dumper(obj):
            if isinstance(obj, numpy.ndarray):
                return obj.tolist()
            return obj.__dict__
        return json.dumps(self, default=json_dumper)

    @classmethod
    def create_from_dict(cls, d):
        '''Create the object from a dictionary.'''
        retval = cls()
        if d is not None:
            for k, v in d.iteritems():
                retval.__dict__[k] = v
        retval.timestamp = str(time.time())

        return retval

class VideoResponse(AbstractJsonResponse):
    ''' VideoResponse object that contains list of thumbs for a video 
        # NOTE: this obj is only used to format in to a json response 
    '''
    def __init__(self, vid, job_id, status, i_type, i_id, title, duration,
            pub_date, cur_tid, thumbs, abtest=True, winner_thumbnail=None,
            serving_url=None):
        self.video_id = vid # External video id
        self.job_id = job_id 
        self.status = status
        self.integration_type = i_type
        self.integration_id = i_id
        self.title = title
        self.duration = duration
        self.publish_date = pub_date
        self.current_thumbnail = cur_tid
        #list of ThumbnailMetdata dicts 
        self.thumbnails = thumbs if thumbs else [] 
        self.abtest = abtest
        self.winner_thumbnail = winner_thumbnail
        self.serving_url = serving_url

class VideoCallbackResponse(AbstractJsonResponse):
    def __init__(self, jid=None, vid=None, fnos=None, thumbs=None,
                 s_url=None, err=None,
                 processing_state=RequestState.UNKNOWN,
                 experiment_state=ExperimentState.UNKNOWN,
                 winner_thumbnail=None,  clip_ids=None):
        self.job_id = jid
        self.video_id = vid
        self.framenos = fnos if fnos is not None else []
        self.thumbnails = thumbs if thumbs is not None else []
        self.serving_url = s_url
        self.error = err
        self.timestamp = str(time.time())
        self.set_processing_state(processing_state)
        self.experiment_state = experiment_state
        self.winner_thumbnail = winner_thumbnail
        self.clip_ids = clip_ids or []

    def set_processing_state(self, internal_state):
        self.processing_state = ExternalRequestState.from_internal_state(
            internal_state)


if __name__ == '__main__':
    # If you call this module you will get a command line that talks
    # to the server. nifty eh?
    utils.neon.InitNeon()
    code.interact(local=locals())<|MERGE_RESOLUTION|>--- conflicted
+++ resolved
@@ -1183,15 +1183,6 @@
         # do this manually 
         yield conn.execute("BEGIN")
  
-<<<<<<< HEAD
-        query = "DECLARE get_many CURSOR FOR SELECT %s \
-                 FROM %s \
-                 WHERE _data->>'key' IN(%s)" % (
-                     cls._get_gq_column_string(),
-                     cls._baseclass_name().lower(), 
-                     ",".join("'{0}'".format(k) for k in keys))
-        yield conn.execute(query)
-=======
         query_in_part = ','.join(['%s' for _ in range(len(keys))])
         query = ( "DECLARE get_many CURSOR FOR SELECT " +
                   cls._get_gq_column_string() +
@@ -1199,7 +1190,6 @@
                   " WHERE _data->>'key' IN (%s)" % query_in_part)
 
         yield conn.execute(query, list(keys))
->>>>>>> 1645c28c
         for key in keys: 
             obj_map[key] = None 
 
@@ -1772,20 +1762,12 @@
         raise NotImplementedError('Add list of valid args in subclass')
 
     @staticmethod
-<<<<<<< HEAD
-    def _get_where_part(key, args):
-        '''Support custom "query" searches
-
-        This funcion should return a string that implements a custom query in the where
-        for whichever data fields make sense for your subclass.
-=======
     def _get_where_part(key, args={}):
         '''Support custom "query" searches
 
         This funcion should return a string that implements a custom
         query in the where for whichever data fields make sense for
         your subclass.
->>>>>>> 1645c28c
 
         For example, Tag having _name uses:
 
@@ -2453,14 +2435,8 @@
         ):
             return
         raise ValueError(
-<<<<<<< HEAD
-            'Called with long list, int or object left:%s right:%s',
-            values0,
-            values1)
-=======
             'Called with long list, int or object left:%s right:%s' %
             (values0, values1))
->>>>>>> 1645c28c
 
     @classmethod
     def _validate_keys(cls, keys):
@@ -2587,8 +2563,6 @@
     def _get_keys():
         return ['tag_id', 'thumbnail_id']
 
-<<<<<<< HEAD
-=======
 class TagClip(MappingObject):
     '''TagClip represents an association of a tag to a clip.'''
 
@@ -2600,13 +2574,10 @@
     def _get_keys():
         return ['tag_id', 'clip_id']
 
->>>>>>> 1645c28c
 
 class Tag(Searchable, StoredObject):
     '''Tag is a generic relation associating a set of user objects.'''
 
-<<<<<<< HEAD
-=======
     def __init__(self, tag_id=None, account_id=None, name=None, tag_type=None,
                  video_id=None, hidden=False, share_token=None):
         tag_id = tag_id or uuid.uuid4().hex
@@ -2624,7 +2595,6 @@
 
         super(Tag, self).__init__(tag_id)
 
->>>>>>> 1645c28c
     @classmethod
     @utils.sync.optional_sync
     @tornado.gen.coroutine
@@ -2632,27 +2602,18 @@
         '''Overrides parent to also delete associations of tag.'''
 
         # Delete associations.
-<<<<<<< HEAD
-        thumbnail_ids = yield TagThumbnail.get(
-            tag_id=key,
-            async=True)
-=======
         thumbnail_ids = yield TagThumbnail.get(tag_id=key, async=True)
->>>>>>> 1645c28c
         if thumbnail_ids:
             yield TagThumbnail.delete_many(
                 tag_id=key,
                 thumbnail_id=thumbnail_ids,
                 async=True)
-<<<<<<< HEAD
-=======
         clip_ids = yield TagClip.get(tag_id=key, async=True)
         if clip_ids:
             yield TagClip.delete_many(
                 tag_id=key,
                 clip_id=clip_ids,
                 async=True)
->>>>>>> 1645c28c
         # Delete tag itself.
         yield super(Tag, cls).delete(key, async=True)
 
@@ -2669,26 +2630,6 @@
             'until',
             'tag_type']
 
-<<<<<<< HEAD
-    def __init__(self, tag_id=None, account_id=None, name=None, tag_type=None,
-                 video_id=None, hidden=False):
-        tag_id = tag_id or uuid.uuid4().hex
-
-        # Owner
-        self.account_id = account_id
-        # User's descriptive name
-        self.name = name
-        # System's definition of how this tag is used
-        self.tag_type = tag_type if tag_type in [
-            TagType.VIDEO, TagType.COLLECTION] else None
-        self.video_id = video_id
-
-        self.hidden = hidden
-
-        super(Tag, self).__init__(tag_id)
-
-=======
->>>>>>> 1645c28c
     @staticmethod
     def _get_where_part(key, args={}):
         if key == 'query':
@@ -2698,12 +2639,9 @@
     def _baseclass_name():
         return Tag.__name__
 
-<<<<<<< HEAD
-=======
     def get_account_id(self):
         return self.account_id
          
->>>>>>> 1645c28c
 
 class AbstractHashGenerator(object):
     '''Abstract Hash Generator'''
@@ -6533,10 +6471,7 @@
         self.model_version = model_version
         self.thumbnail_ids = thumbnail_ids or []
         self.bad_thumbnail_ids = bad_thumbnail_ids or []
-<<<<<<< HEAD
-=======
         self.clip_ids = clip_ids or []
->>>>>>> 1645c28c
 
         # WARNING: If anything is added here, make sure to update
         # _merge_video_data in video_processor/client.py
@@ -6561,13 +6496,8 @@
                  serving_enabled=True, custom_data=None,
                  publish_date=None, hidden=None, share_token=None,
                  job_results=None, non_job_thumb_ids=None,
-<<<<<<< HEAD
-                 bad_tids=None, tag_id=None):
-        super(VideoMetadata, self).__init__(video_id)
-=======
                  non_job_clip_ids=None, 
                  bad_tids=None, tag_id=None):
->>>>>>> 1645c28c
         super(VideoMetadata, self).__init__(video_id)
         # DEPRECATED in favour of job_results and non_job_thumb_ids. Will
         # contain the thumbs from the most recent job only.
@@ -6582,13 +6512,10 @@
         # specific run of the job (e.g. default thumb)
         self.non_job_thumb_ids = non_job_thumb_ids or []
 
-<<<<<<< HEAD
-=======
         # A list of clip ids that are not associated with a specific
         # run of the job (e.g. default clip)
         self.non_job_clip_ids = non_job_clip_ids or []
 
->>>>>>> 1645c28c
         self.url = video_url
         self.duration = duration # in seconds
         self.video_valence = vid_valence
@@ -6625,8 +6552,6 @@
         # Tag ids associate lists of thumbnails to the video.
         self.tag_id = tag_id
 
-<<<<<<< HEAD
-=======
     @property
     def clip_ids(self):
         '''Returns a unique list of clip ids associated with this video.'''
@@ -6635,7 +6560,6 @@
             [set(x.clip_ids) for x in self.job_results],
             set())
 
->>>>>>> 1645c28c
     @staticmethod
     def _get_search_arguments():
         return [
@@ -6730,13 +6654,8 @@
         # to the two objects are atomic. For now, put in the thumbnail
         # data and then update the video metadata.
         if save_objects:
-<<<<<<< HEAD
-            sucess = yield thumb.save(async=True)
-            if not sucess:
-=======
             success = yield thumb.save(async=True)
             if not success:
->>>>>>> 1645c28c
                 raise IOError("Could not save thumbnail")
 
             updated_video = yield self.modify(
@@ -6755,18 +6674,11 @@
 
             # Tag the thumbnail with the video's tag.
             if self.tag_id:
-<<<<<<< HEAD
-                yield TagThumbnail.save(
-                    tag_id=self.tag_id,
-                    thumbnail_id=thumb.get_id(),
-                    async=True)
-=======
                 success = yield TagThumbnail.save(
                     tag_id=self.tag_id,
                     thumbnail_id=thumb.get_id(),
                     async=True)
                     
->>>>>>> 1645c28c
         else:
             _add_thumb_to_video_object(self)
 
@@ -6946,15 +6858,12 @@
 
         yield VideoMetadata.delete(key, async=True)
 
-<<<<<<< HEAD
-=======
 
     def get_all_thumbnail_ids(self):
 
         return list(set(self.thumbnail_ids + self.bad_thumbnail_ids +
             list(itertools.chain.from_iterable(
             [vj.thumbnail_ids + vj.bad_thumbnail_ids for vj in self.job_results]))))
->>>>>>> 1645c28c
 
 class VideoStatus(DefaultedStoredObject):
     '''Stores the status of the video in the wild for often changing entries.
