#!/usr/bin/env python
'''
Data Model classes 

Defines interfaces for Neon User Account, Platform accounts
Account Types
- NeonUser
- BrightcovePlatform
- YoutubePlatform

Api Request Types
- Neon, Brightcove, youtube

This module can also be called as a script, in which case you get an
interactive console to talk to the database with.

'''
import os
import os.path
import sys
__base_path__ = os.path.abspath(os.path.join(os.path.dirname(__file__), '..'))
if sys.path[0] != __base_path__:
    sys.path.insert(0, __base_path__)

from api import ooyala_api
import base64
import binascii
import cmsdb.cdnhosting
import cmsdb.url2thumbnail
import code
import concurrent.futures
import contextlib
import copy
import datetime
import errno
import hashlib
import itertools
import simplejson as json
import logging
import multiprocessing
from PIL import Image
import random
import re
import redis as blockingRedis
import redis.exceptions
import socket
import string
from StringIO import StringIO
import tornado.ioloop
import tornado.gen
import tornado.httpclient
import threading
import time
import api.brightcove_api #coz of cyclic import 
import api.youtube_api
import utils.botoutils
import utils.logs
from utils.imageutils import PILImageUtils
import utils.neon
from utils.options import define, options
from utils import statemon
import utils.sync
import utils.s3
import utils.http 
import urllib
import urlparse
import warnings
import uuid


_log = logging.getLogger(__name__)

define("thumbnailBucket", default="host-thumbnails", type=str,
        help="S3 bucket to Host thumbnails ")

define("accountDB", default="0.0.0.0", type=str, help="")
define("videoDB", default="0.0.0.0", type=str, help="")
define("thumbnailDB", default="0.0.0.0", type=str ,help="")
define("dbPort", default=6379, type=int, help="redis port")
define("watchdogInterval", default=3, type=int, 
        help="interval for watchdog thread")
define("maxRedisRetries", default=5, type=int,
       help="Maximum number of retries when sending a request to redis")
define("baseRedisRetryWait", default=0.1, type=float,
       help="On the first retry of a redis command, how long to wait in seconds")
define("video_server", default="127.0.0.1", type=str, help="Neon video server")
define('async_pool_size', type=int, default=10,
       help='Number of processes that can talk simultaneously to the db')

statemon.define('subscription_errors', int)
statemon.define('pubsub_errors', int)

#constants 
BCOVE_STILL_WIDTH = 480

class ThumbDownloadError(IOError):pass
class DBStateError(ValueError):pass
class DBConnectionError(IOError):pass

def _get_db_address(class_name, is_writeable=True):
    '''Function that returns the address to the database for an object.

    Inputs:
    class_name - Class name of the object to lookup
    is_writeable - If true, the connection can write to the database.
                   Otherwise it's read only

    Returns: (host, port)
    '''
    #TODO: Add the functionlity to talk to read only database slaves

    # This function can get called a lot, so all the options lookups
    # are done without introspection.
    host = options.get('cmsdb.neondata.accountDB')
    port = options.get('cmsdb.neondata.dbPort')
    if class_name:
        if class_name == "VideoMetadata":
            host = options.get('cmsdb.neondata.videoDB')
        elif class_name in ["ThumbnailMetadata", "ThumbnailURLMapper",
                            "ThumbnailServingURLs"]:
            host = options.get('cmsdb.neondata.thumbnailDB')
    return (host, port)

def _object_to_classname(otype=None):
    '''Returns the class name of an object.

    otype can be a class object, an instance object or the class name
    as a string.
    '''
    cname = None
    if otype is not None:
        if isinstance(otype, basestring):
            cname = otype
        else:
            #handle the case for classmethod
            cname = otype.__class__.__name__ \
              if otype.__class__.__name__ != "type" else otype.__name__
    return cname
    

class DBConnection(object):
    '''Connection to the database.

    There is one connection for each object type, so to get the
    connection, please use the get() function and don't create it
    directly.
    '''

    #Note: Lock for each instance, currently locks for any instance creation
    __singleton_lock = threading.Lock() 
    _singleton_instance = {} 

    def __init__(self, class_name):
        '''Init function.

        DO NOT CALL THIS DIRECTLY. Use the get() function instead
        '''
        self.conn = RedisAsyncWrapper(class_name, socket_timeout=10)
        self.blocking_conn = RedisRetryWrapper(class_name, socket_timeout=10)

    def fetch_keys_from_db(self, key_prefix, callback=None):
        ''' fetch keys that match a prefix '''

        if callback:
            self.conn.keys(key_prefix, callback)
        else:
            keys = self.blocking_conn.keys(key_prefix)
            return keys

    def clear_db(self):
        '''Erases all the keys in the database.

        This should really only be used in test scenarios.
        '''
        self.blocking_conn.flushdb()

    @classmethod
    def update_instance(cls, cname):
        ''' Method to update the connection object in case of 
        db config update '''
        if cls._singleton_instance.has_key(cname):
            with cls.__singleton_lock:
                if cls._singleton_instance.has_key(cname):
                    cls._singleton_instance[cname] = cls(cname)

    @classmethod
    def get(cls, otype=None):
        '''Gets a DB connection for a given object type.

        otype - The object type to get the connection for.
                Can be a class object, an instance object or the class name 
                as a string.
        '''
        cname = _object_to_classname(otype)
        
        if not cls._singleton_instance.has_key(cname):
            with cls.__singleton_lock:
                if not cls._singleton_instance.has_key(cname):
                    cls._singleton_instance[cname] = \
                      DBConnection(cname)
        return cls._singleton_instance[cname]

    @classmethod
    def clear_singleton_instance(cls):
        '''
        Clear the singleton instance for each of the classes

        NOTE: To be only used by the test code
        '''
        cls._singleton_instance = {}

class RedisRetryWrapper(object):
    '''Wraps a redis client so that it retries with exponential backoff.

    You use this class exactly the same way that you would use the
    StrctRedis class. 

    Calls on this object are blocking.

    '''

    def __init__(self, class_name, **kwargs):
        self.conn_kwargs = kwargs
        self.conn_address = None
        self.class_name = class_name
        self.client = None
        self.connection = None
        self._connect()

    def _connect(self):
        db_address = _get_db_address(self.class_name)
        if db_address != self.conn_address:
            # Reconnect to database because the address has changed
            self._disconnect()
            
            self.connection = blockingRedis.ConnectionPool(
                host=db_address[0], port=db_address[1],
                **self.conn_kwargs)
            self.client = blockingRedis.StrictRedis(
                connection_pool=self.connection)
            self.conn_address = db_address

    def _disconnect(self):
        if self.client is not None:
            self.connection.disconnect()
            self.connection = None
            self.client = None
            self.conn_address = None

    def _get_wrapped_retry_func(self, attr):
        '''Returns an blocking retry function wrapped around the given func.
        '''
        def RetryWrapper(*args, **kwargs):
            cur_try = 0
            busy_count = 0
            
            while True:
                try:
                    self._connect()
                    func = getattr(self.client, attr)
                    return func(*args, **kwargs)
                except redis.exceptions.BusyLoadingError as e:
                    # Redis is busy, so wait
                    _log.warn_n('Redis is busy on attempt %i. Waiting' %
                                busy_count, 5)
                    delay = (1 << busy_count) * 0.2
                    busy_count += 1
                    time.sleep(delay)
                except Exception as e:
                    _log.error('Error talking to redis on attempt %i: %s' % 
                               (cur_try, e))
                    cur_try += 1
                    if cur_try == options.maxRedisRetries:
                        raise

                    # Do an exponential backoff
                    delay = (1 << cur_try) * options.baseRedisRetryWait # in seconds
                    time.sleep(delay)
        return RetryWrapper

    def __getattr__(self, attr):
        '''Allows us to wrap all of the redis-py functions.'''
        
        if hasattr(self.client, attr):
            if hasattr(getattr(self.client, attr), '__call__'):
                return self._get_wrapped_retry_func(
                    attr)
                
        raise AttributeError(attr)

    def pubsub(self, **kwargs):
        self._connect()
        return self.client.pubsub(**kwargs)

class RedisAsyncWrapper(object):
    '''
    Replacement class for tornado-redis 
    
    This is a wrapper class which does redis operation
    in a background thread and on completion transfers control
    back to the tornado ioloop. If you wrap this around gen/Task,
    you can write db operations as if they were synchronous.
    
    usage: 
    value = yield tornado.gen.Task(RedisAsyncWrapper().get, key)


    #TODO: see if we can completely wrap redis-py calls, helpful if
    you can get the callback attribue as well when call is made
    '''

    _thread_pools = {}
    _pool_lock = multiprocessing.RLock()
    
    def __init__(self, class_name, **kwargs):
        self.conn_kwargs = kwargs
        self.conn_address = None
        self.class_name = class_name
        self.client = None
        self.connection = None
        self._lock = threading.RLock()
        self._connect()

    def _connect(self):
        db_address = _get_db_address(self.class_name)
        if db_address != self.conn_address:
            with self._lock:
                # Reconnect to database because the address has changed
                self._disconnect()
            
                self.connection = blockingRedis.ConnectionPool(
                    host=db_address[0], port=db_address[1],
                    **self.conn_kwargs)
                self.client = blockingRedis.StrictRedis(
                    connection_pool=self.connection)
                self.conn_address = db_address

    def _disconnect(self):
        with self._lock:
            if self.client is not None:
                self.connection.disconnect()
                self.connection = None
                self.client = None
                self.conn_address = None

    @classmethod
    def _get_thread_pool(cls):
        '''Get the thread pool for this process.'''
        with cls._pool_lock:
            try:
                return cls._thread_pools[os.getpid()]
            except KeyError:
                pool = concurrent.futures.ThreadPoolExecutor(
                    options.async_pool_size)
                cls._thread_pools[os.getpid()] = pool
                return pool

    def _get_wrapped_async_func(self, attr):
        '''Returns an asynchronous function wrapped around the given func.

        The asynchronous call has a callback keyword added to it
        '''
        def AsyncWrapper(*args, **kwargs):
            # Find the callback argument
            try:
                callback = kwargs['callback']
                del kwargs['callback']
            except KeyError:
                if len(args) > 0 and hasattr(args[-1], '__call__'):
                    callback = args[-1]
                    args = args[:-1]
                else:
                    raise AttributeError('A callback is necessary')
                    
            io_loop = tornado.ioloop.IOLoop.current()
            
            def _cb(future, cur_try=0, busy_count=0):
                if future.exception() is None:
                    callback(future.result())
                    return
                elif isinstance(future.exception(),
                                redis.exceptions.BusyLoadingError):
                    _log.warn_n('Redis is busy on attempt %i. Waiting' %
                                busy_count)
                    delay = (1 << busy_count) * 0.2
                    busy_count += 1
                else:
                    _log.error('Error talking to redis on attempt %i: %s' % 
                               (cur_try, future.exception()))
                    cur_try += 1
                    if cur_try == options.maxRedisRetries:
                        raise future.exception()

                    delay = (1 << cur_try) * options.baseRedisRetryWait # in seconds
                self._connect()
                func = getattr(self.client, attr)
                io_loop.add_timeout(
                    time.time() + delay,
                    lambda: io_loop.add_future(
                        RedisAsyncWrapper._get_thread_pool().submit(
                            func, *args, **kwargs),
                        lambda x: _cb(x, cur_try, busy_count)))

            self._connect()
            func = getattr(self.client, attr)
            future = RedisAsyncWrapper._get_thread_pool().submit(
                func, *args, **kwargs)
            io_loop.add_future(future, _cb)
        return AsyncWrapper
        

    def __getattr__(self, attr):
        '''Allows us to wrap all of the redis-py functions.'''
        if hasattr(self.client, attr):
            if hasattr(getattr(self.client, attr), '__call__'):
                return self._get_wrapped_async_func(attr)
                
        raise AttributeError(attr)
    
    def pipeline(self):
        ''' pipeline '''
        #TODO(Sunil) make this asynchronous
        self._connect()
        return self.client.pipeline()

def _erase_all_data():
    '''Erases all the data from the redis databases.

    This should only be used for testing purposes.
    '''
    _log.warn('Erasing all the data. I hope this is a test.')
    AbstractPlatform._erase_all_data()
    ThumbnailMetadata._erase_all_data()
    ThumbnailURLMapper._erase_all_data()
    VideoMetadata._erase_all_data()

class PubSubConnection(threading.Thread):
    '''Handles a pubsub connection.

    The thread, when running, will service messages on the channels
    subscribed to.
    '''

    __singleton_lock = threading.RLock()
    _singleton_instance = {}

    def __init__(self, class_name):
        '''Init function.

        DO NOT CALL THIS DIRECTLY. Use the get() function instead
        '''
        super(PubSubConnection, self).__init__()
        self.class_name = class_name
        self._client = None
        self._pubsub = None
        self.connected = False
        self._address = None

        self._publock = threading.RLock()
        self._running = threading.Event()
        self._exit = False

        # Futures to keep track of pending subscribe and unsubscribe
        # responses. Keyed by channel name.
        self._sub_futures = {}
        self._unsub_futures = {}

        # The channels subscribed to. pattern => function
        self._channels = {}

        self.connect()

        self.daemon = True

    def __del__(self):
        self.close()
        self.stop()

    def connect(self):
        '''Connects to the database. This is a blocking call.'''
        with self._publock:
            address = _get_db_address(self.class_name)
            _log.info(
                'Connecting to redis at %s for subscriptions of class %s' %
                (address, self.class_name))
            self._client = blockingRedis.StrictRedis(address[0],
                                                     address[1])
            self._pubsub = self._client.pubsub(ignore_subscribe_messages=False)

            # Re-subscribe to channels
            for pattern, func in self._channels.items():
                self._subscribe_impl(func, pattern)

            self.connected = True
            self._address = address

    def reconnect(self):
        self.close()
        self.connect()

    def subscribed(self):
        '''Returns true if we are subscribed to something.'''
        return len(self._channels) > 0 or len(self._unsub_futures) > 0

    def run(self):
        error_count = 0
        while self._running.wait() and not self._exit:            
            try:
                with self._publock:
                    if not self.subscribed():
                        # There are no more subscriptions, so wait
                        self._running.clear()
                        continue

                    if self._address != _get_db_address(self.class_name):
                        self.reconnect()
                
                    # This will cause any callbacks that aren't
                    # subscribe/unsubscribe messages to be called.
                    msg = self._pubsub.get_message()

                    self._handle_sub_unsub_messages(msg)

                    # Look for any subscription or unsubscription timeouts
                    self._handle_timedout_futures(self._unsub_futures)
                    self._handle_timedout_futures(self._sub_futures)

                    error_count = 0
                
            except Exception as e:
                _log.exception('Error in thread listening to objects %s. '
                           ': %s' %
                           (self.__class__.__name__, e))
                self.connected = False
                time.sleep((1<<error_count) * 1.0)
                error_count += 1
                statemon.state.increment('pubsub_errors')

                # Force reconnection
                self.reconnect()
            time.sleep(0.05)

    def close(self):
        with self._publock:
            if self._pubsub is not None:
                self._pubsub.close()
                self._pubsub = None
                self._client = None
                self.connected = False

    def stop(self):
        '''Stops the thread. It cannot be restarted.'''
        self._exit = True
        self._running.set()

    def _handle_sub_unsub_messages(self, msg):
        '''Handle a subscribe or unsubscribe messages.

        Triggers their callbacks
        '''
        if msg is None:
            return
        
        future = None
        if msg['type'] in \
          blockingRedis.client.PubSub.UNSUBSCRIBE_MESSAGE_TYPES:
            future = self._unsub_futures.pop(msg['channel'], None)
        elif msg['type'] not in \
          blockingRedis.client.PubSub.PUBLISH_MESSAGE_TYPES:
            future = self._sub_futures.pop(msg['channel'], None)

        if future is not None:
            if future[0].set_running_or_notify_cancel():
                _log.debug('Changed subscription state to %s' % msg['channel'])
                future[0].set_result(msg)

    def _handle_timedout_futures(self, future_dict):
        '''Handle any futures that have timed out.'''
        timed_out = []
        for channel in future_dict:
            future, deadline = future_dict.get(channel)
            if time.time() > deadline :
                if future.set_running_or_notify_cancel():
                    future.set_exception(DBConnectionError(
                    'Timeout when changing connection state to channel '
                    '%s' % channel))
                    statemon.state.increment('subscription_errors')
                timed_out.append(channel)

        for channel in timed_out:
            del future_dict[channel]

    def get_parsed_message(self):
        '''Return a parsed message from the channel(s).'''
        with self._publock:
            return self._pubsub.parse_response(block=False)

    @utils.sync.optional_sync
    @tornado.gen.coroutine
    def subscribe(self, func, pattern='*', timeout=10.0):
        '''Subscribe to channel(s)

        func - Function to run with each data point
        pattern - Channel to subscribe to

        returns nothing
        '''
        with self._publock:
            self._channels[pattern] = func
        
        pool = concurrent.futures.ThreadPoolExecutor(1)
        sub_future = yield pool.submit(
            lambda: self._subscribe_impl(func, pattern, timeout=timeout))

        # Start the thread so that we can receive and service messages
        self._running.set()
        if not self.is_alive():
            self.start()

        yield sub_future

    def _subscribe_impl(self, func, pattern='*', timeout=10.0):
        try:
            with self._publock:
                if '*' in pattern:
                    self._pubsub.psubscribe(**{pattern: func})
                else:
                    self._pubsub.subscribe(**{pattern: func})

                if pattern in self._sub_futures:
                    return self._sub_futures[pattern]
                future = concurrent.futures.Future()
                self._sub_futures[pattern] = (future, time.time()+timeout)
                return future
                
        except redis.exceptions.RedisError as e:
            msg = 'Error subscribing to channel %s: %s' % (pattern, e)
            _log.error(msg)
            statemon.state.increment('subscription_errors')
            raise DBConnectionError(msg)
        except socket.error as e:
            msg = 'Socket error subscribing to channel %s: %s' % (pattern, e)
            _log.error(msg) 
            statemon.state.increment('subscription_errors')
            raise DBConnectionError(msg)

    @utils.sync.optional_sync
    @tornado.gen.coroutine
    def unsubscribe(self, channel=None, timeout=10.0):
        '''Unsubscribe from channel.

        channel - Channel to unsubscribe from
        '''
        with self._publock:
            try:
                if channel is None:
                    self._channels = {}
                else:
                    del self._channels[channel]
            except KeyError:
                return
            
        pool = concurrent.futures.ThreadPoolExecutor(1)
        unsub_future = yield pool.submit(
            lambda: self._unsubscribe_impl(channel, timeout))
        yield unsub_future

    def _unsubscribe_impl(self, channel=None, timeout=10.0):
        try:
            with self._publock:
                if channel is None:
                    self._pubsub.unsubscribe()
                    self._pubsub.punsubscribe()
                elif '*' in channel:
                    self._pubsub.punsubscribe([channel])
                else:
                    self._pubsub.unsubscribe([channel])
                self._running.set()
                if channel in self._unsub_futures:
                    return self._unsub_futures[channel]
                future = concurrent.futures.Future()
                self._unsub_futures[channel] = (future, time.time()+timeout)
                return future
        except redis.exceptions.RedisError as e:
            msg = 'Error unsubscribing to channel %s: %s' % (channel, e)
            _log.error(msg)
            statemon.state.increment('subscription_errors')
            raise DBConnectionError(msg)
        except socket.error as e:
            msg = 'Socket error unsubscribing to channel %s: %s' % (channel, e)
            _log.error(msg) 
            statemon.state.increment('subscription_errors')
            raise DBConnectionError(msg)


    @classmethod
    def get(cls, otype=None):
        '''
        Gets a connection for a given object type.

        otype - The object type to get the connection for.
                Can be a class object, an instance object or the class name 
                as a string.
        '''
        cname = _object_to_classname(otype)
        
        if not cls._singleton_instance.has_key(cname):
            with cls.__singleton_lock:
                if not cls._singleton_instance.has_key(cname):
                    cls._singleton_instance[cname] = \
                      PubSubConnection(cname)
        return cls._singleton_instance[cname]

    @classmethod
    def clear_singleton_instance(cls):
        '''
        Clear the singleton instance for each of the classes

        NOTE: To be only used by the test code
        '''
        with cls.__singleton_lock:
            for inst in cls._singleton_instance.values():
                if inst is not None:
                    inst.stop()
                    inst.close()
            cls._singleton_instance = {}
    

##############################################################################

def id_generator(size=32, 
            chars=string.ascii_lowercase + string.digits):
    ''' Generate a random alpha numeric string to be used as 
        unique ids
    '''
    retval = ''.join(random.choice(chars) for x in range(size))

    return retval

##############################################################################
## Enum types
############################################################################## 

class ThumbnailType(object):
    ''' Thumbnail type enumeration '''
    NEON        = "neon"
    CENTERFRAME = "centerframe"
    BRIGHTCOVE  = "brightcove" # DEPRECATED. Will be DEFAULT instead
    OOYALA      = "ooyala" # DEPRECATED. Will be DEFAULT instead
    RANDOM      = "random"
    FILTERED    = "filtered"
    DEFAULT     = "default" #sent via api request
    CUSTOMUPLOAD = "customupload" #uploaded by the customer/editor

class ExperimentState:
    '''A class that acts like an enum for the state of the experiment.'''
    UNKNOWN = 'unknown'
    RUNNING = 'running'
    COMPLETE = 'complete'
    DISABLED = 'disabled'
    OVERRIDE = 'override' # Experiment has be manually overridden

class MetricType:
    '''The different kinds of metrics that we care about.'''
    LOADS = 'loads'
    VIEWS = 'views'
    CLICKS = 'clicks'
    PLAYS = 'plays'

class IntegrationType(object): 
    BRIGHTCOVE = 'brightcove'
    OOYALA = 'ooyala'
    OPTIMIZELY = 'optimizely'

class DefaultSizes(object): 
    WIDTH = 160 
    HEIGHT = 90 

##############################################################################
class StoredObject(object):
    '''Abstract class to represent an object that is stored in the database.

    Fields can be either native types or other StoreObjects

    This contains common routines for interacting with the data.
    TODO: Convert all the objects to use this consistent interface.
    ''' 
    def __init__(self, key):
        self.key = str(key)

    def __str__(self):
        return "%s: %s" % (self.__class__.__name__, self.__dict__)

    def __repr__(self):
        return str(self)

    def __cmp__(self, other):
        classcmp = cmp(self.__class__, other.__class__)
        if classcmp:
            return classcmp
        return cmp(self.__dict__, other.__dict__)

    @classmethod
    def key2id(cls, key):
        '''Converts a key to an id'''
        return key

    @classmethod
    def format_key(cls, key):
        return key

    @classmethod
    def is_valid_key(cls, key):
        return True

    def to_dict(self):
        return {
            '_type': self.__class__.__name__,
            '_data': self.__dict__
            }

    def to_json(self):
        '''Returns a json version of the object'''
        return json.dumps(self, default=lambda o: o.to_dict())

    def save(self, callback=None):
        '''Save the object to the database.'''
        db_connection = DBConnection.get(self)
        value = self.to_json()
        if self.key is None:
            raise Exception("key not set")
        if callback:
            db_connection.conn.set(self.key, value, callback)
        else:
            return db_connection.blocking_conn.set(self.key, value)


    @classmethod
    def _create(cls, key, obj_dict):
        '''Create an object from a dictionary that was created by save().

        Returns None if the object could not be created.
        '''
        if obj_dict:
            # Get the class type to create
            try:
                data_dict = obj_dict['_data']
                classname = obj_dict['_type']
                try:
                    classtype = globals()[classname]
                except KeyError:
                    _log.error('Unknown class of type %s in database key %s'
                               % (classname, key))
                    return None
            except KeyError:
                # For backwards compatibility, we didn't store the
                # type in the databse, so assume that the class is cls
                classtype = cls
                data_dict = obj_dict
            
            # create basic object using the "default" constructor
            obj = classtype(key)

            #populate the object dictionary
            try:
                for k, value in data_dict.iteritems():
                    obj.__dict__[str(k)] = cls._deserialize_field(k, value)
            except ValueError:
                return None
        
            return obj


    @classmethod
    def _deserialize_field(cls, key, value):
        '''Deserializes a field by creating a StoredObject as necessary.'''
        if isinstance(value, dict):
            if '_type' in value and '_data' in value:
                # It is a stored object, so unpack it
                try:
                    classtype = globals()[value['_type']]
                    return classtype._create(key, value)
                except KeyError:
                    _log.error('Unknown class of type %s' % value['_type'])
                    raise ValueError('Bad class type %s' % value['_type'])
            else:
                # It is a dictionary do deserialize each of the fields
                for k, v in value.iteritems():
                    value[str(k)] = cls._deserialize_field(k, v)
        elif hasattr(value, '__iter__'):
            # It is iterable to treat it like a list
            value = [cls._deserialize_field(None, x) for x in value]
        return value

    def get_id(self):
        '''Return the non-namespaced id for the object.'''
        return self.key

    @classmethod
    def get(cls, key, create_default=False, log_missing=True,
            callback=None):
        '''Retrieve this object from the database.

        Inputs:
        key - Key for the object to retrieve
        create_default - If true, then if the object is not in the database, 
                         return a default version. Otherwise return None.
        log_missing - Log if the object is missing in the database.

        Returns the object
        '''
        db_connection = DBConnection.get(cls)

        def cb(result):
            if result:
                obj = cls._create(key, json.loads(result))
                callback(obj)
            else:
                if log_missing:
                    _log.warn('No %s for id %s in db' % (cls.__name__, key))
                if create_default:
                    callback(cls(key))
                else:
                    callback(None)

        if callback:
            db_connection.conn.get(key, cb)
        else:
            jdata = db_connection.blocking_conn.get(key)
            if jdata is None:
                if log_missing:
                    _log.warn('No %s for %s' % (cls.__name__, key))
                if create_default:
                    return cls(key)
                else:
                    return None
            return cls._create(key, json.loads(jdata))

    @classmethod
    def get_many(cls, keys, create_default=False, log_missing=True,
                 callback=None):
        ''' Get many objects of the same type simultaneously

        This is more efficient than one at a time.

        Inputs:
        keys - List of keys to get
        create_default - If true, then if the object is not in the database, 
                         return a default version. Otherwise return None.
        log_missing - Log if the object is missing in the database.
        callback - Optional callback function to call

        Returns:
        A list of cls objects or None depending on create_default settings
        '''
        #MGET raises an exception for wrong number of args if keys = []
        if len(keys) == 0:
            if callback:
                callback([])
                return
            else:
                return []

        db_connection = DBConnection.get(cls)

        def _process(results):
            mappings = [] 
            for key, item in zip(keys, results):
                if item:
                    obj = cls._create(key, json.loads(item))
                else:
                    if log_missing:
                        _log.warn('No %s for %s' % (cls.__name__, key))
                    if create_default:
                        obj = cls(key)
                    else:
                        obj = None
                mappings.append(obj)
            return mappings

        if callback:
            db_connection.conn.mget(
                keys,
                callback=lambda items:callback(_process(items)))
        else:
            items = db_connection.blocking_conn.mget(keys)
            return _process(items)

    
    @classmethod
    def modify(cls, key, func, create_missing=False, callback=None):
        '''Allows you to modify the object in the database atomically.

        While in func, you have a lock on the object so you are
        guaranteed for it not to change. It is automatically saved at
        the end of func.
        
        Inputs:
        func - Function that takes a single parameter (the object being edited)
        key - The key of the object to modify
        create_missing - If True, create the default object if it doesn't exist

        Returns: A copy of the updated object or None, if the object wasn't
                 in the database and thus couldn't be updated.

        Example usage:
        StoredObject.modify('thumb_a', lambda thumb: thumb.update_phash())
        '''
        def _process_one(d):
            
            val = d[key]
            if val is not None:
                func(val)

        if callback:
            return StoredObject.modify_many(
                [key], _process_one, create_missing=create_missing,
                create_class=cls,
                callback=lambda d: callback(d[key]))
        else:
            updated_d = StoredObject.modify_many(
                [key], _process_one,
                create_missing=create_missing,
                create_class=cls)
            return updated_d[key]

    @classmethod
    def modify_many(cls, keys, func, create_missing=False, create_class=None, 
                    callback=None):
        '''Allows you to modify objects in the database atomically.

        While in func, you have a lock on the objects so you are
        guaranteed for them not to change. The objects are
        automatically saved at the end of func.
        
        Inputs:
        func - Function that takes a single parameter (dictionary of key -> object being edited)
        keys - List of keys of the objects to modify
        create_missing - If True, create the default object if it doesn't exist
        create_class - The class of the object to create. If None, 
                       cls is used (which is the most common case)

        Returns: A dictionary of {key -> updated object}. The updated
        object could be None if it wasn't in the database and thus
        couldn't be modified

        Example usage:
        SoredObject.modify_many(['thumb_a'], 
          lambda d: thumb.update_phash() for thumb in d.itervalues())
        '''
        if create_class is None:
            create_class = cls
            
        def _getandset(pipe):
            # mget can't handle an empty list 
            if len(keys) == 0:
                return {}

            items = pipe.mget(keys)
            pipe.multi()

            mappings = {}
            orig_objects = {}
            for key, item in zip(keys, items):
                if item is None:
                    if create_missing:
                        mappings[key] = create_class(key)
                    else:
                        _log.error('Could not get redis object: %s' % key)
                        mappings[key] = None
                else:
                    mappings[key] = create_class._create(key, json.loads(item))
                    orig_objects[key] = create_class._create(key,
                                                             json.loads(item))
            try:
                func(mappings)
            finally:
                to_set = {}
                for key, obj in mappings.iteritems():
                    if obj is not None and obj != orig_objects.get(key, None):
                        to_set[key] = obj.to_json()

                if len(to_set) > 0:
                    pipe.mset(to_set)
            return mappings

        db_connection = DBConnection.get(create_class)
        if callback:
            return db_connection.conn.transaction(_getandset, *keys,
                                                  callback=callback,
                                                  value_from_callable=True)
        else:
            return db_connection.blocking_conn.transaction(
                _getandset, *keys, value_from_callable=True)
            
    @classmethod
    def save_all(cls, objects, callback=None):
        '''Save many objects simultaneously'''
        db_connection = DBConnection.get(cls)
        data = {}
        for obj in objects:
            data[obj.key] = obj.to_json()

        if callback:
            db_connection.conn.mset(data, callback)
        else:
            return db_connection.blocking_conn.mset(data)

    @classmethod
    def _erase_all_data(cls):
        '''Clear the database that contains objects of this type '''
        db_connection = DBConnection.get(cls)
        db_connection.clear_db()

    @classmethod
    def delete(cls, key, callback=None):
        '''Delete an object from the database.

        Returns True if the object was successfully deleted
        '''
        return StoredObject.delete_many([key], callback)

    @classmethod
    def delete_many(cls, keys, callback=None):
        '''Deletes many objects simultaneously

        Inputs:
        keys - List of keys to delete

        Returns:
        The number of keys that were removed
        '''
        db_connection = DBConnection.get(cls)
            
        if callback:
            db_connection.conn.delete(*keys, callback=callback)
        else:
            return db_connection.blocking_conn.delete(*keys)
        
    @classmethod
    def _handle_all_changes(cls, msg, func, conn, get_object):
        '''Handles any changes to objects subscribed on pubsub.

        Used with subscribe_to_changes.

        Drains the channel of keys that have changed and gets them
        from the database in one big extraction instead of a ton of
        small ones. Then, for each object, func is called once.

        Inputs:
        func - The function to call with each object. 
        conn - The connection we can drain from
        msg - The message structure for the first event
        '''
        keys = [cls.key2id(msg['channel'].partition(':')[2])]
        ops = [msg['data']]
        response = conn.get_parsed_message()
        while response is not None:
            message_type = response[0]
            if message_type in blockingRedis.client.PubSub.PUBLISH_MESSAGE_TYPES:
                ops.append(response[3])
                keys.append(cls.key2id(response[2].partition(':')[2]))

            response = conn.get_parsed_message()

        # Filter out the invalid keys
        filtered = zip(*filter(lambda x: cls.is_valid_key(x[0]),
                                zip(*(keys, ops))))
        if len(filtered) == 0:
            return
        keys, ops = filtered

        if get_object:
            objs = cls.get_many(keys)
        else:
            objs = [None for x in range(len(keys))]

        for key, obj, op in zip(*(keys, objs, ops)):
            if obj is None or isinstance(obj, cls):
                try:
                    func(key, obj, op)
                except Exception as e:
                    _log.error('Unexpected exception on db change when calling'
                               ' %s with arguments %s: %s' % 
                               (func, (key, obj, op), e))

    @classmethod
    @utils.sync.optional_sync
    @tornado.gen.coroutine
    def subscribe_to_changes(cls, func, pattern='*', get_object=True):
        '''Subscribes to changes in the database.

        When a change occurs, func is called with the key, the updated
        object and the operation. The function must be thread safe as
        it will be called in a thread in a different context.

        Inputs:
        func - The function to call with signature func(key, obj, op)
        pattern - Pattern of keys to subscribe to
        get_object - If True, the object will be grabbed from the db.
                     Otherwise, it will be passed into the function as None
        '''
        conn = PubSubConnection.get(cls)
        
        yield conn.subscribe(
            lambda x: cls._handle_all_changes(x, func, conn, get_object),
            '__keyspace@0__:%s' % cls.format_key(pattern),
            async=True)

    @classmethod
    @utils.sync.optional_sync
    @tornado.gen.coroutine
    def unsubscribe_from_changes(cls, channel):
        conn = PubSubConnection.get(cls)
        
        yield conn.unsubscribe(
            '__keyspace@0__:%s' % cls.format_key(channel),
            async=True)

class NamespacedStoredObject(StoredObject):
    '''An abstract StoredObject that is namespaced by the baseclass classname.

    Subclasses of this must define _baseclass_name in the base class
    of the hierarchy. 
    '''
    
    def __init__(self, key):
        super(NamespacedStoredObject, self).__init__(
            self.__class__.format_key(key))

    def get_id(self):
        '''Return the non-namespaced id for the object.'''
        return self.key2id(self.key)

    @classmethod
    def key2id(cls, key):
        '''Converts a key to an id'''
        return re.sub(cls._baseclass_name().lower() + '_', '', key)

    @classmethod
    def _baseclass_name(cls):
        '''Returns the class name of the base class of the hierarchy.

        This should be implemented in the base class as:
        return <Class>.__name__
        '''
        raise NotImplementedError()

    @classmethod
    def format_key(cls, key):
        ''' Format the database key with a class specific prefix '''
        if key and key.startswith(cls._baseclass_name().lower()):
            return key
        else:
            return '%s_%s' % (cls._baseclass_name().lower(), key)

    @classmethod
    def get(cls, key, create_default=False, log_missing=True, callback=None):
        '''Return the object for a given key.'''
        return super(NamespacedStoredObject, cls).get(
            cls.format_key(key),
            create_default=create_default,
            log_missing=log_missing,
            callback=callback)

    @classmethod
    def get_many(cls, keys, create_default=False, log_missing=True,
                 callback=None):
        '''Returns the list of objects from a list of keys.

        Each key must be a tuple
        '''
        return super(NamespacedStoredObject, cls).get_many(
            [cls.format_key(x) for x in keys],
            create_default=create_default,
            log_missing=log_missing,
            callback=callback)

    @classmethod
    def get_all(cls, callback=None):
        ''' Get all the objects in the database of this type

        Inputs:
        callback - Optional callback function to call

        Returns:
        A list of cls objects.
        '''
        retval = []
        db_connection = DBConnection.get(cls)

        def filtered_callback(data_list):
            callback([x for x in data_list if x is not None])

        def process_keylist(keys):
            super(NamespacedStoredObject, cls).get_many(
                keys, callback=filtered_callback)
            
        if callback:
            db_connection.conn.keys(cls._baseclass_name().lower() + "_*",
                                    callback=process_keylist)
        else:
            keys = db_connection.blocking_conn.keys(
                cls._baseclass_name().lower()+"_*")
            return  [x for x in 
                     super(NamespacedStoredObject, cls).get_many(keys)
                     if x is not None]

    @classmethod
    def iterate_all(cls, max_request_size=100):
        '''A synchronous function that returns an iterator across all the
        objects in the database.

        The set of keys to grab happens once so if the db changes while
        the iteration is going, so neither new or deleted objects will
        be returned.

        #TODO(mdesnoyer): Figure out a way to make this
        asynchronous. It ain't going to be easy.

        Inputs:
        max_request_size - Maximum number of objects to request from
        the database at a time.
        '''
        db_connection = DBConnection.get(cls)
        keys = db_connection.blocking_conn.keys(
            cls._baseclass_name().lower() + '_*')
        cur_idx = 0
        while cur_idx < len(keys):
            cur_keys = keys[cur_idx:(cur_idx+max_request_size)]
            for obj in super(NamespacedStoredObject, cls).get_many(cur_keys):
                if obj is not None:
                    yield obj

            cur_idx += max_request_size

    @classmethod
    def modify(cls, key, func, create_missing=False, callback=None):
        return super(NamespacedStoredObject, cls).modify(
            cls.format_key(key),
            func,
            create_missing=create_missing,
            callback=callback)

    @classmethod
    def modify_many(cls, keys, func, create_missing=False, callback=None):
        return super(NamespacedStoredObject, cls).modify_many(
            [cls.format_key(x) for x in keys],
            func,
            create_missing=create_missing,
            callback=callback)

    @classmethod
    def delete(cls, key, callback=None):
        return super(NamespacedStoredObject, cls).delete(
            cls.format_key(key),
            callback=callback)

    @classmethod
    def delete_many(cls, keys, callback=None):
        return super(NamespacedStoredObject, cls).delete_many(
            [cls.format_key(k) for k in keys],
            callback=callback)

class DefaultedStoredObject(NamespacedStoredObject):
    '''Namespaced object where a get-like operation will never returns None.

    Instead of None, a default object is returned, so a subclass should
    specify a reasonable default constructor
    '''
    def __init__(self, key):
        super(DefaultedStoredObject, self).__init__(key)

    @classmethod
    def get(cls, key, log_missing=True, callback=None):
        return super(DefaultedStoredObject, cls).get(
            key,
            create_default=True,
            log_missing=log_missing,
            callback=callback)

    @classmethod
    def get_many(cls, keys, log_missing=True, callback=None):
        return super(DefaultedStoredObject, cls).get_many(
            keys,
            create_default=True,
            log_missing=log_missing,
            callback=callback)

class AbstractHashGenerator(object):
    ' Abstract Hash Generator '

    @staticmethod
    def _api_hash_function(_input):
        ''' Abstract hash generator '''
        return hashlib.md5(_input).hexdigest()

class NeonApiKey(NamespacedStoredObject):
    ''' Static class to generate Neon API Key'''

    def __init__(self, a_id, api_key=None):
        self.api_key = api_key
        self.key = NeonApiKey.format_key(a_id) 

    @classmethod
    def _baseclass_name(cls):
        '''
        Returns the class name of the base class of the hierarchy.
        '''
        return NeonApiKey.__name__
    
    @classmethod
    def id_generator(cls, size=24, 
            chars=string.ascii_lowercase + string.digits):
        return ''.join(random.choice(chars) for x in range(size))

    @classmethod
    def format_key(cls, a_id):
        ''' format db key  neonapikey_{aid}'''
        return cls.__name__.lower() + '_%s' % a_id
        
    @classmethod
    def generate(cls, a_id):
        ''' generate api key hash
            if present in DB, then return it
        
        #NOTE: Generate method directly saves the key
        '''
        api_key = NeonApiKey.id_generator()
        obj = NeonApiKey(a_id, api_key)
        
        # Check if the api_key for the account id exists in the DB
        _api_key = cls.get_api_key(a_id)
        if _api_key is not None:
            return _api_key 
        else:
            if obj.save():
                return api_key

    def to_json(self):
        #NOTE: This is a misnomer. It is being overriden here since the save()
        # function uses to_json() and the NeonApiKey is saved as a plain string
        # in the database
        
        return self.api_key
    
    @classmethod
    def _create(cls, key, obj_dict):
        obj = NeonApiKey(key)
        obj.value = obj_dict
        return obj_dict
    
    @classmethod
    def get_api_key(cls, a_id, callback=None):
        ''' get api key from db '''

        # Use get
        api_key = cls.get(a_id, callback)
        return api_key

    @classmethod
    def get(cls, a_id, callback=None):
        #NOTE: parent get() method uses json.loads() hence overriden here 
        db_connection = DBConnection.get(cls)
        key = cls.format_key(a_id)
        if callback:
            db_connection.conn.get(key, callback) 
        else:
            return db_connection.blocking_conn.get(key) 
   
    @classmethod
    def get_many(cls, keys, callback=None):
        raise NotImplementedError()
    
    @classmethod
    def get_all(cls, keys, callback=None):
        raise NotImplementedError()

    @classmethod
    def modify(cls, key, func, create_missing=False, callback=None):
        raise NotImplementedError()
    
    @classmethod
    def modify_many(cls, keys, func, create_missing=False, callback=None):
        raise NotImplementedError()

class InternalVideoID(object):
    ''' Internal Video ID Generator '''
    NOVIDEO = 'NOVIDEO' # External video id to specify that there is no video

    VALID_EXTERNAL_REGEX = '[0-9a-zA-Z\-\.]+'
    VALID_INTERNAL_REGEX = ('[0-9a-zA-Z]+_%s' % VALID_EXTERNAL_REGEX)
    
    @staticmethod
    def generate(api_key, vid=None):
        ''' external platform vid --> internal vid '''
        if vid is None:
            vid = InternalVideoID.NOVIDEO
        key = '%s_%s' % (api_key, vid)
        return key

    @staticmethod
    def is_no_video(internal_vid):
        '''Returns true if this video id refers to there not being a video'''
        return internal_vid.partition('_')[2] == InternalVideoID.NOVIDEO

    @staticmethod
    def to_external(internal_vid):
        ''' internal vid -> external platform vid'''
        
        #first part of the key doesn't have _, hence use this below to 
        #generate the internal vid. 
        #note: found later that Ooyala can have _ in their video ids
                
        if "_" not in internal_vid:
            _log.error('key=InternalVideoID msg=Invalid internal id %s' %internal_vid)
            return internal_vid

        vid = "_".join(internal_vid.split('_')[1:])
        return vid

class TrackerAccountID(object):
    ''' Tracker Account ID generation '''
    @staticmethod
    def generate(_input):
        ''' Generate a CRC 32 for Tracker Account ID'''
        return str(abs(binascii.crc32(_input)))

class TrackerAccountIDMapper(NamespacedStoredObject):
    '''
    Maps a given Tracker Account ID to API Key 

    This is needed to keep the tracker id => api_key
    '''
    STAGING = "staging"
    PRODUCTION = "production"

    def __init__(self, tai, api_key=None, itype=None):
        super(TrackerAccountIDMapper, self).__init__(tai)
        self.value = api_key 
        self.itype = itype

    def get_tai(self):
        '''Retrieves the TrackerAccountId of the object.'''
        return self.key.partition('_')[2]

    @classmethod
    def _baseclass_name(cls):
        '''Returns the class name of the base class of the hierarchy.
        '''
        return TrackerAccountIDMapper.__name__
    
    @classmethod
    def get_neon_account_id(cls, tai, callback=None):
        '''
        returns tuple of api_key, type(staging/production)
        '''
        def format_tuple(result):
            ''' format result tuple '''
            if result:
                return result.value, result.itype

        if callback:
            cls.get(tai, lambda x: callback(format_tuple(x)))
        else:
            return format_tuple(cls.get(tai))

class NeonUserAccount(NamespacedStoredObject):
    ''' NeonUserAccount

    Every user in the system has a neon account and all other integrations are 
    associated with this account. 

    @videos: video id / jobid map of requests made directly through neon api
    @integrations: all the integrations associated with this acccount

    '''
    def __init__(self, 
                 a_id=None, 
                 api_key=None, 
                 default_size=(DefaultSizes.WIDTH,DefaultSizes.HEIGHT), 
                 customer_name=None):
        if a_id is None: 
            # this will become the default TODO fix the tests surrounding this 
            # generate a unique account_id instead of letting it be chosen via the api
            self.account_id = uuid.uuid1().hex
        else: 
            self.account_id = a_id # Account id chosen when account is created
        self.neon_api_key = self.get_api_key() if api_key is None else api_key
        self.key = self.__class__.__name__.lower()  + '_' + self.neon_api_key
        self.tracker_account_id = TrackerAccountID.generate(self.neon_api_key)
        self.staging_tracker_account_id = \
                TrackerAccountID.generate(self.neon_api_key + "staging") 
        self.videos = {} #phase out,should be stored in neon integration
        # a mapping from integration id -> get_ovp() string
        self.integrations = {}
        # name of the customer
        self.customer_name = customer_name

        # The default thumbnail (w, h) to serve for this account
        self.default_size = default_size
        
        # Priority Q number for processing, currently supports {0,1}
        self.processing_priority = 1

        # Default thumbnail to show if we don't have one for a video
        # under this account.
        self.default_thumbnail_id = None
         
        # the created/updated date in utc of this object 
        self.created = self.updated = str(datetime.datetime.utcnow())
    
    @classmethod
    def _baseclass_name(cls):
        '''Returns the class name of the base class of the hierarchy.
        '''
        return NeonUserAccount.__name__

    def get_api_key(self):
        '''
        Get the API key for the account, If already in the DB the generate method
        returns it
        '''
        # Note: On DB retrieval the object gets created again, this may lead to
        # creation of an addional api key mapping ; hence prevent it
        # Figure out a cleaner implementation
        if NeonUserAccount.__name__ not in self.account_id: 
            return NeonApiKey.generate(self.account_id) 

    def get_processing_priority(self):
        return self.processing_priority

    def set_processing_priority(self, p):
        self.processing_priority = p

    def add_platform(self, platform):
        '''Adds a platform object to the account.'''
        if len(self.integrations) == 0:
            self.integrations = {}

        self.integrations[platform.integration_id] = platform.get_ovp()

    @utils.sync.optional_sync
    @tornado.gen.coroutine
    def get_platforms(self):
        ''' get all platform accounts for the user '''

        ovp_map = {}
        #TODO: Add Ooyala when necessary
<<<<<<< HEAD
        for plat in [NeonPlatform, BrightcovePlatform, BrightcoveIntegration, YoutubePlatform, OoyalaIntegration]:
=======
        for plat in [NeonPlatform, BrightcovePlatform, OoyalaPlatform,
                     YoutubePlatform]:
>>>>>>> 9da09ee0
            ovp_map[plat.get_ovp()] = plat

        calls = []
        for integration_id, ovp_string in self.integrations.iteritems():
            try:
                plat_type = ovp_map[ovp_string]
                if plat_type == NeonPlatform:
                    calls.append(tornado.gen.Task(plat_type.get,
                                                  self.neon_api_key, '0'))
                else:
                    calls.append(tornado.gen.Task(plat_type.get,
                                                  self.neon_api_key,
                                                  integration_id))
                    
            except KeyError:
                _log.error('key=get_platforms msg=Invalid ovp string: %s' % 
                           ovp_string)

            except Exception as e:
                _log.exception('key=get_platforms msg=Error getting platform '
                               '%s' % e)

        retval = yield calls
        raise tornado.gen.Return(retval)

    @classmethod
    def get_ovp(cls):
        ''' ovp string '''
        return "neon"
    
    def add_video(self, vid, job_id):
        ''' vid,job_id in to videos'''
        
        self.videos[str(vid)] = job_id
    
    def to_json(self):
        ''' to json '''
        return json.dumps(self, default=lambda o: o.__dict__)

    @utils.sync.optional_sync
    @tornado.gen.coroutine
    def add_default_thumbnail(self, image, integration_id='0', replace=False):
        '''Adds a default thumbnail to the account.

        Note that the NeonUserAccount object is saved after this change.

        Inputs:
        image - A PIL image that will be added as the default thumb
        integration_id - Used to specify the CDN hosting parameters.
                         Defaults to the one associated with the NeonPlatform
        replace - If true, then will replace the existing default thumb
        '''
        if self.default_thumbnail_id is not None and not replace:
            raise ValueError('The account %s already has a default thumbnail'
                             % self.neon_api_key)

        cur_rank = 0
        if self.default_thumbnail_id is not None:
            old_default = yield tornado.gen.Task(ThumbnailMetadata.get,
                                                 self.default_thumbnail_id)
            if old_default is None:
                raise ValueError('The old thumbnail is not in the database. '
                                 'This should never happen')
            cur_rank = old_default.rank - 1

        cdn_key = CDNHostingMetadataList.create_key(self.neon_api_key,
                                                    integration_id)
        cdn_metadata = yield tornado.gen.Task(
            CDNHostingMetadataList.get,
            cdn_key)

        tmeta = ThumbnailMetadata(
            None,
            InternalVideoID.generate(self.neon_api_key, None),
            ttype=ThumbnailType.DEFAULT,
            rank=cur_rank)
        yield tmeta.add_image_data(image, cdn_metadata, async=True)
        self.default_thumbnail_id = tmeta.key
        
        success = yield tornado.gen.Task(tmeta.save)
        if not success:
            raise IOError("Could not save thumbnail")

        success = yield tornado.gen.Task(self.save)
        if not success:
            raise IOError("Could not save account data with new default thumb")

    @classmethod
    def create(cls, json_data):
        ''' create obj from json data'''
        if not json_data:
            return None
        params = json.loads(json_data)
        a_id = params['account_id']
        api_key = params['neon_api_key']
        na = cls(a_id, api_key)
       
        for key in params:
            na.__dict__[key] = params[key]
        
        return na
   
    @classmethod 
    def get_all_accounts(cls):
        ''' Get all NeonUserAccount instances '''
        return cls.get_all()
    
    @classmethod
    def get_neon_publisher_id(cls, api_key):
        '''
        Get Neon publisher ID; This is also the Tracker Account ID
        '''
        na = cls.get(api_key)
        if nc:
            return na.tracker_account_id

    def iterate_all_videos(self, max_request_size=100):
        '''A synchronous function that returns an iterator across all the
        videos for this account in the database.

        The set of keys to grab happens once so if the db changes while
        the iteration is going, so neither new or deleted objects will
        be returned.

        #TODO(mdesnoyer): Figure out a way to make this
        asynchronous. It ain't going to be easy.

        Inputs:
        max_request_size - Maximum number of objects to request from
        the database at a time.
        '''
        db_connection = DBConnection.get(VideoMetadata)
        keys = db_connection.blocking_conn.keys(self.neon_api_key + '_*')
        keys = [x for x in keys if len(x.split('_')) == 2]
        cur_idx = 0
        while cur_idx < len(keys):
            cur_keys = keys[cur_idx:(cur_idx+max_request_size)]
            for obj in VideoMetadata.get_many(cur_keys):
                if obj is not None and isinstance(obj, VideoMetadata):
                    yield obj

            cur_idx += max_request_size


class ExperimentStrategy(DefaultedStoredObject):
    '''Stores information about the experimental strategy to use.

    Keyed by account_id (aka api_key)
    '''
    SEQUENTIAL='sequential'
    MULTIARMED_BANDIT='multi_armed_bandit'
    
    def __init__(self, account_id, exp_frac=0.01,
                 holdback_frac=0.01,
                 only_exp_if_chosen=False,
                 always_show_baseline=True,
                 baseline_type=ThumbnailType.RANDOM,
                 chosen_thumb_overrides=False,
                 override_when_done=True,
                 experiment_type=MULTIARMED_BANDIT,
                 impression_type=MetricType.VIEWS,
                 conversion_type=MetricType.CLICKS,
                 max_neon_thumbs=None):
        super(ExperimentStrategy, self).__init__(account_id)
        # Fraction of traffic to experiment on.
        self.exp_frac = exp_frac
        
        # Fraction of traffic in the holdback experiment once
        # convergence is complete
        self.holdback_frac = holdback_frac

        # If true, an experiment will only be run if a thumb is
        # explicitly chosen. This and chosen_thumb_overrides had
        # better not both be true.
        self.only_exp_if_chosen = only_exp_if_chosen

        # If True, a baseline of baseline_type will always be used in the
        # experiment. The other baseline could be an editor generated
        # one, which is always shown if it's there.
        self.always_show_baseline = always_show_baseline

        # The type of thumbnail to consider the baseline
        self.baseline_type = baseline_type

        # If true, if there is a chosen thumbnail, it automatically
        # takes 100% of the traffic and the experiment is shutdown.
        self.chosen_thumb_overrides =  chosen_thumb_overrides

        # If true, then when the experiment has converged on a best
        # thumbnail, it overrides the majority one and leaves a
        # holdback. If this is false, when the experiment is done, we
        # will only run the best thumbnail in the experiment
        # percentage. This is useful for pilots that are hidden from
        # the editors.
        self.override_when_done = override_when_done

        # The strategy used to run the experiment phase
        self.experiment_type = experiment_type

        # The types of measurements that mean an impression or a
        # conversion for this account
        self.impression_type = impression_type
        self.conversion_type = conversion_type

        # The maximum number of Neon thumbs to run in the
        # experiment. If None, all of them are used.
        self.max_neon_thumbs = max_neon_thumbs

    @classmethod
    def _baseclass_name(cls):
        '''Returns the class name of the base class of the hierarchy.
        '''
        return ExperimentStrategy.__name__
        

class CDNHostingMetadataList(DefaultedStoredObject):
    '''A list of CDNHostingMetadata objects.

    Keyed by (api_key, integration_id). Use the create_key method to
    generate it before calling a normal function like get().
    
    '''
    def __init__(self, key, cdns=None):
        super(CDNHostingMetadataList, self).__init__(key)
        if self.get_id() and len(self.get_id().split('_')) != 2:
            raise ValueError('Invalid key %s. Must be generated using '
                             'create_key()' % self.get_id())
        if cdns is None:
            self.cdns = [NeonCDNHostingMetadata()]
        else:
            self.cdns = cdns

    def __iter__(self):
        '''Iterate through the cdns.'''
        return [x for x in self.cdns if x is not None].__iter__()

    @classmethod
    def create_key(cls, api_key, integration_id):
        '''Create a key for using in this table'''
        return '%s_%s' % (api_key, integration_id)

    @classmethod
    def _baseclass_name(cls):
        '''Returns the class name of the base class of the hierarchy.
        '''
        return CDNHostingMetadataList.__name__


class CDNHostingMetadata(NamespacedStoredObject):
    '''
    Specify how to host the the images with one CDN platform.

    Currently on S3 hosting to customer bucket is well defined

    These objects are not stored directly in the database.  They are
    actually stored in CDNHostingMetadataLists. If you try to save
    them directly, you will get a NotImplementedError.
    ''' 
    
    def __init__(self, key=None, cdn_prefixes=None, resize=False, 
                 update_serving_urls=False,
                 rendition_sizes=None):
        self.key = key

        # List of url prefixes to put in front of the path. If there
        # is no transport scheme, http:// will be added. Also, there
        # is no trailing slash
        cdn_prefixes = cdn_prefixes or []
        self.cdn_prefixes = map(CDNHostingMetadata._normalize_cdn_prefix,
                                cdn_prefixes)
        
        # If true, the images should be resized into all the desired
        # renditions.
        self.resize = resize

        # Should the images be added to ThumbnailServingURL object?
        self.update_serving_urls = update_serving_urls

        # A list of image rendition sizes to generate if resize is
        # True. The list is of (w, h) tuples.
        self.rendition_sizes = rendition_sizes or [
            [120, 67],
            [120, 90],
            [160, 90],
            [160, 120],
            [210, 118],
            [320, 180],
            [320, 240],
            [480, 270],
            [480, 360],
            [640, 360],
            [640, 480],
            [1280, 720]]

    # TODO(sunil or mdesnoyer): Write a function to add a new
    # rendition size to the list and upload the requisite images to
    # where they are hosted. Some of the functionality will be in
    # cdnhosting, but this object will have to be saved too. We
    # probably want to update all the images in the account or it
    # could have parameters like a single image, all the images newer
    # than a date etc.

    def save(self):
        raise NotImplementedError()

    @classmethod
    def save_all(cls, *args, **kwargs):
        raise NotImplementedError()

    @classmethod
    def modify(cls, *args, **kwargs):
        raise NotImplementedError()

    @classmethod
    def modify_many(cls, *args, **kwargs):
        raise NotImplementedError()

    @classmethod
    def _create(cls, key, obj_dict):
        obj = super(CDNHostingMetadata, cls)._create(key, obj_dict)

        # Normalize the CDN prefixes
        obj.cdn_prefixes = map(CDNHostingMetadata._normalize_cdn_prefix,
                               obj.cdn_prefixes)
        
        return obj

    @staticmethod
    def _normalize_cdn_prefix(prefix):
      '''Normalizes a cdn prefix so that it starts with a scheme and does
      not end with a slash.

      e.g. http://neon.com
           https://neon.com
      '''
      prefix_split = urlparse.urlparse(prefix, 'http')
      if prefix_split.netloc == '':
        path_split = prefix_split.path.partition('/')
        prefix_split = [x for x in prefix_split]
        prefix_split[1] = path_split[0]
        prefix_split[2] = path_split[1]
      scheme_added = urlparse.urlunparse(prefix_split)
      return scheme_added.strip('/')
      
class S3CDNHostingMetadata(CDNHostingMetadata):
    '''
    If the images are to be uploaded to S3 bucket use this formatter  

    '''
    def __init__(self, key=None, access_key=None, secret_key=None, 
                 bucket_name=None, cdn_prefixes=None, folder_prefix=None,
                 resize=False, update_serving_urls=False, do_salt=True,
                 make_tid_folders=False, rendition_sizes=None, policy=None):
        '''
        Create the object
        '''
        super(S3CDNHostingMetadata, self).__init__(
            key, cdn_prefixes, resize, update_serving_urls, rendition_sizes)
        self.access_key = access_key # S3 access key
        self.secret_key = secret_key # S3 secret access key
        self.bucket_name = bucket_name # S3 bucket to host in
        self.folder_prefix = folder_prefix # Folder prefix to host in

        # Add a random named directory between folder prefix and the 
        # image name? Useful for performance when serving.
        self.do_salt = do_salt

        # make folders for easy navigation. This puts the image in the
        # form <api_key>/<video_id>/<thumb_id>.jpg
        self.make_tid_folders = make_tid_folders

        # What aws policy should the images be uploaded with
        self.policy = policy

class NeonCDNHostingMetadata(S3CDNHostingMetadata):
    '''
    Hosting on S3 using the Neon keys.
    
    This default hosting just uses pure S3, no cloudfront.
    '''
    def __init__(self, key=None,
                 bucket_name='n3.neon-images.com',
                 cdn_prefixes=None,
                 folder_prefix=None,
                 resize=True,
                 update_serving_urls=True,
                 do_salt=True,
                 make_tid_folders=False,
                 rendition_sizes=None):
        super(NeonCDNHostingMetadata, self).__init__(
            key,
            bucket_name=bucket_name,
            cdn_prefixes=(cdn_prefixes or ['n3.neon-images.com']),
            folder_prefix=folder_prefix,
            resize=resize,
            update_serving_urls=update_serving_urls,
            do_salt=do_salt,
            make_tid_folders=make_tid_folders,
            rendition_sizes=rendition_sizes,
            policy='public-read')

class PrimaryNeonHostingMetadata(S3CDNHostingMetadata):
    '''
    Primary Neon S3 Hosting
    This is where the primary copy of the thumbnails are stored
    
    @make_tid_folders: If true, _ is replaced by '/' to create folder
    '''
    def __init__(self, key=None,
                 bucket_name='host-thumbnails',
                 folder_prefix=None):
        super(PrimaryNeonHostingMetadata, self).__init__(
            key,
            bucket_name=bucket_name,
            folder_prefix=folder_prefix,
            resize=False,
            update_serving_urls=False,
            do_salt=False,
            make_tid_folders=True,
            policy='public-read')

class CloudinaryCDNHostingMetadata(CDNHostingMetadata):
    '''
    Cloudinary images
    '''

    def __init__(self, key=None):
        super(CloudinaryCDNHostingMetadata, self).__init__(
            key,
            resize=False,
            update_serving_urls=False)

class AkamaiCDNHostingMetadata(CDNHostingMetadata):
    '''
    Akamai Netstorage CDN Metadata
    '''

    def __init__(self, key=None, host=None, akamai_key=None, akamai_name=None,
                 folder_prefix=None, cdn_prefixes=None, rendition_sizes=None,
                 cpcode=None):
        super(AkamaiCDNHostingMetadata, self).__init__(
            key,
            cdn_prefixes=cdn_prefixes,
            resize=True,
            update_serving_urls=True,
            rendition_sizes=rendition_sizes)

        # Host for uploading to akamai. Can have http:// or not
        self.host = host

        # Parameters to talk to akamai
        self.akamai_key = akamai_key
        self.akamai_name = akamai_name

        # The folder prefix to prepend to where the file will be
        # stored and served from. Slashes at the beginning and end are
        # optional
        self.folder_prefix=folder_prefix

        # CPCode string for uploading to Akamai. Should be something
        # like 17645
        self.cpcode = cpcode

    @classmethod
    def _create(cls, key, obj_dict):
        obj = super(AkamaiCDNHostingMetadata, cls)._create(key, obj_dict)

        # An old object could have had a baseurl, which was smashed
        # together the folder prefix and cpcode. That was confusing,
        # but in case there's an old object around, fix it. Also, in
        # that case, the cdn_prefixes could have had the folder prefix
        # in them, so remove them.
        if hasattr(obj, 'baseurl'):
            split = obj.baseurl.strip('/').partition('/')
            obj.cpcode = split[0].strip('/')
            obj.folder_prefix = split[2].strip('/')
            obj.cdn_prefixes = [re.sub(obj.folder_prefix, '', x).strip('/')
                                for x in obj.cdn_prefixes]
            del obj.baseurl
        
        return obj

class AbstractIntegration(NamespacedStoredObject):
    ''' Abstract Integration class '''

    def __init__(self, api_key, i_id=None, abtest=False, enabled=True, 
                serving_enabled=True, serving_controller="imageplatform"):
        
        super(AbstractIntegration, self).__init__(
            self._generate_subkey(api_key, i_id))
        self.neon_api_key = api_key 
        self.integration_id = i_id 
        self.videos = {} # External video id (Original Platform VID) => Job ID
        self.abtest = abtest # Boolean on wether AB tests can run
        self.enabled = enabled # Account enabled for auto processing of videos 

        # Will thumbnails be served by our system?
        self.serving_enabled = serving_enabled

        # What controller is used to serve the image? Default to imageplatform
        self.serving_controller = serving_controller 
    
    @classmethod
    def _generate_subkey(cls, api_key, i_id):
        if i_id is None or api_key.endswith('_%s' % i_id):
            # It's already the correct key
            return api_key
        return '_'.join([api_key, i_id])

    @classmethod
    def _baseclass_name(cls):
        return cls.__name__.lower() 
   
    @classmethod
    def _create(cls, key, obj_dict):
        def __get_type(key):
            '''
            Get the integration type
            '''
            integration_type = key.split('_')[0]
            typemap = {
                'brightcoveintegration' : BrightcoveIntegration,
                'ooyalaintegration' : OoyalaIntegration
                }
            try:
                integration = typemap[integration_type]
                return integration.__name__
            except KeyError, e:
                _log.exception("Invalid Integration Object")
                raise ValueError() # is this the right exception to throw?

        if obj_dict:
            if not '_type' in obj_dict or not '_data' in obj_dict:
                obj_dict = {
                    '_type': __get_type(obj_dict['key']),
                    '_data': copy.deepcopy(obj_dict)
                }
            
            return super(AbstractIntegration, cls)._create(key, obj_dict)

    def save(self, callback=None):
        raise NotImplementedError("To save this object use modify()")
        # since we need a default constructor with empty strings for the 
        # eval magic to work, check here to ensure apikey and i_id aren't empty
        # since the key is generated based on them
        if self.neon_api_key == '' or self.integration_id == '':
            raise Exception('Invalid initialization of AbstractIntegration or its\
                subclass object. api_key and i_id should not be empty')

        super(AbstractIntegration, self).save(callback)

    @classmethod
    def get(cls, api_key, i_id, callback=None):
        ''' get instance '''
        return super(AbstractIntegration, cls).get(
            cls._generate_subkey(api_key, i_id), callback=callback)
    
    @classmethod
    def modify(cls, api_key, i_id, func, create_missing=False, callback=None):
        def _set_parameters(x):
            api_key, i_id = x.get_id().split('_')
            x.neon_api_key = api_key
            x.integration_id = i_id
            func(x)
            
        return super(AbstractIntegration, cls).modify(
            cls._generate_subkey(api_key, i_id),
            _set_parameters,
            create_missing=create_missing,
            callback=callback)

    @classmethod
    def modify_many(cls, keys, func, create_missing=False, callback=None):
        '''Modify many keys.

        Each key must be a tuple of (api_key, i_id)
        '''
        return super(AbstractIntegration, cls).modify_many(
            [cls._generate_subkey(api_key, i_id) for 
             api_key, i_id in keys],
            func,
            create_missing=create_missing,
            callback=callback)

    @classmethod
    def delete(cls, api_key, i_id, callback=None):
        return super(AbstractIntegration, cls).delete(
            cls._generate_subkey(api_key, i_id),
            callback=callback)

    @classmethod
    def delete_many(cls, keys, callback=None):
        return super(AbstractIntegration, cls).delete_many(
            [cls._generate_subkey(api_key, i_id) for 
             api_key, i_id in keys],
            callback=callback)

    def to_json(self):
        ''' to json '''
        return json.dumps(self, default=lambda o: o.__dict__) 

    def add_video(self, vid, job_id):
        ''' external video id => job_id '''
        self.videos[str(vid)] = job_id

    def get_videos(self):
        ''' list of external video ids '''
        return self.videos.keys()
    
    def get_internal_video_ids(self):
        ''' return list of internal video ids for the account ''' 
        i_vids = [] 
        for vid in self.videos.keys(): 
            i_vids.append(InternalVideoID.generate(self.neon_api_key, vid))
        return i_vids

    @classmethod
    def get_ovp(cls):
        ''' ovp string '''
        raise NotImplementedError


    @classmethod
    def get_all(cls, callback=None):
        '''Returns a list of all the integration instances from the db.'''
        instances = []
        if callback:
            lock = threading.RLock()
            call_counter = [4]
            def _process_instances(x):
                instances.extend(x)
                with lock:
                    call_counter[0] -= 1
                    if call_counter[0] == 0:
                        callback(instances)
            BrightcoveIntegration.get_all(_process_instances)
            OoyalaIntegration.get_all(_process_instances)
            return
        else:
            instances.extend(BrightcoveIntegration.get_all())
            instances.extend(OoyalaIntegration.get_all())
        return instances

    @classmethod
    def _get_all_impl(cls, callback=None):
        '''Implements get_all_instances for a single integration type.'''
        return super(AbstractIntegration, cls).get_all(callback=callback)

    @classmethod
    def get_all_integration_data(cls):
        ''' get all integration data '''
        db_connection = DBConnection.get(cls)
        accounts = db_connection.blocking_conn.keys(cls.__name__.lower() + "*")
        integration_data = []
        for accnt in accounts:
            api_key = accnt.split('_')[-2]
            i_id = accnt.split('_')[-1]
            jdata = db_connection.blocking_conn.get(accnt) 
            if jdata:
                integration_data.append(jdata)
            else:
                _log.debug("key=get_all_integration data"
                            " msg=no data for acc %s i_id %s" % (api_key, i_id))
        
        return integration_data

    @classmethod
    @utils.sync.optional_sync
    @tornado.gen.coroutine
    def subscribe_to_changes(cls, func, pattern='*', get_object=True):
        yield [
            BrightcoveIntegration.subscribe_to_changes(
                func, pattern, get_object, async=True),
            OoyalaIntegration.subscribe_to_changes(
                func, pattern, get_object, async=True)]

    @classmethod
    @tornado.gen.coroutine
    def _subscribe_to_changes_impl(cls, func, pattern, get_object):
        yield super(AbstractIntegration, cls).subscribe_to_changes(
            func, pattern, get_object, async=True)

    @classmethod
    @utils.sync.optional_sync
    @tornado.gen.coroutine
    def unsubscribe_from_changes(cls, channel):
        yield [
            BrightcoveIntegration.unsubscribe_from_changes(channel, async=True),
            OoyalaIntegration.unsubscribe_from_changes(channel, async=True)]

    @classmethod
    @tornado.gen.coroutine
    def _unsubscribe_from_changes_impl(cls, channel):
        yield super(AbstractIntegration, cls).unsubscribe_from_changes(
            channel, async=True)
    

    @classmethod
    def _erase_all_data(cls):
        ''' erase all data ''' 
        db_connection = DBConnection.get(cls)
        db_connection.clear_db()
 

    @utils.sync.optional_sync
    @tornado.gen.coroutine
    def delete_all_video_related_data(self, integration_vid,
            *args, **kwargs):
        '''
        Delete all data related to a given video

        request, vmdata, thumbs, thumb serving urls
        
        #NOTE: Don't you dare call this method unless you really want to 
        delete 
        '''
        
        do_you_want_to_delete = kwargs.get('really_delete_keys', False)
        if do_you_want_to_delete == False:
            return

        def _del_video(p_inst):
            try:
                p_inst.videos.pop(integration_vid)
            except KeyError, e:
                _log.error('no such video to delete')
                return
        
        i_vid = InternalVideoID.generate(self.neon_api_key, 
                                         integration_vid)
        vm = yield tornado.gen.Task(VideoMetadata.get, i_vid)
        # update integration instance
        yield tornado.gen.Task(self.modify,
                               self.neon_api_key, '0',
                               _del_video)

        # delete the video object
        yield tornado.gen.Task(VideoMetadata.delete, i_vid)

        # delete the request object
        yield tornado.gen.Task(NeonApiRequest.delete, vm.job_id,
                               self.neon_api_key)

        # delete the thumbnails
        yield tornado.gen.Task(ThumbnailMetadata.delete_many,
                               vm.thumbnail_ids)

        # delete the serving urls
        yield tornado.gen.Task(ThumbnailServingURLs.delete_many,
                               vm.thumbnail_ids)

# DEPRECATED use AbstractIntegration instead
class AbstractPlatform(NamespacedStoredObject):
    ''' Abstract Platform/ Integration class '''

    def __init__(self, api_key, i_id=None, abtest=False, enabled=True, 
                serving_enabled=True, serving_controller="imageplatform"):
        
        super(AbstractPlatform, self).__init__(
            self._generate_subkey(api_key, i_id))
        self.neon_api_key = api_key 
        self.integration_id = i_id 
        self.videos = {} # External video id (Original Platform VID) => Job ID
        self.abtest = abtest # Boolean on wether AB tests can run
        self.enabled = enabled # Account enabled for auto processing of videos 

        # Will thumbnails be served by our system?
        self.serving_enabled = serving_enabled

        # What controller is used to serve the image? Default to imageplatform
        self.serving_controller = serving_controller 
    
    @classmethod
    def _generate_subkey(cls, api_key, i_id):
        if i_id is None or api_key.endswith('_%s' % i_id):
            # It's already the correct key
            return api_key
        return '_'.join([api_key, i_id])

    @classmethod
    def _baseclass_name(cls):
        return cls.__name__.lower() 
   
    @classmethod
    def _create(cls, key, obj_dict):
        def __get_type(key):
            '''
            Get the platform type
            '''
            platform_type = key.split('_')[0]
            typemap = {
                'neonplatform' : NeonPlatform,
                'brightcoveplatform' : BrightcovePlatform,
                'ooyalaplatform' : OoyalaPlatform,
                'youtubeplatform' : YoutubePlatform
                }
            try:
                platform = typemap[platform_type]
                return platform.__name__
            except KeyError, e:
                _log.exception("Invalid Platform Object")
                raise ValueError() # is this the right exception to throw?

        if obj_dict:
            if not '_type' in obj_dict or not '_data' in obj_dict:
                obj_dict = {
                    '_type': __get_type(obj_dict['key']),
                    '_data': copy.deepcopy(obj_dict)
                }
            
            return super(AbstractPlatform, cls)._create(key, obj_dict)

    def save(self, callback=None):
        raise NotImplementedError("To save this object use modify()")
        # since we need a default constructor with empty strings for the 
        # eval magic to work, check here to ensure apikey and i_id aren't empty
        # since the key is generated based on them
        if self.neon_api_key == '' or self.integration_id == '':
            raise Exception('Invalid initialization of AbstractPlatform or its\
                subclass object. api_key and i_id should not be empty')

        super(AbstractPlatform, self).save(callback)

    @classmethod
    def get(cls, api_key, i_id, callback=None):
        ''' get instance '''
        return super(AbstractPlatform, cls).get(
            cls._generate_subkey(api_key, i_id), callback=callback)
    
    @classmethod
    def modify(cls, api_key, i_id, func, create_missing=False, callback=None):
        def _set_parameters(x):
            api_key, i_id = x.get_id().split('_')
            x.neon_api_key = api_key
            x.integration_id = i_id
            func(x)
            
        return super(AbstractPlatform, cls).modify(
            cls._generate_subkey(api_key, i_id),
            _set_parameters,
            create_missing=create_missing,
            callback=callback)

    @classmethod
    def modify_many(cls, keys, func, create_missing=False, callback=None):
        '''Modify many keys.

        Each key must be a tuple of (api_key, i_id)
        '''
        return super(AbstractPlatform, cls).modify_many(
            [cls._generate_subkey(api_key, i_id) for 
             api_key, i_id in keys],
            func,
            create_missing=create_missing,
            callback=callback)

    @classmethod
    def delete(cls, api_key, i_id, callback=None):
        return super(AbstractPlatform, cls).delete(
            cls._generate_subkey(api_key, i_id),
            callback=callback)

    @classmethod
    def delete_many(cls, keys, callback=None):
        return super(AbstractPlatform, cls).delete_many(
            [cls._generate_subkey(api_key, i_id) for 
             api_key, i_id in keys],
            callback=callback)

    def to_json(self):
        ''' to json '''
        return json.dumps(self, default=lambda o: o.__dict__) 

    def add_video(self, vid, job_id):
        ''' external video id => job_id '''
        self.videos[str(vid)] = job_id

    def get_videos(self):
        ''' list of external video ids '''
        return self.videos.keys()
    
    def get_internal_video_ids(self):
        ''' return list of internal video ids for the account ''' 
        i_vids = [] 
        for vid in self.videos.keys(): 
            i_vids.append(InternalVideoID.generate(self.neon_api_key, vid))
        return i_vids

    @classmethod
    def get_ovp(cls):
        ''' ovp string '''
        raise NotImplementedError


    @classmethod
    def get_all(cls, callback=None):
        '''Returns a list of all the platform instances from the db.'''
        instances = []
        if callback:
            lock = threading.RLock()
            call_counter = [4]
            def _process_instances(x):
                instances.extend(x)
                with lock:
                    call_counter[0] -= 1
                    if call_counter[0] == 0:
                        callback(instances)
            NeonPlatform.get_all(_process_instances)
            BrightcovePlatform.get_all(_process_instances)
            OoyalaPlatform.get_all(_process_instances)
            YoutubePlatform.get_all(_process_instances)
            return
        else:
            instances.extend(NeonPlatform.get_all())
            instances.extend(BrightcovePlatform.get_all())
            instances.extend(OoyalaPlatform.get_all())
            instances.extend(YoutubePlatform.get_all())
        return instances

    @classmethod
    def _get_all_impl(cls, callback=None):
        '''Implements get_all_instances for a single platform type.'''
        return super(AbstractPlatform, cls).get_all(callback=callback)

    @classmethod
    def get_all_platform_data(cls):
        ''' get all platform data '''
        db_connection = DBConnection.get(cls)
        accounts = db_connection.blocking_conn.keys(cls.__name__.lower() + "*")
        platform_data = []
        for accnt in accounts:
            api_key = accnt.split('_')[-2]
            i_id = accnt.split('_')[-1]
            jdata = db_connection.blocking_conn.get(accnt) 
            if jdata:
                platform_data.append(jdata)
            else:
                _log.debug("key=get_all_platform data"
                            " msg=no data for acc %s i_id %s" % (api_key, i_id))
        
        return platform_data

    @classmethod
    @utils.sync.optional_sync
    @tornado.gen.coroutine
    def subscribe_to_changes(cls, func, pattern='*', get_object=True):
        yield [
            NeonPlatform.subscribe_to_changes(func, pattern, get_object,
                                              async=True),
            BrightcovePlatform.subscribe_to_changes(
                func, pattern, get_object, async=True),
            YoutubePlatform.subscribe_to_changes(
                func, pattern, get_object, async=True),
            OoyalaPlatform.subscribe_to_changes(
                func, pattern, get_object, async=True)]

    @classmethod
    @tornado.gen.coroutine
    def _subscribe_to_changes_impl(cls, func, pattern, get_object):
        yield super(AbstractPlatform, cls).subscribe_to_changes(
            func, pattern, get_object, async=True)

    @classmethod
    @utils.sync.optional_sync
    @tornado.gen.coroutine
    def unsubscribe_from_changes(cls, channel):
        yield [
            NeonPlatform.unsubscribe_from_changes(channel, async=True),
            BrightcovePlatform.unsubscribe_from_changes(channel, async=True),
            YoutubePlatform.unsubscribe_from_changes(channel, async=True),
            OoyalaPlatform.unsubscribe_from_changes(channel, async=True)]

    @classmethod
    @tornado.gen.coroutine
    def _unsubscribe_from_changes_impl(cls, channel):
        yield super(AbstractPlatform, cls).unsubscribe_from_changes(
            channel, async=True)
    

    @classmethod
    def _erase_all_data(cls):
        ''' erase all data ''' 
        db_connection = DBConnection.get(cls)
        db_connection.clear_db()
 

    @utils.sync.optional_sync
    @tornado.gen.coroutine
    def delete_all_video_related_data(self, platform_vid,
            *args, **kwargs):
        '''
        Delete all data related to a given video

        request, vmdata, thumbs, thumb serving urls
        
        #NOTE: Don't you dare call this method unless you really want to 
        delete 
        '''
        
        do_you_want_to_delete = kwargs.get('really_delete_keys', False)
        if do_you_want_to_delete == False:
            return

        def _del_video(p_inst):
            try:
                p_inst.videos.pop(platform_vid)
            except KeyError, e:
                _log.error('no such video to delete')
                return
        
        i_vid = InternalVideoID.generate(self.neon_api_key, 
                                         platform_vid)
        vm = yield tornado.gen.Task(VideoMetadata.get, i_vid)
        # update platform instance
        yield tornado.gen.Task(self.modify,
                               self.neon_api_key, '0',
                               _del_video)

        # delete the video object
        yield tornado.gen.Task(VideoMetadata.delete, i_vid)

        # delete the request object
        yield tornado.gen.Task(NeonApiRequest.delete, vm.job_id,
                               self.neon_api_key)

        # delete the thumbnails
        yield tornado.gen.Task(ThumbnailMetadata.delete_many,
                               vm.thumbnail_ids)

        # delete the serving urls
        yield tornado.gen.Task(ThumbnailServingURLs.delete_many,
                               vm.thumbnail_ids)
        
class NeonPlatform(AbstractPlatform):
    '''
    Neon Integration ; stores all info about calls via Neon API
    '''
    def __init__(self, api_key, a_id=None, abtest=False):
        # By default integration ID 0 represents 
        # Neon Platform Integration (access via neon api)
        
        super(NeonPlatform, self).__init__(api_key, '0', abtest)
        self.account_id = a_id
        self.neon_api_key = api_key 
   
    @classmethod
    def get_ovp(cls):
        ''' ovp string '''
        return "neon"
    
    @classmethod
    def get_all(cls, callback=None):
        ''' get all neonplatform instances'''
        return cls._get_all_impl(callback)

    @classmethod
    @utils.sync.optional_sync
    @tornado.gen.coroutine
    def subscribe_to_changes(cls, func, pattern='*', get_object=True):
        yield cls._subscribe_to_changes_impl(func, pattern, get_object)

    @classmethod
    @utils.sync.optional_sync
    @tornado.gen.coroutine
    def unsubscribe_from_changes(cls, channel):
        yield cls._unsubscribe_from_changes_impl(channel)

<<<<<<< HEAD
class BrightcoveIntegration(AbstractIntegration):
    ''' Brightcove Integration class '''
=======
class BrightcovePlatform(AbstractPlatform):
    ''' Brightcove Platform/ Integration class '''

    REFERENCE_ID = '_reference_id'
    BRIGHTCOVE_ID = '_bc_id'
>>>>>>> 9da09ee0
    
    def __init__(self, api_key, i_id=None, a_id='', p_id=None, 
                rtoken=None, wtoken=None, auto_update=False,
                last_process_date=None, abtest=False, callback_url=None,
                uses_batch_provisioning=False,
                id_field=BRIGHTCOVE_ID):

        ''' On every request, the job id is saved '''

        super(BrightcoveIntegration, self).__init__(api_key, i_id, abtest)
        self.account_id = a_id
        self.publisher_id = p_id
        self.read_token = rtoken
        self.write_token = wtoken
        self.auto_update = auto_update 
        #The publish date of the last processed video - UTC timestamp seconds
        self.last_process_date = last_process_date 
        self.linked_youtube_account = False
        self.account_created = time.time() #UTC timestamp of account creation
        self.rendition_frame_width = None #Resolution of video to process
        self.video_still_width = 480 #default brightcove still width
        # the ids of playlist to create video requests from
        self.playlist_feed_ids = []
        # the url that will be called when a video is finished processing 
        self.callback_url = callback_url

        # Does the customer use batch provisioning (i.e. FTP
        # uploads). If so, we cannot rely on the last modified date of
        # videos. http://support.brightcove.com/en/video-cloud/docs/finding-videos-have-changed-media-api
        self.uses_batch_provisioning = uses_batch_provisioning

        # Which custom field to use for the video id. If it is
        # BrightcovePlatform.REFERENCE_ID, then the reference_id field
        # is used. If it is BRIGHTCOVE_ID, the 'id' field is used.
        self.id_field = id_field

    @classmethod
    def get_ovp(cls):
        ''' return ovp name'''
        return "brightcove"

    @classmethod
    @utils.sync.optional_sync
    @tornado.gen.coroutine
    def subscribe_to_changes(cls, func, pattern='*', get_object=True):
        yield cls._subscribe_to_changes_impl(func, pattern, get_object)

    @classmethod
    @utils.sync.optional_sync
    @tornado.gen.coroutine
    def unsubscribe_from_changes(cls, channel):
        yield cls._unsubscribe_from_changes_impl(channel)

    def get_api(self, video_server_uri=None):
        '''Return the Brightcove API object for this integration.'''
        return api.brightcove_api.BrightcoveApi(
            self.neon_api_key, self.publisher_id,
            self.read_token, self.write_token, self.auto_update,
            self.last_process_date, neon_video_server=video_server_uri,
            account_created=self.account_created, callback_url=self.callback_url)

    @tornado.gen.engine
    def update_thumbnail(self, i_vid, new_tid, nosave=False, callback=None):
        ''' method to keep video metadata and thumbnail data consistent 
        callback(None): bad request
        callback(False): internal error
        callback(True): success
        '''
        bc = self.get_api()

        #Get video metadata
        integration_vid = InternalVideoID.to_external(i_vid)
        vmdata = yield tornado.gen.Task(VideoMetadata.get, i_vid)
        if not vmdata:
            _log.error("key=update_thumbnail msg=vid %s not found" %i_vid)
            callback(None)
            return
        
        #Thumbnail ids for the video
        tids = vmdata.thumbnail_ids
        
        #Aspect ratio of the video 
        fsize = vmdata.get_frame_size()

        #Get all thumbnails
        thumbnails = yield tornado.gen.Task(
                ThumbnailMetadata.get_many, tids)
        t_url = None
        
        # Get the type of thumbnail (Neon/ Brighcove)
        thumb_type = "" #type_rank

        #Check if the new tid exists
        for thumbnail in thumbnails:
            if thumbnail.key == new_tid:
                t_url = thumbnail.urls[0]
                thumb_type = "bc" if thumbnail.type == "brightcove" else ""
        
        if not t_url:
            _log.error("key=update_thumbnail msg=tid %s not found" %new_tid)
            callback(None)
            return
        

        # Update the new_tid as the thumbnail for the video
        try:
            image = utils.imageutils.PILImageUtils.download_image(
                t_url)
            update_response = yield bc.update_thumbnail_and_videostill(
                integration_vid,
                new_tid,
                image=image,
                still_size=(self.video_still_width, None))
        except Exception as e:
            _log.error('Error updating the thumbnail and video still to '
                       'Brightcove for video %s %s' % (i_vid, e))
            callback(False)
            return

        thumb_bc_id, still_bc_id = update_response

        def _update_external_tid(thumb_obj):
            thumb_obj.external_id = thumb_bc_id

        yield tornado.gen.Task(ThumbnailMetadata.modify,
                               new_tid,
                               _update_external_tid)

        #NOTE: When the call is made from brightcove controller, do not 
        #save the changes in the db, this is just a temp change for A/B testing
        if nosave:
            callback(True)
            return

        # Save the correct thumb to chosen in the database
        def _set_chosen(thumb_dict):
            for thumb_id, thumb in thumb_dict.iteritems():
                if thumb is not None:
                    thumb.chosen = thumb_id == new_tid
        ret = yield tornado.gen.Task(
            ThumbnailMetadata.modify_many, tids, _set_chosen)
        if not ret:
            _log.error("Error updating thumbnails in database")
            callback(False)

        # Update the request state
        def _set_active(obj):
            obj.state = RequestState.ACTIVE
        ret = yield tornado.gen.Task(
            NeonApiRequest.modify,
            vmdata.job_id,
            self.neon_api_key,
            _set_active)
        if not ret:
            _log.error("Error updating request state in database")
            callback(False)
            
        callback(True)

    def create_job(self, vid, callback):
        ''' Create neon job for particular video '''
        def created_job(result):
            if not result.error:
                try:
                    job_id = tornado.escape.json_decode(result.body)["job_id"]
                    self.add_video(vid, job_id)
                    self.save(callback)
                except Exception,e:
                    callback(False)
            else:
                callback(False)
        
        vserver = options.video_server
        self.get_api(vserver).create_video_request(vid, self.integration_id,
                                            created_job)

    def check_feed_and_create_api_requests(self):
        ''' Use this only after you retreive the object from DB '''

        vserver = options.video_server
        bc = self.get_api(vserver)
        bc.create_neon_api_requests(self.integration_id)    
        bc.create_requests_unscheduled_videos(self.integration_id)

    def check_feed_and_create_request_by_tag(self):
        ''' Temp method to support backward compatibility '''
        self.get_api().create_brightcove_request_by_tag(self.integration_id)

    def check_playlist_feed_and_create_requests(self):
        ''' Get playlists and create requests '''
        
        for pid in self.playlist_feed_ids:
            self.get_api().create_request_from_playlist(pid, self.integration_id)

    @tornado.gen.coroutine
    def verify_token_and_create_requests_for_video(self, n):
        ''' Method to verify brightcove token on account creation 
            And create requests for processing
            @return: Callback returns job id, along with brightcove vid metadata
        '''

        vserver = options.video_server
        bc = self.get_api(vserver)
        val = yield bc.verify_token_and_create_requests(
            self.integration_id, n)
        raise tornado.gen.Return(val)

    def sync_individual_video_metadata(self):
        ''' sync video metadata from bcove individually using 
        find_video_id api '''
        self.get_api().bcove_api.sync_individual_video_metadata(
            self.integration_id)

    def set_rendition_frame_width(self, f_width):
        ''' Set framewidth of the video resolution to process '''
        self.rendition_frame_width = f_width

    def set_video_still_width(self, width):
        ''' Set framewidth of the video still to be used 
            when the still is updated in the brightcove account '''
        self.video_still_width = width

    @staticmethod
    def find_all_videos(token, limit, callback=None):
        ''' find all brightcove videos '''

        # Get the names and IDs of recently published videos:
        url = 'http://api.brightcove.com/services/library?\
                command=find_all_videos&sort_by=publish_date&token=' + token
        http_client = tornado.httpclient.AsyncHTTPClient()
        req = tornado.httpclient.HTTPRequest(url=url, method="GET", 
                request_timeout=60.0, connect_timeout=10.0)
        http_client.fetch(req, callback)

    @classmethod
    def get_all(cls, callback=None):
        return cls._get_all_impl(callback)

# DEPRECATED use BrightcoveIntegration instead 
class BrightcovePlatform(AbstractPlatform):
    ''' Brightcove Platform/ Integration class '''
    
    def __init__(self, api_key, i_id=None, a_id='', p_id=None, 
                rtoken=None, wtoken=None, auto_update=False,
                last_process_date=None, abtest=False, callback_url=None):

        ''' On every request, the job id is saved '''

        super(BrightcovePlatform, self).__init__(api_key, i_id, abtest)
        self.account_id = a_id
        self.publisher_id = p_id
        self.read_token = rtoken
        self.write_token = wtoken
        self.auto_update = auto_update 
        #The publish date of the last processed video - UTC timestamp 
        self.last_process_date = last_process_date 
        self.linked_youtube_account = False
        self.account_created = time.time() #UTC timestamp of account creation
        self.rendition_frame_width = None #Resolution of video to process
        self.video_still_width = 480 #default brightcove still width
        # the ids of playlist to create video requests from
        self.playlist_feed_ids = []
        # the url that will be called when a video is finished processing 
        self.callback_url = callback_url

    @classmethod
    def get_ovp(cls):
        ''' return ovp name'''
        return "brightcove"

    @classmethod
    @utils.sync.optional_sync
    @tornado.gen.coroutine
    def subscribe_to_changes(cls, func, pattern='*', get_object=True):
        yield cls._subscribe_to_changes_impl(func, pattern, get_object)

    @classmethod
    @utils.sync.optional_sync
    @tornado.gen.coroutine
    def unsubscribe_from_changes(cls, channel):
        yield cls._unsubscribe_from_changes_impl(channel)

    def get_api(self, video_server_uri=None):
        '''Return the Brightcove API object for this platform integration.'''
        return api.brightcove_api.BrightcoveApi(
            self.neon_api_key, self.publisher_id,
            self.read_token, self.write_token, self.auto_update,
            self.last_process_date, neon_video_server=video_server_uri,
            account_created=self.account_created, callback_url=self.callback_url)

    @tornado.gen.engine
    def update_thumbnail(self, i_vid, new_tid, nosave=False, callback=None):
        ''' method to keep video metadata and thumbnail data consistent 
        callback(None): bad request
        callback(False): internal error
        callback(True): success
        '''
        bc = self.get_api()

        #Get video metadata
        platform_vid = InternalVideoID.to_external(i_vid)
        vmdata = yield tornado.gen.Task(VideoMetadata.get, i_vid)
        if not vmdata:
            _log.error("key=update_thumbnail msg=vid %s not found" %i_vid)
            callback(None)
            return
        
        #Thumbnail ids for the video
        tids = vmdata.thumbnail_ids
        
        #Aspect ratio of the video 
        fsize = vmdata.get_frame_size()

        #Get all thumbnails
        thumbnails = yield tornado.gen.Task(
                ThumbnailMetadata.get_many, tids)
        t_url = None
        
        # Get the type of thumbnail (Neon/ Brighcove)
        thumb_type = "" #type_rank

        #Check if the new tid exists
        for thumbnail in thumbnails:
            if thumbnail.key == new_tid:
                t_url = thumbnail.urls[0]
                thumb_type = "bc" if thumbnail.type == "brightcove" else ""
        
        if not t_url:
            _log.error("key=update_thumbnail msg=tid %s not found" %new_tid)
            callback(None)
            return
        

        # Update the new_tid as the thumbnail for the video
        try:
            image = utils.imageutils.PILImageUtils.download_image(
                t_url)
            update_response = yield bc.update_thumbnail_and_videostill(
                platform_vid,
                new_tid,
                image=image,
                still_size=(self.video_still_width, None))
        except Exception as e:
            _log.error('Error updating the thumbnail and video still to '
                       'Brightcove for video %s %s' % (i_vid, e))
            callback(False)
            return

        thumb_bc_id, still_bc_id = update_response

        def _update_external_tid(thumb_obj):
            thumb_obj.external_id = thumb_bc_id

        yield tornado.gen.Task(ThumbnailMetadata.modify,
                               new_tid,
                               _update_external_tid)

        #NOTE: When the call is made from brightcove controller, do not 
        #save the changes in the db, this is just a temp change for A/B testing
        if nosave:
            callback(True)
            return

        # Save the correct thumb to chosen in the database
        def _set_chosen(thumb_dict):
            for thumb_id, thumb in thumb_dict.iteritems():
                if thumb is not None:
                    thumb.chosen = thumb_id == new_tid
        ret = yield tornado.gen.Task(
            ThumbnailMetadata.modify_many, tids, _set_chosen)
        if not ret:
            _log.error("Error updating thumbnails in database")
            callback(False)

        # Update the request state
        def _set_active(obj):
            obj.state = RequestState.ACTIVE
        ret = yield tornado.gen.Task(
            NeonApiRequest.modify,
            vmdata.job_id,
            self.neon_api_key,
            _set_active)
        if not ret:
            _log.error("Error updating request state in database")
            callback(False)
            
        callback(True)

    def create_job(self, vid, callback):
        ''' Create neon job for particular video '''
        def created_job(result):
            if not result.error:
                try:
                    job_id = tornado.escape.json_decode(result.body)["job_id"]
                    self.add_video(vid, job_id)
                    self.save(callback)
                except Exception,e:
                    callback(False)
            else:
                callback(False)
        
        vserver = options.video_server
        self.get_api(vserver).create_video_request(vid, self.integration_id,
                                            created_job)

    def check_feed_and_create_api_requests(self):
        ''' Use this only after you retreive the object from DB '''

        vserver = options.video_server
        bc = self.get_api(vserver)
        bc.create_neon_api_requests(self.integration_id)    
        bc.create_requests_unscheduled_videos(self.integration_id)

    def check_feed_and_create_request_by_tag(self):
        ''' Temp method to support backward compatibility '''
        self.get_api().create_brightcove_request_by_tag(self.integration_id)

    def check_playlist_feed_and_create_requests(self):
        ''' Get playlists and create requests '''
        
        for pid in self.playlist_feed_ids:
            self.get_api().create_request_from_playlist(pid, self.integration_id)

    @tornado.gen.coroutine
    def verify_token_and_create_requests_for_video(self, n):
        ''' Method to verify brightcove token on account creation 
            And create requests for processing
            @return: Callback returns job id, along with brightcove vid metadata
        '''

        vserver = options.video_server
        bc = self.get_api(vserver)
        val = yield bc.verify_token_and_create_requests(
            self.integration_id, n)
        raise tornado.gen.Return(val)

    def sync_individual_video_metadata(self):
        ''' sync video metadata from bcove individually using 
        find_video_id api '''
        self.get_api().bcove_api.sync_individual_video_metadata(
            self.integration_id)

    def set_rendition_frame_width(self, f_width):
        ''' Set framewidth of the video resolution to process '''
        self.rendition_frame_width = f_width

    def set_video_still_width(self, width):
        ''' Set framewidth of the video still to be used 
            when the still is updated in the brightcove account '''
        self.video_still_width = width

    @staticmethod
    def find_all_videos(token, limit, callback=None):
        ''' find all brightcove videos '''

        # Get the names and IDs of recently published videos:
        url = 'http://api.brightcove.com/services/library?\
                command=find_all_videos&sort_by=publish_date&token=' + token
        http_client = tornado.httpclient.AsyncHTTPClient()
        req = tornado.httpclient.HTTPRequest(url=url, method="GET", 
                request_timeout=60.0, connect_timeout=10.0)
        http_client.fetch(req, callback)

    @classmethod
    def get_all(cls, callback=None):
        return cls._get_all_impl(callback)

class YoutubePlatform(AbstractPlatform):
    ''' Youtube platform integration '''

    # TODO(Sunil): Fix this class when Youtube is implemented 

    def __init__(self, api_key, i_id=None, a_id='', access_token=None,
                 refresh_token=None,
                expires=None, auto_update=False, abtest=False):
        super(YoutubePlatform, self).__init__(api_key, i_id, abtest)
        self.account_id = a_id
        self.access_token = access_token
        self.refresh_token = refresh_token
        self.expires = expires
        self.generation_time = None
        self.valid_until = 0  

        #if blob is being created save the time when access token was generated
        if access_token:
            self.valid_until = time.time() + float(expires) - 50
        self.auto_update = auto_update
    
        self.channels = None

    @classmethod
    def get_ovp(cls):
        ''' ovp '''
        return "youtube"

    @classmethod
    @utils.sync.optional_sync
    @tornado.gen.coroutine
    def subscribe_to_changes(cls, func, pattern='*', get_object=True):
        yield cls._subscribe_to_changes_impl(func, pattern, get_object)

    @classmethod
    @utils.sync.optional_sync
    @tornado.gen.coroutine
    def unsubscribe_from_changes(cls, channel):
        yield cls._unsubscribe_from_changes_impl(channel)
    
    def get_access_token(self, callback):
        ''' Get a valid access token, if not valid -- get new one and set expiry'''
        def access_callback(result):
            if result:
                self.access_token = result
                self.valid_until = time.time() + 3550
                callback(self.access_token)
            else:
                callback(False)

        #If access token has expired
        if time.time() > self.valid_until:
            yt = api.youtube_api.YoutubeApi(self.refresh_token)
            yt.get_access_token(access_callback)
        else:
            #return current token
            callback(self.access_token)
   
    def add_channels(self, callback):
        '''
        Add a list of channels that the user has
        Get a valid access token first
        '''
        def save_channel(result):
            if result:
                self.channels = result
                callback(True)
            else:
                callback(False)

        def atoken_exec(atoken):
            if atoken:
                yt = api.youtube_api.YoutubeApi(self.refresh_token)
                yt.get_channels(atoken, save_channel)
            else:
                callback(False)

        self.get_access_token(atoken_exec)


    def get_videos(self, callback, channel_id=None):
        '''
        get list of videos from youtube
        '''

        def atoken_exec(atoken):
            if atoken:
                yt = api.youtube_api.YoutubeApi(self.refresh_token)
                yt.get_videos(atoken, playlist_id, callback)
            else:
                callback(False)

        if channel_id is None:
            playlist_id = self.channels[0]["contentDetails"]["relatedPlaylists"]["uploads"] 
            self.get_access_token(atoken_exec)
        else:
            # Not yet supported
            callback(None)


    def update_thumbnail(self, vid, thumb_url, callback):
        '''
        Update thumbnail for the given video
        '''

        def atoken_exec(atoken):
            if atoken:
                yt = api.youtube_api.YoutubeApi(self.refresh_token)
                yt.async_set_youtube_thumbnail(vid, thumb_url, atoken, callback)
            else:
                callback(False)
        self.get_access_token(atoken_exec)


    def create_job(self):
        '''
        Create youtube api request
        '''
        pass
    
    @classmethod
    def get_all(cls, callback=None):
        return cls._get_all_impl(callback)

class OoyalaIntegration(AbstractIntegration):
    '''
    OOYALA Integration
    '''
    def __init__(self, api_key, i_id=None, a_id='', p_code=None, 
                 o_api_key=None, api_secret=None, auto_update=False): 
        '''
        Init ooyala platform 
        
        Partner code, o_api_key & api_secret are essential 
        for api calls to ooyala 

        '''

        #if i_id is None: 
        #    i_id = uuid.uuid1().hex

        super(OoyalaIntegration, self).__init__(api_key, i_id)
 
        self.account_id = a_id
        self.partner_code = p_code
        self.ooyala_api_key = o_api_key
        self.api_secret = api_secret 
        self.auto_update = auto_update 
    
    @classmethod
    def get_ovp(cls):
        ''' return ovp name'''
        return "ooyala"

    @classmethod
    @utils.sync.optional_sync
    @tornado.gen.coroutine
    def subscribe_to_changes(cls, func, pattern='*', get_object=True):
        yield cls._subscribe_to_changes_impl(func, pattern, get_object)

    @classmethod
    @utils.sync.optional_sync
    @tornado.gen.coroutine
    def unsubscribe_from_changes(cls, channel):
        yield cls._unsubscribe_from_changes_impl(channel)
    
    @classmethod
    def generate_signature(cls, secret_key, http_method, 
                    request_path, query_params, request_body=''):
        ''' Generate signature for ooyala requests'''
        signature = secret_key + http_method.upper() + request_path
        for key, value in query_params.iteritems():
            signature += key + '=' + value
            signature = base64.b64encode(hashlib.sha256(signature).digest())[0:43]
            signature = urllib.quote_plus(signature)
            return signature

    def check_feed_and_create_requests(self):
        '''
        #check feed and create requests
        '''
        oo = ooyala_api.OoyalaAPI(self.ooyala_api_key, self.api_secret,
                neon_video_server=options.video_server)
        oo.process_publisher_feed(copy.deepcopy(self)) 

    #verify token and create requests on signup
    def create_video_requests_on_signup(self, n, callback=None):
        ''' Method to verify ooyala token on account creation 
            And create requests for processing
            @return: Callback returns job id, along with ooyala vid metadata
        '''
        oo = ooyala_api.OoyalaAPI(self.ooyala_api_key, self.api_secret,
                neon_video_server=options.video_server)
        oo._create_video_requests_on_signup(copy.deepcopy(self), n, callback) 

    @utils.sync.optional_sync
    @tornado.gen.coroutine
    def update_thumbnail(self, i_vid, new_tid):
        '''
        Update the Preview image on Ooyala video 
        
        callback(None): bad request/ Gateway error
        callback(False): internal error
        callback(True): success

        '''
        #Get video metadata
        integration_vid = InternalVideoID.to_external(i_vid)
        
        vmdata = yield tornado.gen.Task(VideoMetadata.get, i_vid)
        if not vmdata:
            _log.error("key=ooyala update_thumbnail msg=vid %s not found" %i_vid)
            raise tornado.gen.Return(None)
        
        #Thumbnail ids for the video
        tids = vmdata.thumbnail_ids
        
        #Aspect ratio of the video 
        fsize = vmdata.get_frame_size()

        #Get all thumbnails
        thumbnails = yield tornado.gen.Task(
                ThumbnailMetadata.get_many, tids)
        t_url = None
        
        #Check if the new tid exists
        for thumb in thumbnails:
            if thumb.key == new_tid:
                t_url = thumb.urls[0]
        
        if not t_url:
            _log.error("key=update_thumbnail msg=tid %s not found" %new_tid)
            raise tornado.gen.Return(None)
            
        
        # Update the new_tid as the thumbnail for the video
        oo = ooyala_api.OoyalaAPI(self.ooyala_api_key, self.api_secret)
        update_result = yield tornado.gen.Task(oo.update_thumbnail,
                                               integration_vid,
                                               t_url,
                                               new_tid,
                                               fsize)
        #check if thumbnail was updated 
        if not update_result:
            raise tornado.gen.Return(None)
            
      
        #Update the database with video
        #Get previous thumbnail and new thumb
        modified_thumbs = [] 
        new_thumb, old_thumb = ThumbnailMetadata.enable_thumbnail(
            thumbnails, new_tid)
        modified_thumbs.append(new_thumb)
        if old_thumb is None:
            #old_thumb can be None if there was no neon thumb before
            _log.debug("key=update_thumbnail" 
                    " msg=set thumbnail in DB %s tid %s"%(i_vid, new_tid))
        else:
            modified_thumbs.append(old_thumb)
       
        #Verify that new_thumb data is not empty 
        if new_thumb is not None:
            res = yield tornado.gen.Task(ThumbnailMetadata.save_all,
                                         modified_thumbs)  
            if not res:
                _log.error("key=update_thumbnail msg=ThumbnailMetadata save_all"
                                " failed for %s" %new_tid)
                raise tornado.gen.Return(False)
                
        else:
            _log.error("key=oo_update_thumbnail msg=new_thumb is None %s"%new_tid)
            raise tornado.gen.Return(False)
            

        vid_request = NeonApiRequest.get(vmdata.job_id, self.neon_api_key)
        vid_request.state = RequestState.ACTIVE
        ret = vid_request.save()
        if not ret:
            _log.error("key=update_thumbnail msg=%s state not updated to active"
                        %vid_request.key)
        raise tornado.gen.Return(True)
    
    @classmethod
    def get_all(cls, callback=None):
        return cls._get_all_impl(callback)

# DEPRECATED use OoyalaIntegration instead 
class OoyalaPlatform(AbstractPlatform):
    '''
    OOYALA Platform
    '''
    def __init__(self, api_key, i_id=None, a_id='', p_code=None, 
                 o_api_key=None, api_secret=None, auto_update=False): 
        '''
        Init ooyala platform 
        
        Partner code, o_api_key & api_secret are essential 
        for api calls to ooyala 

        '''

        #if i_id is None: 
        #    i_id = uuid.uuid1().hex

        super(OoyalaPlatform, self).__init__(api_key, i_id)
 
        self.account_id = a_id
        self.partner_code = p_code
        self.ooyala_api_key = o_api_key
        self.api_secret = api_secret 
        self.auto_update = auto_update 
    
    @classmethod
    def get_ovp(cls):
        ''' return ovp name'''
        return "ooyala"

    @classmethod
    @utils.sync.optional_sync
    @tornado.gen.coroutine
    def subscribe_to_changes(cls, func, pattern='*', get_object=True):
        yield cls._subscribe_to_changes_impl(func, pattern, get_object)

    @classmethod
    @utils.sync.optional_sync
    @tornado.gen.coroutine
    def unsubscribe_from_changes(cls, channel):
        yield cls._unsubscribe_from_changes_impl(channel)
    
    @classmethod
    def generate_signature(cls, secret_key, http_method, 
                    request_path, query_params, request_body=''):
        ''' Generate signature for ooyala requests'''
        signature = secret_key + http_method.upper() + request_path
        for key, value in query_params.iteritems():
            signature += key + '=' + value
            signature = base64.b64encode(hashlib.sha256(signature).digest())[0:43]
            signature = urllib.quote_plus(signature)
            return signature

    def check_feed_and_create_requests(self):
        '''
        #check feed and create requests
        '''
        oo = ooyala_api.OoyalaAPI(self.ooyala_api_key, self.api_secret,
                neon_video_server=options.video_server)
        oo.process_publisher_feed(copy.deepcopy(self)) 

    #verify token and create requests on signup
    def create_video_requests_on_signup(self, n, callback=None):
        ''' Method to verify ooyala token on account creation 
            And create requests for processing
            @return: Callback returns job id, along with ooyala vid metadata
        '''
        oo = ooyala_api.OoyalaAPI(self.ooyala_api_key, self.api_secret,
                neon_video_server=options.video_server)
        oo._create_video_requests_on_signup(copy.deepcopy(self), n, callback) 

    @utils.sync.optional_sync
    @tornado.gen.coroutine
    def update_thumbnail(self, i_vid, new_tid):
        '''
        Update the Preview image on Ooyala video 
        
        callback(None): bad request/ Gateway error
        callback(False): internal error
        callback(True): success

        '''
        #Get video metadata
        platform_vid = InternalVideoID.to_external(i_vid)
        
        vmdata = yield tornado.gen.Task(VideoMetadata.get, i_vid)
        if not vmdata:
            _log.error("key=ooyala update_thumbnail msg=vid %s not found" %i_vid)
            raise tornado.gen.Return(None)
        
        #Thumbnail ids for the video
        tids = vmdata.thumbnail_ids
        
        #Aspect ratio of the video 
        fsize = vmdata.get_frame_size()

        #Get all thumbnails
        thumbnails = yield tornado.gen.Task(
                ThumbnailMetadata.get_many, tids)
        t_url = None
        
        #Check if the new tid exists
        for thumb in thumbnails:
            if thumb.key == new_tid:
                t_url = thumb.urls[0]
        
        if not t_url:
            _log.error("key=update_thumbnail msg=tid %s not found" %new_tid)
            raise tornado.gen.Return(None)
            
        
        # Update the new_tid as the thumbnail for the video
        oo = ooyala_api.OoyalaAPI(self.ooyala_api_key, self.api_secret)
        update_result = yield tornado.gen.Task(oo.update_thumbnail,
                                               platform_vid,
                                               t_url,
                                               new_tid,
                                               fsize)
        #check if thumbnail was updated 
        if not update_result:
            raise tornado.gen.Return(None)
            
      
        #Update the database with video
        #Get previous thumbnail and new thumb
        modified_thumbs = [] 
        new_thumb, old_thumb = ThumbnailMetadata.enable_thumbnail(
            thumbnails, new_tid)
        modified_thumbs.append(new_thumb)
        if old_thumb is None:
            #old_thumb can be None if there was no neon thumb before
            _log.debug("key=update_thumbnail" 
                    " msg=set thumbnail in DB %s tid %s"%(i_vid, new_tid))
        else:
            modified_thumbs.append(old_thumb)
       
        #Verify that new_thumb data is not empty 
        if new_thumb is not None:
            res = yield tornado.gen.Task(ThumbnailMetadata.save_all,
                                         modified_thumbs)  
            if not res:
                _log.error("key=update_thumbnail msg=ThumbnailMetadata save_all"
                                " failed for %s" %new_tid)
                raise tornado.gen.Return(False)
                
        else:
            _log.error("key=oo_update_thumbnail msg=new_thumb is None %s"%new_tid)
            raise tornado.gen.Return(False)
            

        vid_request = NeonApiRequest.get(vmdata.job_id, self.neon_api_key)
        vid_request.state = RequestState.ACTIVE
        ret = vid_request.save()
        if not ret:
            _log.error("key=update_thumbnail msg=%s state not updated to active"
                        %vid_request.key)
        raise tornado.gen.Return(True)
    
    @classmethod
    def get_all(cls, callback=None):
        return cls._get_all_impl(callback)

#######################
# Request Blobs 
######################

class RequestState(object):
    'Request state enumeration'

    SUBMIT     = "submit"
    PROCESSING = "processing"
    FINALIZING = "finalizing" # In the process of finalizing the request
    REQUEUED   = "requeued"
    FAILED     = "failed" # Failed due to video url issue/ network issue
    FINISHED   = "finished"
    SERVING    = "serving" # Thumbnails are ready to be served 
    INT_ERROR  = "internal_error" # Neon had some code error
    CUSTOMER_ERROR = "customer_error" # customer request had a partial error 
    ACTIVE     = "active" # Thumbnail selected by editor; Only releavant to BC
    REPROCESS  = "reprocess" #new state added to support clean reprocessing

    # NOTE: This state is being added to save DB lookup calls to
    # determine the active state This is required for the
    # UI. Re-evaluate this state for new UI For CMS API response if
    # SERVING_AND_ACTIVE return active state
    SERVING_AND_ACTIVE = "serving_active" # indicates there is a chosen thumb & is serving ready 

class NeonApiRequest(NamespacedStoredObject):
    '''
    Instance of this gets created during request creation
    (Neon web account, RSS Cron)
    Json representation of the class is saved in the server queue and redis  
    '''

    def __init__(self, job_id, api_key=None, vid=None, title=None, url=None, 
            request_type=None, http_callback=None, default_thumbnail=None,
            integration_type='neon', integration_id='0',
            external_thumbnail_id=None, publish_date=None):
        super(NeonApiRequest, self).__init__(
            self._generate_subkey(job_id, api_key))
        self.job_id = job_id
        self.api_key = api_key 
        self.video_id = vid #external video_id
        self.video_title = title
        self.video_url = url
        self.request_type = request_type
        # The url to send the callback response
        self.callback_url = http_callback
        self.state = RequestState.SUBMIT
        self.fail_count = 0 # Number of failed processing tries
        
        self.integration_type = integration_type
        self.integration_id = integration_id
        self.default_thumbnail = default_thumbnail # URL of a default thumb
        self.external_thumbnail_id = external_thumbnail_id

        # Save the request response
        self.response = {}  

        # API Method
        self.api_method = None
        self.api_param  = None
        self.publish_date = publish_date # ISO date format of when video is published
       
        # field used to store error message on partial error, explict error or 
        # additional information about the request
        self.msg = None

    def set_message(self, msg):
        ''' set message string 
            @msg: string
        '''
        self.msg = msg

    @classmethod
    def key2id(cls, key):
        '''Converts a key to an id'''
        splits = key.split('_')
        return (splits[2], splits[1])

    @classmethod
    def _generate_subkey(cls, job_id, api_key):
        if job_id is None or api_key is None:
            return None
        if job_id.startswith('request'):
            # Is is really the full key, so just return the subportion
            return job_id.partition('_')[2]
        return '_'.join([api_key, job_id])

    @classmethod
    def _baseclass_name(cls):
        # For backwards compatibility, we don't use the classname
        return 'request'

    @classmethod
    def _create(cls, key, obj_dict):
        '''Create the object.

        Needed for backwards compatibility for old style data that
        doesn't include the classname. Instead, request_type holds
        which class to create.
        '''
        if obj_dict:
            if not '_type' in obj_dict or not '_data' in obj_dict:
                # Old style object, so adjust the object dictionary
                typemap = {
                    'brightcove' : BrightcoveApiRequest,
                    'ooyala' : OoyalaApiRequest,
                    'youtube' : YoutubeApiRequest,
                    'neon' : NeonApiRequest,
                    None : NeonApiRequest
                    }
                obj_dict = {
                    '_type': typemap[obj_dict['request_type']].__name__,
                    '_data': copy.deepcopy(obj_dict)
                    }
            obj = super(NeonApiRequest, cls)._create(key, obj_dict)

            try:
                obj.publish_date = datetime.datetime.utcfromtimestamp(
                    obj.publish_date / 1000.)
                obj.publish_date = obj.publish_date.isoformat()
            except ValueError:
                pass
            except TypeError:
                pass
            return obj

    def get_default_thumbnail_type(self):
        '''Return the thumbnail type that should be used for a default 
        thumbnail in the request.
        '''
        return ThumbnailType.DEFAULT

    def add_response(self, frames, timecodes=None, urls=None, error=None):
        ''' add response to the api request '''

        self.response['frames'] = frames
        self.response['timecodes'] = timecodes 
        self.response['urls'] = urls 
        self.response['error'] = error
  
    def set_api_method(self, method, param):
        ''' 'set api method and params ''' 
        
        self.api_method = method
        self.api_param  = param

        #TODO:validate supported methods

    @classmethod
    def get(cls, job_id, api_key, log_missing=True, callback=None):
        ''' get instance '''
        return super(NeonApiRequest, cls).get(
            cls._generate_subkey(job_id, api_key),
            log_missing=log_missing,
            callback=callback)

    @classmethod
    def get_many(cls, keys, log_missing=True, callback=None):
        '''Returns the list of objects from a list of keys.

        Each key must be a tuple of (job_id, api_key)
        '''
        return super(NeonApiRequest, cls).get_many(
            [cls._generate_subkey(job_id, api_key) for 
             job_id, api_key in keys],
            log_missing=log_missing,
            callback=callback)

    @classmethod
    def modify(cls, job_id, api_key, func, callback=None):
        return super(NeonApiRequest, cls).modify(
            cls._generate_subkey(job_id, api_key),
            func,
            callback=callback)

    @classmethod
    def modify_many(cls, keys, func, callback=None):
        '''Modify many keys.

        Each key must be a tuple of (job_id, api_key)
        '''
        return super(NeonApiRequest, cls).modify_many(
            [cls._generate_subkey(job_id, api_key) for 
             job_id, api_key in keys],
            func,
            callback=callback)

    @classmethod
    def delete(cls, job_id, api_key, callback=None):
        return super(NeonApiRequest, cls).delete(
            cls._generate_subkey(job_id, api_key),
            callback=callback)

    @classmethod
    def delete_many(cls, keys, callback=None):
        return super(NeonApiRequest, cls).delete_many(
            [cls._generate_subkey(job_id, api_key) for 
             job_id, api_key in keys],
            callback=callback)

    @utils.sync.optional_sync
    @tornado.gen.coroutine
    def save_default_thumbnail(self, cdn_metadata=None):
        '''Save the default thumbnail by attaching it to a video.

        The video metadata for this request must be in the database already.

        Inputs:
        cdn_metadata - If known, the metadata to save to the cdn.
                       Otherwise it will be looked up.
        '''
        try:
            thumb_url = self.default_thumbnail
        except AttributeError:
            thumb_url = None

        if thumb_url is None:
            # Fallback to the old previous_thumbnail
            
            # TODO(sunil): remove this once the video api server only
            # handles default thumbnail.
            try:
                thumb_url = self.previous_thumbnail
            except AttributeError:
                thumb_url = None

        if not thumb_url:
            # No default thumb to upload
            return

        thumb_type = self.get_default_thumbnail_type()

        # Check to see if there is already a thumbnail that the system
        # knows about (and thus was already uploaded)
        video = yield tornado.gen.Task(
            VideoMetadata.get,
            InternalVideoID.generate(self.api_key,
                                     self.video_id))
        if video is None:
            msg = ('VideoMetadata for job %s is missing. '
                   'Cannot add thumbnail' % self.job_id)
            _log.error(msg)
            raise DBStateError(msg)

        known_thumbs = yield tornado.gen.Task(
            ThumbnailMetadata.get_many,
            video.thumbnail_ids)
        min_rank = 1
        for thumb in known_thumbs:
            if thumb.type == thumb_type:
                if thumb_url in thumb.urls:
                    # The exact thumbnail is already there
                    return
            
                if thumb.rank < min_rank:
                    min_rank = thumb.rank
        cur_rank = min_rank - 1

        # Upload the new thumbnail
        meta = ThumbnailMetadata(
            None,
            ttype=thumb_type,
            rank=cur_rank,
            external_id=self.external_thumbnail_id)
        yield video.download_and_add_thumbnail(meta,
                                               thumb_url,
                                               cdn_metadata,
                                               save_objects=True,
                                               async=True)

        # Push a thumbnail serving directive to Kinesis so that it can
        # be served quickly.

class BrightcoveApiRequest(NeonApiRequest):
    '''
    Brightcove API Request class
    '''
    def __init__(self, job_id, api_key=None, vid=None, title=None, url=None,
                 rtoken=None, wtoken=None, pid=None, http_callback=None,
                 i_id=None, default_thumbnail=None):
        super(BrightcoveApiRequest,self).__init__(
            job_id, api_key, vid, title, url,
            request_type='brightcove',
            http_callback=http_callback,
            default_thumbnail=default_thumbnail)
        self.read_token = rtoken
        self.write_token = wtoken
        self.publisher_id = pid
        self.integration_id = i_id 
        self.autosync = False
     
    def get_default_thumbnail_type(self):
        '''Return the thumbnail type that should be used for a default 
        thumbnail in the request.
        '''
        return ThumbnailType.BRIGHTCOVE

class OoyalaApiRequest(NeonApiRequest):
    '''
    Ooyala API Request class
    '''
    def __init__(self, job_id, api_key=None, i_id=None, vid=None, title=None,
                 url=None, oo_api_key=None, oo_secret_key=None,
                 http_callback=None, default_thumbnail=None):
        super(OoyalaApiRequest, self).__init__(
            job_id, api_key, vid, title, url,
            request_type='ooyala',
            http_callback=http_callback,
            default_thumbnail=default_thumbnail)
        self.oo_api_key = oo_api_key
        self.oo_secret_key = oo_secret_key
        self.integration_id = i_id 
        self.autosync = False

    def get_default_thumbnail_type(self):
        '''Return the thumbnail type that should be used for a default 
        thumbnail in the request.
        '''
        return ThumbnailType.OOYALA

class YoutubeApiRequest(NeonApiRequest):
    '''
    Youtube API Request class
    '''
    def __init__(self, job_id, api_key=None, vid=None, title=None, url=None,
                 access_token=None, refresh_token=None, expiry=None,
                 http_callback=None, default_thumbnail=None):
        super(YoutubeApiRequest,self).__init__(
            job_id, api_key, vid, title, url,
            request_type='youtube',
            http_callback=http_callback,
            default_thumbnail=default_thumbnail)
        self.access_token = access_token
        self.refresh_token = refresh_token
        self.integration_type = "youtube"
        self.previous_thumbnail = None # TODO(Sunil): Remove this
        self.expiry = expiry

    def get_default_thumbnail_type(self):
        '''Return the thumbnail type that should be used for a default 
        thumbnail in the request.
        '''
        return ThumbnailType.YOUTUBE

###############################################################################
## Thumbnail store T_URL => TID => Metadata
############################################################################### 

class ThumbnailID(AbstractHashGenerator):
    '''
    Static class to generate thumbnail id

    _input: String or Image stream. 

    Thumbnail ID is: <internal_video_id>_<md5 MD5 hash of image data>
    '''
    VALID_REGEX = '%s_[0-9A-Za-z]+' % InternalVideoID.VALID_INTERNAL_REGEX

    @staticmethod
    def generate(_input, internal_video_id):
        return '%s_%s' % (internal_video_id, ThumbnailMD5.generate(_input))

    @classmethod
    def is_valid_key(cls, key):
        return len(key.split('_')) == 3

class ThumbnailMD5(AbstractHashGenerator):
    '''Static class to generate the thumbnail md5.

    _input: String or Image stream.
    '''
    salt = 'Thumbn@il'
    
    @staticmethod
    def generate_from_string(_input):
        ''' generate hash from string '''
        _input = ThumbnailMD5.salt + str(_input)
        return AbstractHashGenerator._api_hash_function(_input)

    @staticmethod
    def generate_from_image(imstream):
        ''' generate hash from image '''

        filestream = StringIO()
        imstream.save(filestream,'jpeg')
        filestream.seek(0)
        return ThumbnailMD5.generate_from_string(filestream.buf)

    @staticmethod
    def generate(_input):
        ''' generate hash method ''' 
        if isinstance(_input, basestring):
            return ThumbnailMD5.generate_from_string(_input)
        else:
            return ThumbnailMD5.generate_from_image(_input)


class ThumbnailServingURLs(NamespacedStoredObject):
    '''
    Keeps track of the URLs to serve for each thumbnail id.

    Specifically, maps:

    thumbnail_id -> { (width, height) -> url }

    or, instead of a full url map, there can be a base_url and a list of sizes.
    In that case, the full url would be generated by 
    <base_url>/FNAME_FORMAT % (thumbnail_id, width, height)
    '''    
    FNAME_FORMAT = "neontn%s_w%s_h%s.jpg"
    FNAME_REGEX = ('neontn(%s)_w([0-9]+)_h([0-9]+)\.jpg' % 
                   ThumbnailID.VALID_REGEX)

    def __init__(self, thumbnail_id, size_map=None, base_url=None, sizes=None):
        super(ThumbnailServingURLs, self).__init__(thumbnail_id)
        self.size_map = size_map or {}
        
        self.base_url = base_url
        self.sizes = sizes or set([]) # List of (width, height)

    def __eq__(self, other):
        '''Sets can't do cmp, so we need to overright so that == and != works.
        '''
        if ((other is None) or 
            (type(other) != type(self)) or 
            (self.__dict__.keys() != other.__dict__.keys())):
            return False
        for k, v in self.__dict__.iteritems():
            if v != other.__dict__[k]:
                return False
        return True

    def __ne__(self, other):
        return not self.__eq__(other)

    def __len__(self):
        return len(self.size_map) + len(self.sizes)
    
    @classmethod
    def _baseclass_name(cls):
        '''Returns the class name of the base class of the hierarchy.
        '''
        return ThumbnailServingURLs.__name__

    def get_thumbnail_id(self):
        '''Return the thumbnail id for this mapping.'''
        return self.get_id()

    def add_serving_url(self, url, width, height):
        '''Adds a url to serve for a given width and height.

        If there was a previous entry, it is overwritten.
        '''
        if self.base_url is not None:
            urlRe = re.compile(
                '%s/%s' % (re.escape(self.base_url),
                           ThumbnailServingURLs.FNAME_REGEX))
            if urlRe.match(url):
                self.sizes.add((width, height))
                return
            else:
                # TODO(mdesnoyer): once the db is cleaned, make this
                # raise a ValueError
                _log.warn_n('url %s does not conform to base %s' %
                            (url, self.base_url))
        self.size_map[(width, height)] = str(url)

    def get_serving_url(self, width, height):
        '''Get the serving url for a given width and height.

        Raises a KeyError if there isn't one.
        '''
        if (width, height) in self.sizes:
            return (self.base_url + '/' + ThumbnailServingURLs.FNAME_FORMAT %
                    (self.get_thumbnail_id(), width, height))
        return self.size_map[(width, height)]

    def get_serving_url_count(self):
        '''Return the number of serving urls in this object.'''
        return len(self.size_map) + len(self.sizes)

    def is_valid_size(self, width, height):
        '''Returns true if there is a url for this size image.'''
        sz = (width, height)
        return sz in self.sizes or sz in self.size_map

    def __iter__(self):
        '''Iterator of size, url pairs.'''
        return itertools.chain(
            self.size_map.iteritems(),
            ((k, self.get_serving_url(*k)) for k in self.sizes))

    @staticmethod
    def create_filename(tid, width, height):
        '''Creates a filename for a given thumbnail id at a specific size.'''
        return ThumbnailServingURLs.FNAME_FORMAT % (tid, width, height)

    def to_dict(self):
        new_dict = {
            '_type': self.__class__.__name__,
            '_data': copy.copy(self.__dict__)
            }
        new_dict['_data']['size_map'] = self.size_map.items()
        new_dict['_data']['sizes'] = list(self.sizes)
        return new_dict

    @classmethod
    def _create(cls, key, obj_dict):
        obj = super(ThumbnailServingURLs, cls)._create(key, obj_dict)
        if obj:
            # Convert the sizes into tuples and a set
            obj.sizes = set((tuple(x) for x in obj.sizes))
            
            # Load in the url entries into the object
            size_map = obj.size_map
            obj.size_map = {}
            # Find the base url to save that way
            bases = set((os.path.dirname(x[1]) for x in size_map))
            if len(bases) == 1 and obj.base_url is None:
                obj.base_url = bases.pop()
            for k, v in size_map:
                width, height = k
                obj.add_serving_url(v, width, height)
            return obj

        
class ThumbnailURLMapper(object):
    '''
    Schema to map thumbnail url to thumbnail ID. 

    _input - thumbnail url ( key ) , tid - string/image, converted to thumbnail ID
            if imdata given, then generate tid 
    
    THUMBNAIL_URL => (tid)
    
    # NOTE: This has been deprecated and hence not being updated to be a stored
    object
    '''
    
    def __init__(self, thumbnail_url, tid, imdata=None):
        self.key = thumbnail_url
        if not imdata:
            self.value = tid
        else:
            #TODO: Is this imdata really needed ? 
            raise #self.value = ThumbnailID.generate(imdata) 

    def save(self, callback=None):
        ''' 
        save url mapping 
        ''' 
        db_connection = DBConnection.get(self)
        if self.key is None:
            raise Exception("key not set")
        if callback:
            db_connection.conn.set(self.key, self.value, callback)
        else:
            return db_connection.blocking_conn.set(self.key, self.value)

    @classmethod
    def save_all(cls, thumbnailMapperList, callback=None):
        ''' multi save '''

        db_connection = DBConnection.get(cls)
        data = {}
        for t in thumbnailMapperList:
            data[t.key] = t.value 

        if callback:
            db_connection.conn.mset(data, callback)
        else:
            return db_connection.blocking_conn.mset(data)

    @classmethod
    def get_id(cls, key, callback=None):
        ''' get thumbnail id '''
        db_connection = DBConnection.get(cls)
        if callback:
            db_connection.conn.get(key, callback)
        else:
            return db_connection.blocking_conn.get(key)

    @classmethod
    def _erase_all_data(cls):
        ''' del all data'''
        db_connection = DBConnection.get(cls)
        db_connection.clear_db()

class ThumbnailMetadata(StoredObject):
    '''
    Class schema for Thumbnail information.

    Keyed by thumbnail id
    '''
    def __init__(self, tid, internal_vid=None, urls=None, created=None,
                 width=None, height=None, ttype=None,
                 model_score=None, model_version=None, enabled=True,
                 chosen=False, rank=None, refid=None, phash=None,
                 serving_frac=None, frameno=None, filtered=None, ctr=None,
                 external_id=None):
        super(ThumbnailMetadata,self).__init__(tid)
        self.video_id = internal_vid #api_key + platform video id
        self.external_id = external_id # External id if appropriate
        self.urls = urls or []  # List of all urls associated with single image
        self.created_time = created or datetime.datetime.now().strftime(
            "%Y-%m-%d %H:%M:%S")# Timestamp when thumbnail was created 
        self.enabled = enabled #boolen, indicates if this thumbnail can be displayed/ tested with 
        self.chosen = chosen #boolean, indicates this thumbnail is chosen by the user as the primary one
        self.width = width
        self.height = height
        self.type = ttype #neon1../ brightcove / youtube
        self.rank = 0 if not rank else rank  #int 
        self.model_score = model_score #string
        self.model_version = model_version #string
        self.frameno = frameno #int Frame Number
        self.filtered = filtered # String describing how it was filtered
        #TODO: remove refid. It's not necessary
        self.refid = refid #If referenceID exists *in case of a brightcove thumbnail
        self.phash = phash # Perceptual hash of the image. None if unknown
        

        # DEPRECATED: Use the ThumbnailStatus table instead
        self.serving_frac = serving_frac 

        # DEPRECATED: Use the ThumbnailStatus table instead
        self.ctr = ctr
        
        # NOTE: If you add more fields here, modify the merge code in
        # video_processor/client, Add unit test to check this

    @classmethod
    def is_valid_key(cls, key):
        return ThumbnailID.is_valid_key(key)

    def update_phash(self, image):
        '''Update the phash from a PIL image.'''
        self.phash = cmsdb.url2thumbnail.hash_pil_image(image)

    def get_account_id(self):
        ''' get the internal account id. aka api key '''
        return self.key.split('_')[0]
    
    def get_metadata(self):
        ''' get a dictionary of the thumbnail metadata

        This function is deprecated and is kept only for backwards compatibility
        '''
        return self.to_dict()
    
    def to_dict_for_video_response(self):
        ''' to dict for video response object
            replace key to thumbnail_id 
        '''
        new_dict = copy.copy(self.__dict__)
        new_dict["thumbnail_id"] = new_dict.pop("key")
        return new_dict

    @utils.sync.optional_sync
    @tornado.gen.coroutine
    def add_image_data(self, image, cdn_metadata=None):
        '''Incorporates image data to the ThumbnailMetadata object.

        Also uploads the image to the CDNs and S3.

        Inputs:
        image - A PIL image
        cdn_metadata - A list CDNHostingMetadata objects for how to upload the
                       images. If this is None, it is looked up, which is slow.
        
        '''        
        image = PILImageUtils.convert_to_rgb(image)
        
        # Update the image metadata
        self.width = image.size[0]
        self.height = image.size[1]
        self.update_phash(image)

        # Convert the image to JPG
        fmt = 'jpeg'
        filestream = StringIO()
        image.save(filestream, fmt, quality=90) 
        filestream.seek(0)
        imgdata = filestream.read()

        self.key = ThumbnailID.generate(imgdata, self.video_id)

        # Host the primary copy of the image 
        primary_hoster = cmsdb.cdnhosting.CDNHosting.create(
            PrimaryNeonHostingMetadata())
        s3_url_list = yield primary_hoster.upload(image, self.key, async=True)
        # TODO (Sunil):  Add redirect for the image

        # Add the primary image to Thumbmetadata
        s3_url = None
        if len(s3_url_list) == 1:
            s3_url = s3_url_list[0][0]
            self.urls.insert(0, s3_url)

        # Host the image on the CDN
        if cdn_metadata is None:
            # Lookup the cdn metadata
            video_info = yield tornado.gen.Task(VideoMetadata.get,
                                                self.video_id)

            cdn_key = CDNHostingMetadataList.create_key(
                video_info.get_account_id(), video_info.integration_id)
            cdn_metadata = yield tornado.gen.Task(CDNHostingMetadataList.get,
                                                  cdn_key)
            if cdn_metadata is None:
                # Default to hosting on the Neon CDN if we don't know about it
                cdn_metadata = [NeonCDNHostingMetadata()]
            
        hosters = [cmsdb.cdnhosting.CDNHosting.create(x) for x in cdn_metadata]
        yield [x.upload(image, self.key, s3_url, async=True) for x in hosters]

    @classmethod
    def get_video_id(cls, tid, callback=None):
        '''Given a thumbnail id, retrieves the internal video id 
            asscociated with thumbnail
        '''

        if callback:
            def handle_obj(obj):
                if obj:
                    callback(obj.video_id)
                else:
                    callback(None)
            cls.get(tid, callback=handle_obj)
        else:
            obj = cls.get(tid)
            if obj:
                return obj.video_id
            else:
                return None

    @staticmethod
    def enable_thumbnail(thumbnails, new_tid):
        ''' enable thumb in a list of thumbnails given a new thumb id '''
        new_thumb_obj = None; old_thumb_obj = None
        for thumb in thumbnails:
            #set new tid as chosen
            if thumb.key == new_tid: 
                thumb.chosen = True
                new_thumb_obj = thumb 
            else:
                #set chosen=False for old tid
                if thumb.chosen == True:
                    thumb.chosen = False 
                    old_thumb_obj = thumb 

        #return only the modified thumbnail objs
        return new_thumb_obj, old_thumb_obj 

    @classmethod
    def iterate_all_thumbnails(cls):
        '''Iterates through all of the thumbnails in the system.

        ***WARNING*** This function is a best effort iteration. There
           is a good chance that the database changes while the
           iteration occurs. Given that we only ever add thumbnails to
           the system, this means that it is likely that some
           thumbnails will be missing.

        Returns - A generator that does the iteration and produces 
                  ThumbnailMetadata objects.
        '''

        for platform in AbstractPlatform.get_all():
            for video_id in platform.get_internal_video_ids():
                video_metadata = VideoMetadata.get(video_id)
                if video_metadata is None:
                    _log.error('Could not find information about video %s' %
                               video_id)
                    continue

                for thumb in ThumbnailMetadata.get_many(
                        video_metadata.thumbnail_ids):
                    yield thumb

class ThumbnailStatus(DefaultedStoredObject):
    '''Holds the current status of the thumbnail in the wild.'''

    def __init__(self, thumbnail_id, serving_frac=None, ctr=None):
        super(ThumbnailStatus, self).__init__(thumbnail_id)

        # The fraction of traffic this thumbnail will get
        self.serving_frac = serving_frac

        # The currently click through rate for this thumbnail
        self.ctr = ctr

    @classmethod
    def _baseclass_name(cls):
        '''Returns the class name of the base class of the hierarchy.
        '''
        return ThumbnailStatus.__name__

class VideoMetadata(StoredObject):
    '''
    Schema for metadata associated with video which gets stored
    when the video is processed

    Contains list of Thumbnail IDs associated with the video
    '''

    '''  Keyed by API_KEY + VID (internal video id) '''
    
    def __init__(self, video_id, tids=None, request_id=None, video_url=None,
                 duration=None, vid_valence=None, model_version=None,
                 i_id=None, frame_size=None, testing_enabled=True,
                 experiment_state=ExperimentState.UNKNOWN,
                 experiment_value_remaining=None,
                 serving_enabled=True, custom_data=None,
                 publish_date=None):
        super(VideoMetadata, self).__init__(video_id) 
        self.thumbnail_ids = tids or []
        self.url = video_url 
        self.duration = duration # in seconds
        self.video_valence = vid_valence 
        self.model_version = model_version
        self.job_id = request_id
        self.integration_id = i_id
        self.frame_size = frame_size #(w,h)
        # Is A/B testing enabled for this video?
        self.testing_enabled = testing_enabled

        # DEPRECATED. Use VideoStatus table instead
        self.experiment_state = \
          experiment_state if testing_enabled else ExperimentState.DISABLED
        self.experiment_value_remaining = experiment_value_remaining

        # Will thumbnails for this video be served by our system?
        self.serving_enabled = serving_enabled 
        
        # Serving URL (ISP redirect URL) 
        # NOTE: This is set by mastermind by calling get_serving_url() method
        # after the request state has been changed to SERVING
        self.serving_url = None

<<<<<<< HEAD
        # when was this object created or updated, set to current time on creation
        self.created = self.updated = str(datetime.datetime.utcnow())
=======
        # A dictionary of extra metadata
        self.custom_data = custom_data or {}

        # The time the video was published in ISO 8601 format
        self.publish_date = publish_date or \
          datetime.datetime.now().isoformat()
>>>>>>> 9da09ee0

    @classmethod
    def is_valid_key(cls, key):
        return len(key.split('_')) == 2

    def get_id(self):
        ''' get internal video id '''
        return self.key

    def get_account_id(self):
        ''' get the internal account id. aka api key '''
        return self.key.split('_')[0]

    def get_frame_size(self):
        ''' framesize of the video '''
        if self.__dict__.has_key('frame_size'):
            return self.frame_size

    @utils.sync.optional_sync
    @tornado.gen.coroutine
    def get_winner_tid(self):
        '''
        Get the TID that won the A/B test
        '''
        video_status = yield tornado.gen.Task(VideoStatus.get, self.key)
        raise tornado.gen.Return(video_status.winner_tid)

    @utils.sync.optional_sync
    @tornado.gen.coroutine
    def add_thumbnail(self, thumb, image, cdn_metadata=None,
                      save_objects=False):
        '''Add thumbnail to the video.

        Saves the thumbnail object, and the video object if
        save_object is true.

        Inputs:
        @thumb: ThumbnailMetadata object. Should be incomplete
                because image based data will be added along with 
                information about the video. The object will be updated with
                the proper key and other information
        @image: PIL Image
        @cdn_metadata: A list of CDNHostingMetadata objects for how to upload
                       the images. If this is None, it is looked up, which is 
                       slow.
        @save_objects: If true, the database is updated. Otherwise, 
                       just this object is updated along with the thumbnail
                       object.
        '''
        thumb.video_id = self.key

        yield thumb.add_image_data(image, cdn_metadata, async=True)

        # TODO(mdesnoyer): Use a transaction to make sure the changes
        # to the two objects are atomic. For now, put in the thumbnail
        # data and then update the video metadata.
        if save_objects:
            sucess = yield tornado.gen.Task(thumb.save)
            if not sucess:
                raise IOError("Could not save thumbnail")

            updated_video = yield tornado.gen.Task(
                VideoMetadata.modify,
                self.key,
                lambda x: x.thumbnail_ids.append(thumb.key))
            if updated_video is None:
                # It wasn't in the database, so save this object
                self.thumbnail_ids.append(thumb.key)
                sucess = yield tornado.gen.Task(self.save)
                if not sucess:
                    raise IOError("Could not save video data")
            else:
                self.__dict__ = updated_video.__dict__
        else:
            self.thumbnail_ids.append(thumb.key)

        raise tornado.gen.Return(thumb)

    

    @utils.sync.optional_sync
    @tornado.gen.coroutine
    def download_and_add_thumbnail(self, thumb, image_url, cdn_metadata=None,
                                   save_objects=False):
        '''
        Download the image and add it to this video metadata

        Inputs:
        @thumb: ThumbnailMetadata object. Should be incomplete
                because image based data will be added along with 
                information about the video. The object will be updated with
                the proper key and other information
        @image_url: url of the image to download
        @cdn_metadata: A list CDNHostingMetadata objects for how to upload the
                       images. If this is None, it is looked up, which is slow.
        @save_objects: If true, the database is updated. Otherwise, 
                       just this object is updated along with the thumbnail
                       object.
        '''
        try:
            image = yield utils.imageutils.PILImageUtils.download_image(image_url,
                    async=True)
        except IOError, e:
            msg = "IOError while downloading image %s: %s" % (
                image_url, e)
            _log.warn(msg)
            raise ThumbDownloadError(msg)
        except tornado.httpclient.HTTPError as e:
            msg = "HTTP Error while dowloading image %s: %s" % (
                image_url, e)
            _log.warn(msg)
            raise ThumbDownloadError(msg)

        thumb.urls.append(image_url)
        thumb = yield self.add_thumbnail(thumb, image, cdn_metadata,
                                         save_objects, async=True)
        raise tornado.gen.Return(thumb)

    @classmethod
    def get_video_request(cls, internal_video_id, callback=None):
        ''' get video request data '''
        if not callback:
            vm = cls.get(internal_video_id)
            if vm:
                api_key = vm.key.split('_')[0]
                return NeonApiRequest.get(vm.job_id, api_key)
            else:
                return None
        else:
            raise AttributeError("Callbacks not allowed")

    @classmethod
    @utils.sync.optional_sync
    @tornado.gen.coroutine
    def get_video_requests(cls, i_vids):
        '''
        Get video request objs given video_ids
        '''
        vms = yield tornado.gen.Task(VideoMetadata.get_many, i_vids)
        retval = [None for x in vms]
        request_keys = []
        request_idx = []
        cur_idx = 0
        for vm in vms:
            rkey = None
            if vm:
                api_key = vm.key.split('_')[0]
                rkey = (vm.job_id, api_key)
                request_keys.append(rkey)
                request_idx.append(cur_idx)
            cur_idx += 1
          
        requests = yield tornado.gen.Task(NeonApiRequest.get_many, request_keys)  
        for api_request, idx in zip(requests, request_idx):
            retval[idx] = api_request
        raise tornado.gen.Return(retval)

    @utils.sync.optional_sync
    @tornado.gen.coroutine
    def get_serving_url(self, staging=False, save=True):
        '''
        Get the serving URL of the video. If self.serving_url is not
        set, fetch the neon publisher id (TAI) and save the video object 
        with the serving_url set
        
        NOTE: any call to this function will return a valid serving url. 
        multiple calls to this function may or may not return the same URL 

        @save : If true, the url is saved to the database
        '''
        subdomain_index = random.randrange(1, 4)
        platform_vid = InternalVideoID.to_external(self.get_id())
        serving_format = "http://i%s.neon-images.com/v1/client/%s/neonvid_%s.jpg"

        if self.serving_url and not staging:
            # Return the saved serving_url
            raise tornado.gen.Return(self.serving_url)

        nu = yield tornado.gen.Task(
                NeonUserAccount.get, self.get_account_id())
        pub_id = nu.staging_tracker_account_id if staging else \
          nu.tracker_account_id
        serving_url = serving_format % (subdomain_index, pub_id,
                                                platform_vid)

        if not staging:

            def _update_serving_url(vobj):
                vobj.serving_url = self.serving_url
            if save:
                # Keep information about the serving url around
                self.serving_url = serving_url
                yield tornado.gen.Task(VideoMetadata.modify, self.key,
                                       _update_serving_url)
        raise tornado.gen.Return(serving_url)
        

class VideoStatus(DefaultedStoredObject):
    '''Stores the status of the video in the wild for often changing entries.

    '''
    def __init__(self, video_id, experiment_state=ExperimentState.UNKNOWN,
                 winner_tid=None,
                 experiment_value_remaining=None):
        super(VideoStatus, self).__init__(video_id)

        # State of the experiment
        self.experiment_state = experiment_state

        # Thumbnail id of the winner thumbnail
        self.winner_tid = winner_tid

        # For the multi-armed bandit strategy, the value remaining
        # from the monte carlo analysis.
        self.experiment_value_remaining = experiment_value_remaining

    @classmethod
    def _baseclass_name(cls):
        '''Returns the class name of the base class of the hierarchy.
        '''
        return VideoStatus.__name__

class AbstractJsonResponse(object):
    
    def to_dict(self):
        return self.__dict__

    def to_json(self):
        return json.dumps(self, default=lambda o: o.__dict__)

class VideoResponse(AbstractJsonResponse):
    ''' VideoResponse object that contains list of thumbs for a video 
        # NOTE: this obj is only used to format in to a json response 
    '''
    def __init__(self, vid, job_id, status, i_type, i_id, title, duration,
            pub_date, cur_tid, thumbs, abtest=True, winner_thumbnail=None,
            serving_url=None):
        self.video_id = vid # External video id
        self.job_id = job_id 
        self.status = status
        self.integration_type = i_type
        self.integration_id = i_id
        self.title = title
        self.duration = duration
        self.publish_date = pub_date
        self.current_thumbnail = cur_tid
        #list of ThumbnailMetdata dicts 
        self.thumbnails = thumbs if thumbs else [] 
        self.abtest = abtest
        self.winner_thumbnail = winner_thumbnail
        self.serving_url = serving_url

class VideoCallbackResponse(AbstractJsonResponse):
    def __init__(self, jid, vid, fnos=None, thumbs=None, s_url=None, err=None):
        self.job_id = jid
        self.video_id = vid
        self.framenos = fnos if fnos is not None else []
        self.thumbnails = thumbs if thumbs is not None else []
        self.serving_url = s_url
        self.error = err
        self.timestamp = str(time.time())
    
if __name__ == '__main__':
    # If you call this module you will get a command line that talks
    # to the server. nifty eh?
    utils.neon.InitNeon()
    code.interact(local=locals())<|MERGE_RESOLUTION|>--- conflicted
+++ resolved
@@ -1647,12 +1647,8 @@
 
         ovp_map = {}
         #TODO: Add Ooyala when necessary
-<<<<<<< HEAD
-        for plat in [NeonPlatform, BrightcovePlatform, BrightcoveIntegration, YoutubePlatform, OoyalaIntegration]:
-=======
-        for plat in [NeonPlatform, BrightcovePlatform, OoyalaPlatform,
-                     YoutubePlatform]:
->>>>>>> 9da09ee0
+        for plat in [NeonPlatform, BrightcovePlatform, BrightcoveIntegration, 
+                     YoutubePlatform, OoyalaIntegration]:
             ovp_map[plat.get_ovp()] = plat
 
         calls = []
@@ -2720,16 +2716,11 @@
     def unsubscribe_from_changes(cls, channel):
         yield cls._unsubscribe_from_changes_impl(channel)
 
-<<<<<<< HEAD
 class BrightcoveIntegration(AbstractIntegration):
     ''' Brightcove Integration class '''
-=======
-class BrightcovePlatform(AbstractPlatform):
-    ''' Brightcove Platform/ Integration class '''
 
     REFERENCE_ID = '_reference_id'
     BRIGHTCOVE_ID = '_bc_id'
->>>>>>> 9da09ee0
     
     def __init__(self, api_key, i_id=None, a_id='', p_id=None, 
                 rtoken=None, wtoken=None, auto_update=False,
@@ -4485,17 +4476,15 @@
         # after the request state has been changed to SERVING
         self.serving_url = None
 
-<<<<<<< HEAD
         # when was this object created or updated, set to current time on creation
         self.created = self.updated = str(datetime.datetime.utcnow())
-=======
+        
         # A dictionary of extra metadata
         self.custom_data = custom_data or {}
 
         # The time the video was published in ISO 8601 format
         self.publish_date = publish_date or \
           datetime.datetime.now().isoformat()
->>>>>>> 9da09ee0
 
     @classmethod
     def is_valid_key(cls, key):
