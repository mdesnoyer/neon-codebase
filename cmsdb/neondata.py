--- conflicted
+++ resolved
@@ -6260,14 +6260,9 @@
         until_time = None  
         wc_params = []
         rv = {}  
-        
-<<<<<<< HEAD
+
         where_clause = "v._data->'job_id' != 'null'"
         order_clause = "ORDER BY v.created_time DESC" 
-=======
-        where_clause = "_data->'job_id' != 'null'"
-        order_clause = "ORDER BY created_time DESC" 
->>>>>>> c95a393c
         join_clause = None
         if since: 
             if where_clause: 
@@ -6282,7 +6277,7 @@
                 where_clause += " AND "
             where_clause += " v.created_time < to_timestamp(%s)::timestamp" 
             wc_params.append(until) 
-        
+
         if account_id: 
             if where_clause: 
                 where_clause += " AND "
@@ -6291,7 +6286,6 @@
 
         columns = ["v._data",
                    "v._type",
-<<<<<<< HEAD
                    "v.created_time AS created_time_pg",
                    "v.updated_time AS updated_time_pg"]
 
@@ -6301,41 +6295,15 @@
             if where_clause:
                 where_clause += " AND "
             where_clause += " r._data->>'video_title' SIMILIAR TO %s"
-            wc_params.append(query)
-=======
-                   "v.created_time AS v.created_time_pg",
-                   "v.updated_time AS v.updated_time_pg"]
-
-        # Join request to query searches on video title.
-        if query is not None:
-            join_clause = " JOIN request AS r ON v._data->>'job_id' == r._data->>'job_id'"
-            columns.extend([
-                   "r._data",
-                   "r._type",
-                   "r.created_time AS r.created_time_pg",
-                   "r.updated_time AS r.updated_time_pg"])
-
-            if where_clause:
-                where_clause += " AND "
-            where_clause += " r._data->>'video_title' LIKE %s'"
-            wc_params.append('%' + query + '%')
->>>>>>> c95a393c
 
         results = yield cls.get_and_execute_select_query(
                     columns,
                     where_clause,
-<<<<<<< HEAD
                     join_clause=join_clause,
                     table_name="videometadata AS v",
                     wc_params=wc_params,
                     limit_clause="LIMIT %d" % limit,
-                    order_clause=order_clause,
-=======
-                    table_name="videometadata AS v"
-                    wc_params=wc_params,
-                    limit_clause="LIMIT %d" % limit,
      		    order_clause=order_clause,
->>>>>>> c95a393c
                     cursor_factory=psycopg2.extras.RealDictCursor)
 
         def _get_time(result):
@@ -6358,32 +6326,13 @@
             pass
 
         for result in results:
-            # Split the columns out for each class by alias.
-<<<<<<< HEAD
-            # Cut the first 2 characters (e.g., "v.") from the key.
-            vid_result = {k[2:]: v for (k, v) in result.items() if k[0] == 'v'}
-            req_result = {k[2:]: v for (k, v) in result.items() if k[0] == 'r'}
-            import pdb; pdb.set_trace()
-            video = cls._create(vid_result['v._data']['key'], vid_result)
-=======
-            vid_result = {k: v for (k, v) in result.items() if k[0] == 'v'}
-            req_result = {k: v for (k, v) in result.items() if k[0] == 'r'}
-            video = cls._create(result['v._data']['key'], vid_result)
->>>>>>> c95a393c
+            video = cls._create(result['v._data']['key'], result)
             videos.append(video)
-            # Conditionally create a request object if the table was joined.
-            if req_result:
-                request = NeonApiRequest._create(
-                    result['r._data']['key'],
-                    req_result)
-                requests.append(request)
 
         if do_reverse:
             videos.reverse()
-            requests.reverse()
 
         rv['videos'] = videos
-        rv['requests'] = requests
         rv['since_time'] = since_time
         rv['until_time'] = until_time
         raise tornado.gen.Return(rv)
