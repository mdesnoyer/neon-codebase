#!/usr/bin/env python
'''
Data Model classes 

Defines interfaces for Neon User Account, Platform accounts
Account Types
- NeonUser
- BrightcovePlatform
- YoutubePlatform

Api Request Types
- Neon, Brightcove, youtube

This module can also be called as a script, in which case you get an
interactive console to talk to the database with.

'''
import os
import os.path
import sys
__base_path__ = os.path.abspath(os.path.join(os.path.dirname(__file__), '..'))
if sys.path[0] != __base_path__:
    sys.path.insert(0, __base_path__)

from api import ooyala_api
import base64
import binascii
import cmsdb.cdnhosting
import code
import collections
import concurrent.futures
import contextlib
import copy
import cv.imhash_index
import datetime
import errno
import hashlib
import itertools
import simplejson as json
import logging
import multiprocessing
from passlib.hash import sha256_crypt
from PIL import Image
import random
import re
import redis as blockingRedis
import redis.exceptions
import socket
import string
from StringIO import StringIO
import tornado.ioloop
import tornado.gen
import tornado.httpclient
import threading
import time
import api.brightcove_api #coz of cyclic import 
import api.youtube_api
import utils.botoutils
import utils.logs
from utils.imageutils import PILImageUtils
import utils.neon
from utils.options import define, options
from utils import statemon
import utils.sync
import utils.s3
import utils.http 
import urllib
import urlparse
import warnings
import uuid


_log = logging.getLogger(__name__)

define("thumbnailBucket", default="host-thumbnails", type=str,
        help="S3 bucket to Host thumbnails ")

define("accountDB", default="0.0.0.0", type=str, help="")
define("videoDB", default="0.0.0.0", type=str, help="")
define("thumbnailDB", default="0.0.0.0", type=str ,help="")
define("dbPort", default=6379, type=int, help="redis port")
define("watchdogInterval", default=3, type=int, 
        help="interval for watchdog thread")
define("maxRedisRetries", default=5, type=int,
       help="Maximum number of retries when sending a request to redis")
define("baseRedisRetryWait", default=0.1, type=float,
       help="On the first retry of a redis command, how long to wait in seconds")
define("video_server", default="127.0.0.1", type=str, help="Neon video server")
define('async_pool_size', type=int, default=10,
       help='Number of processes that can talk simultaneously to the db')

## Parameters for thumbnail perceptual hashing
define("hash_type", default="dhash", type=str,
       help="Type of perceptual hash function to use. ahash, phash or dhash")
define("hash_size", default=64, type=int,
       help="Size of the perceptual hash in bits")

# Other parameters
define('send_callbacks', default=1, help='If 1, callbacks are sent')

statemon.define('subscription_errors', int)
statemon.define('pubsub_errors', int)
statemon.define('sucessful_callbacks', int)
statemon.define('callback_error', int)
statemon.define('invalid_callback_url', int)

#constants 
BCOVE_STILL_WIDTH = 480

class ThumbDownloadError(IOError):pass
class DBStateError(ValueError):pass
class DBConnectionError(IOError):pass

def _get_db_address(class_name, is_writeable=True):
    '''Function that returns the address to the database for an object.

    Inputs:
    class_name - Class name of the object to lookup
    is_writeable - If true, the connection can write to the database.
                   Otherwise it's read only

    Returns: (host, port)
    '''
    #TODO: Add the functionlity to talk to read only database slaves

    # This function can get called a lot, so all the options lookups
    # are done without introspection.
    host = options.get('cmsdb.neondata.accountDB')
    port = options.get('cmsdb.neondata.dbPort')
    if class_name:
        if class_name == "VideoMetadata":
            host = options.get('cmsdb.neondata.videoDB')
        elif class_name in ["ThumbnailMetadata", "ThumbnailURLMapper",
                            "ThumbnailServingURLs"]:
            host = options.get('cmsdb.neondata.thumbnailDB')
    return (host, port)

def _object_to_classname(otype=None):
    '''Returns the class name of an object.

    otype can be a class object, an instance object or the class name
    as a string.
    '''
    cname = None
    if otype is not None:
        if isinstance(otype, basestring):
            cname = otype
        else:
            #handle the case for classmethod
            cname = otype.__class__.__name__ \
              if otype.__class__.__name__ != "type" else otype.__name__
    return cname
    

class DBConnection(object):
    '''Connection to the database.

    There is one connection for each object type, so to get the
    connection, please use the get() function and don't create it
    directly.
    '''

    #Note: Lock for each instance, currently locks for any instance creation
    __singleton_lock = threading.Lock() 
    _singleton_instance = {} 

    def __init__(self, class_name):
        '''Init function.

        DO NOT CALL THIS DIRECTLY. Use the get() function instead
        '''
        self.conn = RedisAsyncWrapper(class_name, socket_timeout=10)
        self.blocking_conn = RedisRetryWrapper(class_name, socket_timeout=10)

    def __del__(self):
        self.close()

    def close(self):
        self.conn.close()
        self.blocking_conn.close()

    def fetch_keys_from_db(self, pattern='*', keys_per_call=1000,
                           set_name=None, callback=None):
        '''Gets a list of keys that match a pattern.

        Uses SCAN to do it and not block the database

        Inputs:
        pattern - wildcard pattern of key to look for
        keys_per_call - Max number of keys to return per scan call
        set_name - If fetching from a set, what is that set's name
        callback - Optional callback to get an asynchronous call
        '''

        conn = self.conn if callback else self.blocking_conn
        scan_func = conn.scan
        if set_name:
            scan_func = lambda **kw: conn.sscan(set_name, **kw)
            
        keys = set([])
        cursor = '0'
        cnt = keys_per_call

        def _handle_scan_result(result, cnt=keys_per_call):
            cursor, data = result
            keys.update(data)
            if len(data) < (keys_per_call / 2):
                cnt *= 2
            if cursor == 0:
                # We're done
                callback(keys)
            else:
                scan_func(cursor=cursor, match=pattern,
                          count=cnt,
                          callback=lambda x:_handle_scan_result(x, cnt))

        if callback:
            scan_func(cursor=cursor, match=pattern,
                      count=cnt,
                      callback=_handle_scan_result)
        else:
            while cursor != 0:
                cursor, data = scan_func(cursor=cursor,
                                         match=pattern,
                                         count=cnt)
                if len(data) < (keys_per_call /2):
                    cnt *= 2
                keys.update(data)
            return list(keys)

    def clear_db(self):
        '''Erases all the keys in the database.

        This should really only be used in test scenarios.
        '''
        self.blocking_conn.flushdb()

    @classmethod
    def update_instance(cls, cname):
        ''' Method to update the connection object in case of 
        db config update '''
        if cls._singleton_instance.has_key(cname):
            with cls.__singleton_lock:
                if cls._singleton_instance.has_key(cname):
                    cls._singleton_instance[cname] = cls(cname)

    @classmethod
    def get(cls, otype=None):
        '''Gets a DB connection for a given object type.

        otype - The object type to get the connection for.
                Can be a class object, an instance object or the class name 
                as a string.
        '''
        cname = _object_to_classname(otype)
        
        if not cls._singleton_instance.has_key(cname):
            with cls.__singleton_lock:
                if not cls._singleton_instance.has_key(cname):
                    cls._singleton_instance[cname] = \
                      DBConnection(cname)
        return cls._singleton_instance[cname]

    @classmethod
    def clear_singleton_instance(cls):
        '''
        Clear the singleton instance for each of the classes

        NOTE: To be only used by the test code
        '''
        with cls.__singleton_lock:
            for k in cls._singleton_instance.keys():
                cls._singleton_instance[k].close()
                del cls._singleton_instance[k]

class RedisRetryWrapper(object):
    '''Wraps a redis client so that it retries with exponential backoff.

    You use this class exactly the same way that you would use the
    StrctRedis class. 

    Calls on this object are blocking.

    '''

    def __init__(self, class_name, **kwargs):
        self.conn_kwargs = kwargs
        self.conn_address = None
        self.class_name = class_name
        self.client = None
        self.connection = None
        self._connect()

    def __del__(self):
        self._disconnect()

    def close(self):
        self._disconnect()

    def _connect(self):
        db_address = _get_db_address(self.class_name)
        if db_address != self.conn_address:
            # Reconnect to database because the address has changed
            self._disconnect()
            
            self.connection = blockingRedis.ConnectionPool(
                host=db_address[0], port=db_address[1],
                **self.conn_kwargs)
            self.client = blockingRedis.StrictRedis(
                connection_pool=self.connection)
            self.conn_address = db_address

    def _disconnect(self):
        if self.client is not None:
            self.connection.disconnect()
            self.connection = None
            self.client = None
            self.conn_address = None

    def _get_wrapped_retry_func(self, attr):
        '''Returns an blocking retry function wrapped around the given func.
        '''
        def RetryWrapper(*args, **kwargs):
            cur_try = 0
            busy_count = 0
            
            while True:
                try:
                    self._connect()
                    func = getattr(self.client, attr)
                    return func(*args, **kwargs)
                except redis.exceptions.BusyLoadingError as e:
                    # Redis is busy, so wait
                    _log.warn_n('Redis is busy on attempt %i. Waiting' %
                                busy_count, 5)
                    delay = (1 << busy_count) * 0.2
                    busy_count += 1
                    time.sleep(delay)
                except Exception as e:
                    _log.error('Error talking to sync redis on attempt %i'
                               ' for function %s: %s' % 
                               (cur_try, attr, e))
                    cur_try += 1
                    if cur_try == options.maxRedisRetries:
                        raise

                    # Do an exponential backoff
                    delay = (1 << cur_try) * options.baseRedisRetryWait # in seconds
                    time.sleep(delay)
        return RetryWrapper

    def __getattr__(self, attr):
        '''Allows us to wrap all of the redis-py functions.'''
        
        if hasattr(self.client, attr):
            if hasattr(getattr(self.client, attr), '__call__'):
                return self._get_wrapped_retry_func(
                    attr)
                
        raise AttributeError(attr)

    def pubsub(self, **kwargs):
        self._connect()
        return self.client.pubsub(**kwargs)

class RedisAsyncWrapper(object):
    '''
    Replacement class for tornado-redis 
    
    This is a wrapper class which does redis operation
    in a background thread and on completion transfers control
    back to the tornado ioloop. If you wrap this around gen/Task,
    you can write db operations as if they were synchronous.
    
    usage: 
    value = yield tornado.gen.Task(RedisAsyncWrapper().get, key)


    #TODO: see if we can completely wrap redis-py calls, helpful if
    you can get the callback attribue as well when call is made
    '''

    _thread_pools = {}
    _pool_lock = multiprocessing.RLock()
    
    def __init__(self, class_name, **kwargs):
        self.conn_kwargs = kwargs
        self.conn_address = None
        self.class_name = class_name
        self.client = None
        self.connection = None
        self._lock = threading.RLock()
        self._connect()

    def __del__(self):
        self._disconnect()

    def close(self):
        self._disconnect()

    def _connect(self):
        db_address = _get_db_address(self.class_name)
        if db_address != self.conn_address:
            with self._lock:
                # Reconnect to database because the address has changed
                self._disconnect()
            
                self.connection = blockingRedis.ConnectionPool(
                    host=db_address[0], port=db_address[1],
                    **self.conn_kwargs)
                self.client = blockingRedis.StrictRedis(
                    connection_pool=self.connection)
                self.conn_address = db_address

    def _disconnect(self):
        with self._lock:
            if self.client is not None:
                self.connection.disconnect()
                self.connection = None
                self.client = None
                self.conn_address = None

    @classmethod
    def _get_thread_pool(cls):
        '''Get the thread pool for this process.'''
        with cls._pool_lock:
            try:
                return cls._thread_pools[os.getpid()]
            except KeyError:
                pool = concurrent.futures.ThreadPoolExecutor(
                    options.async_pool_size)
                cls._thread_pools[os.getpid()] = pool
                return pool

    def _get_wrapped_async_func(self, attr):
        '''Returns an asynchronous function wrapped around the given func.

        The asynchronous call has a callback keyword added to it
        '''
        def AsyncWrapper(*args, **kwargs):
            # Find the callback argument
            try:
                callback = kwargs['callback']
                del kwargs['callback']
            except KeyError:
                if len(args) > 0 and hasattr(args[-1], '__call__'):
                    callback = args[-1]
                    args = args[:-1]
                else:
                    raise AttributeError('A callback is necessary')
                    
            io_loop = tornado.ioloop.IOLoop.current()
            
            def _cb(future, cur_try=0, busy_count=0):
                if future.exception() is None:
                    callback(future.result())
                    return
                elif isinstance(future.exception(),
                                redis.exceptions.BusyLoadingError):
                    _log.warn_n('Redis is busy on attempt %i. Waiting' %
                                busy_count)
                    delay = (1 << busy_count) * 0.2
                    busy_count += 1
                else:
                    _log.error('Error talking to async redis on attempt %i for'
                               ' call %s: %s' % 
                               (cur_try, attr, future.exception()))
                    cur_try += 1
                    if cur_try == options.maxRedisRetries:
                        raise future.exception()

                    delay = (1 << cur_try) * options.baseRedisRetryWait # in seconds
                self._connect()
                func = getattr(self.client, attr)
                io_loop.add_timeout(
                    time.time() + delay,
                    lambda: io_loop.add_future(
                        RedisAsyncWrapper._get_thread_pool().submit(
                            func, *args, **kwargs),
                        lambda x: _cb(x, cur_try, busy_count)))

            self._connect()
            func = getattr(self.client, attr)
            future = RedisAsyncWrapper._get_thread_pool().submit(
                func, *args, **kwargs)
            io_loop.add_future(future, _cb)
        return AsyncWrapper
        

    def __getattr__(self, attr):
        '''Allows us to wrap all of the redis-py functions.'''
        if hasattr(self.client, attr):
            if hasattr(getattr(self.client, attr), '__call__'):
                return self._get_wrapped_async_func(attr)
                
        raise AttributeError(attr)
    
    def pipeline(self):
        ''' pipeline '''
        #TODO(Sunil) make this asynchronous
        self._connect()
        return self.client.pipeline()

def _erase_all_data():
    '''Erases all the data from the redis databases.

    This should only be used for testing purposes.
    '''
    _log.warn('Erasing all the data. I hope this is a test.')
    AbstractPlatform._erase_all_data()
    ThumbnailMetadata._erase_all_data()
    ThumbnailURLMapper._erase_all_data()
    VideoMetadata._erase_all_data()

class PubSubConnection(threading.Thread):
    '''Handles a pubsub connection.

    The thread, when running, will service messages on the channels
    subscribed to.
    '''

    __singleton_lock = threading.RLock()
    _singleton_instance = {}

    def __init__(self, class_name):
        '''Init function.

        DO NOT CALL THIS DIRECTLY. Use the get() function instead
        '''
        super(PubSubConnection, self).__init__(name='PubSubConnection[%s]' 
                                               % class_name)
        self.class_name = class_name
        self._client = None
        self._pubsub = None
        self.connected = False
        self._address = None

        self._publock = threading.RLock()
        self._running = threading.Event()
        self._exit = False

        # Futures to keep track of pending subscribe and unsubscribe
        # responses. Keyed by channel name.
        self._sub_futures = {}
        self._unsub_futures = {}

        # The channels subscribed to. pattern => function
        self._channels = {}

        self.daemon = True

        self.connect()

    def __del__(self):
        self.close()
        self.stop()

    def connect(self):
        '''Connects to the database. This is a blocking call.'''
        with self._publock:
            address = _get_db_address(self.class_name)
            _log.info(
                'Connecting to redis at %s for subscriptions of class %s' %
                (address, self.class_name))
            self._client = blockingRedis.StrictRedis(address[0],
                                                     address[1])
            self._pubsub = self._client.pubsub(ignore_subscribe_messages=False)

            self.connected = True
            self._address = address

    @utils.sync.optional_sync
    @tornado.gen.coroutine
    def _resubscribe(self):
        '''Resubscribes to channels.'''
        
        # Re-subscribe to channels
        error = None
        for pattern, func in self._channels.items():
            self._running.set()
            if not self.is_alive():
                self.start()
            for i in range(options.maxRedisRetries):
                try:
                    if self._pubsub is None:
                        return
                    yield self._subscribe_impl(func, pattern)
                    break
                except DBConnectionError as e:
                    _log.error('Error subscribing to channel %s: %s' %
                               (pattern, e))
                    error = e
                    delay = (1 << i) * options.baseRedisRetryWait # in seconds
                    yield tornado.gen.sleep(delay)
            if error is not None:
                raise error

    def reconnect(self):
        '''Reconnects to the database.'''
        self.close()
        self.connect()

    def subscribed(self):
        '''Returns true if we are subscribed to something.'''
        return len(self._channels) > 0 or len(self._unsub_futures) > 0

    def run(self):
        error_count = 0
        while self._running.wait() and not self._exit:            
            try:
                with self._publock:
                    if not self.subscribed():
                        # There are no more subscriptions, so wait
                        self._running.clear()
                        continue

                    if self._address != _get_db_address(self.class_name):
                        self.reconnect()
                        # Resubscribe asynchronously because this
                        # thread has to handle the subscription acks
                        thread = threading.Thread(target=self._resubscribe,
                                                  name='resubscribe')
                        thread.daemon = True
                        thread.start()

                    if self._pubsub.connection is not None:
                        # This will cause any callbacks that aren't
                        # subscribe/unsubscribe messages to be called.
                        msg = self._pubsub.get_message()

                        self._handle_sub_unsub_messages(msg)

                        # Look for any subscription or unsubscription timeouts
                        self._handle_timedout_futures(self._unsub_futures)
                        self._handle_timedout_futures(self._sub_futures)

                        error_count = 0
                
            except Exception as e:
                _log.exception('Error in thread listening to objects %s. '
                           ': %s' %
                           (self.__class__.__name__, e))
                self.connected = False
                time.sleep((1<<error_count) * 1.0)
                error_count += 1
                statemon.state.increment('pubsub_errors')

                # Force reconnection
                self.reconnect()
                # Resubscribe asynchronously because this
                # thread has to handle the subscription acks
                thread = threading.Thread(target=self._resubscribe,
                                          name='resubscribe')
                thread.daemon = True
                thread.start()
                        
            time.sleep(0.05)

    def close(self):
        with self._publock:
            if self._pubsub is not None:
                self._pubsub.close()
                self._pubsub = None
                self._client = None
                self.connected = False

    def stop(self):
        '''Stops the thread. It cannot be restarted.'''
        self._exit = True
        self._running.set()

    def _handle_sub_unsub_messages(self, msg):
        '''Handle a subscribe or unsubscribe messages.

        Triggers their callbacks
        '''
        if msg is None:
            return
        
        future = None
        if msg['type'] in \
          blockingRedis.client.PubSub.UNSUBSCRIBE_MESSAGE_TYPES:
            future = self._unsub_futures.pop(msg['channel'], None)
        elif msg['type'] not in \
          blockingRedis.client.PubSub.PUBLISH_MESSAGE_TYPES:
            future = self._sub_futures.pop(msg['channel'], None)

        if future is not None:
            if future[0].set_running_or_notify_cancel():
                _log.debug('Changed subscription state to %s' % msg['channel'])
                future[0].set_result(msg)

    def _handle_timedout_futures(self, future_dict):
        '''Handle any futures that have timed out.'''
        timed_out = []
        for channel in future_dict:
            future, deadline = future_dict.get(channel)
            if time.time() > deadline :
                if future.set_running_or_notify_cancel():
                    future.set_exception(DBConnectionError(
                    'Timeout when changing connection state to channel '
                    '%s' % channel))
                    statemon.state.increment('subscription_errors')
                timed_out.append(channel)

        for channel in timed_out:
            del future_dict[channel]

    def get_parsed_message(self):
        '''Return a parsed message from the channel(s).'''
        with self._publock:
            return self._pubsub.parse_response(block=False)

    @utils.sync.optional_sync
    @tornado.gen.coroutine
    def subscribe(self, func, pattern='*', timeout=10.0):
        '''Subscribe to channel(s)

        func - Function to run with each data point
        pattern - Channel to subscribe to

        returns nothing
        '''
        with self._publock:
            self._channels[pattern] = func

        error = None
        for i in range(options.maxRedisRetries):
            try:
                pool = concurrent.futures.ThreadPoolExecutor(1)
                sub_future = yield pool.submit(
                    lambda: self._subscribe_impl(func, pattern,
                                                 timeout=timeout))

                # Start the thread so that we can receive and service messages
                self._running.set()
                if not self.is_alive():
                    self.start()

                yield sub_future
                return
            except DBConnectionError as e:
                error = e
                _log.error('Error subscribing to %s on try %d: %s' %
                           (pattern, i, e))
                delay = (1 << i) * options.baseRedisRetryWait # in seconds
                yield tornado.gen.sleep(delay)

        with self._publock:
            try:
                del self._channels[pattern]
            except KeyError:
                pass

        raise error
                

    def _subscribe_impl(self, func, pattern='*', timeout=10.0):
        try:
            with self._publock:
                if '*' in pattern:
                    self._pubsub.psubscribe(**{pattern: func})
                else:
                    self._pubsub.subscribe(**{pattern: func})

                if pattern in self._sub_futures:
                    return self._sub_futures[pattern][0]
                future = concurrent.futures.Future()
                self._sub_futures[pattern] = (future, time.time() + timeout)
                return future
                
        except redis.exceptions.RedisError as e:
            msg = 'Error subscribing to channel %s: %s' % (pattern, e)
            _log.error(msg)
            statemon.state.increment('subscription_errors')
            raise DBConnectionError(msg)
        except socket.error as e:
            msg = 'Socket error subscribing to channel %s: %s' % (pattern, e)
            _log.error(msg) 
            statemon.state.increment('subscription_errors')
            raise DBConnectionError(msg)

    @utils.sync.optional_sync
    @tornado.gen.coroutine
    def unsubscribe(self, channel=None, timeout=10.0):
        '''Unsubscribe from channel.

        channel - Channel to unsubscribe from
        '''
        def _remove_channel():
            with self._publock:
                try:
                    if channel is None:
                        self._channels = {}
                    else:
                        del self._channels[channel]
                except KeyError:
                    return
        

        error = None
        for i in range(options.maxRedisRetries):
            try:
                pool = concurrent.futures.ThreadPoolExecutor(1)
                unsub_future = yield pool.submit(
                    lambda: self._unsubscribe_impl(channel, timeout))
                yield unsub_future
                return

            except DBConnectionError as e:
                error = e
                _log.error('Error unsubscribing from %s on try %d: %s' %
                           (channel, i, e))
                delay = (1 << i) * options.baseRedisRetryWait # in seconds
                yield tornado.gen.sleep(delay)

        raise error

    def _unsubscribe_impl(self, channel=None, timeout=10.0):
        try:
            with self._publock:
                if channel is None:
                    self._pubsub.unsubscribe()
                    self._pubsub.punsubscribe()
                elif '*' in channel:
                    self._pubsub.punsubscribe([channel])
                else:
                    self._pubsub.unsubscribe([channel])
                self._running.set()
                if channel in self._unsub_futures:
                    return self._unsub_futures[channel][0]
                future = concurrent.futures.Future()
                self._unsub_futures[channel] = (future, time.time() + timeout)
                return future
        except redis.exceptions.RedisError as e:
            msg = 'Error unsubscribing to channel %s: %s' % (channel, e)
            _log.error(msg)
            statemon.state.increment('subscription_errors')
            raise DBConnectionError(msg)
        except socket.error as e:
            msg = 'Socket error unsubscribing to channel %s: %s' % (channel, e)
            _log.error(msg) 
            statemon.state.increment('subscription_errors')
            raise DBConnectionError(msg)


    @classmethod
    def get(cls, otype=None):
        '''
        Gets a connection for a given object type.

        otype - The object type to get the connection for.
                Can be a class object, an instance object or the class name 
                as a string.
        '''
        cname = _object_to_classname(otype)
        
        if not cls._singleton_instance.has_key(cname):
            with cls.__singleton_lock:
                if not cls._singleton_instance.has_key(cname):
                    cls._singleton_instance[cname] = \
                      PubSubConnection(cname)
        return cls._singleton_instance[cname]

    @classmethod
    def clear_singleton_instance(cls):
        '''
        Clear the singleton instance for each of the classes

        NOTE: To be only used by the test code
        '''
        with cls.__singleton_lock:
            for inst in cls._singleton_instance.values():
                if inst is not None:
                    inst.stop()
                    inst.close()
            cls._singleton_instance = {}
    

##############################################################################

def id_generator(size=32, 
            chars=string.ascii_lowercase + string.digits):
    ''' Generate a random alpha numeric string to be used as 
        unique ids
    '''
    retval = ''.join(random.choice(chars) for x in range(size))

    return retval

##############################################################################
## Enum types
############################################################################## 

class ThumbnailType(object):
    ''' Thumbnail type enumeration '''
    NEON        = "neon"
    CENTERFRAME = "centerframe"
    BRIGHTCOVE  = "brightcove" # DEPRECATED. Will be DEFAULT instead
    OOYALA      = "ooyala" # DEPRECATED. Will be DEFAULT instead
    RANDOM      = "random"
    FILTERED    = "filtered"
    DEFAULT     = "default" #sent via api request
    CUSTOMUPLOAD = "customupload" #uploaded by the customer/editor

class ExperimentState:
    '''A class that acts like an enum for the state of the experiment.'''
    UNKNOWN = 'unknown'
    RUNNING = 'running'
    COMPLETE = 'complete'
    DISABLED = 'disabled'
    OVERRIDE = 'override' # Experiment has be manually overridden

class MetricType:
    '''The different kinds of metrics that we care about.'''
    LOADS = 'loads'
    VIEWS = 'views'
    CLICKS = 'clicks'
    PLAYS = 'plays'

class IntegrationType(object): 
    BRIGHTCOVE = 'brightcove'
    OOYALA = 'ooyala'
    OPTIMIZELY = 'optimizely'

class DefaultSizes(object): 
    WIDTH = 160 
    HEIGHT = 90 

class ServingControllerType(object): 
    IMAGEPLATFORM = 'imageplatform'

class AccessLevels(object):
    NONE = 0 
    READ = 1 
    UPDATE = 2 
    CREATE = 4 
    DELETE = 8
    ALL_NORMAL_RIGHTS = READ | UPDATE | CREATE | DELETE 
    ADMIN = 16 
    GLOBAL_ADMIN = 32

##############################################################################
class StoredObject(object):
    '''Abstract class to represent an object that is stored in the database.

    Fields can be either native types or other StoreObjects

    This contains common routines for interacting with the data.
    TODO: Convert all the objects to use this consistent interface.
    ''' 
    def __init__(self, key):
        self.key = str(key)
        self.created = self.updated = str(datetime.datetime.utcnow()) 

    def __str__(self):
        return "%s: %s" % (self.__class__.__name__, self.__dict__)

    def __repr__(self):
        return str(self)

    def __cmp__(self, other):
        classcmp = cmp(self.__class__, other.__class__) 
        if classcmp:
            return classcmp

        obj_one = set(self.__dict__).difference(('created', 'updated'))
        obj_two = set(other.__dict__).difference(('created', 'updated')) 
        classcmp = obj_one == obj_two and all(self.__dict__[k] == other.__dict__[k] for k in obj_one)

        if classcmp: 
            return 0
 
        return cmp(self.__dict__, other.__dict__)

    @classmethod
    def key2id(cls, key):
        '''Converts a key to an id'''
        return key

    def _set_keyname(self):
        '''Returns the key in the database for the set that holds this object.

        The result of the key lookup will be a set of objects for this class
        '''
        raise NotImplementedError()

    @classmethod
    def format_key(cls, key):
        return key

    @classmethod
    def is_valid_key(cls, key):
        return True

    def to_dict(self):
        return {
            '_type': self.__class__.__name__,
            '_data': self.__dict__
            }

    def to_json(self):
        '''Returns a json version of the object'''
        return json.dumps(self, default=lambda o: o.to_dict())

    def save(self, callback=None):
        '''Save the object to the database.'''
        db_connection = DBConnection.get(self)
        if not hasattr(self, 'created'): 
            self.created = str(datetime.datetime.utcnow())
        self.updated = str(datetime.datetime.utcnow())
        value = self.to_json()
         
        def _save_and_add2set(pipe):
            pipe.sadd(self._set_keyname(), self.key)
            pipe.set(self.key, value)
            return True
            
        if self.key is None:
            raise Exception("key not set")
        if callback:
            db_connection.conn.transaction(_save_and_add2set,
                                           self._set_keyname(),
                                           self.key,
                                           value_from_callable=True,
                                           callback=callback)
        else:
            return db_connection.blocking_conn.transaction(
                _save_and_add2set,
                self._set_keyname(),
                self.key,
                value_from_callable=True)


    @classmethod
    def _create(cls, key, obj_dict):
        '''Create an object from a dictionary that was created by save().

        Returns None if the object could not be created.
        '''
        if obj_dict:
            # Get the class type to create
            try:
                data_dict = obj_dict['_data']
                classname = obj_dict['_type']
                try:
                    classtype = globals()[classname]
                except KeyError:
                    _log.error('Unknown class of type %s in database key %s'
                               % (classname, key))
                    return None
            except KeyError:
                # For backwards compatibility, we didn't store the
                # type in the databse, so assume that the class is cls
                classtype = cls
                data_dict = obj_dict
            
            # create basic object using the "default" constructor
            obj = classtype(key)

            #populate the object dictionary
            try:
                for k, value in data_dict.iteritems():
                    obj.__dict__[str(k)] = cls._deserialize_field(k, value)
            except ValueError:
                return None
        
            return obj


    @classmethod
    def _deserialize_field(cls, key, value):
        '''Deserializes a field by creating a StoredObject as necessary.'''
        if isinstance(value, dict):
            if '_type' in value and '_data' in value:
                # It is a stored object, so unpack it
                try:
                    classtype = globals()[value['_type']]
                    return classtype._create(key, value)
                except KeyError:
                    _log.error('Unknown class of type %s' % value['_type'])
                    raise ValueError('Bad class type %s' % value['_type'])
            else:
                # It is a dictionary do deserialize each of the fields
                for k, v in value.iteritems():
                    value[str(k)] = cls._deserialize_field(k, v)
        elif hasattr(value, '__iter__'):
            # It is iterable to treat it like a list
            value = [cls._deserialize_field(None, x) for x in value]
        return value

    def get_id(self):
        '''Return the non-namespaced id for the object.'''
        return self.key

    @classmethod
    def get(cls, key, create_default=False, log_missing=True,
            callback=None):
        '''Retrieve this object from the database.

        Inputs:
        key - Key for the object to retrieve
        create_default - If true, then if the object is not in the database, 
                         return a default version. Otherwise return None.
        log_missing - Log if the object is missing in the database.

        Returns the object
        '''
        db_connection = DBConnection.get(cls)

        def cb(result):
            if result:
                obj = cls._create(key, json.loads(result))
                callback(obj)
            else:
                if log_missing:
                    _log.warn('No %s for id %s in db' % (cls.__name__, key))
                if create_default:
                    callback(cls(key))
                else:
                    callback(None)

        if callback:
            db_connection.conn.get(key, cb)
        else:
            jdata = db_connection.blocking_conn.get(key)
            if jdata is None:
                if log_missing:
                    _log.warn('No %s for %s' % (cls.__name__, key))
                if create_default:
                    return cls(key)
                else:
                    return None
            return cls._create(key, json.loads(jdata))

    @classmethod
    def get_many(cls, keys, create_default=False, log_missing=True,
                 callback=None):
        ''' Get many objects of the same type simultaneously

        This is more efficient than one at a time.

        Inputs:
        keys - List of keys to get
        create_default - If true, then if the object is not in the database, 
                         return a default version. Otherwise return None.
        log_missing - Log if the object is missing in the database.
        callback - Optional callback function to call

        Returns:
        A list of cls objects or None depending on create_default settings
        '''
        return cls._get_many_with_raw_keys(keys, create_default, log_missing,
                                           callback=callback)

    @classmethod
    def get_many_with_pattern(cls, pattern, callback=None):
        '''Returns many objects that match a pattern.

        Note, this can be a slow call because getting the keys is slow

        Inputs:
        pattern - A pattern, usually with a * to match keys

        Outputs:
        A list of cls objects
        '''
        retval = []
        db_connection = DBConnection.get(cls)

        def filtered_callback(data_list):
            callback([x for x in data_list if x is not None])

        def process_keylist(keys):
            cls._get_many_with_raw_keys(keys, callback=filtered_callback)
            
        if callback:
            db_connection.fetch_keys_from_db(pattern, keys_per_call=10000,
                                             callback=process_keylist)
        else:
            keys = db_connection.fetch_keys_from_db(pattern,
                                                    keys_per_call=10000)
            return  [x for x in 
                     cls._get_many_with_raw_keys(keys)
                     if x is not None]

    @classmethod
    def _get_many_with_raw_keys(cls, keys, create_default=False,
                                log_missing=True, callback=None):
        '''Gets many objects with raw keys instead of namespaced ones.
        '''
        #MGET raises an exception for wrong number of args if keys = []
        if len(keys) == 0:
            if callback:
                callback([])
                return
            else:
                return []

        db_connection = DBConnection.get(cls)

        def _process(results):
            mappings = [] 
            for key, item in zip(keys, results):
                if item:
                    obj = cls._create(key, json.loads(item))
                else:
                    if log_missing:
                        _log.warn('No %s for %s' % (cls.__name__, key))
                    if create_default:
                        obj = cls(key)
                    else:
                        obj = None
                mappings.append(obj)
            return mappings

        if callback:
            db_connection.conn.mget(
                keys,
                callback=lambda items:callback(_process(items)))
        else:
            items = db_connection.blocking_conn.mget(keys)
            return _process(items)

    
    @classmethod
    def modify(cls, key, func, create_missing=False, callback=None):
        '''Allows you to modify the object in the database atomically.

        While in func, you have a lock on the object so you are
        guaranteed for it not to change. It is automatically saved at
        the end of func.
        
        Inputs:
        func - Function that takes a single parameter (the object being edited)
        key - The key of the object to modify
        create_missing - If True, create the default object if it doesn't exist

        Returns: A copy of the updated object or None, if the object wasn't
                 in the database and thus couldn't be updated.

        Example usage:
        StoredObject.modify('thumb_a', lambda thumb: thumb.update_phash())
        '''
        def _process_one(d):
            
            val = d[key]
            if val is not None:
                func(val)

        if callback:
            return StoredObject.modify_many(
                [key], _process_one, create_missing=create_missing,
                create_class=cls,
                callback=lambda d: callback(d[key]))
        else:
            updated_d = StoredObject.modify_many(
                [key], _process_one,
                create_missing=create_missing,
                create_class=cls)
            return updated_d[key]

    @classmethod
    def modify_many(cls, keys, func, create_missing=False, create_class=None, 
                    callback=None):
        '''Allows you to modify objects in the database atomically.

        While in func, you have a lock on the objects so you are
        guaranteed for them not to change. The objects are
        automatically saved at the end of func.
        
        Inputs:
        func - Function that takes a single parameter (dictionary of key -> object being edited)
        keys - List of keys of the objects to modify
        create_missing - If True, create the default object if it doesn't exist
        create_class - The class of the object to create. If None, 
                       cls is used (which is the most common case)

        Returns: A dictionary of {key -> updated object}. The updated
        object could be None if it wasn't in the database and thus
        couldn't be modified

        Example usage:
        SoredObject.modify_many(['thumb_a'], 
          lambda d: thumb.update_phash() for thumb in d.itervalues())
        '''
        if create_class is None:
            create_class = cls
            
        def _getandset(pipe):
            # mget can't handle an empty list 
            if len(keys) == 0:
                return {}

            items = pipe.mget(keys)
            pipe.multi()

            mappings = {}
            orig_objects = {}
            key_sets = collections.defaultdict(list)
            for key, item in zip(keys, items):
                if item is None:
                    if create_missing:
                        cur_obj = create_class(key)
                        if cur_obj is not None:
                            key_sets[cur_obj._set_keyname()].append(key)
                    else:
                        _log.warn_n('Could not get redis object: %s' % key)
                        cur_obj = None
                else:
                    cur_obj = create_class._create(key, json.loads(item))
                    orig_objects[key] = create_class._create(key,
                                                             json.loads(item))
                mappings[key] = cur_obj
            try:
                func(mappings)
            finally:
                to_set = {}
                for key, obj in mappings.iteritems():
                    if obj is not None and obj != orig_objects.get(key, None):
                        to_set[key] = obj.to_json()

                to_set['updated'] = str(datetime.datetime.utcnow()) 

                if len(to_set) > 0:
                    pipe.mset(to_set)
                for set_key, cur_keys in key_sets.iteritems():
                    pipe.sadd(set_key, *cur_keys)
            return mappings

        db_connection = DBConnection.get(create_class)
        if callback:
            return db_connection.conn.transaction(_getandset, *keys,
                                                  callback=callback,
                                                  value_from_callable=True)
        else:
            return db_connection.blocking_conn.transaction(
                _getandset, *keys, value_from_callable=True)
            
    @classmethod
    def save_all(cls, objects, callback=None):
        '''Save many objects simultaneously'''
        db_connection = DBConnection.get(cls)
        data = {}
        key_sets = collections.defaultdict(list) # set_keyname -> [keys]
        for obj in objects:
            obj.updated = str(datetime.datetime.utcnow())
            data[obj.key] = obj.to_json()
            key_sets[obj._set_keyname()].append(obj.key)

        def _save_and_add2set(pipe):
            for set_key, keys in key_sets.iteritems():
                pipe.sadd(set_key, *keys)
            pipe.mset(data)
            return True            

        lock_keys = key_sets.keys() + data.keys()
        if callback:
            db_connection.conn.transaction(_save_and_add2set,
                                           *lock_keys,
                                           value_from_callable=True,
                                           callback=callback)
        else:
            return db_connection.blocking_conn.transaction(
                _save_and_add2set,
                value_from_callable=True,
                *lock_keys)

    @classmethod
    def _erase_all_data(cls):
        '''Clear the database that contains objects of this type '''
        db_connection = DBConnection.get(cls)
        db_connection.clear_db()

    @classmethod
    def delete(cls, key, callback=None):
        '''Delete an object from the database.

        Returns True if the object was successfully deleted
        '''
        return cls._delete_many_raw_keys([key], callback)

    @classmethod
    def delete_many(cls, keys, callback=None):
        '''Deletes many objects simultaneously

        Inputs:
        keys - List of keys to delete

        Returns:
        True if it was delete sucessfully
        '''
        return cls._delete_many_raw_keys(keys, callback)

    @classmethod
    def _delete_many_raw_keys(cls, keys, callback=None):
        '''Deletes many objects by their raw keys'''
        db_connection = DBConnection.get(cls)
        key_sets = collections.defaultdict(list) # set_keyname -> [keys]
        for key in keys:
            obj = cls(key)
            obj.key = key
            key_sets[obj._set_keyname()].append(key)

        def _del_and_remfromset(pipe):
            for set_key, ks in key_sets.iteritems():
                pipe.srem(set_key, *ks)
                pipe.delete(*ks)
            return True
            
        if callback:
            db_connection.conn.transaction(_del_and_remfromset,
                                           *keys,
                                           value_from_callable=True,
                                           callback=callback)
        else:
            return db_connection.blocking_conn.transaction(
                _del_and_remfromset,
                *keys,
                value_from_callable=True)
        
    @classmethod
    def _handle_all_changes(cls, msg, func, conn, get_object):
        '''Handles any changes to objects subscribed on pubsub.

        Used with subscribe_to_changes.

        Drains the channel of keys that have changed and gets them
        from the database in one big extraction instead of a ton of
        small ones. Then, for each object, func is called once.

        Inputs:
        func - The function to call with each object. 
        conn - The connection we can drain from
        msg - The message structure for the first event
        '''
        keys = [cls.key2id(msg['channel'].partition(':')[2])]
        ops = [msg['data']]
        response = conn.get_parsed_message()
        while response is not None:
            message_type = response[0]
            if message_type in blockingRedis.client.PubSub.PUBLISH_MESSAGE_TYPES:
                ops.append(response[3])
                keys.append(cls.key2id(response[2].partition(':')[2]))

            response = conn.get_parsed_message()

        # Filter out the invalid keys
        filtered = zip(*filter(lambda x: cls.is_valid_key(x[0]),
                                zip(*(keys, ops))))
        if len(filtered) == 0:
            return
        keys, ops = filtered

        if get_object:
            objs = cls.get_many(keys)
        else:
            objs = [None for x in range(len(keys))]

        for key, obj, op in zip(*(keys, objs, ops)):
            if obj is None or isinstance(obj, cls):
                try:
                    func(key, obj, op)
                except Exception as e:
                    _log.error('Unexpected exception on db change when calling'
                               ' %s with arguments %s: %s' % 
                               (func, (key, obj, op), e))

    @classmethod
    @utils.sync.optional_sync
    @tornado.gen.coroutine
    def subscribe_to_changes(cls, func, pattern='*', get_object=True):
        '''Subscribes to changes in the database.

        When a change occurs, func is called with the key, the updated
        object and the operation. The function must be thread safe as
        it will be called in a thread in a different context.

        Inputs:
        func - The function to call with signature func(key, obj, op)
        pattern - Pattern of keys to subscribe to
        get_object - If True, the object will be grabbed from the db.
                     Otherwise, it will be passed into the function as None
        '''
        conn = PubSubConnection.get(cls)
        
        yield conn.subscribe(
            lambda x: cls._handle_all_changes(x, func, conn, get_object),
            '__keyspace@0__:%s' % cls.format_subscribe_pattern(pattern),
            async=True)

    @classmethod
    @utils.sync.optional_sync
    @tornado.gen.coroutine
    def unsubscribe_from_changes(cls, channel):
        conn = PubSubConnection.get(cls)
        
        yield conn.unsubscribe(
            '__keyspace@0__:%s' % cls.format_subscribe_pattern(channel),
            async=True)

    @classmethod
    def format_subscribe_pattern(cls, pattern):
        return cls.format_key(pattern)

class StoredObjectIterator():
    '''An iterator that generates objects of a specific type.

    It needs a list of keys to iterate through. Also, can be used
    synchronously in the normal way, or asynchronously by:

    iter = StoredObjectIterator(cls, keys)
    while True:
        item = yield iter.next(async=True)
        if isinstance(item, StopIteration):
          break
    '''
    def __init__(self, obj_class, keys, page_size=100, max_results=None,
                 skip_missing=False):
        '''Create the iterator

        Inputs:
        cls - Type of object to return
        keys - List of keys to iterate through
        page_size - Number of entries to grab from the db at once
        max_results - Maximum number of entries to return
        skip_missing - Should missing entries be skipped on the iteration
        '''
        self.obj_class = obj_class
        self.keys = keys
        self.page_size = page_size
        self.max_results = max_results
        self.curidx = 0
        self.items_returned = 0
        self.cur_objs = []
        self.skip_missing = skip_missing

    def __iter__(self):
        self.curidx = 0
        self.items_returned = 0
        self.cur_objs = []
        return self

    @utils.sync.optional_sync
    @tornado.gen.coroutine
    def next(self):
        if (self.max_results is not None and
            self.items_returned >= self.max_results):
            e = StopIteration()
            e.value = StopIteration()
            raise e

        while len(self.cur_objs) == 0:
            if self.curidx >= len(self.keys):
                # Got all the entries
                e = StopIteration()
                e.value = StopIteration()
                raise e
            
            # Get more objects
            self.cur_objs = yield tornado.gen.Task(
                self.obj_class.get_many,
                self.keys[self.curidx:(self.curidx+self.page_size)])
            if self.skip_missing:
                self.cur_objs = [x for x in self.cur_objs if x is not None]
            self.curidx += self.page_size

        self.items_returned += 1
        raise tornado.gen.Return(self.cur_objs.pop())
        

class NamespacedStoredObject(StoredObject):
    '''An abstract StoredObject that is namespaced by the baseclass classname.

    Subclasses of this must define _baseclass_name in the base class
    of the hierarchy. 
    '''
    
    def __init__(self, key):
        super(NamespacedStoredObject, self).__init__(
            self.__class__.format_key(key))

    def get_id(self):
        '''Return the non-namespaced id for the object.'''
        return self.key2id(self.key)

    @classmethod
    def key2id(cls, key):
        '''Converts a key to an id'''
        return re.sub(cls._baseclass_name().lower() + '_', '', key)

    @classmethod
    def _baseclass_name(cls):
        '''Returns the class name of the base class of the hierarchy.

        This should be implemented in the base class as:
        return <Class>.__name__
        '''
        raise NotImplementedError()

    @classmethod
    def _set_keyname(cls):
        return 'objset:%s' % cls._baseclass_name()

    @classmethod
    def format_key(cls, key):
        ''' Format the database key with a class specific prefix '''
        if key and key.startswith(cls._baseclass_name().lower()):
            return key
        else:
            return '%s_%s' % (cls._baseclass_name().lower(), key)

    @classmethod
    def get(cls, key, create_default=False, log_missing=True, callback=None):
        '''Return the object for a given key.'''
        return super(NamespacedStoredObject, cls).get(
            cls.format_key(key),
            create_default=create_default,
            log_missing=log_missing,
            callback=callback)

    @classmethod
    def get_many(cls, keys, create_default=False, log_missing=True,
                 callback=None):
        '''Returns the list of objects from a list of keys.

        Each key must be a tuple
        '''
        return super(NamespacedStoredObject, cls).get_many(
            [cls.format_key(x) for x in keys],
            create_default=create_default,
            log_missing=log_missing,
            callback=callback)

    @classmethod
    @utils.sync.optional_sync
    @tornado.gen.coroutine
    def get_all(cls):
        ''' Get all the objects in the database of this type

        Inputs:
        callback - Optional callback function to call

        Returns:
        A list of cls objects.
        '''
        retval = []
        i = cls.iterate_all()
        while True:
            item = yield i.next(async=True)
            if isinstance(item, StopIteration):
                break
            retval.append(item)

        raise tornado.gen.Return(retval)

    @classmethod
    @utils.sync.optional_sync
    @tornado.gen.coroutine
    def iterate_all(cls, max_request_size=100, max_results=None):
        '''Return an iterator for all the ojects of this type.

        The set of keys to grab happens once so if the db changes while
        the iteration is going, so neither new or deleted objects will
        be returned.

        You can use it asynchronously like:
        iter = cls.get_iterator()
        while True:
          item = yield iter.next(async=True)
          if isinstance(item, StopIteration):
            break

        or just use it synchronously like a normal iterator.
        '''
        keys = yield cls.get_all_keys(async=True)
        raise tornado.gen.Return(
            StoredObjectIterator(cls, keys, page_size=max_request_size,
                                 max_results=max_results, skip_missing=True))

    @classmethod
    @utils.sync.optional_sync
    @tornado.gen.coroutine
    def get_all_keys(cls):
        '''Return all the keys in the database for this object type.'''
        db_connection = DBConnection.get(cls)
        raw_keys = yield tornado.gen.Task(db_connection.fetch_keys_from_db,
            set_name=cls._set_keyname())

        raise tornado.gen.Return([x.partition('_')[2] for x in raw_keys if
                                  x is not None])

    @classmethod
    def modify(cls, key, func, create_missing=False, callback=None):
        return super(NamespacedStoredObject, cls).modify(
            cls.format_key(key),
            func,
            create_missing=create_missing,
            callback=callback)

    @classmethod
    def modify_many(cls, keys, func, create_missing=False, callback=None):
        def _do_modify(raw_mappings):
            # Need to convert the keys in the mapping to the ids of the objects
            mod_mappings = dict(((v.get_id(), v) for v in 
                                 raw_mappings.itervalues()))
            return func(mod_mappings)
        
        return super(NamespacedStoredObject, cls).modify_many(
            [cls.format_key(x) for x in keys],
            _do_modify,
            create_missing=create_missing,
            callback=callback)

    @classmethod
    def delete(cls, key, callback=None):
        return super(NamespacedStoredObject, cls).delete(
            cls.format_key(key),
            callback=callback)

    @classmethod
    def delete_many(cls, keys, callback=None):
        return super(NamespacedStoredObject, cls).delete_many(
            [cls.format_key(k) for k in keys],
            callback=callback)

class DefaultedStoredObject(NamespacedStoredObject):
    '''Namespaced object where a get-like operation will never returns None.

    Instead of None, a default object is returned, so a subclass should
    specify a reasonable default constructor
    '''
    def __init__(self, key):
        super(DefaultedStoredObject, self).__init__(key)

    @classmethod
    def get(cls, key, log_missing=True, callback=None):
        return super(DefaultedStoredObject, cls).get(
            key,
            create_default=True,
            log_missing=log_missing,
            callback=callback)

    @classmethod
    def get_many(cls, keys, log_missing=True, callback=None):
        return super(DefaultedStoredObject, cls).get_many(
            keys,
            create_default=True,
            log_missing=log_missing,
            callback=callback)

    @classmethod
    def modify_many(cls, keys, func, create_missing=None, callback=None):
        return super(DefaultedStoredObject, cls).modify_many(
            keys, func, create_missing=True, callback=callback)

class AbstractHashGenerator(object):
    ' Abstract Hash Generator '

    @staticmethod
    def _api_hash_function(_input):
        ''' Abstract hash generator '''
        return hashlib.md5(_input).hexdigest()

class NeonApiKey(NamespacedStoredObject):
    ''' Static class to generate Neon API Key'''

    def __init__(self, a_id, api_key=None):
        super(NeonApiKey, self).__init__(a_id)
        self.api_key = api_key

    @classmethod
    def _baseclass_name(cls):
        '''
        Returns the class name of the base class of the hierarchy.
        '''
        return NeonApiKey.__name__
    
    @classmethod
    def id_generator(cls, size=24, 
            chars=string.ascii_lowercase + string.digits):
        return ''.join(random.choice(chars) for x in range(size))

        
    @classmethod
    def generate(cls, a_id):
        ''' generate api key hash
            if present in DB, then return it
        
        #NOTE: Generate method directly saves the key
        TODO(mdesnoyer): Make this asynchronous
        '''
        api_key = NeonApiKey.id_generator()
        obj = NeonApiKey(a_id, api_key)
        
        # Check if the api_key for the account id exists in the DB
        _api_key = cls.get_api_key(a_id)
        if _api_key is not None:
            return _api_key 
        else:
            if obj.save():
                return api_key

    def to_json(self):
        #NOTE: This is a misnomer. It is being overriden here since the save()
        # function uses to_json() and the NeonApiKey is saved as a plain string
        # in the database
        
        return self.api_key
    
    @classmethod
    def _create(cls, key, obj_dict):
        obj = NeonApiKey(key)
        obj.value = obj_dict
        return obj_dict
    
    @classmethod
    def get_api_key(cls, a_id, callback=None):
        ''' get api key from db '''

        # Use get
        api_key = cls.get(a_id, callback)
        return api_key

    @classmethod
    def get(cls, a_id, callback=None):
        #NOTE: parent get() method uses json.loads() hence overriden here 
        db_connection = DBConnection.get(cls)
        key = cls.format_key(a_id)
        if callback:
            db_connection.conn.get(key, callback) 
        else:
            return db_connection.blocking_conn.get(key) 
   
    @classmethod
    def get_many(cls, keys, callback=None):
        raise NotImplementedError()
    
    @classmethod
    @utils.sync.optional_sync
    @tornado.gen.coroutine
    def get_all(cls, keys, callback=None):
        raise NotImplementedError()

    @classmethod
    def modify(cls, key, func, create_missing=False, callback=None):
        raise NotImplementedError()
    
    @classmethod
    def modify_many(cls, keys, func, create_missing=False, callback=None):
        raise NotImplementedError()

class InternalVideoID(object):
    ''' Internal Video ID Generator '''
    NOVIDEO = 'NOVIDEO' # External video id to specify that there is no video

    VALID_EXTERNAL_REGEX = '[0-9a-zA-Z\-\.]+'
    VALID_INTERNAL_REGEX = ('[0-9a-zA-Z]+_%s' % VALID_EXTERNAL_REGEX)
    
    @staticmethod
    def generate(api_key, vid=None):
        ''' external platform vid --> internal vid '''
        if vid is None:
            vid = InternalVideoID.NOVIDEO
        key = '%s_%s' % (api_key, vid)
        return key

    @staticmethod
    def is_no_video(internal_vid):
        '''Returns true if this video id refers to there not being a video'''
        return internal_vid.partition('_')[2] == InternalVideoID.NOVIDEO

    @staticmethod
    def to_external(internal_vid):
        ''' internal vid -> external platform vid'''
        
        #first part of the key doesn't have _, hence use this below to 
        #generate the internal vid. 
        #note: found later that Ooyala can have _ in their video ids
                
        if "_" not in internal_vid:
            _log.error('key=InternalVideoID msg=Invalid internal id %s' %internal_vid)
            return internal_vid

        vid = "_".join(internal_vid.split('_')[1:])
        return vid

class TrackerAccountID(object):
    ''' Tracker Account ID generation '''
    @staticmethod
    def generate(_input):
        ''' Generate a CRC 32 for Tracker Account ID'''
        return str(abs(binascii.crc32(_input)))

class TrackerAccountIDMapper(NamespacedStoredObject):
    '''
    Maps a given Tracker Account ID to API Key 

    This is needed to keep the tracker id => api_key
    '''
    STAGING = "staging"
    PRODUCTION = "production"

    def __init__(self, tai, api_key=None, itype=None):
        super(TrackerAccountIDMapper, self).__init__(tai)
        self.value = api_key 
        self.itype = itype

    def get_tai(self):
        '''Retrieves the TrackerAccountId of the object.'''
        return self.key.partition('_')[2]

    @classmethod
    def _baseclass_name(cls):
        '''Returns the class name of the base class of the hierarchy.
        '''
        return TrackerAccountIDMapper.__name__
    
    @classmethod
    def get_neon_account_id(cls, tai, callback=None):
        '''
        returns tuple of api_key, type(staging/production)
        '''
        def format_tuple(result):
            ''' format result tuple '''
            if result:
                return result.value, result.itype

        if callback:
            cls.get(tai, lambda x: callback(format_tuple(x)))
        else:
            return format_tuple(cls.get(tai))

class User(NamespacedStoredObject): 
    ''' User 
    
    These are users that can used across multiple systems most notably 
    the API and the current UI. 

    Each of these can be attached to a NeonUserAccount (misnamed, but this 
    is our Application/Customer layer). This will grant the User access to 
    anything the NeonUserAccount can access.  
        
    Users can be associated to many NeonUserAccounts     
    ''' 
    def __init__(self, 
                 username, 
                 password='password', 
                 access_level=AccessLevels.ALL_NORMAL_RIGHTS):
 
        super(User, self).__init__(username)

        # here for the conversion to postgres, not used yet  
        self.user_id = uuid.uuid1().hex

        # the users username, chosen by them, redis key 
        self.username = username

        # the users password_hash, we don't store plain text passwords 
        self.password_hash = sha256_crypt.encrypt(password)

        # short-lived JWtoken that will give user access to API calls 
        self.access_token = None

        # longer-lived JWtoken that will allow a user to refresh a token
        # this token should only be sent over HTTPS to the auth endpoints
        # for now this is not encrypted 
        self.refresh_token = None

        # access level granted to this user, uses class AccessLevels 
        self.access_level = access_level 
 
    @classmethod
    def _baseclass_name(cls):
        '''Returns the class name of the base class of the hierarchy.
        '''
        return User.__name__
        
class NeonUserAccount(NamespacedStoredObject):
    ''' NeonUserAccount

    Every user in the system has a neon account and all other integrations are 
    associated with this account. 

    @videos: video id / jobid map of requests made directly through neon api
    @integrations: all the integrations associated with this acccount

    '''
    def __init__(self, 
                 a_id, 
                 api_key=None, 
                 default_size=(DefaultSizes.WIDTH,DefaultSizes.HEIGHT), 
                 name=None, 
                 abtest=True, 
                 serving_enabled=True, 
                 serving_controller=ServingControllerType.IMAGEPLATFORM, 
                 users=[]):

        # Account id chosen/or generated by the api when account is created 
        self.account_id = a_id 
        splits = '_'.split(a_id)
        if api_key is None and len(splits) == 2:
            api_key = splits[1]
        self.neon_api_key = self.get_api_key() if api_key is None else api_key
        super(NeonUserAccount, self).__init__(self.neon_api_key)
        self.tracker_account_id = TrackerAccountID.generate(self.neon_api_key)
        self.staging_tracker_account_id = \
                TrackerAccountID.generate(self.neon_api_key + "staging") 
        self.videos = {} #phase out,should be stored in neon integration
        # a mapping from integration id -> get_ovp() string
        self.integrations = {}
        # name of the individual who owns the account, mainly for internal use 
        # so we know who it is 
        self.name = name

        # The default thumbnail (w, h) to serve for this account
        self.default_size = default_size
        
        # Priority Q number for processing, currently supports {0,1}
        self.processing_priority = 1

        # Default thumbnail to show if we don't have one for a video
        # under this account.
        self.default_thumbnail_id = None
         
        # create on account creation this gives access to the API, passed via header
        self.api_v2_key = NeonApiKey.id_generator()
        
        # Boolean on wether AB tests can run
        self.abtest = abtest

        # Will thumbnails be served by our system?
        self.serving_enabled = serving_enabled

        # What controller is used to serve the image? Default to imageplatform
        self.serving_controller = serving_controller

        # What users are privy to the information assoicated to this NeonUserAccount
        # simply a list of usernames 
        self.users = users
        
    @classmethod
    def _baseclass_name(cls):
        '''Returns the class name of the base class of the hierarchy.
        '''
        return NeonUserAccount.__name__

    def get_api_key(self):
        '''
        Get the API key for the account, If already in the DB the generate method
        returns it
        '''
        # Note: On DB retrieval the object gets created again, this may lead to
        # creation of an addional api key mapping ; hence prevent it
        # Figure out a cleaner implementation
        try:
            return self.neon_api_key
        except AttributeError:
            if NeonUserAccount.__name__.lower() not in self.account_id:
                return NeonApiKey.generate(self.account_id) 
            return 'None'

    def get_processing_priority(self):
        return self.processing_priority

    def set_processing_priority(self, p):
        self.processing_priority = p

    def add_platform(self, platform):
        '''Adds a platform object to the account.'''
        if len(self.integrations) == 0:
            self.integrations = {}
        self.integrations[platform.integration_id] = platform.get_ovp()

    @utils.sync.optional_sync
    @tornado.gen.coroutine
    def get_platforms(self):
        ''' get all platform accounts for the user '''

        ovp_map = {}
        #TODO: Add Ooyala when necessary
         
        for plat in [NeonPlatform, BrightcovePlatform, 
                     YoutubePlatform, BrightcoveIntegration, OoyalaIntegration]:
            ovp_map[plat.get_ovp()] = plat

        calls = []
        for integration_id, ovp_string in self.integrations.iteritems():
            try:
                plat_type = ovp_map[ovp_string]
                if plat_type == NeonPlatform:
                    calls.append(tornado.gen.Task(plat_type.get,
                                                  self.neon_api_key, '0'))
                else:
                    calls.append(tornado.gen.Task(plat_type.get,
                                                  self.neon_api_key,
                                                  integration_id))
                    
            except KeyError:
                _log.error('key=get_platforms msg=Invalid ovp string: %s' % 
                           ovp_string)

            except Exception as e:
                _log.exception('key=get_platforms msg=Error getting platform '
                               '%s' % e)

        retval = yield calls
        raise tornado.gen.Return(retval)

    @classmethod
    def get_ovp(cls):
        ''' ovp string '''
        return "neon"
    
    def add_video(self, vid, job_id):
        ''' vid,job_id in to videos'''
        
        self.videos[str(vid)] = job_id
    
    def to_json(self):
        ''' to json '''
        return json.dumps(self, default=lambda o: o.__dict__)

    @utils.sync.optional_sync
    @tornado.gen.coroutine
    def add_default_thumbnail(self, image, integration_id='0', replace=False):
        '''Adds a default thumbnail to the account.

        Note that the NeonUserAccount object is saved after this change.

        Inputs:
        image - A PIL image that will be added as the default thumb
        integration_id - Used to specify the CDN hosting parameters.
                         Defaults to the one associated with the NeonPlatform
        replace - If true, then will replace the existing default thumb
        '''
        if self.default_thumbnail_id is not None and not replace:
            raise ValueError('The account %s already has a default thumbnail'
                             % self.neon_api_key)

        cur_rank = 0
        if self.default_thumbnail_id is not None:
            old_default = yield tornado.gen.Task(ThumbnailMetadata.get,
                                                 self.default_thumbnail_id)
            if old_default is None:
                raise ValueError('The old thumbnail is not in the database. '
                                 'This should never happen')
            cur_rank = old_default.rank - 1

        cdn_key = CDNHostingMetadataList.create_key(self.neon_api_key,
                                                    integration_id)
        cdn_metadata = yield tornado.gen.Task(
            CDNHostingMetadataList.get,
            cdn_key)

        tmeta = ThumbnailMetadata(
            None,
            InternalVideoID.generate(self.neon_api_key, None),
            ttype=ThumbnailType.DEFAULT,
            rank=cur_rank)
        yield tmeta.add_image_data(image, cdn_metadata=cdn_metadata, async=True)
        self.default_thumbnail_id = tmeta.key
        
        success = yield tornado.gen.Task(tmeta.save)
        if not success:
            raise IOError("Could not save thumbnail")

        success = yield tornado.gen.Task(self.save)
        if not success:
            raise IOError("Could not save account data with new default thumb")

    @classmethod
    def create(cls, json_data):
        ''' create obj from json data'''
        if not json_data:
            return None
        params = json.loads(json_data)
        a_id = params['account_id']
        api_key = params['neon_api_key']
        na = cls(a_id, api_key)
       
        for key in params:
            na.__dict__[key] = params[key]
        
        return na
   
    @classmethod
    @utils.sync.optional_sync
    @tornado.gen.coroutine
    def get_all_accounts(cls):
        ''' Get all NeonUserAccount instances '''
        retval = yield tornado.gen.Task(cls.get_all)
        raise tornado.gen.Return(retval)
    
    @classmethod
    def get_neon_publisher_id(cls, api_key):
        '''
        Get Neon publisher ID; This is also the Tracker Account ID
        '''
        na = cls.get(api_key)
        if nc:
            return na.tracker_account_id

    @utils.sync.optional_sync
    @tornado.gen.coroutine
    def get_internal_video_ids(self):
        '''Return the list of internal videos ids for this account.'''
        db_connection = DBConnection.get(self)
        vids = yield tornado.gen.Task(db_connection.fetch_keys_from_db,
                                      set_name='objset:%s' % self.neon_api_key)
        raise tornado.gen.Return(list(vids))

    @utils.sync.optional_sync
    @tornado.gen.coroutine
    def iterate_all_videos(self, max_request_size=100):
        '''Returns an iterator across all the videos for this account in the
        database.

        The iterator can be used asynchronously. See StoredObjectIterator

        The set of keys to grab happens once so if the db changes while
        the iteration is going, so neither new or deleted objects will
        be returned.

        Inputs:
        max_request_size - Maximum number of objects to request from
        the database at a time.
        '''
        vids = yield self.get_internal_video_ids(async=True)
        raise tornado.gen.Return(
            StoredObjectIterator(VideoMetadata, vids,
                                 page_size=max_request_size,
                                 skip_missing=True))

    @utils.sync.optional_sync
    @tornado.gen.coroutine
    def get_all_job_keys(self):
        '''Return a list of (job_id, api_key) of all the jobs for this account.
        '''
        db_connection = DBConnection.get(self)
        base_keys = yield tornado.gen.Task(db_connection.fetch_keys_from_db,
                                           set_name='objset:request:%s' % 
                                           self.neon_api_key)

        raise tornado.gen.Return([x.split('_')[:0:-1] for x in base_keys])

    @utils.sync.optional_sync
    @tornado.gen.coroutine
    def iterate_all_jobs(self, max_request_size=100):
        '''Returns an iterator across all the jobs for this account in the
        database.

        The iterator can be used asynchronously. See StoredObjectIterator

        The set of keys to grab happens once so if the db changes while
        the iteration is going, so neither new or deleted objects will
        be returned.

        Inputs:
        max_request_size - Maximum number of objects to request from
        the database at a time.
        '''
        keys = yield self.get_all_job_keys(async=True)
        raise tornado.gen.Return(
            StoredObjectIterator(NeonApiRequest, keys,
                                 page_size=max_request_size,
                                 skip_missing=True))

class ExperimentStrategy(DefaultedStoredObject):
    '''Stores information about the experimental strategy to use.

    Keyed by account_id (aka api_key)
    '''
    SEQUENTIAL='sequential'
    MULTIARMED_BANDIT='multi_armed_bandit'
    
    def __init__(self, account_id, exp_frac=0.01,
                 holdback_frac=0.01,
                 min_conversion = 50,
                 frac_adjust_rate = 0.0,
                 only_exp_if_chosen=False,
                 always_show_baseline=True,
                 baseline_type=ThumbnailType.RANDOM,
                 chosen_thumb_overrides=False,
                 override_when_done=True,
                 experiment_type=SEQUENTIAL,
                 impression_type=MetricType.VIEWS,
                 conversion_type=MetricType.CLICKS,
                 max_neon_thumbs=None):
        super(ExperimentStrategy, self).__init__(account_id)
        # Fraction of traffic to experiment on.
        self.exp_frac = exp_frac
        
        # Fraction of traffic in the holdback experiment once
        # convergence is complete
        self.holdback_frac = holdback_frac

        # If true, an experiment will only be run if a thumb is
        # explicitly chosen. This and chosen_thumb_overrides had
        # better not both be true.
        self.only_exp_if_chosen = only_exp_if_chosen

        # minimum combined conversion numbers before calling an experiment
        # complete
        self.min_conversion = min_conversion

        # Fraction adjusting power rate. When this number is 0, it is
        # equivalent to all the serving fractions being the same,
        # while if it is 1.0, the serving fraction will be controlled
        # by the strategy.
        self.frac_adjust_rate = frac_adjust_rate

        # If True, a baseline of baseline_type will always be used in the
        # experiment. The other baseline could be an editor generated
        # one, which is always shown if it's there.
        self.always_show_baseline = always_show_baseline

        # The type of thumbnail to consider the baseline
        self.baseline_type = baseline_type

        # If true, if there is a chosen thumbnail, it automatically
        # takes 100% of the traffic and the experiment is shutdown.
        self.chosen_thumb_overrides =  chosen_thumb_overrides

        # If true, then when the experiment has converged on a best
        # thumbnail, it overrides the majority one and leaves a
        # holdback. If this is false, when the experiment is done, we
        # will only run the best thumbnail in the experiment
        # percentage. This is useful for pilots that are hidden from
        # the editors.
        self.override_when_done = override_when_done

        # The strategy used to run the experiment phase
        self.experiment_type = experiment_type

        # The types of measurements that mean an impression or a
        # conversion for this account
        self.impression_type = impression_type
        self.conversion_type = conversion_type

        # The maximum number of Neon thumbs to run in the
        # experiment. If None, all of them are used.
        self.max_neon_thumbs = max_neon_thumbs

    @classmethod
    def _baseclass_name(cls):
        '''Returns the class name of the base class of the hierarchy.
        '''
        return ExperimentStrategy.__name__
        

class CDNHostingMetadataList(DefaultedStoredObject):
    '''A list of CDNHostingMetadata objects.

    Keyed by (api_key, integration_id). Use the create_key method to
    generate it before calling a normal function like get().
    
    '''
    def __init__(self, key, cdns=None):
        super(CDNHostingMetadataList, self).__init__(key)
        if self.get_id() and len(self.get_id().split('_')) != 2:
            raise ValueError('Invalid key %s. Must be generated using '
                             'create_key()' % self.get_id())
        if cdns is None:
            self.cdns = [NeonCDNHostingMetadata()]
        else:
            self.cdns = cdns

    def __iter__(self):
        '''Iterate through the cdns.'''
        return [x for x in self.cdns if x is not None].__iter__()

    @classmethod
    def create_key(cls, api_key, integration_id):
        '''Create a key for using in this table'''
        return '%s_%s' % (api_key, integration_id)

    @classmethod
    def _baseclass_name(cls):
        '''Returns the class name of the base class of the hierarchy.
        '''
        return CDNHostingMetadataList.__name__


class CDNHostingMetadata(NamespacedStoredObject):
    '''
    Specify how to host the the images with one CDN platform.

    Currently on S3 hosting to customer bucket is well defined

    These objects are not stored directly in the database.  They are
    actually stored in CDNHostingMetadataLists. If you try to save
    them directly, you will get a NotImplementedError.
    ''' 
    
    def __init__(self, key=None, cdn_prefixes=None, resize=False, 
                 update_serving_urls=False,
                 rendition_sizes=None):

        self.key = key

        # List of url prefixes to put in front of the path. If there
        # is no transport scheme, http:// will be added. Also, there
        # is no trailing slash
        cdn_prefixes = cdn_prefixes or []
        self.cdn_prefixes = map(CDNHostingMetadata._normalize_cdn_prefix,
                                cdn_prefixes)
        
        # If true, the images should be resized into all the desired
        # renditions.
        self.resize = resize

        # Should the images be added to ThumbnailServingURL object?
        self.update_serving_urls = update_serving_urls

        # A list of image rendition sizes to generate if resize is
        # True. The list is of (w, h) tuples.
        self.rendition_sizes = rendition_sizes or [
            [120, 67],
            [120, 90],
            [160, 90],
            [160, 120],
            [210, 118],
            [320, 180],
            [320, 240],
            [480, 270],
            [480, 360],
            [640, 360],
            [640, 480],
            [1280, 720]]

        # the created and updated on these objects
        # self.created = self.updated = str(datetime.datetime.utcnow())

    # TODO(sunil or mdesnoyer): Write a function to add a new
    # rendition size to the list and upload the requisite images to
    # where they are hosted. Some of the functionality will be in
    # cdnhosting, but this object will have to be saved too. We
    # probably want to update all the images in the account or it
    # could have parameters like a single image, all the images newer
    # than a date etc.

    def save(self):
        raise NotImplementedError()

    @classmethod
    def save_all(cls, *args, **kwargs):
        raise NotImplementedError()

    @classmethod
    def modify(cls, *args, **kwargs):
        raise NotImplementedError()

    @classmethod
    def modify_many(cls, *args, **kwargs):
        raise NotImplementedError()

    @classmethod
    def _create(cls, key, obj_dict):
        obj = super(CDNHostingMetadata, cls)._create(key, obj_dict)

        # Normalize the CDN prefixes
        obj.cdn_prefixes = map(CDNHostingMetadata._normalize_cdn_prefix,
                               obj.cdn_prefixes)
        
        return obj

    @staticmethod
    def _normalize_cdn_prefix(prefix):
      '''Normalizes a cdn prefix so that it starts with a scheme and does
      not end with a slash.

      e.g. http://neon.com
           https://neon.com
      '''
      prefix_split = urlparse.urlparse(prefix, 'http')
      if prefix_split.netloc == '':
        path_split = prefix_split.path.partition('/')
        prefix_split = [x for x in prefix_split]
        prefix_split[1] = path_split[0]
        prefix_split[2] = path_split[1]
      scheme_added = urlparse.urlunparse(prefix_split)
      return scheme_added.strip('/')
      
class S3CDNHostingMetadata(CDNHostingMetadata):
    '''
    If the images are to be uploaded to S3 bucket use this formatter  

    '''
    def __init__(self, key=None, access_key=None, secret_key=None, 
                 bucket_name=None, cdn_prefixes=None, folder_prefix=None,
                 resize=False, update_serving_urls=False, do_salt=True,
                 make_tid_folders=False, rendition_sizes=None, policy=None):
        '''
        Create the object
        '''
        super(S3CDNHostingMetadata, self).__init__(
            key, cdn_prefixes, resize, update_serving_urls, rendition_sizes)
        self.access_key = access_key # S3 access key
        self.secret_key = secret_key # S3 secret access key
        self.bucket_name = bucket_name # S3 bucket to host in
        self.folder_prefix = folder_prefix # Folder prefix to host in

        # Add a random named directory between folder prefix and the 
        # image name? Useful for performance when serving.
        self.do_salt = do_salt

        # make folders for easy navigation. This puts the image in the
        # form <api_key>/<video_id>/<thumb_id>.jpg
        self.make_tid_folders = make_tid_folders

        # What aws policy should the images be uploaded with
        self.policy = policy

class NeonCDNHostingMetadata(S3CDNHostingMetadata):
    '''
    Hosting on S3 using the Neon keys.
    
    This default hosting just uses pure S3, no cloudfront.
    '''
    def __init__(self, key=None,
                 bucket_name='n3.neon-images.com',
                 cdn_prefixes=None,
                 folder_prefix=None,
                 resize=True,
                 update_serving_urls=True,
                 do_salt=True,
                 make_tid_folders=False,
                 rendition_sizes=None):
        super(NeonCDNHostingMetadata, self).__init__(
            key,
            bucket_name=bucket_name,
            cdn_prefixes=(cdn_prefixes or ['n3.neon-images.com']),
            folder_prefix=folder_prefix,
            resize=resize,
            update_serving_urls=update_serving_urls,
            do_salt=do_salt,
            make_tid_folders=make_tid_folders,
            rendition_sizes=rendition_sizes,
            policy='public-read')

class PrimaryNeonHostingMetadata(S3CDNHostingMetadata):
    '''
    Primary Neon S3 Hosting
    This is where the primary copy of the thumbnails are stored
    
    @make_tid_folders: If true, _ is replaced by '/' to create folder
    '''
    def __init__(self, key=None,
                 bucket_name='host-thumbnails',
                 folder_prefix=None):
        super(PrimaryNeonHostingMetadata, self).__init__(
            key,
            bucket_name=bucket_name,
            folder_prefix=folder_prefix,
            resize=False,
            update_serving_urls=False,
            do_salt=False,
            make_tid_folders=True,
            policy='public-read')

class CloudinaryCDNHostingMetadata(CDNHostingMetadata):
    '''
    Cloudinary images
    '''

    def __init__(self, key=None):
        super(CloudinaryCDNHostingMetadata, self).__init__(
            key,
            resize=False,
            update_serving_urls=False)

class AkamaiCDNHostingMetadata(CDNHostingMetadata):
    '''
    Akamai Netstorage CDN Metadata
    '''

    def __init__(self, key=None, host=None, akamai_key=None, akamai_name=None,
                 folder_prefix=None, cdn_prefixes=None, rendition_sizes=None,
                 cpcode=None):
        super(AkamaiCDNHostingMetadata, self).__init__(
            key,
            cdn_prefixes=cdn_prefixes,
            resize=True,
            update_serving_urls=True,
            rendition_sizes=rendition_sizes)

        # Host for uploading to akamai. Can have http:// or not
        self.host = host

        # Parameters to talk to akamai
        self.akamai_key = akamai_key
        self.akamai_name = akamai_name

        # The folder prefix to prepend to where the file will be
        # stored and served from. Slashes at the beginning and end are
        # optional
        self.folder_prefix=folder_prefix

        # CPCode string for uploading to Akamai. Should be something
        # like 17645
        self.cpcode = cpcode

    @classmethod
    def _create(cls, key, obj_dict):
        obj = super(AkamaiCDNHostingMetadata, cls)._create(key, obj_dict)

        # An old object could have had a baseurl, which was smashed
        # together the folder prefix and cpcode. That was confusing,
        # but in case there's an old object around, fix it. Also, in
        # that case, the cdn_prefixes could have had the folder prefix
        # in them, so remove them.
        if hasattr(obj, 'baseurl'):
            split = obj.baseurl.strip('/').partition('/')
            obj.cpcode = split[0].strip('/')
            obj.folder_prefix = split[2].strip('/')
            obj.cdn_prefixes = [re.sub(obj.folder_prefix, '', x).strip('/')
                                for x in obj.cdn_prefixes]
            del obj.baseurl
        
        return obj

class AbstractIntegration(NamespacedStoredObject):
    ''' Abstract Integration class '''

    def __init__(self, enabled=True):
        
        integration_id = uuid.uuid1().hex
        super(AbstractIntegration, self).__init__(integration_id)
        self.integration_id = integration_id
        
        # should this integration be used 
        self.enabled = enabled

    @classmethod
    def _baseclass_name(cls):
        return AbstractIntegration.__name__


# DEPRECATED use AbstractIntegration instead
class AbstractPlatform(NamespacedStoredObject):
    ''' Abstract Platform/ Integration class

    The ids for these objects are tuples of (type, api_key, i_id)
    type can be None, in which case it becomes cls._baseclass_name()
    '''

    def __init__(self, api_key, i_id=None, abtest=False, enabled=True, 
                serving_enabled=True,
                serving_controller=ServingControllerType.IMAGEPLATFORM):
        super(AbstractPlatform, self).__init__((None, api_key, i_id))
        self.neon_api_key = api_key 
        self.integration_id = i_id 
        self.videos = {} # External video id (Original Platform VID) => Job ID
        self.abtest = abtest # Boolean on wether AB tests can run
        self.enabled = enabled # Account enabled for auto processing of videos 

        # Will thumbnails be served by our system?
        self.serving_enabled = serving_enabled

        # What controller is used to serve the image? Default to imageplatform
        self.serving_controller = serving_controller 

    @classmethod
    def format_key(cls, key):
        if isinstance(key, basestring):
            # It's already the proper key
            return key

        if len(key) == 2:
            typ = None
            api_key, i_id = key
        else:
            typ, api_key, i_id = key
        if typ is None:
            typ = cls._baseclass_name().lower()
        api_splits = api_key.split('_')
        if len(api_splits) > 1:
            api_key, i_id = api_splits[1:]
        return '_'.join([typ, api_key, i_id])

    @classmethod
    def key2id(cls, key):
        '''Converts a key to an id'''
        return key.split('_')

    @classmethod
    def _baseclass_name(cls):
        return cls.__name__

    @classmethod
    def _set_keyname(cls):
        return 'objset:%s' % cls._baseclass_name()
   
    @classmethod
    def _create(cls, key, obj_dict):
        def __get_type(key):
            '''
            Get the platform type
            '''
            platform_type = key.split('_')[0]
            typemap = {
                'neonplatform' : NeonPlatform,
                'brightcoveplatform' : BrightcovePlatform,
                'ooyalaplatform' : OoyalaPlatform,
                'youtubeplatform' : YoutubePlatform
                }
            try:
                platform = typemap[platform_type]
                return platform.__name__
            except KeyError, e:
                _log.exception("Invalid Platform Object")
                raise ValueError() # is this the right exception to throw?

        if obj_dict:
            if not '_type' in obj_dict or not '_data' in obj_dict:
                obj_dict = {
                    '_type': __get_type(obj_dict['key']),
                    '_data': copy.deepcopy(obj_dict)
                }
            
            return super(AbstractPlatform, cls)._create(cls.format_key(key),
                                                        obj_dict)

    def save(self, callback=None):
        raise NotImplementedError("To save this object use modify()")
        # since we need a default constructor with empty strings for the 
        # eval magic to work, check here to ensure apikey and i_id aren't empty
        # since the key is generated based on them
        if self.neon_api_key == '' or self.integration_id == '':
            raise Exception('Invalid initialization of AbstractPlatform or its\
                subclass object. api_key and i_id should not be empty')

        super(AbstractPlatform, self).save(callback)

    @classmethod
    def get(cls, api_key, i_id, callback=None):
        ''' get instance '''
        return super(AbstractPlatform, cls).get(
            (None, api_key, i_id), callback=callback)
    
    @classmethod
    def modify(cls, api_key, i_id, func, create_missing=False, callback=None):
        def _set_parameters(x):
            typ, api_key, i_id = x.get_id()
            x.neon_api_key = api_key
            x.integration_id = i_id
            func(x)
            
        return super(AbstractPlatform, cls).modify(
            (None, api_key, i_id),
            _set_parameters,
            create_missing=create_missing,
            callback=callback)

    @classmethod
    def modify_many(cls, keys, func, create_missing=True, callback=None):
        def _set_parameters(objs):
            for x in objs.itervalues():
                typ, api_key, i_id = x.get_id()
                x.neon_api_key = api_key
                x.integration_id = i_id
            func(objs)

        return super(AbstractPlatform, cls).modify_many(
            keys,
            _set_parameters,
            create_missing=create_missing,
            callback=callback)

    @classmethod
    def delete(cls, api_key, i_id, callback=None):
        return super(AbstractPlatform, cls).delete(
            (None, api_key, i_id),
            callback=callback)

    def to_json(self):
        ''' to json '''
        return json.dumps(self, default=lambda o: o.__dict__) 

    def add_video(self, vid, job_id):
        ''' external video id => job_id '''
        self.videos[str(vid)] = job_id

    def get_videos(self):
        ''' list of external video ids '''
        return self.videos.keys()
    
    def get_internal_video_ids(self):
        ''' return list of internal video ids for the account ''' 
        i_vids = [] 
        for vid in self.videos.keys(): 
            i_vids.append(InternalVideoID.generate(self.neon_api_key, vid))
        return i_vids

    @classmethod
    def get_ovp(cls):
        ''' ovp string '''
        raise NotImplementedError

    @classmethod
    @utils.sync.optional_sync
    @tornado.gen.coroutine
    def get_all_keys(cls):
        '''The keys will be of the form (type, api_key, integration_id).'''
        
        neon_keys = yield NeonPlatform._get_all_keys_impl(async=True)
        bc_keys = yield BrightcovePlatform._get_all_keys_impl(async=True)
        oo_keys = yield OoyalaPlatform._get_all_keys_impl(async=True)
        yt_keys = yield YoutubePlatform._get_all_keys_impl(async=True)

        keys = neon_keys + bc_keys + oo_keys + yt_keys

        raise tornado.gen.Return(keys)

    @classmethod
    @utils.sync.optional_sync
    @tornado.gen.coroutine
    def _get_all_keys_impl(cls):
        keys = yield super(AbstractPlatform, cls).get_all_keys(async=True)

        raise tornado.gen.Return([[cls._baseclass_name().lower()] + x.split('_') 
                                  for x in keys])

    @classmethod
    @utils.sync.optional_sync
    @tornado.gen.coroutine
    def subscribe_to_changes(cls, func, pattern='*', get_object=True):
        yield [
            NeonPlatform.subscribe_to_changes(func, pattern, get_object,
                                              async=True),
            BrightcovePlatform.subscribe_to_changes(
                func, pattern, get_object, async=True),
            YoutubePlatform.subscribe_to_changes(
                func, pattern, get_object, async=True),
            OoyalaPlatform.subscribe_to_changes(
                func, pattern, get_object, async=True)]

    @classmethod
    @tornado.gen.coroutine
    def _subscribe_to_changes_impl(cls, func, pattern, get_object):
        yield super(AbstractPlatform, cls).subscribe_to_changes(
            func, pattern, get_object, async=True)

    @classmethod
    @utils.sync.optional_sync
    @tornado.gen.coroutine
    def unsubscribe_from_changes(cls, channel):
        yield [
            NeonPlatform.unsubscribe_from_changes(channel, async=True),
            BrightcovePlatform.unsubscribe_from_changes(channel, async=True),
            YoutubePlatform.unsubscribe_from_changes(channel, async=True),
            OoyalaPlatform.unsubscribe_from_changes(channel, async=True)]

    @classmethod
    @tornado.gen.coroutine
    def _unsubscribe_from_changes_impl(cls, channel):
        yield super(AbstractPlatform, cls).unsubscribe_from_changes(
            channel, async=True)

    @classmethod
    def format_subscribe_pattern(cls, pattern):
        return '%s_%s' % (cls._baseclass_name().lower(), pattern)
    

    @classmethod
    def _erase_all_data(cls):
        ''' erase all data ''' 
        db_connection = DBConnection.get(cls)
        db_connection.clear_db()
 

    @utils.sync.optional_sync
    @tornado.gen.coroutine
    def delete_all_video_related_data(self, platform_vid,
            *args, **kwargs):
        '''
        Delete all data related to a given video

        request, vmdata, thumbs, thumb serving urls
        
        #NOTE: Don't you dare call this method unless you really want to 
        delete 
        '''
        
        do_you_want_to_delete = kwargs.get('really_delete_keys', False)
        if do_you_want_to_delete == False:
            return

        def _del_video(p_inst):
            try:
                p_inst.videos.pop(platform_vid)
            except KeyError, e:
                _log.error('no such video to delete')
                return
        
        i_vid = InternalVideoID.generate(self.neon_api_key, 
                                         platform_vid)
        vm = yield tornado.gen.Task(VideoMetadata.get, i_vid)
        # update platform instance
        yield tornado.gen.Task(self.modify,
                               self.neon_api_key, '0',
                               _del_video)

        # delete the request object
        yield tornado.gen.Task(NeonApiRequest.delete,
                               self.videos[platform_vid],
                               self.neon_api_key)

        if vm is not None:
            # delete the video object
            yield tornado.gen.Task(VideoMetadata.delete, i_vid)

            # delete the thumbnails
            yield tornado.gen.Task(ThumbnailMetadata.delete_many,
                                   vm.thumbnail_ids)

            # delete the serving urls
            yield tornado.gen.Task(ThumbnailServingURLs.delete_many,
                                   vm.thumbnail_ids)
        
class NeonPlatform(AbstractPlatform):
    '''
    Neon Integration ; stores all info about calls via Neon API
    '''
    def __init__(self, api_key, a_id=None, abtest=False):
        # By default integration ID 0 represents 
        # Neon Platform Integration (access via neon api)
        
        super(NeonPlatform, self).__init__(api_key, '0', abtest)
        self.account_id = a_id
        self.neon_api_key = api_key 
   
    @classmethod
    def get_ovp(cls):
        ''' ovp string '''
        return "neon"

    @classmethod
    @utils.sync.optional_sync
    @tornado.gen.coroutine
    def get_all_keys(cls):
        keys = yield cls._get_all_keys_impl(async=True)
        raise tornado.gen.Return(keys)

    @classmethod
    @utils.sync.optional_sync
    @tornado.gen.coroutine
    def subscribe_to_changes(cls, func, pattern='*', get_object=True):
        yield cls._subscribe_to_changes_impl(func, pattern, get_object)

    @classmethod
    @utils.sync.optional_sync
    @tornado.gen.coroutine
    def unsubscribe_from_changes(cls, channel):
        yield cls._unsubscribe_from_changes_impl(channel)

class BrightcoveIntegration(AbstractIntegration):
    ''' Brightcove Integration class '''

    REFERENCE_ID = '_reference_id'
    BRIGHTCOVE_ID = '_bc_id'
    
    def __init__(self, i_id=None, a_id='', p_id=None, 
                rtoken=None, wtoken=None,
                last_process_date=None, abtest=False, callback_url=None,
                uses_batch_provisioning=False,
                id_field=BRIGHTCOVE_ID,
                enabled=True,
                serving_enabled=True,
                oldest_video_allowed=None):

        ''' On every request, the job id is saved '''

        super(BrightcoveIntegration, self).__init__(enabled)
        self.account_id = a_id
        self.publisher_id = p_id
        self.read_token = rtoken
        self.write_token = wtoken
        #The publish date of the last processed video - UTC timestamp seconds
        self.last_process_date = last_process_date 
        self.linked_youtube_account = False
        self.account_created = time.time() #UTC timestamp of account creation
        self.rendition_frame_width = None #Resolution of video to process
        self.video_still_width = 480 #default brightcove still width
        # the ids of playlist to create video requests from
        self.playlist_feed_ids = []
        # the url that will be called when a video is finished processing 
        self.callback_url = callback_url

        # Does the customer use batch provisioning (i.e. FTP
        # uploads). If so, we cannot rely on the last modified date of
        # videos. http://support.brightcove.com/en/video-cloud/docs/finding-videos-have-changed-media-api
        self.uses_batch_provisioning = uses_batch_provisioning

        # Which custom field to use for the video id. If it is
        # BrightcovePlatform.REFERENCE_ID, then the reference_id field
        # is used. If it is BRIGHTCOVE_ID, the 'id' field is used.
        self.id_field = id_field

        # A ISO date string of the oldest video publication date to
        # ingest even if is updated in Brightcove.
        self.oldest_video_allowed = oldest_video_allowed

    @classmethod
    def get_ovp(cls):
        ''' return ovp name'''
        return "brightcove_integration"

    def get_api(self, video_server_uri=None):
        '''Return the Brightcove API object for this platform integration.'''
        return api.brightcove_api.BrightcoveApi(
            self.neon_api_key, self.publisher_id, 
            self.read_token, self.write_token) 

    def set_rendition_frame_width(self, f_width):
        ''' Set framewidth of the video resolution to process '''
        self.rendition_frame_width = f_width

    def set_video_still_width(self, width):
        ''' Set framewidth of the video still to be used 
            when the still is updated in the brightcove account '''
        self.video_still_width = width

<<<<<<< HEAD
    @staticmethod
    def find_all_videos(token, limit, callback=None):
        ''' find all brightcove videos '''

        # Get the names and IDs of recently published videos:
        url = 'http://api.brightcove.com/services/library?\
                command=find_all_videos&sort_by=publish_date&token=' + token
        http_client = tornado.httpclient.AsyncHTTPClient()
        req = tornado.httpclient.HTTPRequest(url=url, method="GET", 
                request_timeout=60.0, connect_timeout=10.0)
        http_client.fetch(req, callback)


class CNNIntegration(AbstractIntegration):
    ''' CNN Integration class '''

    def __init__(self, 
                 account_id='',
                 api_key_ref='', 
                 enabled=True, 
                 last_process_date=None):  

        ''' On every successful processing, the last video processed date is saved '''

        super(CNNIntegration, self).__init__(enabled)
        # The publish date of the last video we looked at - ISO 8601
        self.last_process_date = last_process_date 
        # user.neon_api_key this integration belongs to 
        self.account_id = account_id
        # the api_key required to make requests to cnn api - external
        self.api_key_ref = api_key_ref

=======
>>>>>>> 37806708
# DEPRECATED use BrightcoveIntegration instead 
class BrightcovePlatform(AbstractPlatform):
    ''' Brightcove Platform/ Integration class '''
    REFERENCE_ID = '_reference_id'
    BRIGHTCOVE_ID = '_bc_id'
    
    def __init__(self, api_key, i_id=None, a_id='', p_id=None, 
                rtoken=None, wtoken=None, auto_update=False,
                last_process_date=None, abtest=False, callback_url=None,
                uses_batch_provisioning=False,
                id_field=BRIGHTCOVE_ID,
                enabled=True,
                serving_enabled=True,
                oldest_video_allowed=None):

        ''' On every request, the job id is saved '''

        super(BrightcovePlatform, self).__init__(api_key, i_id, abtest,
                                                 enabled, serving_enabled)
        self.account_id = a_id
        self.publisher_id = p_id
        self.read_token = rtoken
        self.write_token = wtoken
        self.auto_update = auto_update 
        #The publish date of the last processed video - UTC timestamp 
        self.last_process_date = last_process_date 
        self.linked_youtube_account = False
        self.account_created = time.time() #UTC timestamp of account creation
        self.rendition_frame_width = None #Resolution of video to process
        self.video_still_width = 480 #default brightcove still width
        # the ids of playlist to create video requests from
        self.playlist_feed_ids = []
        # the url that will be called when a video is finished processing 
        self.callback_url = callback_url

        # Does the customer use batch provisioning (i.e. FTP
        # uploads). If so, we cannot rely on the last modified date of
        # videos. http://support.brightcove.com/en/video-cloud/docs/finding-videos-have-changed-media-api
        self.uses_batch_provisioning = uses_batch_provisioning

        # Which custom field to use for the video id. If it is
        # BrightcovePlatform.REFERENCE_ID, then the reference_id field
        # is used. If it is BRIGHTCOVE_ID, the 'id' field is used.
        self.id_field = id_field

        # A ISO date string of the oldest video publication date to
        # ingest even if is updated in Brightcove.
        self.oldest_video_allowed = oldest_video_allowed

    @classmethod
    def get_ovp(cls):
        ''' return ovp name'''
        return "brightcove"

    @classmethod
    @utils.sync.optional_sync
    @tornado.gen.coroutine
    def subscribe_to_changes(cls, func, pattern='*', get_object=True):
        yield cls._subscribe_to_changes_impl(func, pattern, get_object)

    @classmethod
    @utils.sync.optional_sync
    @tornado.gen.coroutine
    def unsubscribe_from_changes(cls, channel):
        yield cls._unsubscribe_from_changes_impl(channel)

    def get_api(self, video_server_uri=None):
        '''Return the Brightcove API object for this platform integration.'''
        return api.brightcove_api.BrightcoveApi(
            self.neon_api_key, self.publisher_id,
            self.read_token, self.write_token)

    def set_rendition_frame_width(self, f_width):
        ''' Set framewidth of the video resolution to process '''
        self.rendition_frame_width = f_width

    def set_video_still_width(self, width):
        ''' Set framewidth of the video still to be used 
            when the still is updated in the brightcove account '''
        self.video_still_width = width

    @classmethod
    @utils.sync.optional_sync
    @tornado.gen.coroutine
    def get_all_keys(cls):
        keys = yield cls._get_all_keys_impl(async=True)
        raise tornado.gen.Return(keys)

class YoutubePlatform(AbstractPlatform):
    ''' Youtube platform integration '''

    # TODO(Sunil): Fix this class when Youtube is implemented 

    def __init__(self, api_key, i_id=None, a_id='', access_token=None,
                 refresh_token=None,
                expires=None, auto_update=False, abtest=False):
        super(YoutubePlatform, self).__init__(api_key, i_id, abtest)
        self.account_id = a_id
        self.access_token = access_token
        self.refresh_token = refresh_token
        self.expires = expires
        self.generation_time = None
        self.valid_until = 0  

        #if blob is being created save the time when access token was generated
        if access_token:
            self.valid_until = time.time() + float(expires) - 50
        self.auto_update = auto_update
    
        self.channels = None

    @classmethod
    def get_ovp(cls):
        ''' ovp '''
        return "youtube"

    @classmethod
    @utils.sync.optional_sync
    @tornado.gen.coroutine
    def subscribe_to_changes(cls, func, pattern='*', get_object=True):
        yield cls._subscribe_to_changes_impl(func, pattern, get_object)

    @classmethod
    @utils.sync.optional_sync
    @tornado.gen.coroutine
    def unsubscribe_from_changes(cls, channel):
        yield cls._unsubscribe_from_changes_impl(channel)
    
    def get_access_token(self, callback):
        ''' Get a valid access token, if not valid -- get new one and set expiry'''
        def access_callback(result):
            if result:
                self.access_token = result
                self.valid_until = time.time() + 3550
                callback(self.access_token)
            else:
                callback(False)

        #If access token has expired
        if time.time() > self.valid_until:
            yt = api.youtube_api.YoutubeApi(self.refresh_token)
            yt.get_access_token(access_callback)
        else:
            #return current token
            callback(self.access_token)
   
    def add_channels(self, callback):
        '''
        Add a list of channels that the user has
        Get a valid access token first
        '''
        def save_channel(result):
            if result:
                self.channels = result
                callback(True)
            else:
                callback(False)

        def atoken_exec(atoken):
            if atoken:
                yt = api.youtube_api.YoutubeApi(self.refresh_token)
                yt.get_channels(atoken, save_channel)
            else:
                callback(False)

        self.get_access_token(atoken_exec)


    def get_videos(self, callback, channel_id=None):
        '''
        get list of videos from youtube
        '''

        def atoken_exec(atoken):
            if atoken:
                yt = api.youtube_api.YoutubeApi(self.refresh_token)
                yt.get_videos(atoken, playlist_id, callback)
            else:
                callback(False)

        if channel_id is None:
            playlist_id = self.channels[0]["contentDetails"]["relatedPlaylists"]["uploads"] 
            self.get_access_token(atoken_exec)
        else:
            # Not yet supported
            callback(None)

    def create_job(self):
        '''
        Create youtube api request
        '''
        pass

    @classmethod
    @utils.sync.optional_sync
    @tornado.gen.coroutine
    def get_all_keys(cls):
        keys = yield cls._get_all_keys_impl(async=True)
        raise tornado.gen.Return(keys)

class OoyalaIntegration(AbstractIntegration):
    '''
    OOYALA Integration
    '''
    def __init__(self, 
                 i_id=None, 
                 a_id='', 
                 p_code=None, 
                 api_key=None, 
                 api_secret=None): 
        '''
        Init ooyala platform 
        
        Partner code, o_api_key & api_secret are essential 
        for api calls to ooyala 

        '''
        super(OoyalaIntegration, self).__init__()
        self.account_id = a_id
        self.partner_code = p_code
        self.api_key = api_key
        self.api_secret = api_secret 
 
    @classmethod
    def get_ovp(cls):
        ''' return ovp name'''
        return "ooyala_integration"

    @classmethod
    def generate_signature(cls, secret_key, http_method, 
                    request_path, query_params, request_body=''):
        ''' Generate signature for ooyala requests'''
        signature = secret_key + http_method.upper() + request_path
        for key, value in query_params.iteritems():
            signature += key + '=' + value
            signature = base64.b64encode(hashlib.sha256(signature).digest())[0:43]
            signature = urllib.quote_plus(signature)
            return signature 
    
# DEPRECATED use OoyalaIntegration instead 
class OoyalaPlatform(AbstractPlatform):
    '''
    OOYALA Platform
    '''
    def __init__(self, api_key, i_id=None, a_id='', p_code=None, 
                 o_api_key=None, api_secret=None, auto_update=False): 
        '''
        Init ooyala platform 
        
        Partner code, o_api_key & api_secret are essential 
        for api calls to ooyala 

        '''

        super(OoyalaPlatform, self).__init__(api_key, i_id)
 
        self.account_id = a_id
        self.partner_code = p_code
        self.ooyala_api_key = o_api_key
        self.api_secret = api_secret 
        self.auto_update = auto_update 
    
    @classmethod
    def get_ovp(cls):
        ''' return ovp name'''
        return "ooyala"

    @classmethod
    @utils.sync.optional_sync
    @tornado.gen.coroutine
    def subscribe_to_changes(cls, func, pattern='*', get_object=True):
        yield cls._subscribe_to_changes_impl(func, pattern, get_object)

    @classmethod
    @utils.sync.optional_sync
    @tornado.gen.coroutine
    def unsubscribe_from_changes(cls, channel):
        yield cls._unsubscribe_from_changes_impl(channel)
    
    @classmethod
    def generate_signature(cls, secret_key, http_method, 
                    request_path, query_params, request_body=''):
        ''' Generate signature for ooyala requests'''
        signature = secret_key + http_method.upper() + request_path
        for key, value in query_params.iteritems():
            signature += key + '=' + value
            signature = base64.b64encode(hashlib.sha256(signature).digest())[0:43]
            signature = urllib.quote_plus(signature)
            return signature 
    
    @classmethod
    @utils.sync.optional_sync
    @tornado.gen.coroutine
    def get_all_keys(cls):
        keys = yield cls._get_all_keys_impl(async=True)
        raise tornado.gen.Return(keys)

#######################
# Request Blobs 
######################

class RequestState(object):
    'Request state enumeration'

    UNKNOWN    = "unknown"
    SUBMIT     = "submit"
    PROCESSING = "processing"
    FINALIZING = "finalizing" # In the process of finalizing the request
    REQUEUED   = "requeued"
    FINISHED   = "finished"
    SERVING    = "serving" # Thumbnails are ready to be served 
    INT_ERROR  = "internal_error" # Neon had some code error
    CUSTOMER_ERROR = "customer_error" # customer request had a partial error 
    REPROCESS  = "reprocess" #new state added to support clean reprocessing

    # The following states are all DEPRECATED
    SERVING_AND_ACTIVE = "serving_active" # DEPRECATED    
    FAILED     = "failed" # DEPRECATED in favor of INT_ERROR, CUSTOMER_ERROR
    ACTIVE     = "active" # DEPRECATED. Thumbnail selected by editor; Only releavant to BC

class CallbackState(object):
    '''State enums for callbacks being sent.'''
    NOT_SENT = 'not_sent' # Callback has not been sent
    SUCESS = 'sucess' # Callback was sent sucessfully
    ERROR = 'error' # Error sending the callback

class NeonApiRequest(NamespacedStoredObject):
    '''
    Instance of this gets created during request creation
    (Neon web account, RSS Cron)
    Json representation of the class is saved in the server queue and redis  
    '''

    def __init__(self, job_id, api_key=None, vid=None, title=None, url=None, 
            request_type=None, http_callback=None, default_thumbnail=None,
            integration_type='neon', integration_id='0',
            external_thumbnail_id=None, publish_date=None,
            callback_state=CallbackState.NOT_SENT):
        splits = job_id.split('_')
        if len(splits) == 3:
            # job id was given as the raw key
            job_id = splits[2]
            api_key = splits[1]
        super(NeonApiRequest, self).__init__(
            self._generate_subkey(job_id, api_key))
        self.job_id = job_id
        self.api_key = api_key 
        self.video_id = vid #external video_id
        self.video_title = title
        self.video_url = url
        self.request_type = request_type
        # The url to send the callback response
        self.callback_url = http_callback
        self.callback_state = callback_state
        self.state = RequestState.SUBMIT
        self.fail_count = 0 # Number of failed processing tries
        
        self.integration_type = integration_type
        self.integration_id = integration_id
        self.default_thumbnail = default_thumbnail # URL of a default thumb
        self.external_thumbnail_id = external_thumbnail_id

        # The job response. Should be a dictionary defined by 
        # VideoCallbackResponse
        self.response = {}

        # API Method
        self.api_method = None
        self.api_param  = None
        self.publish_date = publish_date # ISO date format of when video is published
       
        # field used to store error message on partial error, explict error or 
        # additional information about the request
        self.msg = None

    @classmethod
    def key2id(cls, key):
        '''Converts a key to an id'''
        splits = key.split('_')
        return (splits[2], splits[1])

    @classmethod
    def _generate_subkey(cls, job_id, api_key=None):
        if job_id.startswith('request'):
            # Is is really the full key, so just return the subportion
            return job_id.partition('_')[2]
        if job_id is None or api_key is None:
            return None
        return '_'.join([api_key, job_id])

    def _set_keyname(self):
        return '%s:%s' % (super(NeonApiRequest, self)._set_keyname(),
                          self.api_key)

    @classmethod
    def _baseclass_name(cls):
        # For backwards compatibility, we don't use the classname
        return 'request'

    @classmethod
    def _create(cls, key, obj_dict):
        '''Create the object.

        Needed for backwards compatibility for old style data that
        doesn't include the classname. Instead, request_type holds
        which class to create.
        '''
        if obj_dict:
            if not '_type' in obj_dict or not '_data' in obj_dict:
                # Old style object, so adjust the object dictionary
                typemap = {
                    'brightcove' : BrightcoveApiRequest,
                    'ooyala' : OoyalaApiRequest,
                    'youtube' : YoutubeApiRequest,
                    'neon' : NeonApiRequest,
                    None : NeonApiRequest
                    }
                obj_dict = {
                    '_type': typemap[obj_dict['request_type']].__name__,
                    '_data': copy.deepcopy(obj_dict)
                    }
            obj = super(NeonApiRequest, cls)._create(key, obj_dict)

            try:
                obj.publish_date = datetime.datetime.utcfromtimestamp(
                    obj.publish_date / 1000.)
                obj.publish_date = obj.publish_date.isoformat()
            except ValueError:
                pass
            except TypeError:
                pass
            return obj

    def get_default_thumbnail_type(self):
        '''Return the thumbnail type that should be used for a default 
        thumbnail in the request.
        '''
        return ThumbnailType.DEFAULT
  
    def set_api_method(self, method, param):
        ''' 'set api method and params ''' 
        
        self.api_method = method
        self.api_param  = param

        #TODO:validate supported methods

    @classmethod
    def get(cls, job_id, api_key, log_missing=True, callback=None):
        ''' get instance '''
        return super(NeonApiRequest, cls).get(
            cls._generate_subkey(job_id, api_key),
            log_missing=log_missing,
            callback=callback)

    @classmethod
    def get_many(cls, keys, log_missing=True, callback=None):
        '''Returns the list of objects from a list of keys.

        Each key must be a tuple of (job_id, api_key)
        '''
        return super(NeonApiRequest, cls).get_many(
            [cls._generate_subkey(*k) for k in keys],
            log_missing=log_missing,
            callback=callback)

    @classmethod
    def get_all(cls):
        raise NotImplementedError()

    @classmethod
    def modify(cls, job_id, api_key, func, create_missing=False, 
               callback=None):
        return super(NeonApiRequest, cls).modify(
            cls._generate_subkey(job_id, api_key),
            func,
            create_missing=create_missing,
            callback=callback)

    @classmethod
    def modify_many(cls, keys, func, create_missing=False, callback=None):
        '''Modify many keys.

        Each key must be a tuple of (job_id, api_key)
        '''
        return super(NeonApiRequest, cls).modify_many(
            [cls._generate_subkey(*k) for k in keys],
            func,
            create_missing=create_missing,
            callback=callback)

    @classmethod
    def delete(cls, job_id, api_key, callback=None):
        return super(NeonApiRequest, cls).delete(
            cls._generate_subkey(job_id, api_key),
            callback=callback)

    @classmethod
    def delete_many(cls, keys, callback=None):
        return super(NeonApiRequest, cls).delete_many(
            [cls._generate_subkey(job_id, api_key) for 
             job_id, api_key in keys],
            callback=callback)
    
    @utils.sync.optional_sync
    @tornado.gen.coroutine
    def save_default_thumbnail(self, cdn_metadata=None):
        '''Save the default thumbnail by attaching it to a video.
The video metadata for this request must be in the database already.

        Inputs:
        cdn_metadata - If known, the metadata to save to the cdn.
                       Otherwise it will be looked up.
        '''
        try:
            thumb_url = self.default_thumbnail
        except AttributeError:
            thumb_url = None

        if not thumb_url:
            # No default thumb to upload
            return

        thumb_type = self.get_default_thumbnail_type()

        # Check to see if there is already a thumbnail that the system
        # knows about (and thus was already uploaded)
        
        video = yield tornado.gen.Task(
            VideoMetadata.get,
            InternalVideoID.generate(self.api_key,
                                     self.video_id))
        if video is None:
            msg = ('VideoMetadata for job %s is missing. '
                   'Cannot add thumbnail' % self.job_id)
            _log.error(msg)
            raise DBStateError(msg)

        known_thumbs = yield tornado.gen.Task(
            ThumbnailMetadata.get_many,
            video.thumbnail_ids)
        min_rank = 1
        for thumb in known_thumbs:
            if thumb.type == thumb_type:
                if thumb_url in thumb.urls:
                    # The exact thumbnail is already there
                    return
            
                if thumb.rank < min_rank:
                    min_rank = thumb.rank
        cur_rank = min_rank - 1

        # Upload the new thumbnail
        meta = ThumbnailMetadata(
            None,
            ttype=thumb_type,
            rank=cur_rank,
            external_id=self.external_thumbnail_id)
        thumb = yield video.download_and_add_thumbnail(meta,
                                               thumb_url,
                                               cdn_metadata,
                                               save_objects=True,
                                               async=True)
        raise tornado.gen.Return(thumb) 
        # Push a thumbnail serving directive to Kinesis so that it can
        # be served quickly.

    @utils.sync.optional_sync
    @tornado.gen.coroutine
    def send_callback(self, send_kwargs=None):
        '''Sends the callback to the customer if necessary.

        Inputs:
        send_kwargs - Keyword arguments to utils.http.send_request for when
                      sending the callback
        '''
        if not options.send_callbacks:
            return
        new_callback_state = CallbackState.NOT_SENT
        response = None
        if self.callback_url:
            # Check the callback url format
            parsed = urlparse.urlsplit(self.callback_url)
            if parsed.scheme not in ('http', 'https'):
                _log.error_n('Invalid callback url job %s acct %s: %s'
                             % (self.job_id, self.api_key, self.callback_url))
                statemon.state.increment('invalid_callback_url')
                new_callback_state = CallbackState.ERROR
            else:

                # Build the response
                response = VideoCallbackResponse.create_from_dict(
                    self.response)
                internal_vid = InternalVideoID.generate(self.api_key,
                                                        self.video_id)
                vstatus = yield tornado.gen.Task(VideoStatus.get, internal_vid)
                response.experiment_state = vstatus.experiment_state
                response.winner_thumbnail = vstatus.winner_tid
                response.processing_state = self.state
                response.job_id = self.job_id
                response.video_id = self.video_id
            
                # Send the callback
                self.response = response.to_dict()
                send_kwargs = send_kwargs or {}
                send_kwargs['async'] = True
                cb_request = tornado.httpclient.HTTPRequest(
                    url=self.callback_url,
                    method='PUT',
                    headers={'content-type' : 'application/json'},
                    body=response.to_json(),
                    request_timeout=20.0,
                    connect_timeout=10.0)
                cb_response = yield utils.http.send_request(cb_request,
                                                            **send_kwargs)
                if cb_response.error:
                    # Now try a POST for backwards compatibility
                    cb_request.method='POST'
                    cb_response = yield utils.http.send_request(cb_request,
                                                                **send_kwargs)
                    if cb_response.error:
                        statemon.state.increment('callback_error')
                        _log.warn('Error when sending callback to %s: %s' %
                                  (self.callback_url, cb_response.error))
                        new_callback_state = CallbackState.ERROR
                    else:
                       statemon.state.increment('sucessful_callbacks')
                       new_callback_state = CallbackState.SUCESS 
                else:
                    statemon.state.increment('sucessful_callbacks')
                    new_callback_state = CallbackState.SUCESS

            # Modify the database state
            def _mod_obj(x):
                x.callback_state = new_callback_state
                if response:
                    x.response = response.to_dict()
            yield tornado.gen.Task(self.modify, self.job_id, self.api_key,
                                   _mod_obj)

class BrightcoveApiRequest(NeonApiRequest):
    '''
    Brightcove API Request class
    '''
    def __init__(self, job_id, api_key=None, vid=None, title=None, url=None,
                 rtoken=None, wtoken=None, pid=None, http_callback=None,
                 i_id=None, default_thumbnail=None):
        super(BrightcoveApiRequest,self).__init__(
            job_id, api_key, vid, title, url,
            request_type='brightcove',
            http_callback=http_callback,
            default_thumbnail=default_thumbnail)
        self.read_token = rtoken
        self.write_token = wtoken
        self.publisher_id = pid
        self.integration_id = i_id 
        self.autosync = False
     
    def get_default_thumbnail_type(self):
        '''Return the thumbnail type that should be used for a default 
        thumbnail in the request.
        '''
        return ThumbnailType.BRIGHTCOVE

class OoyalaApiRequest(NeonApiRequest):
    '''
    Ooyala API Request class
    '''
    def __init__(self, job_id, api_key=None, i_id=None, vid=None, title=None,
                 url=None, oo_api_key=None, oo_secret_key=None,
                 http_callback=None, default_thumbnail=None):
        super(OoyalaApiRequest, self).__init__(
            job_id, api_key, vid, title, url,
            request_type='ooyala',
            http_callback=http_callback,
            default_thumbnail=default_thumbnail)
        self.oo_api_key = oo_api_key
        self.oo_secret_key = oo_secret_key
        self.integration_id = i_id 
        self.autosync = False

    def get_default_thumbnail_type(self):
        '''Return the thumbnail type that should be used for a default 
        thumbnail in the request.
        '''
        return ThumbnailType.OOYALA

class YoutubeApiRequest(NeonApiRequest):
    '''
    Youtube API Request class
    '''
    def __init__(self, job_id, api_key=None, vid=None, title=None, url=None,
                 access_token=None, refresh_token=None, expiry=None,
                 http_callback=None, default_thumbnail=None):
        super(YoutubeApiRequest,self).__init__(
            job_id, api_key, vid, title, url,
            request_type='youtube',
            http_callback=http_callback,
            default_thumbnail=default_thumbnail)
        self.access_token = access_token
        self.refresh_token = refresh_token
        self.integration_type = "youtube"
        self.previous_thumbnail = None # TODO(Sunil): Remove this
        self.expiry = expiry

    def get_default_thumbnail_type(self):
        '''Return the thumbnail type that should be used for a default 
        thumbnail in the request.
        '''
        return ThumbnailType.YOUTUBE

###############################################################################
## Thumbnail store T_URL => TID => Metadata
############################################################################### 

class ThumbnailID(AbstractHashGenerator):
    '''
    Static class to generate thumbnail id

    _input: String or Image stream. 

    Thumbnail ID is: <internal_video_id>_<md5 MD5 hash of image data>
    '''
    VALID_REGEX = '%s_[0-9A-Za-z]+' % InternalVideoID.VALID_INTERNAL_REGEX

    @staticmethod
    def generate(_input, internal_video_id):
        return '%s_%s' % (internal_video_id, ThumbnailMD5.generate(_input))

    @classmethod
    def is_valid_key(cls, key):
        return len(key.split('_')) == 3

class ThumbnailMD5(AbstractHashGenerator):
    '''Static class to generate the thumbnail md5.

    _input: String or Image stream.
    '''
    salt = 'Thumbn@il'
    
    @staticmethod
    def generate_from_string(_input):
        ''' generate hash from string '''
        _input = ThumbnailMD5.salt + str(_input)
        return AbstractHashGenerator._api_hash_function(_input)

    @staticmethod
    def generate_from_image(imstream):
        ''' generate hash from image '''

        filestream = StringIO()
        imstream.save(filestream,'jpeg')
        filestream.seek(0)
        return ThumbnailMD5.generate_from_string(filestream.buf)

    @staticmethod
    def generate(_input):
        ''' generate hash method ''' 
        if isinstance(_input, basestring):
            return ThumbnailMD5.generate_from_string(_input)
        else:
            return ThumbnailMD5.generate_from_image(_input)


class ThumbnailServingURLs(NamespacedStoredObject):
    '''
    Keeps track of the URLs to serve for each thumbnail id.

    Specifically, maps:

    thumbnail_id -> { (width, height) -> url }

    or, instead of a full url map, there can be a base_url and a list of sizes.
    In that case, the full url would be generated by 
    <base_url>/FNAME_FORMAT % (thumbnail_id, width, height)
    '''    
    FNAME_FORMAT = "neontn%s_w%s_h%s.jpg"
    FNAME_REGEX = ('neontn(%s)_w([0-9]+)_h([0-9]+)\.jpg' % 
                   ThumbnailID.VALID_REGEX)

    def __init__(self, thumbnail_id, size_map=None, base_url=None, sizes=None):
        super(ThumbnailServingURLs, self).__init__(thumbnail_id)
        self.size_map = size_map or {}
        
        self.base_url = base_url
        self.sizes = sizes or set([]) # List of (width, height)

    def __eq__(self, other):
        '''Sets can't do cmp, so we need to overright so that == and != works.
        '''
        if ((other is None) or 
            (type(other) != type(self)) or 
            (self.__dict__.keys() != other.__dict__.keys())):
            return False
        for k, v in self.__dict__.iteritems():
            if v != other.__dict__[k]:
                return False
        return True

    def __ne__(self, other):
        return not self.__eq__(other)

    def __len__(self):
        return len(self.size_map) + len(self.sizes)
    
    @classmethod
    def _baseclass_name(cls):
        '''Returns the class name of the base class of the hierarchy.
        '''
        return ThumbnailServingURLs.__name__

    def get_thumbnail_id(self):
        '''Return the thumbnail id for this mapping.'''
        return self.get_id()

    def add_serving_url(self, url, width, height):
        '''Adds a url to serve for a given width and height.

        If there was a previous entry, it is overwritten.
        '''
        if self.base_url is not None:
            urlRe = re.compile(
                '%s/%s' % (re.escape(self.base_url),
                           ThumbnailServingURLs.FNAME_REGEX))
            if urlRe.match(url):
                self.sizes.add((width, height))
                return
            else:
                # TODO(mdesnoyer): once the db is cleaned, make this
                # raise a ValueError
                _log.warn_n('url %s does not conform to base %s' %
                            (url, self.base_url))
        self.size_map[(width, height)] = str(url)

    def get_serving_url(self, width, height):
        '''Get the serving url for a given width and height.

        Raises a KeyError if there isn't one.
        '''
        if (width, height) in self.sizes:
            return (self.base_url + '/' + ThumbnailServingURLs.FNAME_FORMAT %
                    (self.get_thumbnail_id(), width, height))
        return self.size_map[(width, height)]

    def get_serving_url_count(self):
        '''Return the number of serving urls in this object.'''
        return len(self.size_map) + len(self.sizes)

    def is_valid_size(self, width, height):
        '''Returns true if there is a url for this size image.'''
        sz = (width, height)
        return sz in self.sizes or sz in self.size_map

    def __iter__(self):
        '''Iterator of size, url pairs.'''
        return itertools.chain(
            self.size_map.iteritems(),
            ((k, self.get_serving_url(*k)) for k in self.sizes))

    @staticmethod
    def create_filename(tid, width, height):
        '''Creates a filename for a given thumbnail id at a specific size.'''
        return ThumbnailServingURLs.FNAME_FORMAT % (tid, width, height)

    def to_dict(self):
        new_dict = {
            '_type': self.__class__.__name__,
            '_data': copy.copy(self.__dict__)
            }
        new_dict['_data']['size_map'] = self.size_map.items()
        new_dict['_data']['sizes'] = list(self.sizes)
        return new_dict

    @classmethod
    def _create(cls, key, obj_dict):
        obj = super(ThumbnailServingURLs, cls)._create(key, obj_dict)
        if obj:
            # Convert the sizes into tuples and a set
            obj.sizes = set((tuple(x) for x in obj.sizes))
            
            # Load in the url entries into the object
            size_map = obj.size_map
            obj.size_map = {}
            # Find the base url to save that way
            bases = set((os.path.dirname(x[1]) for x in size_map))
            if len(bases) == 1 and obj.base_url is None:
                obj.base_url = bases.pop()
            for k, v in size_map:
                width, height = k
                obj.add_serving_url(v, width, height)
            return obj

        
class ThumbnailURLMapper(NamespacedStoredObject):
    '''
    Schema to map thumbnail url to thumbnail ID. 

    _input - thumbnail url ( key ) , tid - string/image, converted to thumbnail ID
            if imdata given, then generate tid 
    
    THUMBNAIL_URL => (tid)
    
    # NOTE: This has been deprecated and hence not being updated to be a stored
    object
    TODO: Remove this object. It is no longer needed
    '''
    
    def __init__(self, thumbnail_url, tid, imdata=None):
        self.key = thumbnail_url
        if not imdata:
            self.value = tid
        else:
            #TODO: Is this imdata really needed ? 
            raise #self.value = ThumbnailID.generate(imdata) 

    def to_json(self):
        # Actually not json because we are only storing the value
        return str(self.value)

    @classmethod
    def _baseclass_name(cls):
        return ThumbnailURLMapper.__name__

    @classmethod
    def get_id(cls, key, callback=None):
        ''' get thumbnail id '''
        db_connection = DBConnection.get(cls)
        if callback:
            db_connection.conn.get(key, callback)
        else:
            return db_connection.blocking_conn.get(key)

    @classmethod
    def _erase_all_data(cls):
        ''' del all data'''
        db_connection = DBConnection.get(cls)
        db_connection.clear_db()

class ThumbnailMetadata(StoredObject):
    '''
    Class schema for Thumbnail information.

    Keyed by thumbnail id
    '''
    def __init__(self, tid, internal_vid=None, urls=None, created=None,
                 width=None, height=None, ttype=None,
                 model_score=None, model_version=None, enabled=True,
                 chosen=False, rank=None, refid=None, phash=None,
                 serving_frac=None, frameno=None, filtered=None, ctr=None,
                 external_id=None):
        super(ThumbnailMetadata,self).__init__(tid)
        self.video_id = internal_vid #api_key + platform video id
        self.external_id = external_id # External id if appropriate
        self.urls = urls or []  # List of all urls associated with single image
        self.created_time = created or datetime.datetime.now().strftime(
            "%Y-%m-%d %H:%M:%S")# Timestamp when thumbnail was created 
        self.enabled = enabled #boolen, indicates if this thumbnail can be displayed/ tested with 
        self.chosen = chosen #boolean, indicates this thumbnail is chosen by the user as the primary one
        self.width = width
        self.height = height
        self.type = ttype #neon1../ brightcove / youtube
        self.rank = 0 if not rank else rank  #int 
        self.model_score = model_score #string
        self.model_version = model_version #string
        self.frameno = frameno #int Frame Number
        self.filtered = filtered # String describing how it was filtered
        #TODO: remove refid. It's not necessary
        self.refid = refid #If referenceID exists *in case of a brightcove thumbnail
        self.phash = phash # Perceptual hash of the image. None if unknown
        

        # DEPRECATED: Use the ThumbnailStatus table instead
        self.serving_frac = serving_frac 

        # DEPRECATED: Use the ThumbnailStatus table instead
        self.ctr = ctr
        
        # NOTE: If you add more fields here, modify the merge code in
        # video_processor/client, Add unit test to check this

    def _set_keyname(self):
        '''Key the set by the video id'''
        return 'objset:%s' % self.key.rpartition('_')[0]

    @classmethod
    def is_valid_key(cls, key):
        return ThumbnailID.is_valid_key(key)

    def update_phash(self, image):
        '''Update the phash from a PIL image.'''
        self.phash = cv.imhash_index.hash_pil_image(
            image,
            hash_type=options.hash_type,
            hash_size=options.hash_size)

    def get_account_id(self):
        ''' get the internal account id. aka api key '''
        return self.key.split('_')[0]
    
    def get_metadata(self):
        ''' get a dictionary of the thumbnail metadata

        This function is deprecated and is kept only for backwards compatibility
        '''
        return self.to_dict()
    
    def to_dict_for_video_response(self):
        ''' to dict for video response object
            replace key to thumbnail_id 
        '''
        new_dict = copy.copy(self.__dict__)
        new_dict["thumbnail_id"] = new_dict.pop("key")
        return new_dict

    @utils.sync.optional_sync
    @tornado.gen.coroutine
    def add_image_data(self, image, video_info=None, cdn_metadata=None):
        '''Incorporates image data to the ThumbnailMetadata object.

        Also uploads the image to the CDNs and S3.

        Inputs:
        image - A PIL image
        cdn_metadata - A list CDNHostingMetadata objects for how to upload the
                       images. If this is None, it is looked up, which is slow.
        
        '''        
        image = PILImageUtils.convert_to_rgb(image)
        # Update the image metadata
        self.width = image.size[0]
        self.height = image.size[1]
        self.update_phash(image)

        # Convert the image to JPG
        fmt = 'jpeg'
        filestream = StringIO()
        image.save(filestream, fmt, quality=90) 
        filestream.seek(0)
        imgdata = filestream.read()

        self.key = ThumbnailID.generate(imgdata, self.video_id)

        # Host the primary copy of the image 
        primary_hoster = cmsdb.cdnhosting.CDNHosting.create(
            PrimaryNeonHostingMetadata())
        s3_url_list = yield primary_hoster.upload(image, self.key, async=True)
        
        # TODO (Sunil):  Add redirect for the image

        # Add the primary image to Thumbmetadata
        s3_url = None
        if len(s3_url_list) == 1:
            s3_url = s3_url_list[0][0]
            self.urls.insert(0, s3_url)

        # Host the image on the CDN
        if cdn_metadata is None:
            # Lookup the cdn metadata
            if video_info is None: 
                video_info = yield tornado.gen.Task(VideoMetadata.get,
                                                    self.video_id)

            cdn_key = CDNHostingMetadataList.create_key(
                video_info.get_account_id(), video_info.integration_id)
            cdn_metadata = yield tornado.gen.Task(CDNHostingMetadataList.get,
                                                  cdn_key)
            if cdn_metadata is None:
                # Default to hosting on the Neon CDN if we don't know about it
                cdn_metadata = [NeonCDNHostingMetadata()]
            
        hosters = [cmsdb.cdnhosting.CDNHosting.create(x) for x in cdn_metadata]
        yield [x.upload(image, self.key, s3_url, async=True) for x in hosters]

    @classmethod
    def get_video_id(cls, tid, callback=None):
        '''Given a thumbnail id, retrieves the internal video id 
            asscociated with thumbnail
        '''

        if callback:
            def handle_obj(obj):
                if obj:
                    callback(obj.video_id)
                else:
                    callback(None)
            cls.get(tid, callback=handle_obj)
        else:
            obj = cls.get(tid)
            if obj:
                return obj.video_id
            else:
                return None

    @staticmethod
    def enable_thumbnail(thumbnails, new_tid):
        ''' enable thumb in a list of thumbnails given a new thumb id '''
        new_thumb_obj = None; old_thumb_obj = None
        for thumb in thumbnails:
            #set new tid as chosen
            if thumb.key == new_tid: 
                thumb.chosen = True
                new_thumb_obj = thumb 
            else:
                #set chosen=False for old tid
                if thumb.chosen == True:
                    thumb.chosen = False 
                    old_thumb_obj = thumb 

        #return only the modified thumbnail objs
        return new_thumb_obj, old_thumb_obj 

class ThumbnailStatus(DefaultedStoredObject):
    '''Holds the current status of the thumbnail in the wild.'''

    def __init__(self, thumbnail_id, serving_frac=None, ctr=None,
                 imp=None, conv=None, serving_history=None):
        super(ThumbnailStatus, self).__init__(thumbnail_id)

        # The fraction of traffic this thumbnail will get
        self.serving_frac = serving_frac

        # List of (time, serving_frac) tuples
        self.serving_history = serving_history or []

        # The current click through rate for this thumbnail
        self.ctr = ctr

        # The number of impressions this thumbnail received
        self.imp = imp

        # The number of conversions this thumbnail received
        self.conv = conv

    def set_serving_frac(self, serving_frac):
        '''Sets the serving fraction. Returns true if it is new.'''
        if (self.serving_frac is None or 
            abs(serving_frac - self.serving_frac) > 1e-3):
            self.serving_frac = serving_frac
            self.serving_history.append(
                (datetime.datetime.utcnow().isoformat(),
                 serving_frac))
            return True
        return False
            

    @classmethod
    def _baseclass_name(cls):
        '''Returns the class name of the base class of the hierarchy.
        '''
        return ThumbnailStatus.__name__

class VideoMetadata(StoredObject):
    '''
    Schema for metadata associated with video which gets stored
    when the video is processed

    Contains list of Thumbnail IDs associated with the video
    '''

    '''  Keyed by API_KEY + VID (internal video id) '''
    
    def __init__(self, video_id, tids=None, request_id=None, video_url=None,
                 duration=None, vid_valence=None, model_version=None,
                 i_id=None, frame_size=None, testing_enabled=True,
                 experiment_state=ExperimentState.UNKNOWN,
                 experiment_value_remaining=None,
                 serving_enabled=True, custom_data=None,
                 publish_date=None):
        super(VideoMetadata, self).__init__(video_id) 
        self.thumbnail_ids = tids or []
        self.url = video_url 
        self.duration = duration # in seconds
        self.video_valence = vid_valence 
        self.model_version = model_version
        self.job_id = request_id
        self.integration_id = i_id
        self.frame_size = frame_size #(w,h)
        # Is A/B testing enabled for this video?
        self.testing_enabled = testing_enabled

        # DEPRECATED. Use VideoStatus table instead
        self.experiment_state = \
          experiment_state if testing_enabled else ExperimentState.DISABLED
        self.experiment_value_remaining = experiment_value_remaining

        # Will thumbnails for this video be served by our system?
        self.serving_enabled = serving_enabled 
        
        # Serving URL (ISP redirect URL) 
        # NOTE: This is set by mastermind by calling get_serving_url() method
        # after the request state has been changed to SERVING
        self.serving_url = None

        # A dictionary of extra metadata
        self.custom_data = custom_data or {}

        # The time the video was published in ISO 8601 format
        self.publish_date = publish_date

    def _set_keyname(self):
        '''Key by the account id'''
        return 'objset:%s' % self.get_account_id()

    @classmethod
    def is_valid_key(cls, key):
        return len(key.split('_')) == 2

    def get_id(self):
        ''' get internal video id '''
        return self.key

    def get_account_id(self):
        ''' get the internal account id. aka api key '''
        return self.key.split('_')[0]

    def get_frame_size(self):
        ''' framesize of the video '''
        if self.__dict__.has_key('frame_size'):
            return self.frame_size

    @utils.sync.optional_sync
    @tornado.gen.coroutine
    def get_winner_tid(self):
        '''
        Get the TID that won the A/B test
        '''
        video_status = yield tornado.gen.Task(VideoStatus.get, self.key)
        raise tornado.gen.Return(video_status.winner_tid)

    @utils.sync.optional_sync
    @tornado.gen.coroutine
    def add_thumbnail(self, thumb, image, cdn_metadata=None,
                      save_objects=False, video=None):
        '''Add thumbnail to the video.

        Saves the thumbnail object, and the video object if
        save_object is true.

        Inputs:
        @thumb: ThumbnailMetadata object. Should be incomplete
                because image based data will be added along with 
                information about the video. The object will be updated with
                the proper key and other information
        @image: PIL Image
        @cdn_metadata: A list of CDNHostingMetadata objects for how to upload
                       the images. If this is None, it is looked up, which is 
                       slow.
        @save_objects: If true, the database is updated. Otherwise, 
                       just this object is updated along with the thumbnail
                       object.
        '''
        thumb.video_id = self.key
        yield thumb.add_image_data(image, self, cdn_metadata, async=True)

        # TODO(mdesnoyer): Use a transaction to make sure the changes
        # to the two objects are atomic. For now, put in the thumbnail
        # data and then update the video metadata.
        if save_objects:
            sucess = yield tornado.gen.Task(thumb.save)
            if not sucess:
                raise IOError("Could not save thumbnail")

            updated_video = yield tornado.gen.Task(
                VideoMetadata.modify,
                self.key,
                lambda x: x.thumbnail_ids.append(thumb.key))
            if updated_video is None:
                # It wasn't in the database, so save this object
                self.thumbnail_ids.append(thumb.key)
                sucess = yield tornado.gen.Task(self.save)
                if not sucess:
                    raise IOError("Could not save video data")
            else:
                self.__dict__ = updated_video.__dict__
        else:
            self.thumbnail_ids.append(thumb.key)

        raise tornado.gen.Return(thumb)

    
    @utils.sync.optional_sync
    @tornado.gen.coroutine
    def download_image_from_url(self, image_url): 
        try:
            image = yield utils.imageutils.PILImageUtils.download_image(image_url,
                    async=True)
        except IOError, e:
            msg = "IOError while downloading image %s: %s" % (
                image_url, e)
            _log.warn(msg)
            raise ThumbDownloadError(msg)
        except tornado.httpclient.HTTPError as e:
            msg = "HTTP Error while dowloading image %s: %s" % (
                image_url, e)
            _log.warn(msg)
            raise ThumbDownloadError(msg)

        raise tornado.gen.Return(image)

    @utils.sync.optional_sync
    @tornado.gen.coroutine
    def download_and_add_thumbnail(self, 
                                   thumb=None, 
                                   image_url=None,
                                   cdn_metadata=None,
                                   image=None, 
                                   external_thumbnail_id=None, 
                                   save_objects=False):
        '''
        Download the image and add it to this video metadata

        Inputs:
        @thumb: ThumbnailMetadata object. Should be incomplete
                because image based data will be added along with 
                information about the video. The object will be updated with
                the proper key and other information
        @image_url: url of the image to download
        @cdn_metadata: A list CDNHostingMetadata objects for how to upload the
                       images. If this is None, it is looked up, which is slow.
        @save_objects: If true, the database is updated. Otherwise, 
                       just this object is updated along with the thumbnail
                       object.
        '''
        if image is None: 
            image = yield self.download_image_from_url(image_url, async=True) 
        if thumb is None: 
            thumb = ThumbnailMetadata(None,
                          ttype=ThumbnailType.DEFAULT,
                          external_id=external_thumbnail_id)
        thumb.urls.append(image_url)
        thumb = yield self.add_thumbnail(thumb, image, cdn_metadata,
                                         save_objects, async=True)
        raise tornado.gen.Return(thumb)

    @classmethod
    def get_video_request(cls, internal_video_id, callback=None):
        ''' get video request data '''
        if not callback:
            vm = cls.get(internal_video_id)
            if vm:
                api_key = vm.key.split('_')[0]
                return NeonApiRequest.get(vm.job_id, api_key)
            else:
                return None
        else:
            raise AttributeError("Callbacks not allowed")

    @classmethod
    @utils.sync.optional_sync
    @tornado.gen.coroutine
    def get_video_requests(cls, i_vids):
        '''
        Get video request objs given video_ids
        '''
        vms = yield tornado.gen.Task(VideoMetadata.get_many, i_vids)
        retval = [None for x in vms]
        request_keys = []
        request_idx = []
        cur_idx = 0
        for vm in vms:
            rkey = None
            if vm:
                api_key = vm.key.split('_')[0]
                rkey = (vm.job_id, api_key)
                request_keys.append(rkey)
                request_idx.append(cur_idx)
            cur_idx += 1
          
        requests = yield tornado.gen.Task(NeonApiRequest.get_many, request_keys)  
        for api_request, idx in zip(requests, request_idx):
            retval[idx] = api_request
        raise tornado.gen.Return(retval)

    @utils.sync.optional_sync
    @tornado.gen.coroutine
    def get_serving_url(self, staging=False, save=True):
        '''
        Get the serving URL of the video. If self.serving_url is not
        set, fetch the neon publisher id (TAI) and save the video object 
        with the serving_url set
        
        NOTE: any call to this function will return a valid serving url. 
        multiple calls to this function may or may not return the same URL 

        @save : If true, the url is saved to the database
        '''
        subdomain_index = random.randrange(1, 4)
        platform_vid = InternalVideoID.to_external(self.get_id())
        serving_format = "http://i%s.neon-images.com/v1/client/%s/neonvid_%s.jpg"

        if self.serving_url and not staging:
            # Return the saved serving_url
            raise tornado.gen.Return(self.serving_url)

        nu = yield tornado.gen.Task(
                NeonUserAccount.get, self.get_account_id())
        pub_id = nu.staging_tracker_account_id if staging else \
          nu.tracker_account_id
        serving_url = serving_format % (subdomain_index, pub_id,
                                                platform_vid)

        if not staging:

            def _update_serving_url(vobj):
                vobj.serving_url = self.serving_url
            if save:
                # Keep information about the serving url around
                self.serving_url = serving_url
                yield tornado.gen.Task(VideoMetadata.modify, self.key,
                                       _update_serving_url)
        raise tornado.gen.Return(serving_url)
        
    @utils.sync.optional_sync
    @tornado.gen.coroutine
    def image_available_in_isp(self):
        try:               
            url = yield self.get_serving_url(save=False, async=True)
            if url is None:
                _log.error('No serving url specified for video %s' % video_id)
                raise tornado.gen.Return(False)

            req = tornado.httpclient.HTTPRequest(url, method='HEAD', 
                                                 follow_redirects=True)
            http_client = tornado.httpclient.AsyncHTTPClient()
            res = yield utils.http.send_request(req, async=True)

            if res.code != 200:
                _log.debug('Image not available in ISP yet. Code %s' %
                           res.code)
                raise tornado.gen.Return(False)
     
            effective_url = res.effective_url
            urlRegex = re.compile('neontn(.*)\.jpe?g')
            urlSearch = urlRegex.search(res.effective_url)
            if urlSearch is None:
                _log.warn('Invalid effective url found for video %s: %s' %
                          (self.key, res.effective_url))
                raise tornado.gen.Return(False)

            neon_user_account = yield tornado.gen.Task(NeonUserAccount.get,
                                                       self.get_account_id())
            if urlSearch.group(1) == neon_user_account.default_thumbnail_id:
                _log.debug('Still redirecting to the account default url')
                raise tornado.gen.Return(False)
            raise tornado.gen.Return(True)
        except tornado.httpclient.HTTPError as e: 
            pass

        raise tornado.gen.Return(False)
    

class VideoStatus(DefaultedStoredObject):
    '''Stores the status of the video in the wild for often changing entries.

    '''
    def __init__(self, video_id, experiment_state=ExperimentState.UNKNOWN,
                 winner_tid=None,
                 experiment_value_remaining=None,
                 state_history=None):
        super(VideoStatus, self).__init__(video_id)

        # State of the experiment
        self.experiment_state = experiment_state

        # Thumbnail id of the winner thumbnail
        self.winner_tid = winner_tid

        # For the multi-armed bandit strategy, the value remaining
        # from the monte carlo analysis.
        self.experiment_value_remaining = experiment_value_remaining

        # [(time, new_state)]
        self.state_history = state_history or []

    def set_experiment_state(self, value):
        if value != self.experiment_state:
            self.experiment_state = value
            self.state_history.append(
                (datetime.datetime.utcnow().isoformat(),
                 value))

    @classmethod
    def _baseclass_name(cls):
        '''Returns the class name of the base class of the hierarchy.
        '''
        return VideoStatus.__name__

    

class AbstractJsonResponse(object):
    
    def to_dict(self):
        return self.__dict__

    def to_json(self):
        return json.dumps(self, default=lambda o: o.__dict__)

    @classmethod
    def create_from_dict(cls, d):
        '''Create the object from a dictionary.'''
        retval = cls()
        if d is not None:
            for k, v in d.iteritems():
                retval.__dict__[k] = v
        retval.timestamp = str(time.time())

        return retval

class VideoResponse(AbstractJsonResponse):
    ''' VideoResponse object that contains list of thumbs for a video 
        # NOTE: this obj is only used to format in to a json response 
    '''
    def __init__(self, vid, job_id, status, i_type, i_id, title, duration,
            pub_date, cur_tid, thumbs, abtest=True, winner_thumbnail=None,
            serving_url=None):
        self.video_id = vid # External video id
        self.job_id = job_id 
        self.status = status
        self.integration_type = i_type
        self.integration_id = i_id
        self.title = title
        self.duration = duration
        self.publish_date = pub_date
        self.current_thumbnail = cur_tid
        #list of ThumbnailMetdata dicts 
        self.thumbnails = thumbs if thumbs else [] 
        self.abtest = abtest
        self.winner_thumbnail = winner_thumbnail
        self.serving_url = serving_url

class VideoCallbackResponse(AbstractJsonResponse):
    def __init__(self, jid=None, vid=None, fnos=None, thumbs=None,
                 s_url=None, err=None,
                 processing_state=RequestState.UNKNOWN,
                 experiment_state=ExperimentState.UNKNOWN,
                 winner_thumbnail=None):
        self.job_id = jid
        self.video_id = vid
        self.framenos = fnos if fnos is not None else []
        self.thumbnails = thumbs if thumbs is not None else []
        self.serving_url = s_url
        self.error = err
        self.timestamp = str(time.time())
        self.processing_state = processing_state
        self.experiment_state = experiment_state
        self.winner_thumbnail = winner_thumbnail
    
if __name__ == '__main__':
    # If you call this module you will get a command line that talks
    # to the server. nifty eh?
    utils.neon.InitNeon()
    code.interact(local=locals())<|MERGE_RESOLUTION|>--- conflicted
+++ resolved
@@ -3022,20 +3022,6 @@
             when the still is updated in the brightcove account '''
         self.video_still_width = width
 
-<<<<<<< HEAD
-    @staticmethod
-    def find_all_videos(token, limit, callback=None):
-        ''' find all brightcove videos '''
-
-        # Get the names and IDs of recently published videos:
-        url = 'http://api.brightcove.com/services/library?\
-                command=find_all_videos&sort_by=publish_date&token=' + token
-        http_client = tornado.httpclient.AsyncHTTPClient()
-        req = tornado.httpclient.HTTPRequest(url=url, method="GET", 
-                request_timeout=60.0, connect_timeout=10.0)
-        http_client.fetch(req, callback)
-
-
 class CNNIntegration(AbstractIntegration):
     ''' CNN Integration class '''
 
@@ -3055,8 +3041,6 @@
         # the api_key required to make requests to cnn api - external
         self.api_key_ref = api_key_ref
 
-=======
->>>>>>> 37806708
 # DEPRECATED use BrightcoveIntegration instead 
 class BrightcovePlatform(AbstractPlatform):
     ''' Brightcove Platform/ Integration class '''
