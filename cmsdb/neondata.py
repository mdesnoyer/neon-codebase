#!/usr/bin/env python
'''
Data Model classes 

Defines interfaces for Neon User Account, Platform accounts
Account Types
- NeonUser
- BrightcovePlatform
- YoutubePlatform

Api Request Types
- Neon, Brightcove, youtube

This module can also be called as a script, in which case you get an
interactive console to talk to the database with.

'''
import os
import os.path
import sys
__base_path__ = os.path.abspath(os.path.join(os.path.dirname(__file__), '..'))
if sys.path[0] != __base_path__:
    sys.path.insert(0, __base_path__)

from api import ooyala_api
import base64
import binascii
import cmsdb.cdnhosting
import code
import collections
import concurrent.futures
import contextlib
import copy
import cv.imhash_index
import datetime
import errno
import hashlib
import itertools
import simplejson as json
import logging
import momoko
import multiprocessing
import psycopg2
from PIL import Image
import queries 
import random
import re
import redis as blockingRedis
import redis.exceptions
import socket
import string
from StringIO import StringIO
import tornado.ioloop
import tornado.gen
import tornado.web
import tornado.httpclient
import threading
import time
import api.brightcove_api #coz of cyclic import 
import api.youtube_api
import utils.botoutils
import utils.logs
from utils.imageutils import PILImageUtils
import utils.neon
from utils.options import define, options
from utils import statemon
import utils.sync
import utils.s3
import utils.http 
import urllib
import urlparse
import warnings
import uuid


_log = logging.getLogger(__name__)

define("thumbnailBucket", default="host-thumbnails", type=str,
        help="S3 bucket to Host thumbnails ")

define("accountDB", default="0.0.0.0", type=str, help="")
define("videoDB", default="0.0.0.0", type=str, help="")
define("thumbnailDB", default="0.0.0.0", type=str ,help="")
define("dbPort", default=6379, type=int, help="redis port")
define("watchdogInterval", default=3, type=int, 
        help="interval for watchdog thread")
define("maxRedisRetries", default=5, type=int,
       help="Maximum number of retries when sending a request to redis")
define("baseRedisRetryWait", default=0.1, type=float,
       help="On the first retry of a redis command, how long to wait in seconds")
define("video_server", default="127.0.0.1", type=str, help="Neon video server")
define('async_pool_size', type=int, default=10,
       help='Number of processes that can talk simultaneously to the db')

<<<<<<< HEAD
define("db_address", default="localhost", type=str, help="postgresql database address")
define("db_user", default="postgres", type=str, help="postgresql database user")
define("db_port", default=5432, type=int, help="postgresql port")
define("db_name", default="cmsdb", type=str, help="postgresql database name")
define("wants_postgres", default=0, type=int, help="should we use postgres")
=======
## Parameters for thumbnail perceptual hashing
define("hash_type", default="dhash", type=str,
       help="Type of perceptual hash function to use. ahash, phash or dhash")
define("hash_size", default=64, type=int,
       help="Size of the perceptual hash in bits")
>>>>>>> f9f159b9

statemon.define('subscription_errors', int)
statemon.define('pubsub_errors', int)
statemon.define('sucessful_callbacks', int)
statemon.define('callback_error', int)
statemon.define('invalid_callback_url', int)

#constants 
#BCOVE_STILL_WIDTH = 480

class ThumbDownloadError(IOError):pass
class DBStateError(ValueError):pass
class DBConnectionError(IOError):pass

def _get_db_address(class_name, is_writeable=True):
    '''Function that returns the address to the database for an object.

    Inputs:
    class_name - Class name of the object to lookup
    is_writeable - If true, the connection can write to the database.
                   Otherwise it's read only

    Returns: (host, port)
    '''
    #TODO: Add the functionlity to talk to read only database slaves

    # This function can get called a lot, so all the options lookups
    # are done without introspection.
    host = options.get('cmsdb.neondata.accountDB')
    port = options.get('cmsdb.neondata.dbPort')
    if class_name:
        if class_name == "VideoMetadata":
            host = options.get('cmsdb.neondata.videoDB')
        elif class_name in ["ThumbnailMetadata", "ThumbnailURLMapper",
                            "ThumbnailServingURLs"]:
            host = options.get('cmsdb.neondata.thumbnailDB')
    return (host, port)

def _object_to_classname(otype=None):
    '''Returns the class name of an object.

    otype can be a class object, an instance object or the class name
    as a string.
    '''
    cname = None
    if otype is not None:
        if isinstance(otype, basestring):
            cname = otype
        else:
            #handle the case for classmethod
            cname = otype.__class__.__name__ \
              if otype.__class__.__name__ != "type" else otype.__name__
    return cname
    

class PGDBConnection(tornado.web.RequestHandler): 
    '''Connection to the postgres database. Provides 
       both blocking and async connections for use 
       with Tornado. 
    ''' 
    def __init__(self):
        host = options.get('cmsdb.neondata.db_address')
        port = options.get('cmsdb.neondata.db_port')
        name = options.get('cmsdb.neondata.db_name')
        user = options.get('cmsdb.neondata.db_user')
        self.db = momoko.Pool(dsn='dbname=%s user=%s host=%s port=%s' % (name, user, host, port), 
                              ioloop=tornado.ioloop.IOLoop.current(), 
                              size=3, 
                              cursor_factory=psycopg2.extras.RealDictCursor) 
class DBConnection(object):
    '''Connection to the database.

    There is one connection for each object type, so to get the
    connection, please use the get() function and don't create it
    directly.
    '''

    #Note: Lock for each instance, currently locks for any instance creation
    __singleton_lock = threading.Lock() 
    _singleton_instance = {} 

    def __init__(self, class_name):
        '''Init function.

        DO NOT CALL THIS DIRECTLY. Use the get() function instead
        '''
        self.conn = RedisAsyncWrapper(class_name, socket_timeout=10)
        self.blocking_conn = RedisRetryWrapper(class_name, socket_timeout=10)

    def fetch_keys_from_db(self, pattern='*', keys_per_call=1000,
                           set_name=None, callback=None):
        '''Gets a list of keys that match a pattern.

        Uses SCAN to do it and not block the database

        Inputs:
        pattern - wildcard pattern of key to look for
        keys_per_call - Max number of keys to return per scan call
        set_name - If fetching from a set, what is that set's name
        callback - Optional callback to get an asynchronous call
        '''

        conn = self.conn if callback else self.blocking_conn
        scan_func = conn.scan
        if set_name:
            scan_func = lambda **kw: conn.sscan(set_name, **kw)
            
        keys = set([])
        cursor = '0'
        cnt = keys_per_call

        def _handle_scan_result(result, cnt=keys_per_call):
            cursor, data = result
            keys.update(data)
            if len(data) < (keys_per_call / 2):
                cnt *= 2
            if cursor == 0:
                # We're done
                callback(keys)
            else:
                scan_func(cursor=cursor, match=pattern,
                          count=cnt,
                          callback=lambda x:_handle_scan_result(x, cnt))

        if callback:
            scan_func(cursor=cursor, match=pattern,
                      count=cnt,
                      callback=_handle_scan_result)
        else:
            while cursor != 0:
                cursor, data = scan_func(cursor=cursor,
                                         match=pattern,
                                         count=cnt)
                if len(data) < (keys_per_call /2):
                    cnt *= 2
                keys.update(data)
            return list(keys)

    def clear_db(self):
        '''Erases all the keys in the database.

        This should really only be used in test scenarios.
        '''
        self.blocking_conn.flushdb()

    @classmethod
    def update_instance(cls, cname):
        ''' Method to update the connection object in case of 
        db config update '''
        if cls._singleton_instance.has_key(cname):
            with cls.__singleton_lock:
                if cls._singleton_instance.has_key(cname):
                    cls._singleton_instance[cname] = cls(cname)

    @classmethod
    def get(cls, otype=None):
        '''Gets a DB connection for a given object type.

        otype - The object type to get the connection for.
                Can be a class object, an instance object or the class name 
                as a string.
        '''
        cname = _object_to_classname(otype)
        
        if not cls._singleton_instance.has_key(cname):
            with cls.__singleton_lock:
                if not cls._singleton_instance.has_key(cname):
                    cls._singleton_instance[cname] = \
                      DBConnection(cname)
        return cls._singleton_instance[cname]

    @classmethod
    def clear_singleton_instance(cls):
        '''
        Clear the singleton instance for each of the classes

        NOTE: To be only used by the test code
        '''
        cls._singleton_instance = {}

class RedisRetryWrapper(object):
    '''Wraps a redis client so that it retries with exponential backoff.

    You use this class exactly the same way that you would use the
    StrctRedis class. 

    Calls on this object are blocking.

    '''

    def __init__(self, class_name, **kwargs):
        self.conn_kwargs = kwargs
        self.conn_address = None
        self.class_name = class_name
        self.client = None
        self.connection = None
        self._connect()

    def _connect(self):
        db_address = _get_db_address(self.class_name)
        if db_address != self.conn_address:
            # Reconnect to database because the address has changed
            self._disconnect()
            
            self.connection = blockingRedis.ConnectionPool(
                host=db_address[0], port=db_address[1],
                **self.conn_kwargs)
            self.client = blockingRedis.StrictRedis(
                connection_pool=self.connection)
            self.conn_address = db_address

    def _disconnect(self):
        if self.client is not None:
            self.connection.disconnect()
            self.connection = None
            self.client = None
            self.conn_address = None

    def _get_wrapped_retry_func(self, attr):
        '''Returns an blocking retry function wrapped around the given func.
        '''
        def RetryWrapper(*args, **kwargs):
            cur_try = 0
            busy_count = 0
            
            while True:
                try:
                    self._connect()
                    func = getattr(self.client, attr)
                    return func(*args, **kwargs)
                except redis.exceptions.BusyLoadingError as e:
                    # Redis is busy, so wait
                    _log.warn_n('Redis is busy on attempt %i. Waiting' %
                                busy_count, 5)
                    delay = (1 << busy_count) * 0.2
                    busy_count += 1
                    time.sleep(delay)
                except Exception as e:
                    _log.error('Error talking to sync redis on attempt %i'
                               ' for function %s: %s' % 
                               (cur_try, attr, e))
                    cur_try += 1
                    if cur_try == options.maxRedisRetries:
                        raise

                    # Do an exponential backoff
                    delay = (1 << cur_try) * options.baseRedisRetryWait # in seconds
                    time.sleep(delay)
        return RetryWrapper

    def __getattr__(self, attr):
        '''Allows us to wrap all of the redis-py functions.'''
        if hasattr(self.client, attr):
            if hasattr(getattr(self.client, attr), '__call__'):
                return self._get_wrapped_retry_func(
                    attr)
                
        raise AttributeError(attr)

    def pubsub(self, **kwargs):
        self._connect()
        return self.client.pubsub(**kwargs)

class RedisAsyncWrapper(object):
    '''
    Replacement class for tornado-redis 
    
    This is a wrapper class which does redis operation
    in a background thread and on completion transfers control
    back to the tornado ioloop. If you wrap this around gen/Task,
    you can write db operations as if they were synchronous.
    
    usage: 
    value = yield tornado.gen.Task(RedisAsyncWrapper().get, key)


    #TODO: see if we can completely wrap redis-py calls, helpful if
    you can get the callback attribue as well when call is made
    '''

    _thread_pools = {}
    _pool_lock = multiprocessing.RLock()
    
    def __init__(self, class_name, **kwargs):
        self.conn_kwargs = kwargs
        self.conn_address = None
        self.class_name = class_name
        self.client = None
        self.connection = None
        self._lock = threading.RLock()
        self._connect()

    def _connect(self):
        db_address = _get_db_address(self.class_name)
        if db_address != self.conn_address:
            with self._lock:
                # Reconnect to database because the address has changed
                self._disconnect()
            
                self.connection = blockingRedis.ConnectionPool(
                    host=db_address[0], port=db_address[1],
                    **self.conn_kwargs)
                self.client = blockingRedis.StrictRedis(
                    connection_pool=self.connection)
                self.conn_address = db_address

    def _disconnect(self):
        with self._lock:
            if self.client is not None:
                self.connection.disconnect()
                self.connection = None
                self.client = None
                self.conn_address = None

    @classmethod
    def _get_thread_pool(cls):
        '''Get the thread pool for this process.'''
        with cls._pool_lock:
            try:
                return cls._thread_pools[os.getpid()]
            except KeyError:
                pool = concurrent.futures.ThreadPoolExecutor(
                    options.async_pool_size)
                cls._thread_pools[os.getpid()] = pool
                return pool

    def _get_wrapped_async_func(self, attr):
        '''Returns an asynchronous function wrapped around the given func.

        The asynchronous call has a callback keyword added to it
        '''
        def AsyncWrapper(*args, **kwargs):
            # Find the callback argument
            try:
                callback = kwargs['callback']
                del kwargs['callback']
            except KeyError:
                if len(args) > 0 and hasattr(args[-1], '__call__'):
                    callback = args[-1]
                    args = args[:-1]
                else:
                    raise AttributeError('A callback is necessary')
                    
            io_loop = tornado.ioloop.IOLoop.current()
            
            def _cb(future, cur_try=0, busy_count=0):
                if future.exception() is None:
                    callback(future.result())
                    return
                elif isinstance(future.exception(),
                                redis.exceptions.BusyLoadingError):
                    _log.warn_n('Redis is busy on attempt %i. Waiting' %
                                busy_count)
                    delay = (1 << busy_count) * 0.2
                    busy_count += 1
                else:
                    _log.error('Error talking to async redis on attempt %i for'
                               ' call %s: %s' % 
                               (cur_try, attr, future.exception()))
                    cur_try += 1
                    if cur_try == options.maxRedisRetries:
                        raise future.exception()

                    delay = (1 << cur_try) * options.baseRedisRetryWait # in seconds
                self._connect()
                func = getattr(self.client, attr)
                io_loop.add_timeout(
                    time.time() + delay,
                    lambda: io_loop.add_future(
                        RedisAsyncWrapper._get_thread_pool().submit(
                            func, *args, **kwargs),
                        lambda x: _cb(x, cur_try, busy_count)))

            self._connect()
            func = getattr(self.client, attr)
            future = RedisAsyncWrapper._get_thread_pool().submit(
                func, *args, **kwargs)
            io_loop.add_future(future, _cb)
        return AsyncWrapper
        

    def __getattr__(self, attr):
        '''Allows us to wrap all of the redis-py functions.'''
        if hasattr(self.client, attr):
            if hasattr(getattr(self.client, attr), '__call__'):
                return self._get_wrapped_async_func(attr)
                
        raise AttributeError(attr)
    
    def pipeline(self):
        ''' pipeline '''
        #TODO(Sunil) make this asynchronous
        self._connect()
        return self.client.pipeline()

def _erase_all_data():
    '''Erases all the data from the redis databases.

    This should only be used for testing purposes.
    '''
    _log.warn('Erasing all the data. I hope this is a test.')
    AbstractPlatform._erase_all_data()
    ThumbnailMetadata._erase_all_data()
    ThumbnailURLMapper._erase_all_data()
    VideoMetadata._erase_all_data()

class PGPubSubConnection(threading.Thread): 
    def __init__(self, class_name): 
        super(PGPubSubConnection, self).__init__()
        self.class_name = class_name
        
    def __del__(self): 
        self.stop() 
        
class PubSubConnection(threading.Thread):
    '''Handles a pubsub connection.

    The thread, when running, will service messages on the channels
    subscribed to.
    '''

    __singleton_lock = threading.RLock()
    _singleton_instance = {}

    def __init__(self, class_name):
        '''Init function.

        DO NOT CALL THIS DIRECTLY. Use the get() function instead
        '''
        super(PubSubConnection, self).__init__(name='PubSubConnection[%s]' 
                                               % class_name)
        self.class_name = class_name
        self._client = None
        self._pubsub = None
        self.connected = False
        self._address = None

        self._publock = threading.RLock()
        self._running = threading.Event()
        self._exit = False

        # Futures to keep track of pending subscribe and unsubscribe
        # responses. Keyed by channel name.
        self._sub_futures = {}
        self._unsub_futures = {}

        # The channels subscribed to. pattern => function
        self._channels = {}

        self.daemon = True

        self.connect()

    def __del__(self):
        self.close()
        self.stop()

    def connect(self):
        '''Connects to the database. This is a blocking call.'''
        with self._publock:
            address = _get_db_address(self.class_name)
            _log.info(
                'Connecting to redis at %s for subscriptions of class %s' %
                (address, self.class_name))
            self._client = blockingRedis.StrictRedis(address[0],
                                                     address[1])
            self._pubsub = self._client.pubsub(ignore_subscribe_messages=False)

            self.connected = True
            self._address = address

    @utils.sync.optional_sync
    @tornado.gen.coroutine
    def _resubscribe(self):
        '''Resubscribes to channels.'''
        
        # Re-subscribe to channels
        error = None
        for pattern, func in self._channels.items():
            self._running.set()
            if not self.is_alive():
                self.start()
            for i in range(options.maxRedisRetries):
                try:
                    if self._pubsub is None:
                        return
                    yield self._subscribe_impl(func, pattern)
                    break
                except DBConnectionError as e:
                    _log.error('Error subscribing to channel %s: %s' %
                               (pattern, e))
                    error = e
                    delay = (1 << i) * options.baseRedisRetryWait # in seconds
                    yield tornado.gen.sleep(delay)
            if error is not None:
                raise error

    def reconnect(self):
        '''Reconnects to the database.'''
        self.close()
        self.connect()

    def subscribed(self):
        '''Returns true if we are subscribed to something.'''
        return len(self._channels) > 0 or len(self._unsub_futures) > 0

    def run(self):
        error_count = 0
        while self._running.wait() and not self._exit:            
            try:
                with self._publock:
                    if not self.subscribed():
                        # There are no more subscriptions, so wait
                        self._running.clear()
                        continue

                    if self._address != _get_db_address(self.class_name):
                        self.reconnect()
                        # Resubscribe asynchronously because this
                        # thread has to handle the subscription acks
                        thread = threading.Thread(target=self._resubscribe,
                                                  name='resubscribe')
                        thread.daemon = True
                        thread.start()

                    if self._pubsub.connection is not None:
                        # This will cause any callbacks that aren't
                        # subscribe/unsubscribe messages to be called.
                        msg = self._pubsub.get_message()

                        self._handle_sub_unsub_messages(msg)

                        # Look for any subscription or unsubscription timeouts
                        self._handle_timedout_futures(self._unsub_futures)
                        self._handle_timedout_futures(self._sub_futures)

                        error_count = 0
                
            except Exception as e:
                _log.exception('Error in thread listening to objects %s. '
                           ': %s' %
                           (self.__class__.__name__, e))
                self.connected = False
                time.sleep((1<<error_count) * 1.0)
                error_count += 1
                statemon.state.increment('pubsub_errors')

                # Force reconnection
                self.reconnect()
                # Resubscribe asynchronously because this
                # thread has to handle the subscription acks
                thread = threading.Thread(target=self._resubscribe,
                                          name='resubscribe')
                thread.daemon = True
                thread.start()
                        
            time.sleep(0.05)

    def close(self):
        with self._publock:
            if self._pubsub is not None:
                self._pubsub.close()
                self._pubsub = None
                self._client = None
                self.connected = False

    def stop(self):
        '''Stops the thread. It cannot be restarted.'''
        self._exit = True
        self._running.set()

    def _handle_sub_unsub_messages(self, msg):
        '''Handle a subscribe or unsubscribe messages.

        Triggers their callbacks
        '''
        if msg is None:
            return
        
        future = None
        if msg['type'] in \
          blockingRedis.client.PubSub.UNSUBSCRIBE_MESSAGE_TYPES:
            future = self._unsub_futures.pop(msg['channel'], None)
        elif msg['type'] not in \
          blockingRedis.client.PubSub.PUBLISH_MESSAGE_TYPES:
            future = self._sub_futures.pop(msg['channel'], None)

        if future is not None:
            if future[0].set_running_or_notify_cancel():
                _log.debug('Changed subscription state to %s' % msg['channel'])
                future[0].set_result(msg)

    def _handle_timedout_futures(self, future_dict):
        '''Handle any futures that have timed out.'''
        timed_out = []
        for channel in future_dict:
            future, deadline = future_dict.get(channel)
            if time.time() > deadline :
                if future.set_running_or_notify_cancel():
                    future.set_exception(DBConnectionError(
                    'Timeout when changing connection state to channel '
                    '%s' % channel))
                    statemon.state.increment('subscription_errors')
                timed_out.append(channel)

        for channel in timed_out:
            del future_dict[channel]

    def get_parsed_message(self):
        '''Return a parsed message from the channel(s).'''
        with self._publock:
            return self._pubsub.parse_response(block=False)

    @utils.sync.optional_sync
    @tornado.gen.coroutine
    def subscribe(self, func, pattern='*', timeout=10.0):
        '''Subscribe to channel(s)

        func - Function to run with each data point
        pattern - Channel to subscribe to

        returns nothing
        '''
        with self._publock:
            self._channels[pattern] = func

        error = None
        for i in range(options.maxRedisRetries):
            try:
                pool = concurrent.futures.ThreadPoolExecutor(1)
                sub_future = yield pool.submit(
                    lambda: self._subscribe_impl(func, pattern,
                                                 timeout=timeout))

                # Start the thread so that we can receive and service messages
                self._running.set()
                if not self.is_alive():
                    self.start()

                yield sub_future
                return
            except DBConnectionError as e:
                error = e
                _log.error('Error subscribing to %s on try %d: %s' %
                           (pattern, i, e))
                delay = (1 << i) * options.baseRedisRetryWait # in seconds
                yield tornado.gen.sleep(delay)

        with self._publock:
            try:
                del self._channels[pattern]
            except KeyError:
                pass

        raise error
                

    def _subscribe_impl(self, func, pattern='*', timeout=10.0):
        try:
            with self._publock:
                if '*' in pattern:
                    self._pubsub.psubscribe(**{pattern: func})
                else:
                    self._pubsub.subscribe(**{pattern: func})

                if pattern in self._sub_futures:
                    return self._sub_futures[pattern][0]
                future = concurrent.futures.Future()
                self._sub_futures[pattern] = (future, time.time() + timeout)
                return future
                
        except redis.exceptions.RedisError as e:
            msg = 'Error subscribing to channel %s: %s' % (pattern, e)
            _log.error(msg)
            statemon.state.increment('subscription_errors')
            raise DBConnectionError(msg)
        except socket.error as e:
            msg = 'Socket error subscribing to channel %s: %s' % (pattern, e)
            _log.error(msg) 
            statemon.state.increment('subscription_errors')
            raise DBConnectionError(msg)

    @utils.sync.optional_sync
    @tornado.gen.coroutine
    def unsubscribe(self, channel=None, timeout=10.0):
        '''Unsubscribe from channel.

        channel - Channel to unsubscribe from
        '''
        def _remove_channel():
            with self._publock:
                try:
                    if channel is None:
                        self._channels = {}
                    else:
                        del self._channels[channel]
                except KeyError:
                    return
        

        error = None
        for i in range(options.maxRedisRetries):
            try:
                pool = concurrent.futures.ThreadPoolExecutor(1)
                unsub_future = yield pool.submit(
                    lambda: self._unsubscribe_impl(channel, timeout))
                yield unsub_future
                return

            except DBConnectionError as e:
                error = e
                _log.error('Error unsubscribing from %s on try %d: %s' %
                           (channel, i, e))
                delay = (1 << i) * options.baseRedisRetryWait # in seconds
                yield tornado.gen.sleep(delay)

        raise error

    def _unsubscribe_impl(self, channel=None, timeout=10.0):
        try:
            with self._publock:
                if channel is None:
                    self._pubsub.unsubscribe()
                    self._pubsub.punsubscribe()
                elif '*' in channel:
                    self._pubsub.punsubscribe([channel])
                else:
                    self._pubsub.unsubscribe([channel])
                self._running.set()
                if channel in self._unsub_futures:
                    return self._unsub_futures[channel][0]
                future = concurrent.futures.Future()
                self._unsub_futures[channel] = (future, time.time() + timeout)
                return future
        except redis.exceptions.RedisError as e:
            msg = 'Error unsubscribing to channel %s: %s' % (channel, e)
            _log.error(msg)
            statemon.state.increment('subscription_errors')
            raise DBConnectionError(msg)
        except socket.error as e:
            msg = 'Socket error unsubscribing to channel %s: %s' % (channel, e)
            _log.error(msg) 
            statemon.state.increment('subscription_errors')
            raise DBConnectionError(msg)


    @classmethod
    def get(cls, otype=None):
        '''
        Gets a connection for a given object type.

        otype - The object type to get the connection for.
                Can be a class object, an instance object or the class name 
                as a string.
        '''
        cname = _object_to_classname(otype)
        
        if not cls._singleton_instance.has_key(cname):
            with cls.__singleton_lock:
                if not cls._singleton_instance.has_key(cname):
                    cls._singleton_instance[cname] = \
                      PubSubConnection(cname)
        return cls._singleton_instance[cname]

    @classmethod
    def clear_singleton_instance(cls):
        '''
        Clear the singleton instance for each of the classes

        NOTE: To be only used by the test code
        '''
        with cls.__singleton_lock:
            for inst in cls._singleton_instance.values():
                if inst is not None:
                    inst.stop()
                    inst.close()
            cls._singleton_instance = {}
    

##############################################################################

def id_generator(size=32, 
            chars=string.ascii_lowercase + string.digits):
    ''' Generate a random alpha numeric string to be used as 
    '''
    retval = ''.join(random.choice(chars) for x in range(size))

    return retval

##############################################################################
## Enum types
############################################################################## 

class ThumbnailType(object):
    ''' Thumbnail type enumeration '''
    NEON        = "neon"
    CENTERFRAME = "centerframe"
    BRIGHTCOVE  = "brightcove" # DEPRECATED. Will be DEFAULT instead
    OOYALA      = "ooyala" # DEPRECATED. Will be DEFAULT instead
    RANDOM      = "random"
    FILTERED    = "filtered"
    DEFAULT     = "default" #sent via api request
    CUSTOMUPLOAD = "customupload" #uploaded by the customer/editor

class ExperimentState:
    '''A class that acts like an enum for the state of the experiment.'''
    UNKNOWN = 'unknown'
    RUNNING = 'running'
    COMPLETE = 'complete'
    DISABLED = 'disabled'
    OVERRIDE = 'override' # Experiment has be manually overridden

class MetricType:
    '''The different kinds of metrics that we care about.'''
    LOADS = 'loads'
    VIEWS = 'views'
    CLICKS = 'clicks'
    PLAYS = 'plays'

class IntegrationType(object): 
    BRIGHTCOVE = 'brightcove'
    OOYALA = 'ooyala'
    OPTIMIZELY = 'optimizely'

class DefaultSizes(object): 
    WIDTH = 160 
    HEIGHT = 90 

class ServingControllerType(object): 
    IMAGEPLATFORM = 'imageplatform' 

##############################################################################
class StoredObject(object):
    '''Abstract class to represent an object that is stored in the database.

    Fields can be either native types or other StoreObjects

    This contains common routines for interacting with the data.
    TODO: Convert all the objects to use this consistent interface.
    ''' 
    def __init__(self, key):
        self.key = str(key)
        self.created = self.updated = str(datetime.datetime.utcnow()) 

    def __str__(self):
        return "%s: %s" % (self.__class__.__name__, self.__dict__)

    def __repr__(self):
        return str(self)

    def __cmp__(self, other):
        classcmp = cmp(self.__class__, other.__class__) 
        if classcmp:
            return classcmp

        obj_one = set(self.__dict__).difference(('created', 'updated'))
        obj_two = set(other.__dict__).difference(('created', 'updated')) 
        classcmp = obj_one == obj_two and all(self.__dict__[k] == other.__dict__[k] for k in obj_one)

        if classcmp: 
            return 0
 
        return cmp(self.__dict__, other.__dict__)

    @classmethod
    def key2id(cls, key):
        '''Converts a key to an id'''
        return key

    def _set_keyname(self):
        '''Returns the key in the database for the set that holds this object.

        The result of the key lookup will be a set of objects for this class
        '''
        raise NotImplementedError()

    @classmethod
    def format_key(cls, key):
        return key

    @classmethod
    def is_valid_key(cls, key):
        return True

    def to_dict(self):
        return {
            '_type': self.__class__.__name__,
            '_data': self.__dict__
            }

    def to_json(self):
        '''Returns a json version of the object'''
        return json.dumps(self, default=lambda o: o.to_dict())

    @utils.sync.optional_sync
    @tornado.gen.coroutine
    def save(self):
        '''Save the object to the database.'''
        if not hasattr(self, 'created'): 
            self.created = str(datetime.datetime.utcnow())
        self.updated = str(datetime.datetime.utcnow())
        value = self.to_json()

        if self.key is None:
            raise Exception("key not set")

        if options.get('cmsdb.neondata.wants_postgres'): 
            db_connection = PGDBConnection()
            pool_conn = yield db_connection.db.connect()
           
            query = "INSERT INTO %s (_data, _type) \
                     VALUES('%s', '%s')" % (self.__class__.__name__.lower(), 
                                            value, 
                                            self.__class__.__name__)
        
            result = yield pool_conn.execute(query)
            #TODO since upsert is not available until postgres 9.5 
            # we need to do an update if a duplicate key exception is thrown here 
            raise tornado.gen.Return(True)
        else: 
            db_connection = DBConnection.get(self)
             
            def _save_and_add2set(pipe):
                pipe.sadd(self._set_keyname(), self.key)
                pipe.set(self.key, value)
                return True
                
            result = yield tornado.gen.Task(db_connection.conn.transaction, _save_and_add2set,
                                                                            self._set_keyname(),
                                                                            self.key,
                                                                            value_from_callable=True)
            raise tornado.gen.Return(result)

    @classmethod
    def _create(cls, key, obj_dict):
        '''Create an object from a dictionary that was created by save().

        Returns None if the object could not be created.
        '''
        if obj_dict:
            # Get the class type to create
            try:
                data_dict = obj_dict['_data']
                classname = obj_dict['_type']
                try:
                    classtype = globals()[classname]
                except KeyError:
                    _log.error('Unknown class of type %s in database key %s'
                               % (classname, key))
                    return None
            except KeyError:
                # For backwards compatibility, we didn't store the
                # type in the databse, so assume that the class is cls
                classtype = cls
                data_dict = obj_dict
            
            # create basic object using the "default" constructor
            obj = classtype(key)

            #populate the object dictionary
            try:
                for k, value in data_dict.iteritems():
                    obj.__dict__[str(k)] = cls._deserialize_field(k, value)
            except ValueError:
                return None
        
            return obj

    @classmethod
    def _deserialize_field(cls, key, value):
        '''Deserializes a field by creating a StoredObject as necessary.'''
        if isinstance(value, dict):
            if '_type' in value and '_data' in value:
                # It is a stored object, so unpack it
                try:
                    classtype = globals()[value['_type']]
                    return classtype._create(key, value)
                except KeyError:
                    _log.error('Unknown class of type %s' % value['_type'])
                    raise ValueError('Bad class type %s' % value['_type'])
            else:
                # It is a dictionary do deserialize each of the fields
                for k, v in value.iteritems():
                    value[str(k)] = cls._deserialize_field(k, v)
        elif hasattr(value, '__iter__'):
            # It is iterable to treat it like a list
            value = [cls._deserialize_field(None, x) for x in value]
        return value

    def get_id(self):
        '''Return the non-namespaced id for the object.'''
        return self.key

    @classmethod
    @utils.sync.optional_sync
    @tornado.gen.coroutine
    def get(cls, key, create_default=False, log_missing=True):
        '''Retrieve this object from the database.

        Inputs:
        key - Key for the object to retrieve
        create_default - If true, then if the object is not in the database, 
                         return a default version. Otherwise return None.
        log_missing - Log if the object is missing in the database.

        Returns the object
        '''
        if options.get('cmsdb.neondata.wants_postgres'): 
            db_connection = PGDBConnection()
            pool_conn = yield db_connection.db.connect()
            obj = None 
            query = "SELECT _data, _type \
                     FROM %s \
                     WHERE _data->>'key' = '%s'" % (cls.__name__.lower(), key)

            cursor = yield pool_conn.execute(query)
            result = cursor.fetchone()
            if result:
                obj = cls._create(key, result)
            else:
                if log_missing:
                    _log.warn('No %s for id %s in db' % (cls.__name__, key))
                if create_default:
                    obj = cls(key)
 
            raise tornado.gen.Return(obj)
        else: 
            db_connection = DBConnection.get(cls)
            jdata = yield tornado.gen.Task(db_connection.conn.get, key) 
            if jdata is None:
                if log_missing:
                    _log.warn('No %s for %s' % (cls.__name__, key))
                if create_default:
                    raise tornado.gen.Return(cls(key))
                else:
                    raise tornado.gen.Return(None)
            raise tornado.gen.Return(cls._create(key, json.loads(jdata)))

    @classmethod
    @utils.sync.optional_sync
    @tornado.gen.coroutine
    def get_many(cls, keys, create_default=False, log_missing=True):
        ''' Get many objects of the same type simultaneously

        This is more efficient than one at a time.

        Inputs:
        keys - List of keys to get
        create_default - If true, then if the object is not in the database, 
                         return a default version. Otherwise return None.
        log_missing - Log if the object is missing in the database.
        callback - Optional callback function to call

        Returns:
        A list of cls objects or None depending on create_default settings
        '''
        return cls._get_many_with_raw_keys(keys, create_default, log_missing)

    @classmethod
    @utils.sync.optional_sync
    @tornado.gen.coroutine
    def get_many_with_pattern(cls, pattern):
        '''Returns many objects that match a pattern.

        Note, this can be a slow call because getting the keys is slow

        Inputs:
        pattern - A pattern, usually with a * to match keys

        Outputs:
        A list of cls objects
        '''
        retval = []
<<<<<<< HEAD
        if options.get('cmsdb.neondata.wants_postgres'):
            results = [] 
            db_connection = PGDBConnection()
            pool_conn = yield db_connection.db.connect()
            query = "SELECT _data, _type \
                     FROM %s \
                     WHERE _data->>'key' ~ '%s'" % (cls.__name__.lower(), pattern)

            cursor = yield pool_conn.execute(query)
            for result in cursor:
                obj = cls._create(result['_data']['key'], result)
                results.append(obj) 
            raise tornado.gen.Return(results)
        else: 
            db_connection = DBConnection.get(cls)
            keys = yield tornado.gen.Task(db_connection.fetch_keys_from_db, pattern)
            raise tornado.gen.Return([x for x in 
                                     cls._get_many_with_raw_keys(keys)
                                     if x is not None])
=======
        db_connection = DBConnection.get(cls)

        def filtered_callback(data_list):
            callback([x for x in data_list if x is not None])

        def process_keylist(keys):
            cls._get_many_with_raw_keys(keys, callback=filtered_callback)
            
        if callback:
            db_connection.fetch_keys_from_db(pattern, keys_per_call=10000,
                                             callback=process_keylist)
        else:
            keys = db_connection.fetch_keys_from_db(pattern,
                                                    keys_per_call=10000)
            return  [x for x in 
                     cls._get_many_with_raw_keys(keys)
                     if x is not None]
>>>>>>> f9f159b9

    @classmethod
    @utils.sync.optional_sync
    @tornado.gen.coroutine
    def _get_many_with_raw_keys(cls, keys, create_default=False,
                                log_missing=True):
        '''Gets many objects with raw keys instead of namespaced ones.
        '''
        #MGET raises an exception for wrong number of args if keys = []
        if len(keys) == 0:
            raise tornado.gen.Return([])

        if options.get('cmsdb.neondata.wants_postgres'):
            results = [] 
            db_connection = PGDBConnection()
            pool_conn = yield db_connection.db.connect()
            query = "SELECT _data, _type \
                     FROM %s \
                     WHERE _data->>'key' IN(%s)" % (cls.__name__.lower(), 
                                                    ",".join("'{0}'".format(k) for k in keys))

            cursor = yield pool_conn.execute(query)
            for result in cursor:
                obj = cls._create(result['_data']['key'], result)
                results.append(obj) 
            
            raise tornado.gen.Return(results)
        else: 
            db_connection = DBConnection.get(cls)
    
            def _process(results):
                mappings = [] 
                for key, item in zip(keys, results):
                    if item:
                        obj = cls._create(key, json.loads(item))
                    else:
                        if log_missing:
                            _log.warn('No %s for %s' % (cls.__name__, key))
                        if create_default:
                            obj = cls(key)
                        else:
                            obj = None
                    mappings.append(obj)
                return mappings
    
            items = yield tornado.gen.Task(db_connection.conn.mget, keys)
            raise tornado.gen.Return(_process(items))
    
    @classmethod
    @utils.sync.optional_sync
    @tornado.gen.coroutine
    def modify(cls, key, func, create_missing=False):
        '''Allows you to modify the object in the database atomically.

        While in func, you have a lock on the object so you are
        guaranteed for it not to change. It is automatically saved at
        the end of func.
        
        Inputs:
        func - Function that takes a single parameter (the object being edited)
        key - The key of the object to modify
        create_missing - If True, create the default object if it doesn't exist

        Returns: A copy of the updated object or None, if the object wasn't
                 in the database and thus couldn't be updated.

        Example usage:
        StoredObject.modify('thumb_a', lambda thumb: thumb.update_phash())
        '''
        def _process_one(d):
            val = d[key]
            if val is not None:
                func(val)

        updated_d = yield StoredObject.modify_many(
                 [key], _process_one,
                 create_missing=create_missing,
                 create_class=cls, 
                 async=True)
        raise tornado.gen.Return(updated_d[key])

    @classmethod
    @utils.sync.optional_sync
    @tornado.gen.coroutine
    def modify_many(cls, keys, func, create_missing=False, create_class=None):
        '''Allows you to modify objects in the database atomically.

        While in func, you have a lock on the objects so you are
        guaranteed for them not to change. The objects are
        automatically saved at the end of func.
        
        Inputs:
        func - Function that takes a single parameter (dictionary of key -> object being edited)
        keys - List of keys of the objects to modify
        create_missing - If True, create the default object if it doesn't exist
        create_class - The class of the object to create. If None, 
                       cls is used (which is the most common case)

        Returns: A dictionary of {key -> updated object}. The updated
        object could be None if it wasn't in the database and thus
        couldn't be modified

        Example usage:
        SoredObject.modify_many(['thumb_a'], 
          lambda d: thumb.update_phash() for thumb in d.itervalues())
        '''
        if create_class is None:
            create_class = cls
            
        if options.get('cmsdb.neondata.wants_postgres'):
            db_connection = PGDBConnection()
            pool_conn = yield db_connection.db.connect()
            if len(keys) == 0:
                raise tornado.gen.Return({})
            # get the items, sql in a loop -- i would prefer 
            # an IN here, but trying to maintain create_missing
            mappings = {}
            orig_objects = {}
            key_sets = collections.defaultdict(list)
            for key in keys: 
                query = "SELECT _data \
                         FROM %s \
                         WHERE _data->>'key' = '%s'" % (cls.__name__.lower(), key)

                cursor = yield pool_conn.execute(query)
                item = cursor.fetchone()
                if item is None:
                    if create_missing:
                        cur_obj = create_class(key)
                        if cur_obj is not None:
                            key_sets[cur_obj._set_keyname()].append(key)
                    else:
<<<<<<< HEAD
                        _log.error('Could not find postgres object: %s' % key)
=======
                        _log.warn_n('Could not get redis object: %s' % key)
>>>>>>> f9f159b9
                        cur_obj = None
                else:
                    cur_obj = create_class._create(key, item['_data'])
                    orig_objects[key] = create_class._create(key, item['_data'])
                mappings[key] = cur_obj
            try:
                func(mappings)
            finally:
                sql_statements = []
                for key, obj in mappings.iteritems():
                   if obj is not None and obj != orig_objects.get(key, None):
                        obj.updated = str(datetime.datetime.utcnow()) 
                        query = "UPDATE %s \
                                 SET _data = '%s' \
                                 WHERE _data->>'key' = '%s'" % (cls.__name__.lower(), 
                                                                obj.to_json(), 
                                                                key) 
                        sql_statements.append(query) 
    
                cursor = yield pool_conn.transaction(sql_statements)
                raise tornado.gen.Return(mappings) 
        else:  
            def _getandset(pipe):
                # mget can't handle an empty list 
                if len(keys) == 0:
                    return {}
    
                items = pipe.mget(keys)
                pipe.multi()
    
                mappings = {}
                orig_objects = {}
                key_sets = collections.defaultdict(list)
                for key, item in zip(keys, items):
                    if item is None:
                        if create_missing:
                            cur_obj = create_class(key)
                            if cur_obj is not None:
                                key_sets[cur_obj._set_keyname()].append(key)
                        else:
                            _log.error('Could not get redis object: %s' % key)
                            cur_obj = None
                    else:
                        cur_obj = create_class._create(key, json.loads(item))
                        orig_objects[key] = create_class._create(key,
                                                                 json.loads(item))
                    mappings[key] = cur_obj
                try:
                    func(mappings)
                finally:
                    to_set = {}
                    for key, obj in mappings.iteritems():
                        if obj is not None and obj != orig_objects.get(key, None):
                            to_set[key] = obj.to_json()
    
                    to_set['updated'] = str(datetime.datetime.utcnow()) 
    
                    if len(to_set) > 0:
                        pipe.mset(to_set)
                    for set_key, cur_keys in key_sets.iteritems():
                        pipe.sadd(set_key, *cur_keys)
                return mappings
    
            db_connection = DBConnection.get(create_class)

            result = yield tornado.gen.Task(db_connection.conn.transaction, 
                                            _getandset, *keys, value_from_callable=True)

            raise tornado.gen.Return(result)
            
    @classmethod
    @utils.sync.optional_sync
    @tornado.gen.coroutine
    def save_all(cls, objects):
        '''Save many objects simultaneously'''
        data = {}

        if options.get('cmsdb.neondata.wants_postgres'):
            db_connection = PGDBConnection()
            pool_conn = yield db_connection.db.connect()
            sql_statements = [] 
            for obj in objects:
                query = "INSERT INTO %s (_data, _type) \
                         VALUES('%s', '%s')" % (cls.__name__.lower(), 
                                                obj.to_json(), 
                                                cls.__name__)
                sql_statements.append(query)
            #TODO figure out rv 
            cursor = yield pool_conn.transaction(sql_statements)
        else: 
            db_connection = DBConnection.get(cls)
            key_sets = collections.defaultdict(list) # set_keyname -> [keys]
            for obj in objects:
                obj.updated = str(datetime.datetime.utcnow())
                data[obj.key] = obj.to_json()
                key_sets[obj._set_keyname()].append(obj.key)
    
            def _save_and_add2set(pipe):
                for set_key, keys in key_sets.iteritems():
                    pipe.sadd(set_key, *keys)
                pipe.mset(data)
                return True
    
            lock_keys = key_sets.keys() + data.keys()
            result = yield tornado.gen.Task(db_connection.conn.transaction, 
                                            _save_and_add2set,
                                            *lock_keys,
                                            value_from_callable=True)
            raise tornado.gen.Return(result)                                 

    @classmethod
    def _erase_all_data(cls):
        '''Clear the database that contains objects of this type '''
        db_connection = DBConnection.get(cls)
        db_connection.clear_db()

    @classmethod
    @utils.sync.optional_sync
    @tornado.gen.coroutine
    def delete(cls, key):
        '''Delete an object from the database.

        Returns True if the object was successfully deleted
        '''
        raise tornado.gen.Return(cls._delete_many_raw_keys([key]))

    @classmethod
    @utils.sync.optional_sync
    @tornado.gen.coroutine
    def delete_many(cls, keys):
        '''Deletes many objects simultaneously

        Inputs:
        keys - List of keys to delete

        Returns:
        True if it was delete sucessfully
        '''
        raise tornado.gen.Return(cls._delete_many_raw_keys(keys))

    @classmethod
    @utils.sync.optional_sync
    @tornado.gen.coroutine
    def _delete_many_raw_keys(cls, keys):
        '''Deletes many objects by their raw keys'''
<<<<<<< HEAD
        if options.get('cmsdb.neondata.wants_postgres'):
            db_connection = PGDBConnection()
            pool_conn = yield db_connection.db.connect()
            sql_statements = []
            for key in keys:
                query = "DELETE FROM %s \
                         WHERE _data->>'key' = '%s'" % (cls.__name__.lower(), 
                                              key)
                sql_statements.append(query) 
            #TODO figure out rv 
            cursor = yield pool_conn.transaction(sql_statements)
        else:  
            db_connection = DBConnection.get(cls)
            key_sets = collections.defaultdict(list) # set_keyname -> [keys]
            for key in keys:
                obj = cls(key)
                obj.key = key
                key_sets[obj._set_keyname()].append(key)

            def _del_and_remfromset(pipe):
                for set_key, keys in key_sets.iteritems():
                    pipe.srem(set_key, *keys)
                pipe.delete(*keys)
                return True
=======
        db_connection = DBConnection.get(cls)
        key_sets = collections.defaultdict(list) # set_keyname -> [keys]
        for key in keys:
            obj = cls(key)
            obj.key = key
            key_sets[obj._set_keyname()].append(key)

        def _del_and_remfromset(pipe):
            for set_key, ks in key_sets.iteritems():
                pipe.srem(set_key, *ks)
            pipe.delete(*ks)
            return True
>>>>>>> f9f159b9
            
            result = yield tornado.gen.Task(db_connection.conn.transaction, 
                                            _del_and_remfromset,
                                            *keys,
                                            value_from_callable=True)
            raise tornado.gen.Return(result)
        
    @classmethod
    def _handle_all_changes(cls, msg, func, conn, get_object):
        '''Handles any changes to objects subscribed on pubsub.

        Used with subscribe_to_changes.

        Drains the channel of keys that have changed and gets them
        from the database in one big extraction instead of a ton of
        small ones. Then, for each object, func is called once.

        Inputs:
        func - The function to call with each object. 
        conn - The connection we can drain from
        msg - The message structure for the first event
        '''
        keys = [cls.key2id(msg['channel'].partition(':')[2])]
        ops = [msg['data']]
        response = conn.get_parsed_message()
        while response is not None:
            message_type = response[0]
            if message_type in blockingRedis.client.PubSub.PUBLISH_MESSAGE_TYPES:
                ops.append(response[3])
                keys.append(cls.key2id(response[2].partition(':')[2]))

            response = conn.get_parsed_message()

        # Filter out the invalid keys
        filtered = zip(*filter(lambda x: cls.is_valid_key(x[0]),
                                zip(*(keys, ops))))
        if len(filtered) == 0:
            return
        keys, ops = filtered

        if get_object:
            objs = cls.get_many(keys)
        else:
            objs = [None for x in range(len(keys))]

        for key, obj, op in zip(*(keys, objs, ops)):
            if obj is None or isinstance(obj, cls):
                try:
                    func(key, obj, op)
                except Exception as e:
                    _log.error('Unexpected exception on db change when calling'
                               ' %s with arguments %s: %s' % 
                               (func, (key, obj, op), e))

    @classmethod
    @utils.sync.optional_sync
    @tornado.gen.coroutine
    def subscribe_to_changes(cls, func, pattern='*', get_object=True):
        '''Subscribes to changes in the database.

        When a change occurs, func is called with the key, the updated
        object and the operation. The function must be thread safe as
        it will be called in a thread in a different context.

        Inputs:
        func - The function to call with signature func(key, obj, op)
        pattern - Pattern of keys to subscribe to
        get_object - If True, the object will be grabbed from the db.
                     Otherwise, it will be passed into the function as None
        '''
        conn = PubSubConnection.get(cls)
        
        yield conn.subscribe(
            lambda x: cls._handle_all_changes(x, func, conn, get_object),
            '__keyspace@0__:%s' % cls.format_subscribe_pattern(pattern),
            async=True)

    @classmethod
    @utils.sync.optional_sync
    @tornado.gen.coroutine
    def unsubscribe_from_changes(cls, channel):
        conn = PubSubConnection.get(cls)
        
        yield conn.unsubscribe(
            '__keyspace@0__:%s' % cls.format_subscribe_pattern(channel),
            async=True)

    @classmethod
    def format_subscribe_pattern(cls, pattern):
        return cls.format_key(pattern)

class StoredObjectIterator():
    '''An iterator that generates objects of a specific type.

    It needs a list of keys to iterate through. Also, can be used
    synchronously in the normal way, or asynchronously by:

    iter = StoredObjectIterator(cls, keys)
    while True:
        item = yield iter.next(async=True)
        if isinstance(item, StopIteration):
          break
    '''
    def __init__(self, obj_class, keys, page_size=100, max_results=None,
                 skip_missing=False):
        '''Create the iterator

        Inputs:
        cls - Type of object to return
        keys - List of keys to iterate through
        page_size - Number of entries to grab from the db at once
        max_results - Maximum number of entries to return
        skip_missing - Should missing entries be skipped on the iteration
        '''
        self.obj_class = obj_class
        self.keys = keys
        self.page_size = page_size
        self.max_results = max_results
        self.curidx = 0
        self.items_returned = 0
        self.cur_objs = []
        self.skip_missing = skip_missing

    def __iter__(self):
        self.curidx = 0
        self.items_returned = 0
        self.cur_objs = []
        return self

    @utils.sync.optional_sync
    @tornado.gen.coroutine
    def next(self):
        if (self.max_results is not None and
            self.items_returned >= self.max_results):
            e = StopIteration()
            e.value = StopIteration()
            raise e

        while len(self.cur_objs) == 0:
            if self.curidx >= len(self.keys):
                # Got all the entries
                e = StopIteration()
                e.value = StopIteration()
                raise e
            
            # Get more objects
            self.cur_objs = yield tornado.gen.Task(
                self.obj_class.get_many,
                self.keys[self.curidx:(self.curidx+self.page_size)])
            if self.skip_missing:
                self.cur_objs = [x for x in self.cur_objs if x is not None]
            self.curidx += self.page_size

        self.items_returned += 1
        raise tornado.gen.Return(self.cur_objs.pop())
        

class NamespacedStoredObject(StoredObject):
    '''An abstract StoredObject that is namespaced by the baseclass classname.

    Subclasses of this must define _baseclass_name in the base class
    of the hierarchy. 
    '''
    
    def __init__(self, key):
        super(NamespacedStoredObject, self).__init__(
            self.__class__.format_key(key))

    def get_id(self):
        '''Return the non-namespaced id for the object.'''
        return self.key2id(self.key)

    @classmethod
    def key2id(cls, key):
        '''Converts a key to an id'''
        return re.sub(cls._baseclass_name().lower() + '_', '', key)

    @classmethod
    def _baseclass_name(cls):
        '''Returns the class name of the base class of the hierarchy.

        This should be implemented in the base class as:
        return <Class>.__name__
        '''
        raise NotImplementedError()

    @classmethod
    def _set_keyname(cls):
        return 'objset:%s' % cls._baseclass_name()

    @classmethod
    def format_key(cls, key):
        ''' Format the database key with a class specific prefix '''
        if key and key.startswith(cls._baseclass_name().lower()):
            return key
        else:
            return '%s_%s' % (cls._baseclass_name().lower(), key)

    @classmethod
    @utils.sync.optional_sync
    @tornado.gen.coroutine
    def get(cls, key, create_default=False, log_missing=True):
        '''Return the object for a given key.'''
        return super(NamespacedStoredObject, cls).get(
            cls.format_key(key),
            create_default=create_default,
            log_missing=log_missing)

    @classmethod
    @utils.sync.optional_sync
    @tornado.gen.coroutine
    def get_many(cls, keys, create_default=False, log_missing=True):
        '''Returns the list of objects from a list of keys.

        Each key must be a tuple
        '''
        return super(NamespacedStoredObject, cls).get_many(
            [cls.format_key(x) for x in keys],
            create_default=create_default,
            log_missing=log_missing)

    @classmethod
    @utils.sync.optional_sync
    @tornado.gen.coroutine
    def get_all(cls):
        ''' Get all the objects in the database of this type

        Inputs:
        callback - Optional callback function to call

        Returns:
        A list of cls objects.
        '''
        retval = []
        i = cls.iterate_all()
        while True:
            item = yield i.next(async=True)
            if isinstance(item, StopIteration):
                break
            retval.append(item)

        raise tornado.gen.Return(retval)

    @classmethod
    @utils.sync.optional_sync
    @tornado.gen.coroutine
    def iterate_all(cls, max_request_size=100, max_results=None):
        '''Return an iterator for all the ojects of this type.

        The set of keys to grab happens once so if the db changes while
        the iteration is going, so neither new or deleted objects will
<<<<<<< HEAD
        be returned.  
        #TODO(mdesnoyer): Figure out a way to make this
        asynchronous. It ain't going to be easy.
=======
        be returned.

        You can use it asynchronously like:
        iter = cls.get_iterator()
        while True:
          item = yield iter.next(async=True)
          if isinstance(item, StopIteration):
            break
>>>>>>> f9f159b9

        or just use it synchronously like a normal iterator.
        '''
        keys = yield cls.get_all_keys(async=True)
        raise tornado.gen.Return(
            StoredObjectIterator(cls, keys, page_size=max_request_size,
                                 max_results=max_results, skip_missing=True))

    @classmethod
    @utils.sync.optional_sync
    @tornado.gen.coroutine
    def get_all_keys(cls):
        '''Return all the keys in the database for this object type.'''
        db_connection = DBConnection.get(cls)
        raw_keys = yield tornado.gen.Task(db_connection.fetch_keys_from_db,
            set_name=cls._set_keyname())

        raise tornado.gen.Return([x.partition('_')[2] for x in raw_keys if
                                  x is not None])

    @classmethod
    @utils.sync.optional_sync
    @tornado.gen.coroutine
    def modify(cls, key, func, create_missing=False):
        raise tornado.gen.Return(super(NamespacedStoredObject, cls).modify(
                                 cls.format_key(key),
                                 func,
                                 create_missing=create_missing))

    @classmethod
    @utils.sync.optional_sync
    @tornado.gen.coroutine
    def modify_many(cls, keys, func, create_missing=False):
        raise tornado.gen.Return(super(NamespacedStoredObject, cls).modify_many(
                                 [cls.format_key(x) for x in keys],
                                 func,
                                 create_missing=create_missing))

    @classmethod
    @utils.sync.optional_sync
    @tornado.gen.coroutine
    def delete(cls, key, callback=None):
        raise tornado.gen.Return(super(NamespacedStoredObject, cls).delete(
                                 cls.format_key(key)))

    @classmethod
    @utils.sync.optional_sync
    @tornado.gen.coroutine
    def delete_many(cls, keys, callback=None):
        raise tornado.gen.Return(super(NamespacedStoredObject, cls).delete_many(
                                 [cls.format_key(k) for k in keys]))

class DefaultedStoredObject(NamespacedStoredObject):
    '''Namespaced object where a get-like operation will never returns None.

    Instead of None, a default object is returned, so a subclass should
    specify a reasonable default constructor
    '''
    def __init__(self, key):
        super(DefaultedStoredObject, self).__init__(key)

    @classmethod
    def get(cls, key, log_missing=True, callback=None):
        return super(DefaultedStoredObject, cls).get(
            key,
            create_default=True,
            log_missing=log_missing,
            callback=callback)

    @classmethod
    def get_many(cls, keys, log_missing=True, callback=None):
        return super(DefaultedStoredObject, cls).get_many(
            keys,
            create_default=True,
            log_missing=log_missing,
            callback=callback)

class AbstractHashGenerator(object):
    ' Abstract Hash Generator '

    @staticmethod
    def _api_hash_function(_input):
        ''' Abstract hash generator '''
        return hashlib.md5(_input).hexdigest()

class NeonApiKey(NamespacedStoredObject):
    ''' Static class to generate Neon API Key'''

    def __init__(self, a_id, api_key=None):
        super(NeonApiKey, self).__init__(a_id)
        self.api_key = api_key

    @classmethod
    def _baseclass_name(cls):
        '''
        Returns the class name of the base class of the hierarchy.
        '''
        return NeonApiKey.__name__
    
    @classmethod
    def id_generator(cls, size=24, 
            chars=string.ascii_lowercase + string.digits):
        return ''.join(random.choice(chars) for x in range(size))

        
    @classmethod
    @utils.sync.optional_sync
    @tornado.gen.coroutine
    def generate(cls, a_id):
        ''' generate api key hash
            if present in DB, then return it
        
        #NOTE: Generate method directly saves the key
        '''
        api_key = NeonApiKey.id_generator()
        obj = NeonApiKey(a_id, api_key)
        
        # Check if the api_key for the account id exists in the DB
        _api_key = cls.get_api_key(a_id)
        if _api_key is not None:
            raise tornado.gen.Return(_api_key)
        else:
            result = yield obj.save(async=True) 
            if result:
                raise tornado.gen.Return(api_key)

    def to_json(self):
        #NOTE: This is a misnomer. It is being overriden here since the save()
        # function uses to_json() and the NeonApiKey is saved as a plain string
        # in the database
        if options.get('cmsdb.neondata.wants_postgres'):
            return json.dumps(self.__dict__) 
        else:  
            return self.api_key
    
    @classmethod
    def _create(cls, key, obj_dict):
        obj = NeonApiKey(key)
        obj.value = obj_dict
        return obj_dict
    
    @classmethod
    def get_api_key(cls, a_id, callback=None):
        ''' get api key from db '''

        # Use get
        api_key = cls.get(a_id, callback)
        return api_key

    @classmethod
    @utils.sync.optional_sync
    @tornado.gen.coroutine
    def get(cls, a_id, callback=None):
        #NOTE: parent get() method uses json.loads() hence overriden here
        key = cls.format_key(a_id)
        if options.get('cmsdb.neondata.wants_postgres'):
            db_connection = PGDBConnection()
            pool_conn = yield db_connection.db.connect()
            
            query = "SELECT _data \
                     FROM %s \
                     WHERE _data->>'key' = '%s'" % (cls.__name__.lower(), key)

            cursor = yield pool_conn.execute(query)
            result = cursor.fetchone()
            if result:  
                raise tornado.gen.Return(result['_data']['api_key']) 
            else: 
                raise tornado.gen.Return(None) 
        else:  
            db_connection = DBConnection.get(cls)
            if callback:
                db_connection.conn.get(key, callback) 
            else:
                raise tornado.gen.Return(db_connection.blocking_conn.get(key))
   
    @classmethod
    def get_many(cls, keys, callback=None):
        raise NotImplementedError()
    
    @classmethod
    @utils.sync.optional_sync
    @tornado.gen.coroutine
    def get_all(cls, keys, callback=None):
        raise NotImplementedError()

    @classmethod
    def modify(cls, key, func, create_missing=False, callback=None):
        raise NotImplementedError()
    
    @classmethod
    def modify_many(cls, keys, func, create_missing=False, callback=None):
        raise NotImplementedError()

class InternalVideoID(object):
    ''' Internal Video ID Generator '''
    NOVIDEO = 'NOVIDEO' # External video id to specify that there is no video

    VALID_EXTERNAL_REGEX = '[0-9a-zA-Z\-\.]+'
    VALID_INTERNAL_REGEX = ('[0-9a-zA-Z]+_%s' % VALID_EXTERNAL_REGEX)
    
    @staticmethod
    def generate(api_key, vid=None):
        ''' external platform vid --> internal vid '''
        if vid is None:
            vid = InternalVideoID.NOVIDEO
        key = '%s_%s' % (api_key, vid)
        return key

    @staticmethod
    def is_no_video(internal_vid):
        '''Returns true if this video id refers to there not being a video'''
        return internal_vid.partition('_')[2] == InternalVideoID.NOVIDEO

    @staticmethod
    def to_external(internal_vid):
        ''' internal vid -> external platform vid'''
        
        #first part of the key doesn't have _, hence use this below to 
        #generate the internal vid. 
        #note: found later that Ooyala can have _ in their video ids
                
        if "_" not in internal_vid:
            _log.error('key=InternalVideoID msg=Invalid internal id %s' %internal_vid)
            return internal_vid

        vid = "_".join(internal_vid.split('_')[1:])
        return vid

class TrackerAccountID(object):
    ''' Tracker Account ID generation '''
    @staticmethod
    def generate(_input):
        ''' Generate a CRC 32 for Tracker Account ID'''
        return str(abs(binascii.crc32(_input)))

class TrackerAccountIDMapper(NamespacedStoredObject):
    '''
    Maps a given Tracker Account ID to API Key 

    This is needed to keep the tracker id => api_key
    '''
    STAGING = "staging"
    PRODUCTION = "production"

    def __init__(self, tai, api_key=None, itype=None):
        super(TrackerAccountIDMapper, self).__init__(tai)
        self.value = api_key 
        self.itype = itype

    def get_tai(self):
        '''Retrieves the TrackerAccountId of the object.'''
        return self.key.partition('_')[2]

    @classmethod
    def _baseclass_name(cls):
        '''Returns the class name of the base class of the hierarchy.
        '''
        return TrackerAccountIDMapper.__name__
    
    @classmethod
    def get_neon_account_id(cls, tai, callback=None):
        '''
        returns tuple of api_key, type(staging/production)
        '''
        def format_tuple(result):
            ''' format result tuple '''
            if result:
                return result.value, result.itype

        if callback:
            cls.get(tai, lambda x: callback(format_tuple(x)))
        else:
            return format_tuple(cls.get(tai))

class NeonUserAccount(NamespacedStoredObject):
    ''' NeonUserAccount

    Every user in the system has a neon account and all other integrations are 
    associated with this account. 

    @videos: video id / jobid map of requests made directly through neon api
    @integrations: all the integrations associated with this acccount

    '''
    def __init__(self, 
                 a_id, 
                 api_key=None, 
                 default_size=(DefaultSizes.WIDTH,DefaultSizes.HEIGHT), 
                 name=None, 
                 abtest=True, 
                 serving_enabled=True, 
                 serving_controller=ServingControllerType.IMAGEPLATFORM):

        # Account id chosen/or generated by the api when account is created 
        self.account_id = a_id 
        splits = '_'.split(a_id)
        if api_key is None and len(splits) == 2:
            api_key = splits[1]
        self.neon_api_key = self.get_api_key() if api_key is None else api_key
        super(NeonUserAccount, self).__init__(self.neon_api_key)
        self.tracker_account_id = TrackerAccountID.generate(self.neon_api_key)
        self.staging_tracker_account_id = \
                TrackerAccountID.generate(self.neon_api_key + "staging") 
        self.videos = {} #phase out,should be stored in neon integration
        # a mapping from integration id -> get_ovp() string
        self.integrations = {}
        # name of the individual who owns the account, mainly for internal use 
        # so we know who it is 
        self.name = name

        # The default thumbnail (w, h) to serve for this account
        self.default_size = default_size
        
        # Priority Q number for processing, currently supports {0,1}
        self.processing_priority = 1

        # Default thumbnail to show if we don't have one for a video
        # under this account.
        self.default_thumbnail_id = None
         
        # create on account creation this gives access to the API, passed via header
        self.api_v2_key = NeonApiKey.id_generator()
        
        # Boolean on wether AB tests can run
        self.abtest = abtest

        # Will thumbnails be served by our system?
        self.serving_enabled = serving_enabled

        # What controller is used to serve the image? Default to imageplatform
        self.serving_controller = serving_controller
    
    @classmethod
    def _baseclass_name(cls):
        '''Returns the class name of the base class of the hierarchy.
        '''
        return NeonUserAccount.__name__

    def get_api_key(self):
        '''
        Get the API key for the account, If already in the DB the generate method
        returns it
        '''
        # Note: On DB retrieval the object gets created again, this may lead to
        # creation of an addional api key mapping ; hence prevent it
        # Figure out a cleaner implementation
        try:
            return self.neon_api_key
        except AttributeError:
            if NeonUserAccount.__name__.lower() not in self.account_id:
                return NeonApiKey.generate(self.account_id) 
            return 'None'

    def get_processing_priority(self):
        return self.processing_priority

    def set_processing_priority(self, p):
        self.processing_priority = p

    def add_platform(self, platform):
        '''Adds a platform object to the account.'''
        if len(self.integrations) == 0:
            self.integrations = {}
        #import pdb; pdb.set_trace()
        self.integrations[platform.integration_id] = platform.get_ovp()

    @utils.sync.optional_sync
    @tornado.gen.coroutine
    def get_platforms(self):
        ''' get all platform accounts for the user '''

        ovp_map = {}
        #TODO: Add Ooyala when necessary
         
        for plat in [NeonPlatform, BrightcovePlatform, 
                     YoutubePlatform, BrightcoveIntegration, OoyalaIntegration]:
            ovp_map[plat.get_ovp()] = plat

        calls = []
        for integration_id, ovp_string in self.integrations.iteritems():
            try:
                plat_type = ovp_map[ovp_string]
                if plat_type == NeonPlatform:
                    calls.append(tornado.gen.Task(plat_type.get,
                                                  self.neon_api_key, '0'))
                else:
                    calls.append(tornado.gen.Task(plat_type.get,
                                                  self.neon_api_key,
                                                  integration_id))
                    
            except KeyError:
                _log.error('key=get_platforms msg=Invalid ovp string: %s' % 
                           ovp_string)

            except Exception as e:
                _log.exception('key=get_platforms msg=Error getting platform '
                               '%s' % e)

        retval = yield calls
        raise tornado.gen.Return(retval)

    @classmethod
    def get_ovp(cls):
        ''' ovp string '''
        return "neon"
    
    def add_video(self, vid, job_id):
        ''' vid,job_id in to videos'''
        
        self.videos[str(vid)] = job_id
    
    def to_json(self):
        ''' to json '''
        return json.dumps(self, default=lambda o: o.__dict__)

    @utils.sync.optional_sync
    @tornado.gen.coroutine
    def add_default_thumbnail(self, image, integration_id='0', replace=False):
        '''Adds a default thumbnail to the account.

        Note that the NeonUserAccount object is saved after this change.

        Inputs:
        image - A PIL image that will be added as the default thumb
        integration_id - Used to specify the CDN hosting parameters.
                         Defaults to the one associated with the NeonPlatform
        replace - If true, then will replace the existing default thumb
        '''
        if self.default_thumbnail_id is not None and not replace:
            raise ValueError('The account %s already has a default thumbnail'
                             % self.neon_api_key)

        cur_rank = 0
        if self.default_thumbnail_id is not None:
            old_default = yield tornado.gen.Task(ThumbnailMetadata.get,
                                                 self.default_thumbnail_id)
            if old_default is None:
                raise ValueError('The old thumbnail is not in the database. '
                                 'This should never happen')
            cur_rank = old_default.rank - 1

        cdn_key = CDNHostingMetadataList.create_key(self.neon_api_key,
                                                    integration_id)
        cdn_metadata = yield tornado.gen.Task(
            CDNHostingMetadataList.get,
            cdn_key)

        tmeta = ThumbnailMetadata(
            None,
            InternalVideoID.generate(self.neon_api_key, None),
            ttype=ThumbnailType.DEFAULT,
            rank=cur_rank)
        yield tmeta.add_image_data(image, cdn_metadata=cdn_metadata, async=True)
        self.default_thumbnail_id = tmeta.key
        
        success = yield tornado.gen.Task(tmeta.save)
        if not success:
            raise IOError("Could not save thumbnail")

        success = yield tornado.gen.Task(self.save)
        if not success:
            raise IOError("Could not save account data with new default thumb")

    @classmethod
    def create(cls, json_data):
        ''' create obj from json data'''
        if not json_data:
            return None
        params = json.loads(json_data)
        a_id = params['account_id']
        api_key = params['neon_api_key']
        na = cls(a_id, api_key)
       
        for key in params:
            na.__dict__[key] = params[key]
        
        return na
   
    @classmethod
    @utils.sync.optional_sync
    @tornado.gen.coroutine
    def get_all_accounts(cls):
        ''' Get all NeonUserAccount instances '''
        retval = yield tornado.gen.Task(cls.get_all)
        raise tornado.gen.Return(retval)
    
    @classmethod
    def get_neon_publisher_id(cls, api_key):
        '''
        Get Neon publisher ID; This is also the Tracker Account ID
        '''
        na = cls.get(api_key)
        if nc:
            return na.tracker_account_id

    @utils.sync.optional_sync
    @tornado.gen.coroutine
    def get_internal_video_ids(self):
        '''Return the list of internal videos ids for this account.'''
        db_connection = DBConnection.get(self)
        vids = yield tornado.gen.Task(db_connection.fetch_keys_from_db,
                                      set_name='objset:%s' % self.neon_api_key)
        raise tornado.gen.Return(list(vids))

    @utils.sync.optional_sync
    @tornado.gen.coroutine
    def iterate_all_videos(self, max_request_size=100):
        '''Returns an iterator across all the videos for this account in the
        database.

        The iterator can be used asynchronously. See StoredObjectIterator

        The set of keys to grab happens once so if the db changes while
        the iteration is going, so neither new or deleted objects will
        be returned.

        Inputs:
        max_request_size - Maximum number of objects to request from
        the database at a time.
        '''
        vids = yield self.get_internal_video_ids(async=True)
        raise tornado.gen.Return(
            StoredObjectIterator(VideoMetadata, vids,
                                 page_size=max_request_size,
                                 skip_missing=True))

    @utils.sync.optional_sync
    @tornado.gen.coroutine
    def get_all_job_keys(self):
        '''Return a list of (job_id, api_key) of all the jobs for this account.
        '''
        db_connection = DBConnection.get(self)
        base_keys = yield tornado.gen.Task(db_connection.fetch_keys_from_db,
                                           set_name='objset:request:%s' % 
                                           self.neon_api_key)

        raise tornado.gen.Return([x.split('_')[:0:-1] for x in base_keys])

    @utils.sync.optional_sync
    @tornado.gen.coroutine
    def iterate_all_jobs(self, max_request_size=100):
        '''Returns an iterator across all the jobs for this account in the
        database.

        The iterator can be used asynchronously. See StoredObjectIterator

        The set of keys to grab happens once so if the db changes while
        the iteration is going, so neither new or deleted objects will
        be returned.

        Inputs:
        max_request_size - Maximum number of objects to request from
        the database at a time.
        '''
        keys = yield self.get_all_job_keys(async=True)
        raise tornado.gen.Return(
            StoredObjectIterator(NeonApiRequest, keys,
                                 page_size=max_request_size,
                                 skip_missing=True))

class ExperimentStrategy(DefaultedStoredObject):
    '''Stores information about the experimental strategy to use.

    Keyed by account_id (aka api_key)
    '''
    SEQUENTIAL='sequential'
    MULTIARMED_BANDIT='multi_armed_bandit'
    
    def __init__(self, account_id, exp_frac=0.01,
                 holdback_frac=0.01,
                 min_conversion = 50,
                 frac_adjust_rate = 0.0,
                 only_exp_if_chosen=False,
                 always_show_baseline=True,
                 baseline_type=ThumbnailType.RANDOM,
                 chosen_thumb_overrides=False,
                 override_when_done=True,
                 experiment_type=MULTIARMED_BANDIT,
                 impression_type=MetricType.VIEWS,
                 conversion_type=MetricType.CLICKS,
                 max_neon_thumbs=None):
        super(ExperimentStrategy, self).__init__(account_id)
        # Fraction of traffic to experiment on.
        self.exp_frac = exp_frac
        
        # Fraction of traffic in the holdback experiment once
        # convergence is complete
        self.holdback_frac = holdback_frac

        # If true, an experiment will only be run if a thumb is
        # explicitly chosen. This and chosen_thumb_overrides had
        # better not both be true.
        self.only_exp_if_chosen = only_exp_if_chosen

        # minimum combined conversion numbers before calling an experiment
        # complete
        self.min_conversion = min_conversion

        # Fraction adjusting power rate. When this number is 0, it is
        # equivalent to standard t-test, when it is 1.0, it is the
        # regular multi-bandit problem.
        self.frac_adjust_rate = frac_adjust_rate

        # If True, a baseline of baseline_type will always be used in the
        # experiment. The other baseline could be an editor generated
        # one, which is always shown if it's there.
        self.always_show_baseline = always_show_baseline

        # The type of thumbnail to consider the baseline
        self.baseline_type = baseline_type

        # If true, if there is a chosen thumbnail, it automatically
        # takes 100% of the traffic and the experiment is shutdown.
        self.chosen_thumb_overrides =  chosen_thumb_overrides

        # If true, then when the experiment has converged on a best
        # thumbnail, it overrides the majority one and leaves a
        # holdback. If this is false, when the experiment is done, we
        # will only run the best thumbnail in the experiment
        # percentage. This is useful for pilots that are hidden from
        # the editors.
        self.override_when_done = override_when_done

        # The strategy used to run the experiment phase
        self.experiment_type = experiment_type

        # The types of measurements that mean an impression or a
        # conversion for this account
        self.impression_type = impression_type
        self.conversion_type = conversion_type

        # The maximum number of Neon thumbs to run in the
        # experiment. If None, all of them are used.
        self.max_neon_thumbs = max_neon_thumbs

    @classmethod
    def _baseclass_name(cls):
        '''Returns the class name of the base class of the hierarchy.
        '''
        return ExperimentStrategy.__name__
        

class CDNHostingMetadataList(DefaultedStoredObject):
    '''A list of CDNHostingMetadata objects.

    Keyed by (api_key, integration_id). Use the create_key method to
    generate it before calling a normal function like get().
    
    '''
    def __init__(self, key, cdns=None):
        super(CDNHostingMetadataList, self).__init__(key)
        if self.get_id() and len(self.get_id().split('_')) != 2:
            raise ValueError('Invalid key %s. Must be generated using '
                             'create_key()' % self.get_id())
        if cdns is None:
            self.cdns = [NeonCDNHostingMetadata()]
        else:
            self.cdns = cdns

    def __iter__(self):
        '''Iterate through the cdns.'''
        return [x for x in self.cdns if x is not None].__iter__()

    @classmethod
    def create_key(cls, api_key, integration_id):
        '''Create a key for using in this table'''
        return '%s_%s' % (api_key, integration_id)

    @classmethod
    def _baseclass_name(cls):
        '''Returns the class name of the base class of the hierarchy.
        '''
        return CDNHostingMetadataList.__name__


class CDNHostingMetadata(NamespacedStoredObject):
    '''
    Specify how to host the the images with one CDN platform.

    Currently on S3 hosting to customer bucket is well defined

    These objects are not stored directly in the database.  They are
    actually stored in CDNHostingMetadataLists. If you try to save
    them directly, you will get a NotImplementedError.
    ''' 
    
    def __init__(self, key=None, cdn_prefixes=None, resize=False, 
                 update_serving_urls=False,
                 rendition_sizes=None):

        self.key = key

        # List of url prefixes to put in front of the path. If there
        # is no transport scheme, http:// will be added. Also, there
        # is no trailing slash
        cdn_prefixes = cdn_prefixes or []
        self.cdn_prefixes = map(CDNHostingMetadata._normalize_cdn_prefix,
                                cdn_prefixes)
        
        # If true, the images should be resized into all the desired
        # renditions.
        self.resize = resize

        # Should the images be added to ThumbnailServingURL object?
        self.update_serving_urls = update_serving_urls

        # A list of image rendition sizes to generate if resize is
        # True. The list is of (w, h) tuples.
        self.rendition_sizes = rendition_sizes or [
            [120, 67],
            [120, 90],
            [160, 90],
            [160, 120],
            [210, 118],
            [320, 180],
            [320, 240],
            [480, 270],
            [480, 360],
            [640, 360],
            [640, 480],
            [1280, 720]]

        # the created and updated on these objects
        # self.created = self.updated = str(datetime.datetime.utcnow())

    # TODO(sunil or mdesnoyer): Write a function to add a new
    # rendition size to the list and upload the requisite images to
    # where they are hosted. Some of the functionality will be in
    # cdnhosting, but this object will have to be saved too. We
    # probably want to update all the images in the account or it
    # could have parameters like a single image, all the images newer
    # than a date etc.

    def save(self):
        raise NotImplementedError()

    @classmethod
    def save_all(cls, *args, **kwargs):
        raise NotImplementedError()

    @classmethod
    def modify(cls, *args, **kwargs):
        raise NotImplementedError()

    @classmethod
    def modify_many(cls, *args, **kwargs):
        raise NotImplementedError()

    @classmethod
    def _create(cls, key, obj_dict):
        obj = super(CDNHostingMetadata, cls)._create(key, obj_dict)

        # Normalize the CDN prefixes
        obj.cdn_prefixes = map(CDNHostingMetadata._normalize_cdn_prefix,
                               obj.cdn_prefixes)
        
        return obj

    @staticmethod
    def _normalize_cdn_prefix(prefix):
      '''Normalizes a cdn prefix so that it starts with a scheme and does
      not end with a slash.

      e.g. http://neon.com
           https://neon.com
      '''
      prefix_split = urlparse.urlparse(prefix, 'http')
      if prefix_split.netloc == '':
        path_split = prefix_split.path.partition('/')
        prefix_split = [x for x in prefix_split]
        prefix_split[1] = path_split[0]
        prefix_split[2] = path_split[1]
      scheme_added = urlparse.urlunparse(prefix_split)
      return scheme_added.strip('/')
      
class S3CDNHostingMetadata(CDNHostingMetadata):
    '''
    If the images are to be uploaded to S3 bucket use this formatter  

    '''
    def __init__(self, key=None, access_key=None, secret_key=None, 
                 bucket_name=None, cdn_prefixes=None, folder_prefix=None,
                 resize=False, update_serving_urls=False, do_salt=True,
                 make_tid_folders=False, rendition_sizes=None, policy=None):
        '''
        Create the object
        '''
        super(S3CDNHostingMetadata, self).__init__(
            key, cdn_prefixes, resize, update_serving_urls, rendition_sizes)
        self.access_key = access_key # S3 access key
        self.secret_key = secret_key # S3 secret access key
        self.bucket_name = bucket_name # S3 bucket to host in
        self.folder_prefix = folder_prefix # Folder prefix to host in

        # Add a random named directory between folder prefix and the 
        # image name? Useful for performance when serving.
        self.do_salt = do_salt

        # make folders for easy navigation. This puts the image in the
        # form <api_key>/<video_id>/<thumb_id>.jpg
        self.make_tid_folders = make_tid_folders

        # What aws policy should the images be uploaded with
        self.policy = policy

class NeonCDNHostingMetadata(S3CDNHostingMetadata):
    '''
    Hosting on S3 using the Neon keys.
    
    This default hosting just uses pure S3, no cloudfront.
    '''
    def __init__(self, key=None,
                 bucket_name='n3.neon-images.com',
                 cdn_prefixes=None,
                 folder_prefix=None,
                 resize=True,
                 update_serving_urls=True,
                 do_salt=True,
                 make_tid_folders=False,
                 rendition_sizes=None):
        super(NeonCDNHostingMetadata, self).__init__(
            key,
            bucket_name=bucket_name,
            cdn_prefixes=(cdn_prefixes or ['n3.neon-images.com']),
            folder_prefix=folder_prefix,
            resize=resize,
            update_serving_urls=update_serving_urls,
            do_salt=do_salt,
            make_tid_folders=make_tid_folders,
            rendition_sizes=rendition_sizes,
            policy='public-read')

class PrimaryNeonHostingMetadata(S3CDNHostingMetadata):
    '''
    Primary Neon S3 Hosting
    This is where the primary copy of the thumbnails are stored
    
    @make_tid_folders: If true, _ is replaced by '/' to create folder
    '''
    def __init__(self, key=None,
                 bucket_name='host-thumbnails',
                 folder_prefix=None):
        super(PrimaryNeonHostingMetadata, self).__init__(
            key,
            bucket_name=bucket_name,
            folder_prefix=folder_prefix,
            resize=False,
            update_serving_urls=False,
            do_salt=False,
            make_tid_folders=True,
            policy='public-read')

class CloudinaryCDNHostingMetadata(CDNHostingMetadata):
    '''
    Cloudinary images
    '''

    def __init__(self, key=None):
        super(CloudinaryCDNHostingMetadata, self).__init__(
            key,
            resize=False,
            update_serving_urls=False)

class AkamaiCDNHostingMetadata(CDNHostingMetadata):
    '''
    Akamai Netstorage CDN Metadata
    '''

    def __init__(self, key=None, host=None, akamai_key=None, akamai_name=None,
                 folder_prefix=None, cdn_prefixes=None, rendition_sizes=None,
                 cpcode=None):
        super(AkamaiCDNHostingMetadata, self).__init__(
            key,
            cdn_prefixes=cdn_prefixes,
            resize=True,
            update_serving_urls=True,
            rendition_sizes=rendition_sizes)

        # Host for uploading to akamai. Can have http:// or not
        self.host = host

        # Parameters to talk to akamai
        self.akamai_key = akamai_key
        self.akamai_name = akamai_name

        # The folder prefix to prepend to where the file will be
        # stored and served from. Slashes at the beginning and end are
        # optional
        self.folder_prefix=folder_prefix

        # CPCode string for uploading to Akamai. Should be something
        # like 17645
        self.cpcode = cpcode

    @classmethod
    def _create(cls, key, obj_dict):
        obj = super(AkamaiCDNHostingMetadata, cls)._create(key, obj_dict)

        # An old object could have had a baseurl, which was smashed
        # together the folder prefix and cpcode. That was confusing,
        # but in case there's an old object around, fix it. Also, in
        # that case, the cdn_prefixes could have had the folder prefix
        # in them, so remove them.
        if hasattr(obj, 'baseurl'):
            split = obj.baseurl.strip('/').partition('/')
            obj.cpcode = split[0].strip('/')
            obj.folder_prefix = split[2].strip('/')
            obj.cdn_prefixes = [re.sub(obj.folder_prefix, '', x).strip('/')
                                for x in obj.cdn_prefixes]
            del obj.baseurl
        
        return obj

class AbstractIntegration(NamespacedStoredObject):
    ''' Abstract Integration class '''

    def __init__(self, enabled=True):
        
        integration_id = uuid.uuid1().hex
        super(AbstractIntegration, self).__init__(integration_id)
        self.integration_id = integration_id
        
        # should this integration be used 
        self.enabled = enabled

    @classmethod
    def _baseclass_name(cls):
        return AbstractIntegration.__name__


# DEPRECATED use AbstractIntegration instead
class AbstractPlatform(NamespacedStoredObject):
    ''' Abstract Platform/ Integration class

    The ids for these objects are tuples of (type, api_key, i_id)
    type can be None, in which case it becomes cls._baseclass_name()
    '''

    def __init__(self, api_key, i_id=None, abtest=False, enabled=True, 
                serving_enabled=True,
                serving_controller=ServingControllerType.IMAGEPLATFORM):
        super(AbstractPlatform, self).__init__((None, api_key, i_id))
        self.neon_api_key = api_key 
        self.integration_id = i_id 
        self.videos = {} # External video id (Original Platform VID) => Job ID
        self.abtest = abtest # Boolean on wether AB tests can run
        self.enabled = enabled # Account enabled for auto processing of videos 

        # Will thumbnails be served by our system?
        self.serving_enabled = serving_enabled

        # What controller is used to serve the image? Default to imageplatform
        self.serving_controller = serving_controller 

    @classmethod
    def format_key(cls, key):
        if isinstance(key, basestring):
            # It's already the proper key
            return key

        if len(key) == 2:
            typ = None
            api_key, i_id = key
        else:
            typ, api_key, i_id = key
        if typ is None:
            typ = cls._baseclass_name().lower()
        api_splits = api_key.split('_')
        if len(api_splits) > 1:
            api_key, i_id = api_splits[1:]
        return '_'.join([typ, api_key, i_id])

    @classmethod
    def key2id(cls, key):
        '''Converts a key to an id'''
        return key.split('_')

    @classmethod
    def _baseclass_name(cls):
        return cls.__name__

    @classmethod
    def _set_keyname(cls):
        return 'objset:%s' % cls._baseclass_name()
   
    @classmethod
    def _create(cls, key, obj_dict):
        def __get_type(key):
            '''
            Get the platform type
            '''
            platform_type = key.split('_')[0]
            typemap = {
                'neonplatform' : NeonPlatform,
                'brightcoveplatform' : BrightcovePlatform,
                'ooyalaplatform' : OoyalaPlatform,
                'youtubeplatform' : YoutubePlatform
                }
            try:
                platform = typemap[platform_type]
                return platform.__name__
            except KeyError, e:
                _log.exception("Invalid Platform Object")
                raise ValueError() # is this the right exception to throw?

        if obj_dict:
            if not '_type' in obj_dict or not '_data' in obj_dict:
                obj_dict = {
                    '_type': __get_type(obj_dict['key']),
                    '_data': copy.deepcopy(obj_dict)
                }
            
            return super(AbstractPlatform, cls)._create(cls.format_key(key),
                                                        obj_dict)

    def save(self, callback=None):
        raise NotImplementedError("To save this object use modify()")
        # since we need a default constructor with empty strings for the 
        # eval magic to work, check here to ensure apikey and i_id aren't empty
        # since the key is generated based on them
        if self.neon_api_key == '' or self.integration_id == '':
            raise Exception('Invalid initialization of AbstractPlatform or its\
                subclass object. api_key and i_id should not be empty')

        super(AbstractPlatform, self).save(callback)

    @classmethod
    @utils.sync.optional_sync
    @tornado.gen.coroutine
    def get(cls, api_key, i_id):
        ''' get instance '''
<<<<<<< HEAD
        rv = yield super(AbstractPlatform, cls).get(cls._generate_subkey(api_key, i_id), async=True)
        raise tornado.gen.Return(rv) 
=======
        return super(AbstractPlatform, cls).get(
            (None, api_key, i_id), callback=callback)
>>>>>>> f9f159b9
    
    @classmethod
    @utils.sync.optional_sync
    @tornado.gen.coroutine
    def modify(cls, api_key, i_id, func, create_missing=False):
        def _set_parameters(x):
            typ, api_key, i_id = x.get_id()
            x.neon_api_key = api_key
            x.integration_id = i_id
            func(x)
            
<<<<<<< HEAD
        rv = yield super(AbstractPlatform, cls).modify(
                cls._generate_subkey(api_key, i_id),
                _set_parameters,
                create_missing=create_missing, 
                async=True)
        raise tornado.gen.Return(rv) 

    @classmethod
    @utils.sync.optional_sync
    @tornado.gen.coroutine
    def modify_many(cls, keys, func, create_missing=False):
        '''Modify many keys.

        Each key must be a tuple of (api_key, i_id)
        '''
        rv = yield super(AbstractPlatform, cls).modify_many(
              [cls._generate_subkey(api_key, i_id) for 
              api_key, i_id in keys],
              func,
              create_missing=create_missing, 
              async=True)
        raise tornado.gen.Return(rv)

    @classmethod
    @utils.sync.optional_sync
    @tornado.gen.coroutine
    def delete(cls, api_key, i_id):
        rv = yield super(AbstractPlatform, cls).delete(
                         cls._generate_subkey(api_key, i_id), async=True)
        raise tornado.gen.Return(rv)
        
    @classmethod
    @utils.sync.optional_sync
    @tornado.gen.coroutine
    def delete_many(cls, keys):
        rv = yield super(AbstractPlatform, cls).delete_many(
                         [cls._generate_subkey(api_key, i_id) for 
                         api_key, i_id in keys], async=True)
        raise tornado.gen.Return(rv)
=======
        return super(AbstractPlatform, cls).modify(
            (None, api_key, i_id),
            _set_parameters,
            create_missing=create_missing,
            callback=callback)

    @classmethod
    def modify_many(cls, keys, func, create_missing=True, callback=None):
        def _set_parameters(objs):
            for x in objs.itervalues():
                typ, api_key, i_id = x.get_id()
                x.neon_api_key = api_key
                x.integration_id = i_id
            func(objs)

        return super(AbstractPlatform, cls).modify_many(
            keys,
            _set_parameters,
            create_missing=create_missing,
            callback=callback)

    @classmethod
    def delete(cls, api_key, i_id, callback=None):
        return super(AbstractPlatform, cls).delete(
            (None, api_key, i_id),
            callback=callback)
>>>>>>> f9f159b9

    def to_json(self):
        ''' to json '''
        return json.dumps(self, default=lambda o: o.__dict__) 

    def add_video(self, vid, job_id):
        ''' external video id => job_id '''
        self.videos[str(vid)] = job_id

    def get_videos(self):
        ''' list of external video ids '''
        return self.videos.keys()
    
    def get_internal_video_ids(self):
        ''' return list of internal video ids for the account ''' 
        i_vids = [] 
        for vid in self.videos.keys(): 
            i_vids.append(InternalVideoID.generate(self.neon_api_key, vid))
        return i_vids

    @classmethod
    def get_ovp(cls):
        ''' ovp string '''
        raise NotImplementedError

    @classmethod
    @utils.sync.optional_sync
    @tornado.gen.coroutine
    def get_all_keys(cls):
        '''The keys will be of the form (type, api_key, integration_id).'''
        
        neon_keys = yield NeonPlatform._get_all_keys_impl(async=True)
        bc_keys = yield BrightcovePlatform._get_all_keys_impl(async=True)
        oo_keys = yield OoyalaPlatform._get_all_keys_impl(async=True)
        yt_keys = yield YoutubePlatform._get_all_keys_impl(async=True)

        keys = neon_keys + bc_keys + oo_keys + yt_keys

        raise tornado.gen.Return(keys)

    @classmethod
    @utils.sync.optional_sync
    @tornado.gen.coroutine
    def _get_all_keys_impl(cls):
        keys = yield super(AbstractPlatform, cls).get_all_keys(async=True)

        raise tornado.gen.Return([[cls._baseclass_name().lower()] + x.split('_') 
                                  for x in keys])

    @classmethod
    @utils.sync.optional_sync
    @tornado.gen.coroutine
    def subscribe_to_changes(cls, func, pattern='*', get_object=True):
        yield [
            NeonPlatform.subscribe_to_changes(func, pattern, get_object,
                                              async=True),
            BrightcovePlatform.subscribe_to_changes(
                func, pattern, get_object, async=True),
            YoutubePlatform.subscribe_to_changes(
                func, pattern, get_object, async=True),
            OoyalaPlatform.subscribe_to_changes(
                func, pattern, get_object, async=True)]

    @classmethod
    @tornado.gen.coroutine
    def _subscribe_to_changes_impl(cls, func, pattern, get_object):
        yield super(AbstractPlatform, cls).subscribe_to_changes(
            func, pattern, get_object, async=True)

    @classmethod
    @utils.sync.optional_sync
    @tornado.gen.coroutine
    def unsubscribe_from_changes(cls, channel):
        yield [
            NeonPlatform.unsubscribe_from_changes(channel, async=True),
            BrightcovePlatform.unsubscribe_from_changes(channel, async=True),
            YoutubePlatform.unsubscribe_from_changes(channel, async=True),
            OoyalaPlatform.unsubscribe_from_changes(channel, async=True)]

    @classmethod
    @tornado.gen.coroutine
    def _unsubscribe_from_changes_impl(cls, channel):
        yield super(AbstractPlatform, cls).unsubscribe_from_changes(
            channel, async=True)

    @classmethod
    def format_subscribe_pattern(cls, pattern):
        return '%s_%s' % (cls._baseclass_name().lower(), pattern)
    

    @classmethod
    def _erase_all_data(cls):
        ''' erase all data ''' 
        db_connection = DBConnection.get(cls)
        db_connection.clear_db()
 

    @utils.sync.optional_sync
    @tornado.gen.coroutine
    def delete_all_video_related_data(self, platform_vid,
            *args, **kwargs):
        '''
        Delete all data related to a given video

        request, vmdata, thumbs, thumb serving urls
        
        #NOTE: Don't you dare call this method unless you really want to 
        delete 
        '''
        
        do_you_want_to_delete = kwargs.get('really_delete_keys', False)
        if do_you_want_to_delete == False:
            return

        def _del_video(p_inst):
            try:
                p_inst.videos.pop(platform_vid)
            except KeyError, e:
                _log.error('no such video to delete')
                return
        
        i_vid = InternalVideoID.generate(self.neon_api_key, 
                                         platform_vid)
        vm = yield tornado.gen.Task(VideoMetadata.get, i_vid)
        # update platform instance
        yield tornado.gen.Task(self.modify,
                               self.neon_api_key, '0',
                               _del_video)

        # delete the request object
        yield tornado.gen.Task(NeonApiRequest.delete,
                               self.videos[platform_vid],
                               self.neon_api_key)

        if vm is not None:
            # delete the video object
            yield tornado.gen.Task(VideoMetadata.delete, i_vid)

            # delete the thumbnails
            yield tornado.gen.Task(ThumbnailMetadata.delete_many,
                                   vm.thumbnail_ids)

            # delete the serving urls
            yield tornado.gen.Task(ThumbnailServingURLs.delete_many,
                                   vm.thumbnail_ids)
        
class NeonPlatform(AbstractPlatform):
    '''
    Neon Integration ; stores all info about calls via Neon API
    '''
    def __init__(self, api_key, a_id=None, abtest=False):
        # By default integration ID 0 represents 
        # Neon Platform Integration (access via neon api)
        
        super(NeonPlatform, self).__init__(api_key, '0', abtest)
        self.account_id = a_id
        self.neon_api_key = api_key 
   
    @classmethod
    def get_ovp(cls):
        ''' ovp string '''
        return "neon"

    @classmethod
    @utils.sync.optional_sync
    @tornado.gen.coroutine
    def get_all_keys(cls):
        keys = yield cls._get_all_keys_impl(async=True)
        raise tornado.gen.Return(keys)

    @classmethod
    @utils.sync.optional_sync
    @tornado.gen.coroutine
    def subscribe_to_changes(cls, func, pattern='*', get_object=True):
        yield cls._subscribe_to_changes_impl(func, pattern, get_object)

    @classmethod
    @utils.sync.optional_sync
    @tornado.gen.coroutine
    def unsubscribe_from_changes(cls, channel):
        yield cls._unsubscribe_from_changes_impl(channel)

class BrightcoveIntegration(AbstractIntegration):
    ''' Brightcove Integration class '''

    REFERENCE_ID = '_reference_id'
    BRIGHTCOVE_ID = '_bc_id'
    
    def __init__(self, i_id=None, a_id='', p_id=None, 
                rtoken=None, wtoken=None, auto_update=False,
                last_process_date=None, abtest=False, callback_url=None,
                uses_batch_provisioning=False,
                id_field=BRIGHTCOVE_ID,
                enabled=True,
                serving_enabled=True,
                oldest_video_allowed=None):

        ''' On every request, the job id is saved '''

        super(BrightcoveIntegration, self).__init__(enabled)
        self.account_id = a_id
        self.publisher_id = p_id
        self.read_token = rtoken
        self.write_token = wtoken
        self.auto_update = auto_update 
        #The publish date of the last processed video - UTC timestamp seconds
        self.last_process_date = last_process_date 
        self.linked_youtube_account = False
        self.account_created = time.time() #UTC timestamp of account creation
        self.rendition_frame_width = None #Resolution of video to process
        self.video_still_width = 480 #default brightcove still width
        # the ids of playlist to create video requests from
        self.playlist_feed_ids = []
        # the url that will be called when a video is finished processing 
        self.callback_url = callback_url

        # Does the customer use batch provisioning (i.e. FTP
        # uploads). If so, we cannot rely on the last modified date of
        # videos. http://support.brightcove.com/en/video-cloud/docs/finding-videos-have-changed-media-api
        self.uses_batch_provisioning = uses_batch_provisioning

        # Which custom field to use for the video id. If it is
        # BrightcovePlatform.REFERENCE_ID, then the reference_id field
        # is used. If it is BRIGHTCOVE_ID, the 'id' field is used.
        self.id_field = id_field

        # A ISO date string of the oldest video publication date to
        # ingest even if is updated in Brightcove.
        self.oldest_video_allowed = oldest_video_allowed

    @classmethod
    def get_ovp(cls):
        ''' return ovp name'''
        return "brightcove_integration"

    def get_api(self, video_server_uri=None):
        '''Return the Brightcove API object for this integration.'''
        return api.brightcove_api.BrightcoveApi(
            self.neon_api_key, self.publisher_id,
            self.read_token, self.write_token, self.auto_update,
            self.last_process_date, neon_video_server=video_server_uri,
            account_created=self.account_created, callback_url=self.callback_url)

    @tornado.gen.engine
    def update_thumbnail(self, i_vid, new_tid, nosave=False, callback=None):
        ''' method to keep video metadata and thumbnail data consistent 
        callback(None): bad request
        callback(False): internal error
        callback(True): success
        '''
        bc = self.get_api()

        #Get video metadata
        integration_vid = InternalVideoID.to_external(i_vid)
        vmdata = yield tornado.gen.Task(VideoMetadata.get, i_vid)
        if not vmdata:
            _log.error("key=update_thumbnail msg=vid %s not found" %i_vid)
            callback(None)
            return
        
        #Thumbnail ids for the video
        tids = vmdata.thumbnail_ids
        
        #Aspect ratio of the video 
        fsize = vmdata.get_frame_size()

        #Get all thumbnails
        thumbnails = yield tornado.gen.Task(
                ThumbnailMetadata.get_many, tids)
        t_url = None
        
        # Get the type of thumbnail (Neon/ Brighcove)
        thumb_type = "" #type_rank

        #Check if the new tid exists
        for thumbnail in thumbnails:
            if thumbnail.key == new_tid:
                t_url = thumbnail.urls[0]
                thumb_type = "bc" if thumbnail.type == "brightcove" else ""
        
        if not t_url:
            _log.error("key=update_thumbnail msg=tid %s not found" %new_tid)
            callback(None)
            return
        

        # Update the new_tid as the thumbnail for the video
        try:
            image = utils.imageutils.PILImageUtils.download_image(
                t_url)
            update_response = yield bc.update_thumbnail_and_videostill(
                integration_vid,
                new_tid,
                image=image,
                still_size=(self.video_still_width, None))
        except Exception as e:
            _log.error('Error updating the thumbnail and video still to '
                       'Brightcove for video %s %s' % (i_vid, e))
            callback(False)
            return

        thumb_bc_id, still_bc_id = update_response

        def _update_external_tid(thumb_obj):
            thumb_obj.external_id = thumb_bc_id

        yield tornado.gen.Task(ThumbnailMetadata.modify,
                               new_tid,
                               _update_external_tid)

        #NOTE: When the call is made from brightcove controller, do not 
        #save the changes in the db, this is just a temp change for A/B testing
        if nosave:
            callback(True)
            return

        # Save the correct thumb to chosen in the database
        def _set_chosen(thumb_dict):
            for thumb_id, thumb in thumb_dict.iteritems():
                if thumb is not None:
                    thumb.chosen = thumb_id == new_tid
        ret = yield tornado.gen.Task(
            ThumbnailMetadata.modify_many, tids, _set_chosen)
        if not ret:
            _log.error("Error updating thumbnails in database")
            callback(False)

        # Update the request state
        def _set_active(obj):
            obj.state = RequestState.ACTIVE
        ret = yield tornado.gen.Task(
            NeonApiRequest.modify,
            vmdata.job_id,
            self.neon_api_key,
            _set_active)
        if not ret:
            _log.error("Error updating request state in database")
            callback(False)
            
        callback(True)

    def create_job(self, vid, callback):
        ''' Create neon job for particular video '''
        def created_job(result):
            if not result.error:
                try:
                    job_id = tornado.escape.json_decode(result.body)["job_id"]
                    self.add_video(vid, job_id)
                    self.save(callback)
                except Exception,e:
                    callback(False)
            else:
                callback(False)
        
        vserver = options.video_server
        self.get_api(vserver).create_video_request(vid, self.integration_id,
                                            created_job)

    def check_feed_and_create_api_requests(self):
        ''' Use this only after you retreive the object from DB '''

        vserver = options.video_server
        bc = self.get_api(vserver)
        bc.create_neon_api_requests(self.integration_id)    
        bc.create_requests_unscheduled_videos(self.integration_id)

    def check_feed_and_create_request_by_tag(self):
        ''' Temp method to support backward compatibility '''
        self.get_api().create_brightcove_request_by_tag(self.integration_id)

    def check_playlist_feed_and_create_requests(self):
        ''' Get playlists and create requests '''
        
        for pid in self.playlist_feed_ids:
            self.get_api().create_request_from_playlist(pid, self.integration_id)

    @tornado.gen.coroutine
    def verify_token_and_create_requests_for_video(self, n):
        ''' Method to verify brightcove token on account creation 
            And create requests for processing
            @return: Callback returns job id, along with brightcove vid metadata
        '''

        vserver = options.video_server
        bc = self.get_api(vserver)
        val = yield bc.verify_token_and_create_requests(
            self.integration_id, n)
        raise tornado.gen.Return(val)

    def sync_individual_video_metadata(self):
        ''' sync video metadata from bcove individually using 
        find_video_id api '''
        self.get_api().bcove_api.sync_individual_video_metadata(
            self.integration_id)

    def set_rendition_frame_width(self, f_width):
        ''' Set framewidth of the video resolution to process '''
        self.rendition_frame_width = f_width

    def set_video_still_width(self, width):
        ''' Set framewidth of the video still to be used 
            when the still is updated in the brightcove account '''
        self.video_still_width = width

    @staticmethod
    def find_all_videos(token, limit, callback=None):
        ''' find all brightcove videos '''

        # Get the names and IDs of recently published videos:
        url = 'http://api.brightcove.com/services/library?\
                command=find_all_videos&sort_by=publish_date&token=' + token
        http_client = tornado.httpclient.AsyncHTTPClient()
        req = tornado.httpclient.HTTPRequest(url=url, method="GET", 
                request_timeout=60.0, connect_timeout=10.0)
        http_client.fetch(req, callback)

# DEPRECATED use BrightcoveIntegration instead 
class BrightcovePlatform(AbstractPlatform):
    ''' Brightcove Platform/ Integration class '''
    REFERENCE_ID = '_reference_id'
    BRIGHTCOVE_ID = '_bc_id'
    
    def __init__(self, api_key, i_id=None, a_id='', p_id=None, 
                rtoken=None, wtoken=None, auto_update=False,
                last_process_date=None, abtest=False, callback_url=None,
                uses_batch_provisioning=False,
                id_field=BRIGHTCOVE_ID,
                enabled=True,
                serving_enabled=True,
                oldest_video_allowed=None):

        ''' On every request, the job id is saved '''

        super(BrightcovePlatform, self).__init__(api_key, i_id, abtest,
                                                 enabled, serving_enabled)
        self.account_id = a_id
        self.publisher_id = p_id
        self.read_token = rtoken
        self.write_token = wtoken
        self.auto_update = auto_update 
        #The publish date of the last processed video - UTC timestamp 
        self.last_process_date = last_process_date 
        self.linked_youtube_account = False
        self.account_created = time.time() #UTC timestamp of account creation
        self.rendition_frame_width = None #Resolution of video to process
        self.video_still_width = 480 #default brightcove still width
        # the ids of playlist to create video requests from
        self.playlist_feed_ids = []
        # the url that will be called when a video is finished processing 
        self.callback_url = callback_url

        # Does the customer use batch provisioning (i.e. FTP
        # uploads). If so, we cannot rely on the last modified date of
        # videos. http://support.brightcove.com/en/video-cloud/docs/finding-videos-have-changed-media-api
        self.uses_batch_provisioning = uses_batch_provisioning

        # Which custom field to use for the video id. If it is
        # BrightcovePlatform.REFERENCE_ID, then the reference_id field
        # is used. If it is BRIGHTCOVE_ID, the 'id' field is used.
        self.id_field = id_field

        # A ISO date string of the oldest video publication date to
        # ingest even if is updated in Brightcove.
        self.oldest_video_allowed = oldest_video_allowed

    @classmethod
    def get_ovp(cls):
        ''' return ovp name'''
        return "brightcove"

    @classmethod
    @utils.sync.optional_sync
    @tornado.gen.coroutine
    def subscribe_to_changes(cls, func, pattern='*', get_object=True):
        yield cls._subscribe_to_changes_impl(func, pattern, get_object)

    @classmethod
    @utils.sync.optional_sync
    @tornado.gen.coroutine
    def unsubscribe_from_changes(cls, channel):
        yield cls._unsubscribe_from_changes_impl(channel)

    def get_api(self, video_server_uri=None):
        '''Return the Brightcove API object for this platform integration.'''
        return api.brightcove_api.BrightcoveApi(
            self.neon_api_key, self.publisher_id,
            self.read_token, self.write_token)

    def set_rendition_frame_width(self, f_width):
        ''' Set framewidth of the video resolution to process '''
        self.rendition_frame_width = f_width

    def set_video_still_width(self, width):
        ''' Set framewidth of the video still to be used 
            when the still is updated in the brightcove account '''
        self.video_still_width = width

    @classmethod
    @utils.sync.optional_sync
    @tornado.gen.coroutine
    def get_all_keys(cls):
        keys = yield cls._get_all_keys_impl(async=True)
        raise tornado.gen.Return(keys)

class YoutubePlatform(AbstractPlatform):
    ''' Youtube platform integration '''

    # TODO(Sunil): Fix this class when Youtube is implemented 

    def __init__(self, api_key, i_id=None, a_id='', access_token=None,
                 refresh_token=None,
                expires=None, auto_update=False, abtest=False):
        super(YoutubePlatform, self).__init__(api_key, i_id, abtest)
        self.account_id = a_id
        self.access_token = access_token
        self.refresh_token = refresh_token
        self.expires = expires
        self.generation_time = None
        self.valid_until = 0  

        #if blob is being created save the time when access token was generated
        if access_token:
            self.valid_until = time.time() + float(expires) - 50
        self.auto_update = auto_update
    
        self.channels = None

    @classmethod
    def get_ovp(cls):
        ''' ovp '''
        return "youtube"

    @classmethod
    @utils.sync.optional_sync
    @tornado.gen.coroutine
    def subscribe_to_changes(cls, func, pattern='*', get_object=True):
        yield cls._subscribe_to_changes_impl(func, pattern, get_object)

    @classmethod
    @utils.sync.optional_sync
    @tornado.gen.coroutine
    def unsubscribe_from_changes(cls, channel):
        yield cls._unsubscribe_from_changes_impl(channel)
    
    def get_access_token(self, callback):
        ''' Get a valid access token, if not valid -- get new one and set expiry'''
        def access_callback(result):
            if result:
                self.access_token = result
                self.valid_until = time.time() + 3550
                callback(self.access_token)
            else:
                callback(False)

        #If access token has expired
        if time.time() > self.valid_until:
            yt = api.youtube_api.YoutubeApi(self.refresh_token)
            yt.get_access_token(access_callback)
        else:
            #return current token
            callback(self.access_token)
   
    def add_channels(self, callback):
        '''
        Add a list of channels that the user has
        Get a valid access token first
        '''
        def save_channel(result):
            if result:
                self.channels = result
                callback(True)
            else:
                callback(False)

        def atoken_exec(atoken):
            if atoken:
                yt = api.youtube_api.YoutubeApi(self.refresh_token)
                yt.get_channels(atoken, save_channel)
            else:
                callback(False)

        self.get_access_token(atoken_exec)


    def get_videos(self, callback, channel_id=None):
        '''
        get list of videos from youtube
        '''

        def atoken_exec(atoken):
            if atoken:
                yt = api.youtube_api.YoutubeApi(self.refresh_token)
                yt.get_videos(atoken, playlist_id, callback)
            else:
                callback(False)

        if channel_id is None:
            playlist_id = self.channels[0]["contentDetails"]["relatedPlaylists"]["uploads"] 
            self.get_access_token(atoken_exec)
        else:
            # Not yet supported
            callback(None)


    def update_thumbnail(self, vid, thumb_url, callback):
        '''
        Update thumbnail for the given video
        '''

        def atoken_exec(atoken):
            if atoken:
                yt = api.youtube_api.YoutubeApi(self.refresh_token)
                yt.async_set_youtube_thumbnail(vid, thumb_url, atoken, callback)
            else:
                callback(False)
        self.get_access_token(atoken_exec)


    def create_job(self):
        '''
        Create youtube api request
        '''
        pass

    @classmethod
    @utils.sync.optional_sync
    @tornado.gen.coroutine
    def get_all_keys(cls):
        keys = yield cls._get_all_keys_impl(async=True)
        raise tornado.gen.Return(keys)

class OoyalaIntegration(AbstractIntegration):
    '''
    OOYALA Integration
    '''
    def __init__(self, 
                 i_id=None, 
                 a_id='', 
                 p_code=None, 
                 api_key=None, 
                 api_secret=None, 
                 auto_update=False): 
        '''
        Init ooyala platform 
        
        Partner code, o_api_key & api_secret are essential 
        for api calls to ooyala 

        '''

        super(OoyalaIntegration, self).__init__()
 
        self.account_id = a_id
        self.partner_code = p_code
        self.api_key = api_key
        self.api_secret = api_secret 
        self.auto_update = auto_update 
    
    @classmethod
    def get_ovp(cls):
        ''' return ovp name'''
        return "ooyala_integration"

    @classmethod
    def generate_signature(cls, secret_key, http_method, 
                    request_path, query_params, request_body=''):
        ''' Generate signature for ooyala requests'''
        signature = secret_key + http_method.upper() + request_path
        for key, value in query_params.iteritems():
            signature += key + '=' + value
            signature = base64.b64encode(hashlib.sha256(signature).digest())[0:43]
            signature = urllib.quote_plus(signature)
            return signature

    def check_feed_and_create_requests(self):
        '''
        #check feed and create requests
        '''
        oo = ooyala_api.OoyalaAPI(self.ooyala_api_key, self.api_secret,
                neon_video_server=options.video_server)
        oo.process_publisher_feed(copy.deepcopy(self)) 

    #verify token and create requests on signup
    def create_video_requests_on_signup(self, n, callback=None):
        ''' Method to verify ooyala token on account creation 
            And create requests for processing
            @return: Callback returns job id, along with ooyala vid metadata
        '''
        oo = ooyala_api.OoyalaAPI(self.ooyala_api_key, self.api_secret,
                neon_video_server=options.video_server)
        oo._create_video_requests_on_signup(copy.deepcopy(self), n, callback) 

    @utils.sync.optional_sync
    @tornado.gen.coroutine
    def update_thumbnail(self, i_vid, new_tid):
        '''
        Update the Preview image on Ooyala video 
        
        callback(None): bad request/ Gateway error
        callback(False): internal error
        callback(True): success

        '''
        #Get video metadata
        integration_vid = InternalVideoID.to_external(i_vid)
        
        vmdata = yield tornado.gen.Task(VideoMetadata.get, i_vid)
        if not vmdata:
            _log.error("key=ooyala update_thumbnail msg=vid %s not found" %i_vid)
            raise tornado.gen.Return(None)
        
        #Thumbnail ids for the video
        tids = vmdata.thumbnail_ids
        
        #Aspect ratio of the video 
        fsize = vmdata.get_frame_size()

        #Get all thumbnails
        thumbnails = yield tornado.gen.Task(
                ThumbnailMetadata.get_many, tids)
        t_url = None
        
        #Check if the new tid exists
        for thumb in thumbnails:
            if thumb.key == new_tid:
                t_url = thumb.urls[0]
        
        if not t_url:
            _log.error("key=update_thumbnail msg=tid %s not found" %new_tid)
            raise tornado.gen.Return(None)
            
        
        # Update the new_tid as the thumbnail for the video
        oo = ooyala_api.OoyalaAPI(self.ooyala_api_key, self.api_secret)
        update_result = yield tornado.gen.Task(oo.update_thumbnail,
                                               integration_vid,
                                               t_url,
                                               new_tid,
                                               fsize)
        #check if thumbnail was updated 
        if not update_result:
            raise tornado.gen.Return(None)
            
      
        #Update the database with video
        #Get previous thumbnail and new thumb
        modified_thumbs = [] 
        new_thumb, old_thumb = ThumbnailMetadata.enable_thumbnail(
            thumbnails, new_tid)
        modified_thumbs.append(new_thumb)
        if old_thumb is None:
            #old_thumb can be None if there was no neon thumb before
            _log.debug("key=update_thumbnail" 
                    " msg=set thumbnail in DB %s tid %s"%(i_vid, new_tid))
        else:
            modified_thumbs.append(old_thumb)
       
        #Verify that new_thumb data is not empty 
        if new_thumb is not None:
            res = yield tornado.gen.Task(ThumbnailMetadata.save_all,
                                         modified_thumbs)  
            if not res:
                _log.error("key=update_thumbnail msg=ThumbnailMetadata save_all"
                                " failed for %s" %new_tid)
                raise tornado.gen.Return(False)
                
        else:
            _log.error("key=oo_update_thumbnail msg=new_thumb is None %s"%new_tid)
            raise tornado.gen.Return(False)
            

        vid_request = NeonApiRequest.get(vmdata.job_id, self.neon_api_key)
        vid_request.state = RequestState.ACTIVE
        ret = vid_request.save()
        if not ret:
            _log.error("key=update_thumbnail msg=%s state not updated to active"
                        %vid_request.key)
        raise tornado.gen.Return(True)
    
# DEPRECATED use OoyalaIntegration instead 
class OoyalaPlatform(AbstractPlatform):
    '''
    OOYALA Platform
    '''
    def __init__(self, api_key, i_id=None, a_id='', p_code=None, 
                 o_api_key=None, api_secret=None, auto_update=False): 
        '''
        Init ooyala platform 
        
        Partner code, o_api_key & api_secret are essential 
        for api calls to ooyala 

        '''

        #if i_id is None: 
        #    i_id = uuid.uuid1().hex

        super(OoyalaPlatform, self).__init__(api_key, i_id)
 
        self.account_id = a_id
        self.partner_code = p_code
        self.ooyala_api_key = o_api_key
        self.api_secret = api_secret 
        self.auto_update = auto_update 
    
    @classmethod
    def get_ovp(cls):
        ''' return ovp name'''
        return "ooyala"

    @classmethod
    @utils.sync.optional_sync
    @tornado.gen.coroutine
    def subscribe_to_changes(cls, func, pattern='*', get_object=True):
        yield cls._subscribe_to_changes_impl(func, pattern, get_object)

    @classmethod
    @utils.sync.optional_sync
    @tornado.gen.coroutine
    def unsubscribe_from_changes(cls, channel):
        yield cls._unsubscribe_from_changes_impl(channel)
    
    @classmethod
    def generate_signature(cls, secret_key, http_method, 
                    request_path, query_params, request_body=''):
        ''' Generate signature for ooyala requests'''
        signature = secret_key + http_method.upper() + request_path
        for key, value in query_params.iteritems():
            signature += key + '=' + value
            signature = base64.b64encode(hashlib.sha256(signature).digest())[0:43]
            signature = urllib.quote_plus(signature)
            return signature 
    

    @classmethod
    @utils.sync.optional_sync
    @tornado.gen.coroutine
    def get_all_keys(cls):
        keys = yield cls._get_all_keys_impl(async=True)
        raise tornado.gen.Return(keys)

#######################
# Request Blobs 
######################

class RequestState(object):
    'Request state enumeration'

    SUBMIT     = "submit"
    PROCESSING = "processing"
    FINALIZING = "finalizing" # In the process of finalizing the request
    REQUEUED   = "requeued"
    FAILED     = "failed" # Failed due to video url issue/ network issue
    FINISHED   = "finished"
    SERVING    = "serving" # Thumbnails are ready to be served 
    INT_ERROR  = "internal_error" # Neon had some code error
    CUSTOMER_ERROR = "customer_error" # customer request had a partial error 
    ACTIVE     = "active" # Thumbnail selected by editor; Only releavant to BC
    REPROCESS  = "reprocess" #new state added to support clean reprocessing

    # NOTE: This state is being added to save DB lookup calls to
    # determine the active state This is required for the
    # UI. Re-evaluate this state for new UI For CMS API response if
    # SERVING_AND_ACTIVE return active state
    SERVING_AND_ACTIVE = "serving_active" # indicates there is a chosen thumb & is serving ready 

class CallbackState(object):
    '''State enums for callbacks being sent.'''
    NOT_SENT = 'not_sent' # Callback has not been sent
    SUCESS = 'sucess' # Callback was sent sucessfully
    ERROR = 'error' # Error sending the callback

class NeonApiRequest(NamespacedStoredObject):
    '''
    Instance of this gets created during request creation
    (Neon web account, RSS Cron)
    Json representation of the class is saved in the server queue and redis  
    '''

    def __init__(self, job_id, api_key=None, vid=None, title=None, url=None, 
            request_type=None, http_callback=None, default_thumbnail=None,
            integration_type='neon', integration_id='0',
            external_thumbnail_id=None, publish_date=None,
            callback_state=CallbackState.NOT_SENT):
        splits = job_id.split('_')
        if len(splits) == 3:
            # job id was given as the raw key
            job_id = splits[2]
            api_key = splits[1]
        super(NeonApiRequest, self).__init__(
            self._generate_subkey(job_id, api_key))
        self.job_id = job_id
        self.api_key = api_key 
        self.video_id = vid #external video_id
        self.video_title = title
        self.video_url = url
        self.request_type = request_type
        # The url to send the callback response
        self.callback_url = http_callback
        self.callback_state = callback_state
        self.state = RequestState.SUBMIT
        self.fail_count = 0 # Number of failed processing tries
        
        self.integration_type = integration_type
        self.integration_id = integration_id
        self.default_thumbnail = default_thumbnail # URL of a default thumb
        self.external_thumbnail_id = external_thumbnail_id

        # The job response. Should be a dictionary defined by 
        # VideoCallbackResponse
        self.response = {}

        # API Method
        self.api_method = None
        self.api_param  = None
        self.publish_date = publish_date # ISO date format of when video is published
       
        # field used to store error message on partial error, explict error or 
        # additional information about the request
        self.msg = None

    @classmethod
    def key2id(cls, key):
        '''Converts a key to an id'''
        splits = key.split('_')
        return (splits[2], splits[1])

    @classmethod
    def _generate_subkey(cls, job_id, api_key=None):
        if job_id.startswith('request'):
            # Is is really the full key, so just return the subportion
            return job_id.partition('_')[2]
        if job_id is None or api_key is None:
            return None
        return '_'.join([api_key, job_id])

    def _set_keyname(self):
        return '%s:%s' % (super(NeonApiRequest, self)._set_keyname(),
                          self.api_key)

    @classmethod
    def _baseclass_name(cls):
        # For backwards compatibility, we don't use the classname
        return 'request'

    @classmethod
    def _create(cls, key, obj_dict):
        '''Create the object.

        Needed for backwards compatibility for old style data that
        doesn't include the classname. Instead, request_type holds
        which class to create.
        '''
        if obj_dict:
            if not '_type' in obj_dict or not '_data' in obj_dict:
                # Old style object, so adjust the object dictionary
                typemap = {
                    'brightcove' : BrightcoveApiRequest,
                    'ooyala' : OoyalaApiRequest,
                    'youtube' : YoutubeApiRequest,
                    'neon' : NeonApiRequest,
                    None : NeonApiRequest
                    }
                obj_dict = {
                    '_type': typemap[obj_dict['request_type']].__name__,
                    '_data': copy.deepcopy(obj_dict)
                    }
            obj = super(NeonApiRequest, cls)._create(key, obj_dict)

            try:
                obj.publish_date = datetime.datetime.utcfromtimestamp(
                    obj.publish_date / 1000.)
                obj.publish_date = obj.publish_date.isoformat()
            except ValueError:
                pass
            except TypeError:
                pass
            return obj

    def get_default_thumbnail_type(self):
        '''Return the thumbnail type that should be used for a default 
        thumbnail in the request.
        '''
        return ThumbnailType.DEFAULT
  
    def set_api_method(self, method, param):
        ''' 'set api method and params ''' 
        
        self.api_method = method
        self.api_param  = param

        #TODO:validate supported methods

    @classmethod
    def get(cls, job_id, api_key, log_missing=True, callback=None):
        ''' get instance '''
        return super(NeonApiRequest, cls).get(
            cls._generate_subkey(job_id, api_key),
            log_missing=log_missing,
            callback=callback)

    @classmethod
    def get_many(cls, keys, log_missing=True, callback=None):
        '''Returns the list of objects from a list of keys.

        Each key must be a tuple of (job_id, api_key)
        '''
        return super(NeonApiRequest, cls).get_many(
            [cls._generate_subkey(*k) for k in keys],
            log_missing=log_missing,
            callback=callback)

    @classmethod
    def get_all(cls):
        raise NotImplementedError()

    @classmethod
    def modify(cls, job_id, api_key, func, create_missing=False, 
               callback=None):
        return super(NeonApiRequest, cls).modify(
            cls._generate_subkey(job_id, api_key),
            func,
            create_missing=create_missing,
            callback=callback)

    @classmethod
    def modify_many(cls, keys, func, create_missing=False, callback=None):
        '''Modify many keys.

        Each key must be a tuple of (job_id, api_key)
        '''
        return super(NeonApiRequest, cls).modify_many(
            [cls._generate_subkey(*k) for k in keys],
            func,
            create_missing=create_missing,
            callback=callback)

    @classmethod
    def delete(cls, job_id, api_key, callback=None):
        return super(NeonApiRequest, cls).delete(
            cls._generate_subkey(job_id, api_key),
            callback=callback)

    @classmethod
    def delete_many(cls, keys, callback=None):
        return super(NeonApiRequest, cls).delete_many(
            [cls._generate_subkey(job_id, api_key) for 
             job_id, api_key in keys],
            callback=callback)
    
    @utils.sync.optional_sync
    @tornado.gen.coroutine
    def save_default_thumbnail(self, cdn_metadata=None):
        '''Save the default thumbnail by attaching it to a video.
The video metadata for this request must be in the database already.

        Inputs:
        cdn_metadata - If known, the metadata to save to the cdn.
                       Otherwise it will be looked up.
        '''
        try:
            thumb_url = self.default_thumbnail
        except AttributeError:
            thumb_url = None

        if not thumb_url:
            # No default thumb to upload
            return

        thumb_type = self.get_default_thumbnail_type()

        # Check to see if there is already a thumbnail that the system
        # knows about (and thus was already uploaded)
        
        video = yield tornado.gen.Task(
            VideoMetadata.get,
            InternalVideoID.generate(self.api_key,
                                     self.video_id))
        if video is None:
            msg = ('VideoMetadata for job %s is missing. '
                   'Cannot add thumbnail' % self.job_id)
            _log.error(msg)
            raise DBStateError(msg)

        known_thumbs = yield tornado.gen.Task(
            ThumbnailMetadata.get_many,
            video.thumbnail_ids)
        min_rank = 1
        for thumb in known_thumbs:
            if thumb.type == thumb_type:
                if thumb_url in thumb.urls:
                    # The exact thumbnail is already there
                    return
            
                if thumb.rank < min_rank:
                    min_rank = thumb.rank
        cur_rank = min_rank - 1

        # Upload the new thumbnail
        meta = ThumbnailMetadata(
            None,
            ttype=thumb_type,
            rank=cur_rank,
            external_id=self.external_thumbnail_id)
        thumb = yield video.download_and_add_thumbnail(meta,
                                               thumb_url,
                                               cdn_metadata,
                                               save_objects=True,
                                               async=True)
        raise tornado.gen.Return(thumb) 
        # Push a thumbnail serving directive to Kinesis so that it can
        # be served quickly.

    @utils.sync.optional_sync
    @tornado.gen.coroutine
    def send_callback(self, send_kwargs=None):
        '''Sends the callback to the customer if necessary.

        Inputs:
        job_id - Job id string
        api_key - Api key string
        send_kwargs - Keyword arguments to utils.http.send_request for when
                      sending the callback
        '''
        new_callback_state = CallbackState.NOT_SENT
        if self.callback_url:
            # Check the callback url format
            parsed = urlparse.urlsplit(self.callback_url)
            if parsed.scheme not in ('http', 'https'):
                _log.error_n('Invalid callback url job %s acct %s: %s'
                             % (self.job_id, self.api_key, self.callback_url))
                statemon.state.increment('invalid_callback_url')
                new_callback_state = CallbackState.ERROR
            else:
            
                # Send the callback
                cb_body = self.response
                if isinstance(cb_body, dict):
                    cb_body = json.dumps(cb_body)
                send_kwargs = send_kwargs or {}
                send_kwargs['async'] = True
                cb_request = tornado.httpclient.HTTPRequest(
                    url=self.callback_url,
                    method='POST',
                    headers={'content-type' : 'application/json'},
                    body=cb_body,
                    request_timeout=20.0,
                    connect_timeout=10.0)
                cb_response = yield utils.http.send_request(cb_request,
                                                            **send_kwargs)
                if cb_response.error:
                    statemon.state.increment('callback_error')
                    _log.warn('Error when sending callback to %s: %s' %
                              (self.callback_url, cb_response.error))
                    new_callback_state = CallbackState.ERROR
                else:
                    statemon.state.increment('sucessful_callbacks')
                    new_callback_state = CallbackState.SUCESS

            # Modify the database state
            def _mod_obj(x):
                x.callback_state = new_callback_state
            yield tornado.gen.Task(self.modify, self.job_id, self.api_key,
                                   _mod_obj)

class BrightcoveApiRequest(NeonApiRequest):
    '''
    Brightcove API Request class
    '''
    def __init__(self, job_id, api_key=None, vid=None, title=None, url=None,
                 rtoken=None, wtoken=None, pid=None, http_callback=None,
                 i_id=None, default_thumbnail=None):
        super(BrightcoveApiRequest,self).__init__(
            job_id, api_key, vid, title, url,
            request_type='brightcove',
            http_callback=http_callback,
            default_thumbnail=default_thumbnail)
        self.read_token = rtoken
        self.write_token = wtoken
        self.publisher_id = pid
        self.integration_id = i_id 
        self.autosync = False
     
    def get_default_thumbnail_type(self):
        '''Return the thumbnail type that should be used for a default 
        thumbnail in the request.
        '''
        return ThumbnailType.BRIGHTCOVE

class OoyalaApiRequest(NeonApiRequest):
    '''
    Ooyala API Request class
    '''
    def __init__(self, job_id, api_key=None, i_id=None, vid=None, title=None,
                 url=None, oo_api_key=None, oo_secret_key=None,
                 http_callback=None, default_thumbnail=None):
        super(OoyalaApiRequest, self).__init__(
            job_id, api_key, vid, title, url,
            request_type='ooyala',
            http_callback=http_callback,
            default_thumbnail=default_thumbnail)
        self.oo_api_key = oo_api_key
        self.oo_secret_key = oo_secret_key
        self.integration_id = i_id 
        self.autosync = False

    def get_default_thumbnail_type(self):
        '''Return the thumbnail type that should be used for a default 
        thumbnail in the request.
        '''
        return ThumbnailType.OOYALA

class YoutubeApiRequest(NeonApiRequest):
    '''
    Youtube API Request class
    '''
    def __init__(self, job_id, api_key=None, vid=None, title=None, url=None,
                 access_token=None, refresh_token=None, expiry=None,
                 http_callback=None, default_thumbnail=None):
        super(YoutubeApiRequest,self).__init__(
            job_id, api_key, vid, title, url,
            request_type='youtube',
            http_callback=http_callback,
            default_thumbnail=default_thumbnail)
        self.access_token = access_token
        self.refresh_token = refresh_token
        self.integration_type = "youtube"
        self.previous_thumbnail = None # TODO(Sunil): Remove this
        self.expiry = expiry

    def get_default_thumbnail_type(self):
        '''Return the thumbnail type that should be used for a default 
        thumbnail in the request.
        '''
        return ThumbnailType.YOUTUBE

###############################################################################
## Thumbnail store T_URL => TID => Metadata
############################################################################### 

class ThumbnailID(AbstractHashGenerator):
    '''
    Static class to generate thumbnail id

    _input: String or Image stream. 

    Thumbnail ID is: <internal_video_id>_<md5 MD5 hash of image data>
    '''
    VALID_REGEX = '%s_[0-9A-Za-z]+' % InternalVideoID.VALID_INTERNAL_REGEX

    @staticmethod
    def generate(_input, internal_video_id):
        return '%s_%s' % (internal_video_id, ThumbnailMD5.generate(_input))

    @classmethod
    def is_valid_key(cls, key):
        return len(key.split('_')) == 3

class ThumbnailMD5(AbstractHashGenerator):
    '''Static class to generate the thumbnail md5.

    _input: String or Image stream.
    '''
    salt = 'Thumbn@il'
    
    @staticmethod
    def generate_from_string(_input):
        ''' generate hash from string '''
        _input = ThumbnailMD5.salt + str(_input)
        return AbstractHashGenerator._api_hash_function(_input)

    @staticmethod
    def generate_from_image(imstream):
        ''' generate hash from image '''

        filestream = StringIO()
        imstream.save(filestream,'jpeg')
        filestream.seek(0)
        return ThumbnailMD5.generate_from_string(filestream.buf)

    @staticmethod
    def generate(_input):
        ''' generate hash method ''' 
        if isinstance(_input, basestring):
            return ThumbnailMD5.generate_from_string(_input)
        else:
            return ThumbnailMD5.generate_from_image(_input)


class ThumbnailServingURLs(NamespacedStoredObject):
    '''
    Keeps track of the URLs to serve for each thumbnail id.

    Specifically, maps:

    thumbnail_id -> { (width, height) -> url }

    or, instead of a full url map, there can be a base_url and a list of sizes.
    In that case, the full url would be generated by 
    <base_url>/FNAME_FORMAT % (thumbnail_id, width, height)
    '''    
    FNAME_FORMAT = "neontn%s_w%s_h%s.jpg"
    FNAME_REGEX = ('neontn(%s)_w([0-9]+)_h([0-9]+)\.jpg' % 
                   ThumbnailID.VALID_REGEX)

    def __init__(self, thumbnail_id, size_map=None, base_url=None, sizes=None):
        super(ThumbnailServingURLs, self).__init__(thumbnail_id)
        self.size_map = size_map or {}
        
        self.base_url = base_url
        self.sizes = sizes or set([]) # List of (width, height)

    def __eq__(self, other):
        '''Sets can't do cmp, so we need to overright so that == and != works.
        '''
        if ((other is None) or 
            (type(other) != type(self)) or 
            (self.__dict__.keys() != other.__dict__.keys())):
            return False
        for k, v in self.__dict__.iteritems():
            if v != other.__dict__[k]:
                return False
        return True

    def __ne__(self, other):
        return not self.__eq__(other)

    def __len__(self):
        return len(self.size_map) + len(self.sizes)
    
    @classmethod
    def _baseclass_name(cls):
        '''Returns the class name of the base class of the hierarchy.
        '''
        return ThumbnailServingURLs.__name__

    def get_thumbnail_id(self):
        '''Return the thumbnail id for this mapping.'''
        return self.get_id()

    def add_serving_url(self, url, width, height):
        '''Adds a url to serve for a given width and height.

        If there was a previous entry, it is overwritten.
        '''
        if self.base_url is not None:
            urlRe = re.compile(
                '%s/%s' % (re.escape(self.base_url),
                           ThumbnailServingURLs.FNAME_REGEX))
            if urlRe.match(url):
                self.sizes.add((width, height))
                return
            else:
                # TODO(mdesnoyer): once the db is cleaned, make this
                # raise a ValueError
                _log.warn_n('url %s does not conform to base %s' %
                            (url, self.base_url))
        self.size_map[(width, height)] = str(url)

    def get_serving_url(self, width, height):
        '''Get the serving url for a given width and height.

        Raises a KeyError if there isn't one.
        '''
        if (width, height) in self.sizes:
            return (self.base_url + '/' + ThumbnailServingURLs.FNAME_FORMAT %
                    (self.get_thumbnail_id(), width, height))
        return self.size_map[(width, height)]

    def get_serving_url_count(self):
        '''Return the number of serving urls in this object.'''
        return len(self.size_map) + len(self.sizes)

    def is_valid_size(self, width, height):
        '''Returns true if there is a url for this size image.'''
        sz = (width, height)
        return sz in self.sizes or sz in self.size_map

    def __iter__(self):
        '''Iterator of size, url pairs.'''
        return itertools.chain(
            self.size_map.iteritems(),
            ((k, self.get_serving_url(*k)) for k in self.sizes))

    @staticmethod
    def create_filename(tid, width, height):
        '''Creates a filename for a given thumbnail id at a specific size.'''
        return ThumbnailServingURLs.FNAME_FORMAT % (tid, width, height)

    def to_dict(self):
        new_dict = {
            '_type': self.__class__.__name__,
            '_data': copy.copy(self.__dict__)
            }
        new_dict['_data']['size_map'] = self.size_map.items()
        new_dict['_data']['sizes'] = list(self.sizes)
        return new_dict

    @classmethod
    def _create(cls, key, obj_dict):
        obj = super(ThumbnailServingURLs, cls)._create(key, obj_dict)
        if obj:
            # Convert the sizes into tuples and a set
            obj.sizes = set((tuple(x) for x in obj.sizes))
            
            # Load in the url entries into the object
            size_map = obj.size_map
            obj.size_map = {}
            # Find the base url to save that way
            bases = set((os.path.dirname(x[1]) for x in size_map))
            if len(bases) == 1 and obj.base_url is None:
                obj.base_url = bases.pop()
            for k, v in size_map:
                width, height = k
                obj.add_serving_url(v, width, height)
            return obj

        
class ThumbnailURLMapper(NamespacedStoredObject):
    '''
    Schema to map thumbnail url to thumbnail ID. 

    _input - thumbnail url ( key ) , tid - string/image, converted to thumbnail ID
            if imdata given, then generate tid 
    
    THUMBNAIL_URL => (tid)
    
    # NOTE: This has been deprecated and hence not being updated to be a stored
    object
    TODO: Remove this object. It is no longer needed
    '''
    
    def __init__(self, thumbnail_url, tid, imdata=None):
        self.key = thumbnail_url
        if not imdata:
            self.value = tid
        else:
            #TODO: Is this imdata really needed ? 
            raise #self.value = ThumbnailID.generate(imdata) 

    def to_json(self):
        # Actually not json because we are only storing the value
        return str(self.value)

    @classmethod
    def _baseclass_name(cls):
        return ThumbnailURLMapper.__name__

    @classmethod
    def get_id(cls, key, callback=None):
        ''' get thumbnail id '''
        db_connection = DBConnection.get(cls)
        if callback:
            db_connection.conn.get(key, callback)
        else:
            return db_connection.blocking_conn.get(key)

    @classmethod
    def _erase_all_data(cls):
        ''' del all data'''
        db_connection = DBConnection.get(cls)
        db_connection.clear_db()

class ThumbnailMetadata(StoredObject):
    '''
    Class schema for Thumbnail information.

    Keyed by thumbnail id
    '''
    def __init__(self, tid, internal_vid=None, urls=None, created=None,
                 width=None, height=None, ttype=None,
                 model_score=None, model_version=None, enabled=True,
                 chosen=False, rank=None, refid=None, phash=None,
                 serving_frac=None, frameno=None, filtered=None, ctr=None,
                 external_id=None):
        super(ThumbnailMetadata,self).__init__(tid)
        self.video_id = internal_vid #api_key + platform video id
        self.external_id = external_id # External id if appropriate
        self.urls = urls or []  # List of all urls associated with single image
        self.created_time = created or datetime.datetime.now().strftime(
            "%Y-%m-%d %H:%M:%S")# Timestamp when thumbnail was created 
        self.enabled = enabled #boolen, indicates if this thumbnail can be displayed/ tested with 
        self.chosen = chosen #boolean, indicates this thumbnail is chosen by the user as the primary one
        self.width = width
        self.height = height
        self.type = ttype #neon1../ brightcove / youtube
        self.rank = 0 if not rank else rank  #int 
        self.model_score = model_score #string
        self.model_version = model_version #string
        self.frameno = frameno #int Frame Number
        self.filtered = filtered # String describing how it was filtered
        #TODO: remove refid. It's not necessary
        self.refid = refid #If referenceID exists *in case of a brightcove thumbnail
        self.phash = phash # Perceptual hash of the image. None if unknown
        

        # DEPRECATED: Use the ThumbnailStatus table instead
        self.serving_frac = serving_frac 

        # DEPRECATED: Use the ThumbnailStatus table instead
        self.ctr = ctr
        
        # NOTE: If you add more fields here, modify the merge code in
        # video_processor/client, Add unit test to check this

    def _set_keyname(self):
        '''Key the set by the video id'''
        return 'objset:%s' % self.key.rpartition('_')[0]

    @classmethod
    def is_valid_key(cls, key):
        return ThumbnailID.is_valid_key(key)

    def update_phash(self, image):
        '''Update the phash from a PIL image.'''
        self.phash = cv.imhash_index.hash_pil_image(
            image,
            hash_type=options.hash_type,
            hash_size=options.hash_size)

    def get_account_id(self):
        ''' get the internal account id. aka api key '''
        return self.key.split('_')[0]
    
    def get_metadata(self):
        ''' get a dictionary of the thumbnail metadata

        This function is deprecated and is kept only for backwards compatibility
        '''
        return self.to_dict()
    
    def to_dict_for_video_response(self):
        ''' to dict for video response object
            replace key to thumbnail_id 
        '''
        new_dict = copy.copy(self.__dict__)
        new_dict["thumbnail_id"] = new_dict.pop("key")
        return new_dict

    @utils.sync.optional_sync
    @tornado.gen.coroutine
    def add_image_data(self, image, video_info=None, cdn_metadata=None):
        '''Incorporates image data to the ThumbnailMetadata object.

        Also uploads the image to the CDNs and S3.

        Inputs:
        image - A PIL image
        cdn_metadata - A list CDNHostingMetadata objects for how to upload the
                       images. If this is None, it is looked up, which is slow.
        
        '''        
        image = PILImageUtils.convert_to_rgb(image)
        # Update the image metadata
        self.width = image.size[0]
        self.height = image.size[1]
        self.update_phash(image)

        # Convert the image to JPG
        fmt = 'jpeg'
        filestream = StringIO()
        image.save(filestream, fmt, quality=90) 
        filestream.seek(0)
        imgdata = filestream.read()

        self.key = ThumbnailID.generate(imgdata, self.video_id)

        # Host the primary copy of the image 
        primary_hoster = cmsdb.cdnhosting.CDNHosting.create(
            PrimaryNeonHostingMetadata())
        s3_url_list = yield primary_hoster.upload(image, self.key, async=True)
        
        # TODO (Sunil):  Add redirect for the image

        # Add the primary image to Thumbmetadata
        s3_url = None
        if len(s3_url_list) == 1:
            s3_url = s3_url_list[0][0]
            self.urls.insert(0, s3_url)

        # Host the image on the CDN
        if cdn_metadata is None:
            # Lookup the cdn metadata
            if video_info is None: 
                video_info = yield tornado.gen.Task(VideoMetadata.get,
                                                    self.video_id)

            cdn_key = CDNHostingMetadataList.create_key(
                video_info.get_account_id(), video_info.integration_id)
            cdn_metadata = yield tornado.gen.Task(CDNHostingMetadataList.get,
                                                  cdn_key)
            if cdn_metadata is None:
                # Default to hosting on the Neon CDN if we don't know about it
                cdn_metadata = [NeonCDNHostingMetadata()]
            
        hosters = [cmsdb.cdnhosting.CDNHosting.create(x) for x in cdn_metadata]
        yield [x.upload(image, self.key, s3_url, async=True) for x in hosters]

    @classmethod
    def get_video_id(cls, tid, callback=None):
        '''Given a thumbnail id, retrieves the internal video id 
            asscociated with thumbnail
        '''

        if callback:
            def handle_obj(obj):
                if obj:
                    callback(obj.video_id)
                else:
                    callback(None)
            cls.get(tid, callback=handle_obj)
        else:
            obj = cls.get(tid)
            if obj:
                return obj.video_id
            else:
                return None

    @staticmethod
    def enable_thumbnail(thumbnails, new_tid):
        ''' enable thumb in a list of thumbnails given a new thumb id '''
        new_thumb_obj = None; old_thumb_obj = None
        for thumb in thumbnails:
            #set new tid as chosen
            if thumb.key == new_tid: 
                thumb.chosen = True
                new_thumb_obj = thumb 
            else:
                #set chosen=False for old tid
                if thumb.chosen == True:
                    thumb.chosen = False 
                    old_thumb_obj = thumb 

        #return only the modified thumbnail objs
        return new_thumb_obj, old_thumb_obj 

class ThumbnailStatus(DefaultedStoredObject):
    '''Holds the current status of the thumbnail in the wild.'''

    def __init__(self, thumbnail_id, serving_frac=None, ctr=None):
        super(ThumbnailStatus, self).__init__(thumbnail_id)

        # The fraction of traffic this thumbnail will get
        self.serving_frac = serving_frac

        # The currently click through rate for this thumbnail
        self.ctr = ctr

    @classmethod
    def _baseclass_name(cls):
        '''Returns the class name of the base class of the hierarchy.
        '''
        return ThumbnailStatus.__name__

class VideoMetadata(StoredObject):
    '''
    Schema for metadata associated with video which gets stored
    when the video is processed

    Contains list of Thumbnail IDs associated with the video
    '''

    '''  Keyed by API_KEY + VID (internal video id) '''
    
    def __init__(self, video_id, tids=None, request_id=None, video_url=None,
                 duration=None, vid_valence=None, model_version=None,
                 i_id=None, frame_size=None, testing_enabled=True,
                 experiment_state=ExperimentState.UNKNOWN,
                 experiment_value_remaining=None,
                 serving_enabled=True, custom_data=None,
                 publish_date=None):
        super(VideoMetadata, self).__init__(video_id) 
        self.thumbnail_ids = tids or []
        self.url = video_url 
        self.duration = duration # in seconds
        self.video_valence = vid_valence 
        self.model_version = model_version
        self.job_id = request_id
        self.integration_id = i_id
        self.frame_size = frame_size #(w,h)
        # Is A/B testing enabled for this video?
        self.testing_enabled = testing_enabled

        # DEPRECATED. Use VideoStatus table instead
        self.experiment_state = \
          experiment_state if testing_enabled else ExperimentState.DISABLED
        self.experiment_value_remaining = experiment_value_remaining

        # Will thumbnails for this video be served by our system?
        self.serving_enabled = serving_enabled 
        
        # Serving URL (ISP redirect URL) 
        # NOTE: This is set by mastermind by calling get_serving_url() method
        # after the request state has been changed to SERVING
        self.serving_url = None

        # A dictionary of extra metadata
        self.custom_data = custom_data or {}

        # The time the video was published in ISO 8601 format
        self.publish_date = publish_date

    def _set_keyname(self):
        '''Key by the account id'''
        return 'objset:%s' % self.get_account_id()

    @classmethod
    def is_valid_key(cls, key):
        return len(key.split('_')) == 2

    def get_id(self):
        ''' get internal video id '''
        return self.key

    def get_account_id(self):
        ''' get the internal account id. aka api key '''
        return self.key.split('_')[0]

    def get_frame_size(self):
        ''' framesize of the video '''
        if self.__dict__.has_key('frame_size'):
            return self.frame_size

    @utils.sync.optional_sync
    @tornado.gen.coroutine
    def get_winner_tid(self):
        '''
        Get the TID that won the A/B test
        '''
        video_status = yield tornado.gen.Task(VideoStatus.get, self.key)
        raise tornado.gen.Return(video_status.winner_tid)

    @utils.sync.optional_sync
    @tornado.gen.coroutine
    def add_thumbnail(self, thumb, image, cdn_metadata=None,
                      save_objects=False, video=None):
        '''Add thumbnail to the video.

        Saves the thumbnail object, and the video object if
        save_object is true.

        Inputs:
        @thumb: ThumbnailMetadata object. Should be incomplete
                because image based data will be added along with 
                information about the video. The object will be updated with
                the proper key and other information
        @image: PIL Image
        @cdn_metadata: A list of CDNHostingMetadata objects for how to upload
                       the images. If this is None, it is looked up, which is 
                       slow.
        @save_objects: If true, the database is updated. Otherwise, 
                       just this object is updated along with the thumbnail
                       object.
        '''
        thumb.video_id = self.key
        yield thumb.add_image_data(image, self, cdn_metadata, async=True)

        # TODO(mdesnoyer): Use a transaction to make sure the changes
        # to the two objects are atomic. For now, put in the thumbnail
        # data and then update the video metadata.
        if save_objects:
            sucess = yield tornado.gen.Task(thumb.save)
            if not sucess:
                raise IOError("Could not save thumbnail")

            updated_video = yield tornado.gen.Task(
                VideoMetadata.modify,
                self.key,
                lambda x: x.thumbnail_ids.append(thumb.key))
            if updated_video is None:
                # It wasn't in the database, so save this object
                self.thumbnail_ids.append(thumb.key)
                sucess = yield tornado.gen.Task(self.save)
                if not sucess:
                    raise IOError("Could not save video data")
            else:
                self.__dict__ = updated_video.__dict__
        else:
            self.thumbnail_ids.append(thumb.key)

        raise tornado.gen.Return(thumb)

    
    @utils.sync.optional_sync
    @tornado.gen.coroutine
    def download_image_from_url(self, image_url): 
        try:
            image = yield utils.imageutils.PILImageUtils.download_image(image_url,
                    async=True)
        except IOError, e:
            msg = "IOError while downloading image %s: %s" % (
                image_url, e)
            _log.warn(msg)
            raise ThumbDownloadError(msg)
        except tornado.httpclient.HTTPError as e:
            msg = "HTTP Error while dowloading image %s: %s" % (
                image_url, e)
            _log.warn(msg)
            raise ThumbDownloadError(msg)

        raise tornado.gen.Return(image)

    @utils.sync.optional_sync
    @tornado.gen.coroutine
    def download_and_add_thumbnail(self, 
                                   thumb=None, 
                                   image_url=None,
                                   cdn_metadata=None,
                                   image=None, 
                                   external_thumbnail_id=None, 
                                   save_objects=False):
        '''
        Download the image and add it to this video metadata

        Inputs:
        @thumb: ThumbnailMetadata object. Should be incomplete
                because image based data will be added along with 
                information about the video. The object will be updated with
                the proper key and other information
        @image_url: url of the image to download
        @cdn_metadata: A list CDNHostingMetadata objects for how to upload the
                       images. If this is None, it is looked up, which is slow.
        @save_objects: If true, the database is updated. Otherwise, 
                       just this object is updated along with the thumbnail
                       object.
        '''
        if image is None: 
            image = yield self.download_image_from_url(image_url, async=True) 
        if thumb is None: 
            thumb = ThumbnailMetadata(None,
                          ttype=ThumbnailType.DEFAULT,
                          external_id=external_thumbnail_id)
        thumb.urls.append(image_url)
        thumb = yield self.add_thumbnail(thumb, image, cdn_metadata,
                                         save_objects, async=True)
        raise tornado.gen.Return(thumb)

    @classmethod
    def get_video_request(cls, internal_video_id, callback=None):
        ''' get video request data '''
        if not callback:
            vm = cls.get(internal_video_id)
            if vm:
                api_key = vm.key.split('_')[0]
                return NeonApiRequest.get(vm.job_id, api_key)
            else:
                return None
        else:
            raise AttributeError("Callbacks not allowed")

    @classmethod
    @utils.sync.optional_sync
    @tornado.gen.coroutine
    def get_video_requests(cls, i_vids):
        '''
        Get video request objs given video_ids
        '''
        vms = yield tornado.gen.Task(VideoMetadata.get_many, i_vids)
        retval = [None for x in vms]
        request_keys = []
        request_idx = []
        cur_idx = 0
        for vm in vms:
            rkey = None
            if vm:
                api_key = vm.key.split('_')[0]
                rkey = (vm.job_id, api_key)
                request_keys.append(rkey)
                request_idx.append(cur_idx)
            cur_idx += 1
          
        requests = yield tornado.gen.Task(NeonApiRequest.get_many, request_keys)  
        for api_request, idx in zip(requests, request_idx):
            retval[idx] = api_request
        raise tornado.gen.Return(retval)

    @utils.sync.optional_sync
    @tornado.gen.coroutine
    def get_serving_url(self, staging=False, save=True):
        '''
        Get the serving URL of the video. If self.serving_url is not
        set, fetch the neon publisher id (TAI) and save the video object 
        with the serving_url set
        
        NOTE: any call to this function will return a valid serving url. 
        multiple calls to this function may or may not return the same URL 

        @save : If true, the url is saved to the database
        '''
        subdomain_index = random.randrange(1, 4)
        platform_vid = InternalVideoID.to_external(self.get_id())
        serving_format = "http://i%s.neon-images.com/v1/client/%s/neonvid_%s.jpg"

        if self.serving_url and not staging:
            # Return the saved serving_url
            raise tornado.gen.Return(self.serving_url)

        nu = yield tornado.gen.Task(
                NeonUserAccount.get, self.get_account_id())
        pub_id = nu.staging_tracker_account_id if staging else \
          nu.tracker_account_id
        serving_url = serving_format % (subdomain_index, pub_id,
                                                platform_vid)

        if not staging:

            def _update_serving_url(vobj):
                vobj.serving_url = self.serving_url
            if save:
                # Keep information about the serving url around
                self.serving_url = serving_url
                yield tornado.gen.Task(VideoMetadata.modify, self.key,
                                       _update_serving_url)
        raise tornado.gen.Return(serving_url)
        

class VideoStatus(DefaultedStoredObject):
    '''Stores the status of the video in the wild for often changing entries.

    '''
    def __init__(self, video_id, experiment_state=ExperimentState.UNKNOWN,
                 winner_tid=None,
                 experiment_value_remaining=None,
                 state_history=None):
        super(VideoStatus, self).__init__(video_id)

        # State of the experiment
        self.experiment_state = experiment_state

        # Thumbnail id of the winner thumbnail
        self.winner_tid = winner_tid

        # For the multi-armed bandit strategy, the value remaining
        # from the monte carlo analysis.
        self.experiment_value_remaining = experiment_value_remaining

        # [(time, new_state)]
        self.state_history = state_history or []

    def set_experiment_state(self, value):
        if value != self.experiment_state:
            self.experiment_state = value
            self.state_history.append(
                (datetime.datetime.utcnow().isoformat(),
                 value))

    @classmethod
    def _baseclass_name(cls):
        '''Returns the class name of the base class of the hierarchy.
        '''
        return VideoStatus.__name__

    

class AbstractJsonResponse(object):
    
    def to_dict(self):
        return self.__dict__

    def to_json(self):
        return json.dumps(self, default=lambda o: o.__dict__)

class VideoResponse(AbstractJsonResponse):
    ''' VideoResponse object that contains list of thumbs for a video 
        # NOTE: this obj is only used to format in to a json response 
    '''
    def __init__(self, vid, job_id, status, i_type, i_id, title, duration,
            pub_date, cur_tid, thumbs, abtest=True, winner_thumbnail=None,
            serving_url=None):
        self.video_id = vid # External video id
        self.job_id = job_id 
        self.status = status
        self.integration_type = i_type
        self.integration_id = i_id
        self.title = title
        self.duration = duration
        self.publish_date = pub_date
        self.current_thumbnail = cur_tid
        #list of ThumbnailMetdata dicts 
        self.thumbnails = thumbs if thumbs else [] 
        self.abtest = abtest
        self.winner_thumbnail = winner_thumbnail
        self.serving_url = serving_url

class VideoCallbackResponse(AbstractJsonResponse):
    def __init__(self, jid, vid, fnos=None, thumbs=None, s_url=None, err=None):
        self.job_id = jid
        self.video_id = vid
        self.framenos = fnos if fnos is not None else []
        self.thumbnails = thumbs if thumbs is not None else []
        self.serving_url = s_url
        self.error = err
        self.timestamp = str(time.time())
    
if __name__ == '__main__':
    # If you call this module you will get a command line that talks
    # to the server. nifty eh?
    utils.neon.InitNeon()
    code.interact(local=locals())<|MERGE_RESOLUTION|>--- conflicted
+++ resolved
@@ -92,19 +92,17 @@
 define('async_pool_size', type=int, default=10,
        help='Number of processes that can talk simultaneously to the db')
 
-<<<<<<< HEAD
 define("db_address", default="localhost", type=str, help="postgresql database address")
 define("db_user", default="postgres", type=str, help="postgresql database user")
 define("db_port", default=5432, type=int, help="postgresql port")
 define("db_name", default="cmsdb", type=str, help="postgresql database name")
 define("wants_postgres", default=0, type=int, help="should we use postgres")
-=======
+
 ## Parameters for thumbnail perceptual hashing
 define("hash_type", default="dhash", type=str,
        help="Type of perceptual hash function to use. ahash, phash or dhash")
 define("hash_size", default=64, type=int,
        help="Size of the perceptual hash in bits")
->>>>>>> f9f159b9
 
 statemon.define('subscription_errors', int)
 statemon.define('pubsub_errors', int)
@@ -1178,7 +1176,6 @@
         A list of cls objects
         '''
         retval = []
-<<<<<<< HEAD
         if options.get('cmsdb.neondata.wants_postgres'):
             results = [] 
             db_connection = PGDBConnection()
@@ -1194,29 +1191,10 @@
             raise tornado.gen.Return(results)
         else: 
             db_connection = DBConnection.get(cls)
-            keys = yield tornado.gen.Task(db_connection.fetch_keys_from_db, pattern)
+            keys = yield tornado.gen.Task(db_connection.fetch_keys_from_db, pattern, keys_per_call=10000)
             raise tornado.gen.Return([x for x in 
                                      cls._get_many_with_raw_keys(keys)
                                      if x is not None])
-=======
-        db_connection = DBConnection.get(cls)
-
-        def filtered_callback(data_list):
-            callback([x for x in data_list if x is not None])
-
-        def process_keylist(keys):
-            cls._get_many_with_raw_keys(keys, callback=filtered_callback)
-            
-        if callback:
-            db_connection.fetch_keys_from_db(pattern, keys_per_call=10000,
-                                             callback=process_keylist)
-        else:
-            keys = db_connection.fetch_keys_from_db(pattern,
-                                                    keys_per_call=10000)
-            return  [x for x in 
-                     cls._get_many_with_raw_keys(keys)
-                     if x is not None]
->>>>>>> f9f159b9
 
     @classmethod
     @utils.sync.optional_sync
@@ -1349,11 +1327,7 @@
                         if cur_obj is not None:
                             key_sets[cur_obj._set_keyname()].append(key)
                     else:
-<<<<<<< HEAD
-                        _log.error('Could not find postgres object: %s' % key)
-=======
-                        _log.warn_n('Could not get redis object: %s' % key)
->>>>>>> f9f159b9
+                        _log.warn_n('Could not find postgres object: %s' % key)
                         cur_obj = None
                 else:
                     cur_obj = create_class._create(key, item['_data'])
@@ -1499,7 +1473,6 @@
     @tornado.gen.coroutine
     def _delete_many_raw_keys(cls, keys):
         '''Deletes many objects by their raw keys'''
-<<<<<<< HEAD
         if options.get('cmsdb.neondata.wants_postgres'):
             db_connection = PGDBConnection()
             pool_conn = yield db_connection.db.connect()
@@ -1524,20 +1497,6 @@
                     pipe.srem(set_key, *keys)
                 pipe.delete(*keys)
                 return True
-=======
-        db_connection = DBConnection.get(cls)
-        key_sets = collections.defaultdict(list) # set_keyname -> [keys]
-        for key in keys:
-            obj = cls(key)
-            obj.key = key
-            key_sets[obj._set_keyname()].append(key)
-
-        def _del_and_remfromset(pipe):
-            for set_key, ks in key_sets.iteritems():
-                pipe.srem(set_key, *ks)
-            pipe.delete(*ks)
-            return True
->>>>>>> f9f159b9
             
             result = yield tornado.gen.Task(db_connection.conn.transaction, 
                                             _del_and_remfromset,
@@ -1789,12 +1748,6 @@
 
         The set of keys to grab happens once so if the db changes while
         the iteration is going, so neither new or deleted objects will
-<<<<<<< HEAD
-        be returned.  
-        #TODO(mdesnoyer): Figure out a way to make this
-        asynchronous. It ain't going to be easy.
-=======
-        be returned.
 
         You can use it asynchronously like:
         iter = cls.get_iterator()
@@ -1802,7 +1755,6 @@
           item = yield iter.next(async=True)
           if isinstance(item, StopIteration):
             break
->>>>>>> f9f159b9
 
         or just use it synchronously like a normal iterator.
         '''
@@ -2835,13 +2787,8 @@
     @tornado.gen.coroutine
     def get(cls, api_key, i_id):
         ''' get instance '''
-<<<<<<< HEAD
-        rv = yield super(AbstractPlatform, cls).get(cls._generate_subkey(api_key, i_id), async=True)
+        rv = yield super(AbstractPlatform, cls).get((None, api_key, i_id), async=True)
         raise tornado.gen.Return(rv) 
-=======
-        return super(AbstractPlatform, cls).get(
-            (None, api_key, i_id), callback=callback)
->>>>>>> f9f159b9
     
     @classmethod
     @utils.sync.optional_sync
@@ -2852,10 +2799,8 @@
             x.neon_api_key = api_key
             x.integration_id = i_id
             func(x)
-            
-<<<<<<< HEAD
         rv = yield super(AbstractPlatform, cls).modify(
-                cls._generate_subkey(api_key, i_id),
+                (None, api_key, i_id),
                 _set_parameters,
                 create_missing=create_missing, 
                 async=True)
@@ -2865,43 +2810,6 @@
     @utils.sync.optional_sync
     @tornado.gen.coroutine
     def modify_many(cls, keys, func, create_missing=False):
-        '''Modify many keys.
-
-        Each key must be a tuple of (api_key, i_id)
-        '''
-        rv = yield super(AbstractPlatform, cls).modify_many(
-              [cls._generate_subkey(api_key, i_id) for 
-              api_key, i_id in keys],
-              func,
-              create_missing=create_missing, 
-              async=True)
-        raise tornado.gen.Return(rv)
-
-    @classmethod
-    @utils.sync.optional_sync
-    @tornado.gen.coroutine
-    def delete(cls, api_key, i_id):
-        rv = yield super(AbstractPlatform, cls).delete(
-                         cls._generate_subkey(api_key, i_id), async=True)
-        raise tornado.gen.Return(rv)
-        
-    @classmethod
-    @utils.sync.optional_sync
-    @tornado.gen.coroutine
-    def delete_many(cls, keys):
-        rv = yield super(AbstractPlatform, cls).delete_many(
-                         [cls._generate_subkey(api_key, i_id) for 
-                         api_key, i_id in keys], async=True)
-        raise tornado.gen.Return(rv)
-=======
-        return super(AbstractPlatform, cls).modify(
-            (None, api_key, i_id),
-            _set_parameters,
-            create_missing=create_missing,
-            callback=callback)
-
-    @classmethod
-    def modify_many(cls, keys, func, create_missing=True, callback=None):
         def _set_parameters(objs):
             for x in objs.itervalues():
                 typ, api_key, i_id = x.get_id()
@@ -2909,18 +2817,29 @@
                 x.integration_id = i_id
             func(objs)
 
-        return super(AbstractPlatform, cls).modify_many(
-            keys,
-            _set_parameters,
-            create_missing=create_missing,
-            callback=callback)
-
-    @classmethod
-    def delete(cls, api_key, i_id, callback=None):
-        return super(AbstractPlatform, cls).delete(
-            (None, api_key, i_id),
-            callback=callback)
->>>>>>> f9f159b9
+        rv = yield super(AbstractPlatform, cls).modify_many(
+              keys, 
+              _set_parameters,
+              create_missing=create_missing, 
+              async=True)
+        raise tornado.gen.Return(rv)
+
+    @classmethod
+    @utils.sync.optional_sync
+    @tornado.gen.coroutine
+    def delete(cls, api_key, i_id):
+        rv = yield super(AbstractPlatform, cls).delete(
+                         (None, api_key, i_id), async=True)
+        raise tornado.gen.Return(rv)
+        
+    #@classmethod
+    #@utils.sync.optional_sync
+    #@tornado.gen.coroutine
+    #def delete_many(cls, keys):
+    #    rv = yield super(AbstractPlatform, cls).delete_many(
+    #                     [cls._generate_subkey(api_key, i_id) for 
+    #                     api_key, i_id in keys], async=True)
+    #    raise tornado.gen.Return(rv)
 
     def to_json(self):
         ''' to json '''
