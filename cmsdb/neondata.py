#!/usr/bin/env python
'''
Data Model classes 

Defines interfaces for Neon User Account, Platform accounts
Account Types
- NeonUser
- BrightcovePlatform
- YoutubePlatform

Api Request Types
- Neon, Brightcove, youtube

This module can also be called as a script, in which case you get an
interactive console to talk to the database with.

'''
import os
import os.path
import sys
__base_path__ = os.path.abspath(os.path.join(os.path.dirname(__file__), '..'))
if sys.path[0] != __base_path__:
    sys.path.insert(0, __base_path__)

import base64
import binascii
import cmsdb.cdnhosting
import code
from collections import OrderedDict, defaultdict
import concurrent.futures
import copy
import cv.imhash_index
import datetime
import dateutil.parser
import hashlib
import itertools
import simplejson as json
import logging
import model.scores
import momoko
import psycopg2
from passlib.hash import sha256_crypt
import random
import re
import sre_constants
import string
from StringIO import StringIO
import tornado.ioloop
import tornado.gen
import tornado.web
import tornado.httpclient
import time
import api.brightcove_api #coz of cyclic import
import api.youtube_api
import utils.botoutils
import utils.logs
import cvutils.imageutils
from cvutils.imageutils import PILImageUtils
import utils.neon
from utils.options import define, options
from utils import statemon
import utils.sync
import utils.s3
import utils.http
import urllib
import urlparse
import uuid


_log = logging.getLogger(__name__)

define("thumbnailBucket", default="host-thumbnails", type=str,
        help="S3 bucket to Host thumbnails ")

define("video_server", default="127.0.0.1", type=str, help="Neon video server")
define('async_pool_size', type=int, default=10,
       help='Number of processes that can talk simultaneously to the db')

define("db_address", default="localhost", type=str, help="postgresql database address")
define("db_user", default="postgres", type=str, help="postgresql database user")
define("db_password", default="", type=str, help="postgresql database user")
define("db_port", default=5432, type=int, help="postgresql port")
define("db_name", default="cmsdb", type=str, help="postgresql database name")
define("wants_postgres", default=0, type=int, help="should we use postgres")
define("max_connection_retries", default=5, type=int, help="maximum times we should try to connect to db")
# this basically means how many open pubsubs we can have at once, most other pools will be relatively 
# small, and not get to this size. see momoko pool for more info. 
define("max_pool_size", default=250, type=int, help="maximum size the connection pools can be")
define("max_io_loop_dict_size", default=500, type=int, help="how many io_loop ids we want to store before cleaning")

## Parameters for thumbnail perceptual hashing
define("hash_type", default="dhash", type=str,
       help="Type of perceptual hash function to use. ahash, phash or dhash")
define("hash_size", default=64, type=int,
       help="Size of the perceptual hash in bits")

# Other parameters
define('send_callbacks', default=1, help='If 1, callbacks are sent')

define('isp_host', default='isp-usw-388475351.us-west-2.elb.amazonaws.com',
       help=('Host address to get to the ISP that is checked for if images '
             'are there'))

statemon.define('subscription_errors', int)
statemon.define('pubsub_errors', int)
statemon.define('sucessful_callbacks', int)
statemon.define('callback_error', int)
statemon.define('invalid_callback_url', int)

statemon.define('postgres_pubsub_connections', int) 
statemon.define('postgres_unknown_errors', int) 
statemon.define('postgres_connection_failed', int) 
statemon.define('postgres_listeners', int) 
statemon.define('postgres_successful_pubsub_callbacks', int) 
statemon.define('postgres_pools', int) 

class ThumbDownloadError(IOError):pass
class DBStateError(ValueError):pass
class DBConnectionError(IOError):pass

def _get_db_information(): 
    '''Function that returns the address to the database for an object.

    Inputs:
    Returns: { host:, port:, dbname:, user:, password:, }  
    '''
    # This function can get called a lot, so all the options lookups
    # are done without introspection.
    db_info = {} 
    db_info['host'] = options.get('cmsdb.neondata.db_address') 
    db_info['port'] = options.get('cmsdb.neondata.db_port') 
    db_info['dbname'] = options.get('cmsdb.neondata.db_name') 
    db_info['user'] = options.get('cmsdb.neondata.db_user') 
    db_info['password'] = options.get('cmsdb.neondata.db_password')
    return db_info  

def _object_to_classname(otype=None):
    '''Returns the class name of an object.

    otype can be a class object, an instance object or the class name
    as a string.
    '''
    cname = None
    if otype is not None:
        if isinstance(otype, basestring):
            cname = otype
        else:
            #handle the case for classmethod
            cname = otype.__class__.__name__ \
              if otype.__class__.__name__ != "type" else otype.__name__
    return cname

class PostgresDB(tornado.web.RequestHandler): 
    '''A DB singleton class for postgres. Manages 
       connections and pools that are currently 
       connected to the postgres db. 
    ''' 
    class _PostgresDB: 
        def __init__(self):
            # where the db is located 
            self.db_info = None 
            # keeps track of the io_loops we have seen, mapped from 
            # io_loop_obj -> pool
            self.io_loop_dict = {}
            # amount of time to wait until we will reconnect a dead conn
            # this comes from momoko reconnect_interval 
            self.reconnect_dead = 250.0  
            # the starting size of the pool 
            self.pool_start_size = 3 
        
        def _set_current_host(self): 
            self.old_host = self.host 
            self.host = options.db_address
 
        def _build_dsn(self): 
            return 'dbname=%s user=%s host=%s port=%s password=%s' % (self.db_info['dbname'], 
                        self.db_info['user'], 
                        self.db_info['host'], 
                        self.db_info['port'], 
                        self.db_info['password'])

        def _clean_up_io_dict(self):
            '''since we allow optional_sync on many of these calls 
                  and it creates a ton of io_loops, walk through this 
                  dict and cleanup any io_loops that have been killed 
                  recently 
            '''  
            if len(self.io_loop_dict) > options.max_io_loop_dict_size:
                for key in self.io_loop_dict.keys():
                    if key._running is False:
                        try: 
                            pool = self.io_loop_dict[key]['pool']
                            if not pool.closed: 
                                pool.close() 
                        except (KeyError, TypeError, AttributeError): 
                            pass
                        try: 
                            del self.io_loop_dict[key]
                        except Exception as e: 
                            pass 
            statemon.state.postgres_pools = len(self.io_loop_dict)

        def _get_momoko_db(self): 
            current_io_loop = tornado.ioloop.IOLoop.current()
            conn = momoko.Connection(dsn=self._build_dsn(),
                                     ioloop=current_io_loop,
                                     cursor_factory=psycopg2.extras.RealDictCursor)
            return conn
                        
        @tornado.gen.coroutine
        def get_connection(self): 
            '''gets a connection to postgres, this is ioloop based 
                 we want to be able to share pools across ioloops 
                 however, since we have optional_sync (which creates 
                 a new ioloop) we have to manage how the pools/connections 
                 are created.  
            '''
            self._clean_up_io_dict() 
            conn = None 
            current_io_loop = tornado.ioloop.IOLoop.current()
            io_loop_id = current_io_loop
            dict_item = self.io_loop_dict.get(io_loop_id)

            def _get_momoko_db(): 
                current_io_loop = tornado.ioloop.IOLoop.current()
                conn = momoko.Connection(
                           dsn=self._build_dsn(),
                           ioloop=current_io_loop,
                           cursor_factory=psycopg2.extras.RealDictCursor)
                return conn

            if self.db_info is None: 
                self.db_info = current_db_info = _get_db_information()
            else:
                current_db_info = _get_db_information()
  
            if dict_item is None: 
                # this is the first time we've seen this io_loop just 
                # get them set up for a pool, and return the connection 
                item = {}
                item['pool'] = None 
                self.io_loop_dict[io_loop_id] = item 
                db = _get_momoko_db()
                conn = yield self._get_momoko_connection(db) 
            else:
                # we have seen this ioloop before, it has a pool use it
                if dict_item['pool'] is None:
                    dict_item['pool'] = yield self._connect_a_pool()
                pool = dict_item['pool']
                try: 
                    conn = yield self._get_momoko_connection(
                               pool, 
                               True, 
                               dict_item)
                except Exception as e: 
                    pool.close() 
                    dict_item['pool'] = None 
                    raise
 
            raise tornado.gen.Return(conn)

        def return_connection(self, conn): 
            '''
            call this to return connections you are done with 

            this should always be called to ensure the 
            connections are properly returned to the pool, or 
            closed entirely assuming the connection was made 
            without a pool 
            '''  
            current_io_loop = tornado.ioloop.IOLoop.current()
            io_loop_id = current_io_loop
            dict_item = self.io_loop_dict.get(io_loop_id)
            pool = dict_item['pool']
            try: 
                if pool is None:
                    conn.close()
                else:
                    try: 
                        pool.putconn(conn) 
                    except AssertionError: 
                        # probably a release of an already released conn
                        pass 
            except Exception as e: 
                _log.exception('Unknown Error : on close connection %s' % e) 
      
        @tornado.gen.coroutine 
        def _connect_a_pool(self): 
            def _get_momoko_pool():
                current_io_loop = tornado.ioloop.IOLoop.current()
                pool = momoko.Pool(
                           dsn=self._build_dsn(),  
                           ioloop=current_io_loop, 
                           size=self.pool_start_size, 
                           max_size=options.max_pool_size,
                           auto_shrink=True, 
                           reconnect_interval=self.reconnect_dead,  
                           cursor_factory=psycopg2.extras.RealDictCursor)
                return pool

            pool = _get_momoko_pool() 
            num_of_tries = options.get('cmsdb.neondata.max_connection_retries')
            pool_connection = None
            for i in range(int(num_of_tries)):
                try: 
                    pool_connection = yield pool.connect()
                    break 
                except Exception as e: 
                    current_db_info = _get_db_information() 
                    if current_db_info != self.db_info: 
                        self.db_info = current_db_info 
                        pool = _get_momoko_pool() 
                    _log.error('Retrying PG Pool connection : attempt=%d : %s' % 
                               (int(i+1), e))
                    sleepy_time = (1 << (i+1)) * 0.2 * random.random()
                    yield tornado.gen.sleep(sleepy_time)

            if pool_connection: 
                raise tornado.gen.Return(pool_connection)
            else: 
                _log.error('Unable to create a pool for Postgres Database')
                statemon.state.increment('postgres_connection_failed')
                raise Exception('Unable to get a pool of connections')
 
        @tornado.gen.coroutine 
        def _get_momoko_connection(self, db, is_pool=False, dict_item=None):
            conn = None 
            num_of_tries = options.get('cmsdb.neondata.max_connection_retries')
            for i in range(int(num_of_tries)):
                try:
                    if is_pool:
                        # momoko has a reconnect_interval on dead 
                        # connections, it will hang and not reconnect 
                        # if we don't wait long enough 
                        if len(db.conns.dead) > 0:
                            yield tornado.gen.sleep(
                                self.reconnect_dead / 1000.0) 
                        conn = yield db.getconn()
                    else: 
                        conn = yield db.connect()
                    break
                except Exception as e: 
                    current_db_info = _get_db_information()  
                    if current_db_info != self.db_info: 
                        self.db_info = current_db_info
                        if is_pool:
                            db = yield self._connect_a_pool()
                            dict_item['pool'] = db  
                        else: 
                            db = self._get_momoko_db()
 
                    _log.error('Retrying PG connection : attempt=%d : %s' % 
                               (int(i+1), e))
                    sleepy_time = (1 << (i+1)) * 0.1 
                    yield tornado.gen.sleep(sleepy_time)
 
            if conn: 
                raise tornado.gen.Return(conn)
            else: 
                _log.error('Unable to get a connection to Postgres Database')
                statemon.state.increment('postgres_connection_failed')
                raise Exception('Unable to get a connection')

        def get_insert_json_query_tuple(self, 
                                        obj, 
                                        fields='(_data, _type)',
                                        values='VALUES(%s, %s)',
                                        extra_params=None):
            query = "INSERT INTO " + obj._baseclass_name().lower() + \
                    " " + fields + " " + values
            params = (obj.get_json_data(), obj.__class__.__name__)
            if extra_params:
                params = params + extra_params 
            return (query, params)

        def get_update_json_query_tuple(self, obj):
            query = "UPDATE " + obj._baseclass_name().lower() + \
                    " SET _data = %s " \
                    " WHERE _data->>'key' = %s" 
            params = (obj.get_json_data(), obj.key)   
            return (query, params)
 
        def get_update_many_query_tuple(self, objects): 
            ''' helper function to build up an update multiple 
                   query  
                builds queries of the form 
                UPDATE table AS t SET t._data = changes.data
                FROM (values (obj.key, obj.get_json_data())) 
                  AS changes(key, data)
                WHERE changes.key = t._data->>'key' 
            '''
            try: 
                param_list = []
                table = objects[0]._baseclass_name().lower()
                query = "UPDATE %s AS t SET _data = changes.data "\
                        " FROM (VALUES " % table 
                for obj in objects: 
                    query += '(%s, %s::jsonb),' 
                    param_list.append(obj.key)
                    param_list.append(obj.get_json_data()) 
                query = query[:-1] 
                query += ") AS changes(key, data) WHERE changes.key = t._data->>'key'"
                return (query, tuple(param_list))  
            except KeyError: 
                return
 
    instance = None 
    
    def __new__(cls): 
        if not PostgresDB.instance: 
            PostgresDB.instance = PostgresDB._PostgresDB() 
        return PostgresDB.instance 

    def __getattr__(self, name):
        return getattr(self.instance, name)

    def __setattr__(self, name):
        return setattr(self.instance, name)
 
class PostgresPubSub(object):
    class _PostgresPubSub: 
        def __init__(self): 
            self.channels = {} 
        
        @tornado.gen.coroutine    
        def _connect(self):
            '''connect function for pubsub
               
               just use the PostgresDB class to get a connection
               to the database 
            '''
            self.db = PostgresDB() 
            conn = yield self.db.get_connection()
            raise tornado.gen.Return(conn)
        
        @tornado.gen.coroutine 
        def _receive_notification(self, 
                                  fd, 
                                  events, 
                                  channel_name):
 
            '''_receive_notification, callback for add_handler that monitors an open 
               pg file handler 

               will use the current io_loop to add a future to the expecting callbacks
 
               sends a future with a list of json strings  
            '''
            try:  
                channel = self.channels[channel_name]
                notifications = [] 
                connection = channel['connection'].connection 
                connection.poll()
                _log.info_n('Notifying listeners of db changes - %s' % 
                    (connection.notifies),25)
                while connection.notifies:
                    notification = connection.notifies.pop() 
                    payload = notification.payload
                    notifications.append(payload) 

                future = concurrent.futures.Future()
                future.set_result(notifications)
                channel = self.channels[channel_name]
                callback_functions = channel['callback_functions']
                for func in callback_functions:
                    tornado.ioloop.IOLoop.current().add_future(future, func) 
            except Exception as e: 
                statemon.state.increment('postgres_unknown_errors')
                _log.exception('Error in pubsub trying to get notifications %s. ' % e) 
                self._reconnect(channel_name) 
        
        def _reconnect(self, channel_name):
            '''reconnects to postgres in the case of a database mishap, or 
               a possible io_loop mishap 

               grabs the current channel that is listening 
               closes the connection (in case it's still open) 
               deletes it from the singleton list
               readds it and relistens on the callback functions that
                   currently exist

               TODO - make it so previous notifications that may have 
                      been lost get retried
            '''
            channel = self.channels[channel_name] 
            callback_functions = channel['callback_functions']
            self.unlisten(channel_name)  
 
            for cb in callback_functions: 
                self.listen(channel_name, cb)  

        @tornado.gen.coroutine
        def listen(self, channel_name, func):
            '''publicly accessible function that starts listening on a channel 
               
               handles the postgres connection as well, no need to connect before 
               calling me 
  
               channel - baseclassname of the object, will call PG LISTEN on this 
               func - the function to callback to if we receive notifications 
 
               simply is added to the io_loop via add_handler 
            ''' 
            if channel_name in self.channels:
                self.channels[channel_name]['callback_functions'].append(func) 
            else: 
                try: 
                    momoko_conn = yield self._connect()
                    yield momoko_conn.execute('LISTEN %s' % channel_name)
                    io_loop = tornado.ioloop.IOLoop.current()
                    self.channels[channel_name] = { 
                                                    'connection' : momoko_conn, 
                                                    'callback_functions' : [func] 
                                                  }
                    io_loop.add_handler(momoko_conn.connection.fileno(), 
                                        lambda fd, events: self._receive_notification(fd, events, channel_name), 
                                        io_loop.READ) 
                    _log.info(
                        'Opening a new listener on postgres at %s for channel %s' %
                        (self.db.db_info['host'], channel_name))
                    statemon.state.increment('postgres_listeners')
                except psycopg2.Error as e: 
                    _log.exception('a psycopg error occurred when listening to %s on postgres %s' \
                                   % (channel_name, e)) 
                except Exception as e: 
                    _log.exception('an unknown error occurred when listening to %s on postgres %s' \
                                   % (channel_name, e)) 
                    statemon.state.increment('postgres_unknown_errors')
                    
        @tornado.gen.coroutine
        def unlisten(self, channel_name):
            '''unlisten from a subscribed channel 

               WARN : this is a clear all command, any callback functions 
                      that have open listeners to this will be cleared out

               TODO : have function_id passed in as well, to only clear 
                      the callback we care about  
            '''
            _log.info(
                'Unlistening on postgres at %s for channel %s' %
                (self.db.db_info['host'], channel_name))
            try: 
                channel = self.channels[channel_name] 
                connection = channel['connection']
                try: 
                    yield connection.execute('UNLISTEN %s' % channel_name)
                    connection.close()
                except psycopg2.InterfaceError as e:
                    # this means we already lost connection, and can not close a 
                    # closed connection  
                    _log.exception('psycopg error when unlistening to %s on postgres %s' \
                                   % (channel, e))
                    pass  
                self.channels.pop(channel_name, None)
                statemon.state.decrement('postgres_listeners')
            except psycopg2.Error as e: 
                _log.exception('a psycopg error occurred when UNlistening to %s on postgres %s' \
                                % (channel_name, e)) 
            except Exception as e: 
                _log.exception('an unknown error occurred when UNlistening to %s on postgres %s' \
                               % (channel_name, e)) 
                statemon.state.increment('postgres_unknown_errors')

    instance = None 
    
    def __new__(cls): 
        if not PostgresPubSub.instance: 
            PostgresPubSub.instance = PostgresPubSub._PostgresPubSub() 
        return PostgresPubSub.instance 

    def __getattr__(self, name):
        return getattr(self.instance, name)

    def __setattr__(self, name):
        return setattr(self.instance, name) 
        
##############################################################################

def id_generator(size=32, 
            chars=string.ascii_lowercase + string.digits):
    ''' Generate a random alpha numeric string to be used as 
    '''
    retval = ''.join(random.choice(chars) for x in range(size))

    return retval

##############################################################################
## Enum types
############################################################################## 

class ThumbnailType(object):
    ''' Thumbnail type enumeration '''
    NEON        = "neon"
    CENTERFRAME = "centerframe"
    BRIGHTCOVE  = "brightcove" # DEPRECATED. Will be DEFAULT instead
    OOYALA      = "ooyala" # DEPRECATED. Will be DEFAULT instead
    RANDOM      = "random"
    FILTERED    = "filtered"
    DEFAULT     = "default" #sent via api request
    CUSTOMUPLOAD = "customupload" #uploaded by the customer/editor

class ExperimentState:
    '''A class that acts like an enum for the state of the experiment.'''
    UNKNOWN = 'unknown'
    RUNNING = 'running'
    COMPLETE = 'complete'
    DISABLED = 'disabled'
    OVERRIDE = 'override' # Experiment has be manually overridden

class MetricType:
    '''The different kinds of metrics that we care about.'''
    LOADS = 'loads'
    VIEWS = 'views'
    CLICKS = 'clicks'
    PLAYS = 'plays'

class IntegrationType(object): 
    BRIGHTCOVE = 'brightcoveintegration'
    OOYALA = 'ooyalaintegration'
    OPTIMIZELY = 'optimizelyintegration'

class DefaultSizes(object): 
    WIDTH = 160 
    HEIGHT = 90 

class ServingControllerType(object): 
    IMAGEPLATFORM = 'imageplatform'

class SubscriptionState(object): 
    ACTIVE = 'active' 
    CANCELED = 'canceled'
    UNPAID = 'unpaid' 
    PAST_DUE = 'past_due' 
    IN_TRIAL = 'trialing'

class AccessLevels(object):
    NONE = 0
    READ = 1
    UPDATE = 2
    CREATE = 4
    DELETE = 8
    ACCOUNT_EDITOR = 16
    INTERNAL_ONLY_USER = 32
    GLOBAL_ADMIN = 64
    SHARE = 128             # Resource permits share token authorization

    # Helpers  
    ALL_NORMAL_RIGHTS = READ | UPDATE | CREATE | DELETE
    ADMIN = ALL_NORMAL_RIGHTS | ACCOUNT_EDITOR
    EVERYTHING = ALL_NORMAL_RIGHTS |\
                 ACCOUNT_EDITOR | INTERNAL_ONLY_USER |\
                 GLOBAL_ADMIN

class PythonNaNStrings(object): 
    INF = 'Infinite' 
    NEGINF = '-Infinite' 
    NAN = 'NaN' 

##############################################################################
class StoredObject(object):
    '''Abstract class to represent an object that is stored in the database.

    Fields can be either native types or other StoreObjects

    This contains common routines for interacting with the data.
    TODO: Convert all the objects to use this consistent interface.
    ''' 
    def __init__(self, key):
        self.key = str(key)

    def __str__(self):
        return "%s: %s" % (self.__class__.__name__, self.__dict__)

    def __repr__(self):
        return str(self)

    def __cmp__(self, other):
        classcmp = cmp(self.__class__, other.__class__) 
        if classcmp:
            return classcmp

        obj_one = set(self.__dict__).difference(('created', 'updated'))
        obj_two = set(other.__dict__).difference(('created', 'updated')) 
        classcmp = obj_one == obj_two and all(self.__dict__[k] == other.__dict__[k] for k in obj_one)

        if classcmp: 
            return 0
 
        return cmp(self.__dict__, other.__dict__)

    @classmethod
    def key2id(cls, key):
        '''Converts a key to an id'''
        return key

    def _set_keyname(self):
        '''Returns the key in the database for the set that holds this object.

        The result of the key lookup will be a set of objects for this class
        '''
        raise NotImplementedError()

    @classmethod
    def format_key(cls, key):
        return key

    @classmethod
    def is_valid_key(cls, key):
        return True

    def to_dict(self):
        return {
            '_type': self.__class__.__name__,
            '_data': self.__dict__
            }

    def to_json(self):
        '''Returns a json version of the object'''
        return json.dumps(self, default=lambda o: o.to_dict())
    
    def get_json_data(self):
         
        '''
            for postgres we only want the _data field, since we 
            have a column that is named _data we do not want _data->_data

            override this if you need something custom to get _data
        '''
        def _json_fixer(obj): 
            for key, value in obj.items(): 
                if value == float('-inf'):
                    obj[key] = PythonNaNStrings.NEGINF
                if value == float('inf'):
                    obj[key] = PythonNaNStrings.INF
                if value == float('nan'):
                    obj[key] = PythonNaNStrings.NAN
            return obj
        obj = _json_fixer(self.to_dict()['_data']) 
        def json_serial(obj):
            if isinstance(obj, datetime.datetime):
                serial = obj.isoformat()
                return serial
        return json.dumps(obj, default=json_serial)

    @utils.sync.optional_sync
    @tornado.gen.coroutine
    def save(self, overwrite_existing_object=True):
        '''Save the object to the database.'''
        value = self.to_json()
        if self.key is None:
            raise ValueError("key not set")

        rv = True  
        db = PostgresDB()
        conn = yield db.get_connection()
        query_tuple = db.get_insert_json_query_tuple(self)
        print query_tuple
        try:  
            result = yield conn.execute(query_tuple[0], query_tuple[1])
        except psycopg2.IntegrityError as e:  
            # since upsert is not available until postgres 9.5 
            # we need to do an update here
            if overwrite_existing_object: 
                query_tuple = db.get_update_json_query_tuple(self)
                result = yield conn.execute(query_tuple[0], query_tuple[1])
            else: 
                raise  
        except Exception as e: 
            rv = False
            _log.exception('an unknown error occurred when saving an object %s' % e) 
            statemon.state.increment('postgres_unknown_errors')

        db.return_connection(conn)
        raise tornado.gen.Return(rv)

    @classmethod
    def _create(cls, key, obj_dict):
        '''Create an object from a dictionary that was created by save().

        Returns None if the object could not be created.
        '''
        if obj_dict:
            # Get the class type to create
            try:
                data_dict = obj_dict['_data']
                classname = obj_dict['_type']
                try:
                    classtype = globals()[classname]
                except KeyError:
                    _log.error('Unknown class of type %s in database key %s'
                               % (classname, key))
                    return None
            except KeyError:
                # For backwards compatibility, we didn't store the
                # type in the databse, so assume that the class is cls
                classtype = cls
                data_dict = obj_dict

            # throw created updated on the object if its there 
            try:
                for k in ['created_time_pg', 'updated_time_pg']:
                    if isinstance(obj_dict[k], datetime.datetime): 
                        data_dict[k.split('_')[0]] = obj_dict[k].strftime(
                            "%Y-%m-%d %H:%M:%S.%f")
                    elif isinstance(obj_dict[k], str):
                        data_dict[k.split('_')[0]] = dateutil.parser.parse(
                            obj_dict[k]).strftime("%Y-%m-%d %H:%M:%S.%f")
            except KeyError: 
                pass
 
            # create basic object using the "default" constructor
            obj = classtype(key)

            #populate the object dictionary
            try:
                for k, value in data_dict.iteritems():
                    if value == PythonNaNStrings.NEGINF:
                        value = float('-inf') 
                    if value == PythonNaNStrings.INF:
                        value = float('inf')
                    if value == PythonNaNStrings.NAN:
                        value = float('nan') 
                    obj.__dict__[str(k)] = cls._deserialize_field(k, value)
            except ValueError:
                return None

            return obj

    @classmethod
    def _deserialize_field(cls, key, value):
        '''Deserializes a field by creating a StoredObject as necessary.'''
        if isinstance(value, dict):
            if '_type' in value and '_data' in value:
                # It is a stored object, so unpack it
                try:
                    classtype = globals()[value['_type']]
                    return classtype._create(key, value)
                except KeyError:
                    _log.error('Unknown class of type %s' % value['_type'])
                    raise ValueError('Bad class type %s' % value['_type'])
            else:
                # It is a dictionary do deserialize each of the fields
                for k, v in value.iteritems():
                    value[str(k)] = cls._deserialize_field(k, v)
        elif hasattr(value, '__iter__'):
            # It is iterable to treat it like a list
            value = [cls._deserialize_field(None, x) for x in value]
        return value

    def get_id(self):
        '''Return the non-namespaced id for the object.'''
        return self.key

    @classmethod
    @utils.sync.optional_sync
    @tornado.gen.coroutine
    def get(cls, key, create_default=False, log_missing=True):
        '''Retrieve this object from the database.

        Inputs:
        key - Key for the object to retrieve
        create_default - If true, then if the object is not in the database, 
                         return a default version. Otherwise return None.
        log_missing - Log if the object is missing in the database.

        Returns the object
        '''
        db = PostgresDB()
        conn = yield db.get_connection()

        obj = None 
        query = "SELECT _data, _type, \
                        created_time AS created_time_pg,\
                        updated_time AS updated_time_pg \
                 FROM %s \
                 WHERE _data->>'key' = '%s'" % (cls._baseclass_name().lower(), key)

        cursor = yield conn.execute(query)
        result = cursor.fetchone()
        if result:
            obj = cls._create(key, result)
        else:
            if log_missing:
                _log.warn('No %s for id %s in db' % (cls.__name__, key))
            if create_default:
                obj = cls(key)

        db.return_connection(conn)
        raise tornado.gen.Return(obj)

    @classmethod
    @utils.sync.optional_sync
    @tornado.gen.coroutine
    def get_many(cls, keys, create_default=False, log_missing=True,
                 func_level_wpg=True, as_dict=False):
        ''' Get many objects of the same type simultaneously

        This is more efficient than one at a time.

        Inputs:
        keys - List of keys to get
        create_default - If true, then if the object is not in the database, 
                         return a default version. Otherwise return None.
        log_missing - Log if the object is missing in the database.
        callback - Optional callback function to call

        Returns:
        A list of cls objects or None depending on create_default settings
        '''
        return cls._get_many_with_raw_keys(
            keys,
            create_default,
            log_missing,
            func_level_wpg,
            as_dict)

    @classmethod
    @utils.sync.optional_sync
    @tornado.gen.coroutine
    def get_many_with_pattern(cls, pattern):
        '''Returns many objects that match a pattern.

        Note, this can be a slow call because getting the keys is slow

        Inputs:
        pattern - A pattern, usually with a * to match keys

        Outputs:
        A list of cls objects
        '''
        retval = []
        results = [] 
        db = PostgresDB()
        conn = yield db.get_connection()
        query = "SELECT _data, _type, \
                       created_time AS created_time_pg,\
                       updated_time AS updated_time_pg \
                 FROM %s \
                 WHERE _data->>'key' ~ '%s'" % (cls._baseclass_name().lower(), pattern)

        cursor = yield conn.execute(query)
        for result in cursor:
            obj = cls._create(result['_data']['key'], result)
            results.append(obj) 
        db.return_connection(conn)
        raise tornado.gen.Return(results)

    @classmethod
    @utils.sync.optional_sync
    @tornado.gen.coroutine
    def get_many_with_key_like(cls, key_portion):
        ''' Returns many rows that have a key that matches 
              in a query LIKE 'key_portion%' 

            In Postgres this is much faster(4x) than the pattern 
            matching ~ and makes this the much better choice if 
            you are trying to match on accountid_blah 
        ''' 
        results = [] 
        db = PostgresDB()
        conn = yield db.get_connection()
        baseclass_name = cls._baseclass_name().lower()
        query = "SELECT _data, _type, \
                        created_time AS created_time_pg,\
                        updated_time AS updated_time_pg FROM "\
                    + baseclass_name + \
                " WHERE _data->>'key' LIKE %s"

        params = ['%'+key_portion+'%']
        cursor = yield conn.execute(query, params)
        for result in cursor:
            obj = cls._create(result['_data']['key'], result)
            results.append(obj) 
        db.return_connection(conn)
        raise tornado.gen.Return(results)

    @classmethod
    @utils.sync.optional_sync
    @tornado.gen.coroutine
    def get_all(cls):
        ''' Get all the objects in the database of this type

        Inputs:
        callback - Optional callback function to call

        Returns:
        A list of cls objects.
        '''
        retval = []
        i = cls.iterate_all()
        while True:
            item = yield i.next(async=True)
            if isinstance(item, StopIteration):
                break
            retval.append(item)

        raise tornado.gen.Return(retval)

    @classmethod
    @utils.sync.optional_sync
    @tornado.gen.coroutine
    def iterate_all(cls, max_request_size=100, max_results=None):
        '''Return an iterator for all the ojects of this type.

        The set of keys to grab happens once so if the db changes while
        the iteration is going, so neither new or deleted objects will

        You can use it asynchronously like:
        iter = cls.get_iterator()
        while True:
          item = yield iter.next(async=True)
          if isinstance(item, StopIteration):
            break

        or just use it synchronously like a normal iterator.
        '''
        keys = yield cls.get_all_keys(async=True)
        raise tornado.gen.Return(
            StoredObjectIterator(cls, keys, page_size=max_request_size,
                                 max_results=max_results, skip_missing=True))

    @classmethod
    @utils.sync.optional_sync
    @tornado.gen.coroutine
    def get_all_keys(cls):
        '''Return all the keys in the database for this object type.'''
        rv = True  
        db = PostgresDB()
        conn = yield db.get_connection()

        query = "SELECT _data->>'key' FROM %s" % cls._baseclass_name().lower()
        cursor = yield conn.execute(query, cursor_factory=psycopg2.extensions.cursor)
        keys_list = [i[0] for i in cursor.fetchall()]
        db.return_connection(conn)
        rv = [x.partition('_')[2] for x in keys_list if
                                  x is not None]
        raise tornado.gen.Return(rv) 

<<<<<<< HEAD
=======

>>>>>>> ff712054
    @classmethod
    @utils.sync.optional_sync
    @tornado.gen.coroutine
    def _get_many_with_raw_keys(cls, keys, create_default=False,
                                log_missing=True, func_level_wpg=True,
                                as_dict=False):
        '''Gets many objects with raw keys instead of namespaced ones.
        '''
        #MGET raises an exception for wrong number of args if keys = []
        if len(keys) == 0:
            raise tornado.gen.Return([])

        chunk_size = 1000
        rv = []
        obj_map = OrderedDict() 
        db = PostgresDB()
        conn = yield db.get_connection()
        # let's use a server-side cursor here 
        # since momoko won't let me declare a cursor by name, I need to 
        # do this manually 
        yield conn.execute("BEGIN")
 
        query = "DECLARE get_many CURSOR FOR SELECT _data, _type, \
                     created_time AS created_time_pg, \
                     updated_time AS updated_time_pg \
                 FROM %s \
                 WHERE _data->>'key' IN(%s)" % (cls._baseclass_name().lower(), 
                                                ",".join("'{0}'".format(k) for k in keys))
        yield conn.execute(query)
        for key in keys: 
            obj_map[key] = None 

        def _map_new_results(results):
            for result in results:
                obj_key = result['_data']['key'] 
                obj_map[obj_key] = result
 
        def _build_return_items(): 
            rv = {} if as_dict else []
            for key, item in obj_map.iteritems():
                if item: 
                    obj = cls._create(key, item) 
                else:
                    if log_missing:
                        _log.warn('No %s for %s' % (cls.__name__, key))
                    if create_default:
                        obj = cls(key)
                    else:
                        obj = None
                if as_dict:
                    rv[key] = obj
                else:
                    rv.append(obj)
            return rv
 
        rows = True
        while rows:
            cursor = yield conn.execute("FETCH %s FROM get_many", (chunk_size,))  
            rows = cursor.fetchmany(chunk_size) 
            _map_new_results(rows)

        yield conn.execute("CLOSE get_many")  
        yield conn.execute("COMMIT")
 
        db.return_connection(conn)
        items = _build_return_items()
        raise tornado.gen.Return(items)
    
    @classmethod
    @utils.sync.optional_sync
    @tornado.gen.coroutine
    def modify(cls, key, func, create_missing=False):
        '''Allows you to modify the object in the database atomically.

        While in func, you have a lock on the object so you are
        guaranteed for it not to change. It is automatically saved at
        the end of func.
        
        Inputs:
        func - Function that takes a single parameter (the object being edited)
        key - The key of the object to modify
        create_missing - If True, create the default object if it doesn't exist

        Returns: A copy of the updated object or None, if the object wasn't
                 in the database and thus couldn't be updated.

        Example usage:
        StoredObject.modify('thumb_a', lambda thumb: thumb.update_phash())
        '''
        def _process_one(d):
            val = d[key]
            if val is not None:
                func(val)

        updated_d = yield StoredObject.modify_many(
                 [key], _process_one,
                 create_missing=create_missing,
                 create_class=cls, 
                 async=True)
        raise tornado.gen.Return(updated_d[key])

    @classmethod
    @utils.sync.optional_sync
    @tornado.gen.coroutine
    def modify_many(cls, keys, func, create_missing=False, create_class=None):
        '''Allows you to modify objects in the database atomically.

        While in func, you have a lock on the objects so you are
        guaranteed for them not to change. The objects are
        automatically saved at the end of func.
        
        Inputs:
        func - Function that takes a single parameter (dictionary of key -> object being edited)
        keys - List of keys of the objects to modify
        create_missing - If True, create the default object if it doesn't exist
        create_class - The class of the object to create. If None, 
                       cls is used (which is the most common case)

        Returns: A dictionary of {key -> updated object}. The updated
        object could be None if it wasn't in the database and thus
        couldn't be modified

        Example usage:
        SoredObject.modify_many(['thumb_a'], 
          lambda d: thumb.update_phash() for thumb in d.itervalues())
        '''
        if create_class is None:
            create_class = cls

        db = PostgresDB()
        conn = yield db.get_connection()
        if len(keys) == 0:
            raise tornado.gen.Return({})
            
        mappings = {}
        key_to_object = {}  
        for key in keys: 
            key_to_object[key] = None
 
        query = "SELECT _data, _type,\
                        created_time AS created_time_pg,\
                        updated_time AS updated_time_pg \
                 FROM %s \
                 WHERE _data->>'key' IN(%s)" % (create_class._baseclass_name().lower(), 
                                                ",".join("'{0}'".format(k) for k in keys))

        cursor = yield conn.execute(query)
        items = cursor.fetchall()
        for item in items:
            current_key = item['_data']['key']
            key_to_object[current_key] = item
        
        for key, item in key_to_object.iteritems(): 
            if item is None:  
                if create_missing:
                    cur_obj = create_class(key)
                else:
                    _log.warn_n('Could not find postgres object: %s' % key)
                    cur_obj = None
            else:
                def json_serial(obj):
                    if isinstance(obj, datetime.datetime):
                        serial = obj.isoformat()
                        return serial
                # hack we need two copies of the object, copy won't work here
                item_one = json.loads(json.dumps(item, default=json_serial))
                cur_obj = create_class._create(key, item_one)

            mappings[key] = cur_obj 
        try:
            vals = func(mappings)
            if isinstance(vals, concurrent.futures.Future):
                yield vals
        finally:
            insert_statements = []
            update_objs = [] 
            for key, obj in mappings.iteritems():
               original_object = key_to_object.get(key, None)
               if obj is not None and original_object is None: 
                   created = datetime.datetime.utcnow()
                   updated = datetime.datetime.utcnow()
                   obj.__dict__['created'] = created.strftime(
                        "%Y-%m-%d %H:%M:%S.%f")
                   obj.__dict__['updated'] = updated.strftime(
                        "%Y-%m-%d %H:%M:%S.%f")
                   query_tuple = db.get_insert_json_query_tuple(
                       obj, 
                       fields='(_data, _type, created_time, updated_time)',
                       values='VALUES(%s, %s, %s, %s)', 
                       extra_params=(created, updated))  
                   insert_statements.append(query_tuple) 
               elif obj is not None and obj != original_object:
                   update_objs.append(obj)

        if update_objs:  
            try: 
                update_query = db.get_update_many_query_tuple(
                    update_objs)
                yield conn.execute(update_query[0], 
                                   update_query[1]) 
            except Exception as e: 
                _log.error('unknown error when running \
                            update_query %s : %s' % 
                            (update_query, e))

        if insert_statements: 
            try: 
                for it in insert_statements:  
                    yield conn.execute(it[0], it[1])
            except psycopg2.IntegrityError:
                pass  
            except Exception as e: 
                _log.error('unknown error when running \
                            inserts %s : %s' % 
                            (insert_statements, e))
            
        db.return_connection(conn)
        raise tornado.gen.Return(mappings)
            
    @classmethod
    @utils.sync.optional_sync
    @tornado.gen.coroutine
    def save_all(cls, objects):
        '''Save many objects simultaneously'''
        data = {}
        rv = True
 
        db = PostgresDB()
        conn = yield db.get_connection()
        sql_statements = [] 
        for obj in objects:
            query_tuple = db.get_insert_json_query_tuple(obj)
            sql_statements.append(query_tuple)
        try:  
            cursor = yield conn.transaction(sql_statements)
        except psycopg2.IntegrityError as e: 
            '''we rollback the transaction, but we still need to 
               save all the objects that were in the transaction
               we also do not know what object caused the integrityerror, 
               so just save on all of them'''
            for obj in objects: 
                obj.save() 
        except Exception as e: 
            rv = False
            _log.exception('an unknown error occurred when saving an object %s' % e) 
            statemon.state.increment('postgres_unknown_errors')

        db.return_connection(conn)
        raise tornado.gen.Return(rv) 

    @classmethod
    @utils.sync.optional_sync
    @tornado.gen.coroutine
    def delete(cls, key):
        '''Delete an object from the database.

        Returns True if the object was successfully deleted
        '''
        rv = yield cls._delete_many_raw_keys([key], async=True)
        raise tornado.gen.Return(rv)

    @classmethod
    @utils.sync.optional_sync
    @tornado.gen.coroutine
    def delete_many(cls, keys):
        '''Deletes many objects simultaneously

        Inputs:
        keys - List of keys to delete

        Returns:
        True if it was delete sucessfully
        '''
        rv = yield cls._delete_many_raw_keys(keys, async=True)
        raise tornado.gen.Return(rv)

    @classmethod
    @utils.sync.optional_sync
    @tornado.gen.coroutine
    def _delete_many_raw_keys(cls, keys):
        '''Deletes many objects by their raw keys'''
        db = PostgresDB()
        conn = yield db.get_connection()
        sql_statements = []
        for key in keys:
            query = "DELETE FROM %s \
                     WHERE _data->>'key' = '%s'" % (cls._baseclass_name().lower(), 
                                          key)
            sql_statements.append(query) 
        #TODO figure out rv
        cursor = yield conn.transaction(sql_statements)
        db.return_connection(conn) 
        raise tornado.gen.Return(True)  
    
    @classmethod
    @tornado.gen.coroutine 
    def _handle_all_changes_pg(cls, future, func): 
        '''Callback to handle all changes occurring on postgres objects 
           
           the singleton connection that stores a map from classname -> func 

           it will take this list and call all the expecting cbs with a format 
           of : 
               func(key, object, operation) 

           these come in off a postgres trigger, see migrations/cmsdb.sql for 
             the definition of the this trigger. 
        '''
        results = future.result()
        for r in results: 
            r = json.loads(r)
            key = r['_key'] 
            op = r['tg_op']
            obj = yield cls.get(key, async=True)
            try:
                statemon.state.increment('postgres_successful_pubsub_callbacks')
                yield tornado.gen.maybe_future(func(obj.get_id() if obj else key, obj, op))
            except Exception as e:
                _log.error('Unexpected exception on PG db change when calling'
                           ' %s with arguments %s: %s' % 
                           (func, (key, obj, op), e))

    @classmethod
    @utils.sync.optional_sync
    @tornado.gen.coroutine
    def delete_related_data(cls, key):
        '''Deletes all data associated with a given object.

        For example, on the video object, this will delete the
        VideoMetadata object, the VideoStatus object, the
        NeonApiRequest object and all data related to each
        thumbnail. This function is not defined for every object type.

        Inputs:
        key - The internal key to delete
        '''
        raise NotImplementedError()
        
    @classmethod
    @utils.sync.optional_sync
    @tornado.gen.coroutine
    def subscribe_to_changes(cls, func, pattern='*', get_object=True):
        '''Subscribes to changes in the database.

        When a change occurs, func is called with the key, the updated
        object and the operation. The function must be thread safe as
        it will be called in a thread in a different context.

        Inputs:
        func - The function to call with signature func(key, obj, op)
        pattern - Pattern of keys to subscribe to
        get_object - If True, the object will be grabbed from the db.
                     Otherwise, it will be passed into the function as None
        '''
        pubsub = PostgresPubSub();
        pattern = cls._baseclass_name().lower()
        yield pubsub.listen(pattern, 
                            lambda x: cls._handle_all_changes_pg(x, func))

    @classmethod
    @utils.sync.optional_sync
    @tornado.gen.coroutine
    def unsubscribe_from_changes(cls, channel):
        pubsub = PostgresPubSub();
        yield pubsub.unlisten(cls._baseclass_name().lower()) 

    @classmethod
    def format_subscribe_pattern(cls, pattern):
        return cls.format_key(pattern)

    @classmethod
    def get_select_query(cls, fields, where_clause=None, table_name=None,
                         join_clause=None, wc_params=[], limit_clause=None,
                         order_clause=None, group_clause=None):
        ''' helper function to build up a select query

               fields : an array of the fields you want
               where_clause : the portion of the query following WHERE
               table_name : defaults to _baseclass_name, but this populates
                            the from portion of the query

               eg fields = ["_data->>'neon_api_key'",
                            "_data->>'key'"]
                  object_type = neonuseraccount
                  where_clause = "_data->'users' ? %s"
                  params = [user1]
               would build
                  SELECT _data->>'neon_api_key', _data->>'key'
                   FROM neonuseraccount
                  WHERE _data->'users' ? user1
        '''
        if table_name is None:
            table_name = cls._baseclass_name().lower()

        csl_fields = ",".join("{0}".format(f) for f in fields)
        query = "SELECT " + csl_fields + " FROM " + table_name
        if join_clause:
            query += " JOIN " + join_clause
        if where_clause:
            query += " WHERE " + where_clause
        if order_clause:
            query += " " + order_clause
        if group_clause:
            query += " " + group_clause
        if limit_clause:
            query += " " + limit_clause

        return query

    @classmethod
    @tornado.gen.coroutine
    def explain_query(cls, query, wc_params, cursor_factory):
        ''' Get database query plan of query.'''
        db = PostgresDB()
        conn = yield db.get_connection()
        cursor = yield conn.execute('EXPLAIN {}'.format(query), wc_params, cursor_factory=cursor_factory)
        rv = cursor.fetchall()
        db.return_connection(conn)
        raise tornado.gen.Return(rv)

    @classmethod
    @tornado.gen.coroutine
    def execute_select_query(cls, query, wc_params,
                             cursor_factory=psycopg2.extensions.cursor):
        ''' helper function to execute a select query

            returns the result array from the query

            be nice, this will do a fetchall, which can be
            memory intensive -- TODO make an option that
            operates like get_many does currently

            wc_params : any params you need in the where clause
        '''
        print query, wc_params
        db = PostgresDB()
        conn = yield db.get_connection()
        cursor = yield conn.execute(query, wc_params, cursor_factory=cursor_factory)
        rv = cursor.fetchall()
        db.return_connection(conn)
        raise tornado.gen.Return(rv)


class Searchable(object):

    # Override in the subclass.
    _allowed_args = [
        'account_id',
        'limit',
        'name',
        'offset',
        'since',
        'show_hidden',
        'until']

    @classmethod
    @tornado.gen.coroutine
    def keys(cls, **kwargs):
        '''Get keys of rows that match arguments.'''
        rows = yield cls._search(**kwargs)
        keys = [row[0]['key'] for row in rows]
        raise tornado.gen.Return(keys)

    @classmethod
    @tornado.gen.coroutine
    def objects(cls, **kwargs):
        '''Get objects that match arguments.'''
        rows = yield cls._search(**kwargs)
        objects = [cls._create(row[0]['key'], row[0]) for row in rows]
        raise tornado.gen.Return(objects)

    @classmethod
    @tornado.gen.coroutine
    def _search(cls, **kwargs):
        '''Get rows that match arguments.'''

        def _validate():
            if filter(lambda k: k in cls._allowed_args, kwargs) != kwargs.keys():
                raise KeyError('Bad argument to search %s' % kwargs)

        def _query():
            return 'SELECT * FROM {table} {where}{order}{limit}{offset}'.format(
                table=cls._baseclass_name().lower(),
                where=_where(),
                limit=_limit(),
                offset=_offset(),
                order=_order())
        def _where():

            parts = []
            if kwargs.get('account_id'):
                parts.append("_data->>'account_id' = %s")
            if kwargs.get('show_hidden'):
                parts.append("_data->>'hidden'::BOOLEAN IS NOT TRUE")
            if kwargs.get('name'):
                # Check if we need to escape regex specials.
                try:
                    re.compile(kwargs['name'])
                except sre_constants.error:
                    kwargs['name'] = re.escape(kwargs['name'])
                parts.append("_data->>'name' ~* %s")
            if kwargs.get('since'):
                parts.append('creased_time > TO_TIMESTAMP(%s)::TIMESTAMP')
            if kwargs.get('until'):
                parts.append('created_time < TO_TIMESTAMP(%s)::TIMESTAMP')
            return ' WHERE %s' % ' AND '.join(parts) if parts else ''

        def _limit():
            return ' LIMIT %d' % kwargs.get('limit') \
                    if kwargs.get('limit') else ''
        def _offset():
            return ' OFFSET %d' % kwargs.get('offset') \
                    if kwargs.get('offset') else ''
        def _order():
            return ' ORDER BY created_time DESC'
        def _bind():
            args = OrderedDict(sorted(kwargs.items()))
            return [v for k,v in args.items() \
                    if k in cls._allowed_args and
                    k not in ['limit', 'offset', 'show_hidden'] and
                    v is not None]

        _validate()
        result = yield cls.execute_select_query(
            _query(),
            _bind())
        raise tornado.gen.Return(result)


class StoredObjectIterator():
    '''An iterator that generates objects of a specific type.

    It needs a list of keys to iterate through. Also, can be used
    synchronously in the normal way, or asynchronously by:

    iter = StoredObjectIterator(cls, keys)
    while True:
        item = yield iter.next(async=True)
        if isinstance(item, StopIteration):
          break
    '''
    def __init__(self, obj_class, keys, page_size=100, max_results=None,
                 skip_missing=False):
        '''Create the iterator

        Inputs:
        cls - Type of object to return
        keys - List of keys to iterate through
        page_size - Number of entries to grab from the db at once
        max_results - Maximum number of entries to return
        skip_missing - Should missing entries be skipped on the iteration
        '''
        self.obj_class = obj_class
        self.keys = keys
        self.page_size = page_size
        self.max_results = max_results
        self.curidx = 0
        self.items_returned = 0
        self.cur_objs = []
        self.skip_missing = skip_missing

    def __iter__(self):
        self.curidx = 0
        self.items_returned = 0
        self.cur_objs = []
        return self

    @utils.sync.optional_sync
    @tornado.gen.coroutine
    def next(self):
        if (self.max_results is not None and
            self.items_returned >= self.max_results):
            e = StopIteration()
            e.value = StopIteration()
            raise e

        while len(self.cur_objs) == 0:
            if self.curidx >= len(self.keys):
                # Got all the entries
                e = StopIteration()
                e.value = StopIteration()
                raise e
            
            # Get more objects
            self.cur_objs = yield tornado.gen.Task(
                self.obj_class.get_many,
                self.keys[self.curidx:(self.curidx+self.page_size)])
            if self.skip_missing:
                self.cur_objs = [x for x in self.cur_objs if x is not None]
            self.curidx += self.page_size

        self.items_returned += 1
        raise tornado.gen.Return(self.cur_objs.pop())


class NamespacedStoredObject(StoredObject):
    '''An abstract StoredObject that is namespaced by the baseclass classname.

    Subclasses of this must define _baseclass_name in the base class
    of the hierarchy. 
    '''
    
    def __init__(self, key):
        super(NamespacedStoredObject, self).__init__(
            self.__class__.format_key(key))

    def get_id(self):
        '''Return the non-namespaced id for the object.'''
        return self.key2id(self.key)

    @classmethod
    def key2id(cls, key):
        '''Converts a key to an id'''
        return re.sub(cls._baseclass_name().lower() + '_', '', key)

    @classmethod
    def _baseclass_name(cls):
        '''Returns the class name of the base class of the hierarchy.

        This should be implemented in the base class as:
        return <Class>.__name__
        '''
        raise NotImplementedError()

    @classmethod
    def _set_keyname(cls):
        return 'objset:%s' % cls._baseclass_name()

    @classmethod
    def format_key(cls, key):
        ''' Format the database key with a class specific prefix '''
        if key and key.startswith(cls._baseclass_name().lower()):
            return key
        else:
            return '%s_%s' % (cls._baseclass_name().lower(), key)

    @classmethod
    @utils.sync.optional_sync
    @tornado.gen.coroutine
    def get(cls, key, create_default=False, log_missing=True):
        '''Return the object for a given key.'''
        rv = yield super(NamespacedStoredObject, cls).get(
                         cls.format_key(key),
                         create_default=create_default,
                         log_missing=log_missing, 
                         async=True)
        raise tornado.gen.Return(rv)

    @classmethod
    @utils.sync.optional_sync
    @tornado.gen.coroutine
    def get_many(cls, keys, create_default=False, log_missing=True, func_level_wpg=True):
        '''Returns the list of objects from a list of keys.

        Each key must be a tuple
        '''
        rv = yield super(NamespacedStoredObject, cls).get_many(
                         [cls.format_key(x) for x in keys],
                         create_default=create_default,
                         log_missing=log_missing, 
                         func_level_wpg=func_level_wpg, 
                         async=True)
        raise tornado.gen.Return(rv) 

    @classmethod
    @utils.sync.optional_sync
    @tornado.gen.coroutine
    def modify(cls, key, func, create_missing=False):
        rv = yield super(NamespacedStoredObject, cls).modify(
                                 cls.format_key(key),
                                 func,
                                 create_missing=create_missing, async=True)
        raise tornado.gen.Return(rv) 

    @classmethod
    @utils.sync.optional_sync
    @tornado.gen.coroutine
    def modify_many(cls, keys, func, create_missing=False):
        def _do_modify(raw_mappings):
            # Need to convert the keys in the mapping to the ids of the objects
            mod_mappings = dict(((v.get_id(), v) for v in 
                                 raw_mappings.itervalues()))
            return func(mod_mappings)

        rv = yield super(NamespacedStoredObject, cls).modify_many(
                                 [cls.format_key(x) for x in keys],
                                 _do_modify,
                                 create_missing=create_missing, async=True)
        raise tornado.gen.Return(rv) 

    @classmethod
    @utils.sync.optional_sync
    @tornado.gen.coroutine
    def delete(cls, key, callback=None):
        rv = yield super(NamespacedStoredObject, cls).delete(
                                 cls.format_key(key), async=True)
        raise tornado.gen.Return(rv) 

    @classmethod
    @utils.sync.optional_sync
    @tornado.gen.coroutine
    def delete_many(cls, keys, callback=None):
        rv = yield super(NamespacedStoredObject, cls).delete_many(
                               [cls.format_key(k) for k in keys], async=True)
        raise tornado.gen.Return(rv) 

class DefaultedStoredObject(NamespacedStoredObject):
    '''Namespaced object where a get-like operation will never returns None.

    Instead of None, a default object is returned, so a subclass should
    specify a reasonable default constructor
    '''
    def __init__(self, key):
        super(DefaultedStoredObject, self).__init__(key)

    @classmethod
    @utils.sync.optional_sync
    @tornado.gen.coroutine
    def get(cls, key, log_missing=True, callback=None):
        rv = yield super(DefaultedStoredObject, cls).get(
                    key,
                    create_default=True,
                    log_missing=log_missing,
                    callback=callback, 
                    async=True)
        raise tornado.gen.Return(rv) 

    @classmethod
    @utils.sync.optional_sync
    @tornado.gen.coroutine
    def get_many(cls, keys, log_missing=True, callback=None, func_level_wpg=True):
        rv = yield super(DefaultedStoredObject, cls).get_many(
                    keys,
                    create_default=True,
                    log_missing=log_missing,
                    callback=callback, 
                    func_level_wpg=func_level_wpg,
                    async=True)
        raise tornado.gen.Return(rv) 

    @classmethod
    @utils.sync.optional_sync
    @tornado.gen.coroutine
    def modify_many(cls, keys, func, create_missing=None, callback=None):
        rv = yield super(DefaultedStoredObject, cls).modify_many(
                    keys, 
                    func, 
                    create_missing=True, 
                    callback=callback, 
                    async=True)
        raise tornado.gen.Return(rv) 


class MappingObject(object):
    '''Abstract class that backs an abstract 2-way, many-to-many relation.

    Arguments should match the implementing class's table column names.
    Ids are enforced by foreign key index to be valid references.
    Uniqueness is likewise enforced by a unique index on the id pair.

    Assumes the database contains a table with name in cls._table,
    and that table columns are the values in _keys:
        e.g., _table = tag_thumbnail and _keys = ['tag_id', 'thumbnail_id']'''

    # Set these in the subclass.
    _table = None
    _keys = [None, None]  # Must match name and order of schema

    @classmethod
    @tornado.gen.coroutine
    def get(cls, **kwargs):
        '''Given exactly one of the column names and an id,
        return a list of the values associated to that id.'''
        _, value = cls._get_key_and_value(**kwargs)
        if not value:
            raise tornado.gen.Return([])
        fetched = yield cls.get_many(**kwargs)
        raise tornado.gen.Return(fetched[value])

    @classmethod
    @tornado.gen.coroutine
    def get_many(cls, **kwargs):
        '''Given exactly one of the column names and a list of ids
        return the map of ids to lists of their associated values.'''
        key, values = cls._get_key_and_values(**kwargs)
        if not values:
            raise tornado.gen.Return({})
        other_key = cls._keys[0] if cls._keys[1] == key else cls._keys[1]
        fetch = []
        sql, bind = cls._get_select_single_col_tuple(key, values)
        yield cls._execute(sql, bind, fetch)
        result = {str(v): {item[other_key] for item in fetch
                  if item[key] == str(v)} for v in values}
        raise tornado.gen.Return(result)

    @classmethod
    @tornado.gen.coroutine
    def has(cls, **kwargs):
        '''Given a key-pair, returns True if the pair is associated in the db.'''
        cls._validate_scalar_values(**kwargs)
        fetched = yield cls.has_many(**kwargs)
        raise tornado.gen.Return(len(fetched) == 1)

    @classmethod
    @tornado.gen.coroutine
    def has_many(cls, **kwargs):
        '''Given lists of keys, return dictionary of every pair to boolean.'''
        cls._validate_keys(kwargs.keys())
        fetch = []
        sql, bind = cls._get_select_tuple(**kwargs)
        yield cls._execute(sql, bind, fetch)
        result = defaultdict(lambda: False)
        for row in fetch:
            result[(row[cls._keys[0]], row[cls._keys[1]])] = True
        raise tornado.gen.Return(result)

    @classmethod
    @tornado.gen.coroutine
    def save(cls, **kwargs):
        '''Given a pair of keys, return True if save creates new row.

        Return False if row already exists. Raise exception on other results.'''
        '''Delete a single mapping object row.'''
        cls._validate_scalar_values(**kwargs)
        rows_changed = yield cls.save_many(**kwargs)
        raise tornado.gen.Return(rows_changed == 1)

    @classmethod
    @tornado.gen.coroutine
    def save_many(cls, **kwargs):
        '''Allow saving of many mapping relations at once.

        Returns the number of rows created.'''
        # Validate input
        cls._validate_keys(kwargs.keys())

        try:
            pairs = cls._get_unique_pairs(**kwargs)
        except ValueError:
            raise tornado.gen.Return(0)

        # Build and execute insert.
        sql, bind = cls._get_insert_tuple(pairs)
        cursor = yield cls._execute(sql, bind)
        raise tornado.gen.Return(cursor.rowcount)

    @classmethod
    @tornado.gen.coroutine
    def delete(cls, **kwargs):
        '''Delete a single mapping object row.'''
        cls._validate_scalar_values(**kwargs)
        rows_changed = yield cls.delete_many(**kwargs)
        raise tornado.gen.Return(rows_changed == 1)

    @classmethod
    @tornado.gen.coroutine
    def delete_many(cls, **kwargs):
        '''Delete many mapping object rows.'''
        cls._validate_keys(kwargs.keys())
        sql, bind = cls._get_delete_tuple(**kwargs)
        cursor = yield cls._execute(sql, bind)
        raise tornado.gen.Return(cursor.rowcount)

    @staticmethod
    @tornado.gen.coroutine
    def _execute(sql, bind, fetch=None):
        db = PostgresDB()
        conn = yield db.get_connection()
        try:
            print sql, bind
            cursor = yield conn.execute(sql, bind)
            if type(fetch) is list:
                fetch.extend(cursor.fetchall())

        except Exception as e:
            statemon.state.increment('postgres_unknown_errors')
            raise e
        finally:
            db.return_connection(conn)
        raise tornado.gen.Return(cursor)

    @classmethod
    def _get_key_and_value(cls, **kwargs):
        key, values = cls._get_key_and_values(**kwargs)
        if len(values) is not 1:
            raise TypeError('Expect exactly one value in get')
        return key, values[0]

    @classmethod
    def _get_key_and_values(cls, **kwargs):
        if len(kwargs) is not 1:
            raise TypeError('Expect exactly one key in get kwargs')
        if cls._keys[0] in kwargs.keys():
            values = kwargs[cls._keys[0]]
            key = cls._keys[0]
        elif cls._keys[1] in kwargs.keys():
            values = kwargs[cls._keys[1]]
            key = cls._keys[1]
        else:
            raise KeyError('Unrecognized key in %s' % kwargs.keys())
        if type(values) is not list:
            values = [values]
        return key, values

    @classmethod
    def _validate_scalar_values(cls, **kwargs):
        '''Return true if both values inputs are int/str or lists
        of one element.'''
        values0 = kwargs[cls._keys[0]]
        values1 = kwargs[cls._keys[1]]
        if (
            (type(values0) in [int, str, unicode]) or
            (type(values0) is list and len(values0) is 1)
        ) and (
            (type(values1) in [int, str, unicode]) or
            (type(values1) is list and len(values1) is 1)
        ):
            return
        raise ValueError('Called with long list or object')

    @classmethod
    def _validate_keys(cls, keys):
        if not len(keys) == 2:
            raise KeyError('Wrong number of arguments')
        if not set(keys) == set(cls._keys):
            raise KeyError('Bad key in save %s' % keys)

    @classmethod
    def _get_unique_pairs(cls, **kwargs):
        '''Gather unique pairs of input keys.'''
        left_values = kwargs[cls._keys[0]]
        right_values = kwargs[cls._keys[1]]
        if not left_values or not right_values:
            raise ValueError('Input be valued')
        left_values = left_values if type(left_values) is list else [left_values]
        right_values = right_values if type(right_values) is list else [right_values]
        return set(itertools.product(left_values, right_values))

    @classmethod
    def _get_select_single_col_tuple(cls, key, values):
        return (
            'SELECT * FROM {table} WHERE {key} IN ({values})'.format(
                table=cls._table,
                key=key,
                values=cls._format_values_bind(values)),
            [str(v) for v in values])


    @classmethod
    def _get_select_tuple(cls, **kwargs):
        '''Get select sql string with %s placeholders, and a list of binds.'''
        left_values = kwargs[cls._keys[0]]
        right_values = kwargs[cls._keys[1]]
        if type(left_values) is not list:
            left_values = [left_values]
        if type(right_values) is not list:
            right_values = [right_values]
        return (
'''
SELECT *
FROM {table}
WHERE {table}.{key1} IN ({left_values}) AND
      {table}.{key2} IN ({right_values});'''.format(
                table=cls._table,
                key1=cls._keys[0],
                key2=cls._keys[1],
                left_values=cls._format_values_bind(left_values),
                right_values=cls._format_values_bind(right_values)),
            [str(v) for v in left_values + right_values])

    @classmethod
    def _get_insert_tuple(cls, values):
        '''Get insert sql string with %s placeholders, and a list of binds.'''
        return (
'''
WITH new_values AS (
    SELECT *
    FROM (
        VALUES {values}
    ) AS input_values
    WHERE NOT EXISTS (
        SELECT 1 FROM {table}
        WHERE input_values.column1 = {table}.{key1} AND
              input_values.column2 = {table}.{key2}
  )
)
INSERT INTO {table}
SELECT * FROM new_values;'''.format(
                table=cls._table,
                key1=cls._keys[0],
                key2=cls._keys[1],
                values=cls._format_insert_values_bind(values)),
            [str(v) for v in itertools.chain.from_iterable(values)])

    @classmethod
    def _get_delete_tuple(cls, **kwargs):
        left_values = kwargs[cls._keys[0]]
        right_values = kwargs[cls._keys[1]]
        if type(left_values) is not list:
            left_values = [left_values]
        if type(right_values) is not list:
            right_values = [right_values]
        return (
'''
DELETE FROM {table}
WHERE {table}.{key1} IN ({left_values}) AND
      {table}.{key2} IN ({right_values})'''.format(
                table=cls._table,
                key1=cls._keys[0],
                key2=cls._keys[1],
                left_values=cls._format_values_bind(left_values),
                right_values=cls._format_values_bind(right_values)),
            [str(v) for v in (left_values + right_values)])

    @staticmethod
    def _format_values_bind(values):
        '''Given list of values, get valid IN clause expression.
        E.g., [0, 1, 2, 3] => '%s,%s,%s,%s' '''
        return ','.join(['%s' for _ in values])

    @staticmethod
    def _format_insert_values_bind(values):
        '''Given list of 2-ples, get valid VALUES clause expression.
        E.g., [(0,0), (0,1), (0,1), (0,2)] =>
              '(%s,%s),(%s,%s),(%s,%s),(%s,%s)' '''
        return ','.join(['(%s, %s)' for _ in values])


class TagThumbnail(MappingObject):
    '''TagThumbnail represents an association of a tag to a thumbnail.'''
    _table = 'tag_thumbnail'
    _keys = ['tag_id', 'thumbnail_id']


class Tag(Searchable, StoredObject):
    '''Tag is a generic relation associating a set of user objects.

    Collections of thumbnails of a user is one use-case of Tag.'''
    def __init__(self, tag_id=None, account_id=None, name=None):
        tag_id = tag_id or uuid.uuid4().hex
        self.name = name
        self.account_id = account_id
        super(Tag, self).__init__(tag_id)

    @staticmethod
    def _baseclass_name():
        return Tag.__name__


class AbstractHashGenerator(object):
    '''Abstract Hash Generator'''

    @staticmethod
    def _api_hash_function(_input):
        ''' Abstract hash generator '''
        return hashlib.md5(_input).hexdigest()

class NeonApiKey(NamespacedStoredObject):
    ''' Static class to generate Neon API Key'''

    def __init__(self, a_id, api_key=None):
        super(NeonApiKey, self).__init__(a_id)
        self.api_key = api_key

    @classmethod
    def _baseclass_name(cls):
        '''
        Returns the class name of the base class of the hierarchy.
        '''
        return NeonApiKey.__name__
    
    @classmethod
    def id_generator(cls, size=24, 
            chars=string.ascii_lowercase + string.digits):
        return ''.join(random.choice(chars) for x in range(size))

        
    @classmethod
    @utils.sync.optional_sync
    @tornado.gen.coroutine
    def generate(cls, a_id):
        ''' generate api key hash
            if present in DB, then return it
        
        #NOTE: Generate method directly saves the key
        '''
        api_key = NeonApiKey.id_generator()
        obj = NeonApiKey(a_id, api_key)
        
        # Check if the api_key for the account id exists in the DB
        _api_key = cls.get_api_key(a_id)
        if _api_key is not None:
            raise tornado.gen.Return(_api_key)
        else:
            result = yield obj.save(async=True) 
            if result:
                raise tornado.gen.Return(api_key)

    def to_json(self):
        #NOTE: This is a misnomer. It is being overriden here since the save()
        # function uses to_json() and the NeonApiKey is saved as a plain string
        # in the database
        return json.dumps(self.__dict__) 
    
    @classmethod
    def _create(cls, key, obj_dict):
        obj = NeonApiKey(key)
        obj.value = obj_dict
        return obj_dict
    
    @classmethod
    def get_api_key(cls, a_id, callback=None):
        ''' get api key from db '''

        # Use get
        api_key = cls.get(a_id, callback)
        return api_key

    @classmethod
    @utils.sync.optional_sync
    @tornado.gen.coroutine
    def get(cls, a_id, callback=None):
        #NOTE: parent get() method uses json.loads() hence overriden here
        key = cls.format_key(a_id)
        db = PostgresDB()
        conn = yield db.get_connection()
        
        query = "SELECT _data \
                 FROM %s \
                 WHERE _data->>'key' = '%s'" % (cls.__name__.lower(), key)

        cursor = yield conn.execute(query)
        result = cursor.fetchone()
        db.return_connection(conn)
        if result:  
            raise tornado.gen.Return(result['_data']['api_key']) 
        else: 
            raise tornado.gen.Return(None) 
   
    @classmethod
    def get_many(cls, keys, callback=None):
        raise NotImplementedError()
    
    @classmethod
    @utils.sync.optional_sync
    @tornado.gen.coroutine
    def get_all(cls, keys, callback=None):
        raise NotImplementedError()

    @classmethod
    def modify(cls, key, func, create_missing=False, callback=None):
        raise NotImplementedError()
    
    @classmethod
    def modify_many(cls, keys, func, create_missing=False, callback=None):
        raise NotImplementedError()

class InternalVideoID(object):
    ''' Internal Video ID Generator '''
    NOVIDEO = 'NOVIDEO' # External video id to specify that there is no video

    VALID_EXTERNAL_REGEX = '[0-9a-zA-Z\-\.~]+'
    VALID_INTERNAL_REGEX = ('[0-9a-zA-Z]+_%s' % VALID_EXTERNAL_REGEX)
    
    @staticmethod
    def generate(api_key, vid=None):
        ''' external platform vid --> internal vid '''
        if vid is None:
            vid = InternalVideoID.NOVIDEO
        key = '%s_%s' % (api_key, vid)
        return key

    @staticmethod
    def is_no_video(internal_vid):
        '''Returns true if this video id refers to there not being a video'''
        return internal_vid.partition('_')[2] == InternalVideoID.NOVIDEO

    @staticmethod
    def from_thumbnail_id(thumbnail_id):
        '''Extracts the video id from a thumbnail id'''
        return thumbnail_id.rpartition('_')[0]

    @staticmethod
    def to_external(internal_vid):
        ''' internal vid -> external platform vid'''
        
        #first part of the key doesn't have _, hence use this below to 
        #generate the internal vid. 
        #note: found later that Ooyala can have _ in their video ids
                
        if "_" not in internal_vid:
            _log.error('key=InternalVideoID msg=Invalid internal id %s' %internal_vid)
            return internal_vid

        vid = "_".join(internal_vid.split('_')[1:])
        return vid

class TrackerAccountID(object):
    ''' Tracker Account ID generation '''
    @staticmethod
    def generate(_input):
        ''' Generate a CRC 32 for Tracker Account ID'''
        return str(abs(binascii.crc32(_input)))

class TrackerAccountIDMapper(NamespacedStoredObject):
    '''
    Maps a given Tracker Account ID to API Key 

    This is needed to keep the tracker id => api_key
    '''
    STAGING = "staging"
    PRODUCTION = "production"

    def __init__(self, tai, api_key=None, itype=None):
        super(TrackerAccountIDMapper, self).__init__(tai)
        self.value = api_key 
        self.itype = itype

    def get_tai(self):
        '''Retrieves the TrackerAccountId of the object.'''
        return self.key.partition('_')[2]

    @classmethod
    def _baseclass_name(cls):
        '''Returns the class name of the base class of the hierarchy.
        '''
        return TrackerAccountIDMapper.__name__
    
    @classmethod
    def get_neon_account_id(cls, tai, callback=None):
        '''
        returns tuple of api_key, type(staging/production)
        '''
        def format_tuple(result):
            ''' format result tuple '''
            if result:
                return result.value, result.itype

        if callback:
            cls.get(tai, lambda x: callback(format_tuple(x)))
        else:
            return format_tuple(cls.get(tai))

class User(NamespacedStoredObject): 
    ''' User 
    
    These are users that can used across multiple systems most notably 
    the API and the current UI. 

    Each of these can be attached to a NeonUserAccount (misnamed, but this 
    is our Application/Customer layer). This will grant the User access to 
    anything the NeonUserAccount can access.  
        
    Users can be associated to many NeonUserAccounts     
    ''' 
    def __init__(self, 
                 username, 
                 password='password', 
                 access_level=AccessLevels.ALL_NORMAL_RIGHTS, 
                 first_name=None,
                 last_name=None,
                 title=None,
                 reset_password_token=None, 
                 secondary_email=None, 
                 cell_phone_number=None, 
                 send_emails=True):
 
        super(User, self).__init__(username)

        # here for the conversion to postgres, not used yet  
        self.user_id = uuid.uuid1().hex

        # the users username, chosen by them, email is required 
        # on the frontend 
        self.username = username.lower()

        # the users password_hash, we don't store plain text passwords 
        self.password_hash = sha256_crypt.encrypt(password)

        # short-lived JWtoken that will give user access to API calls 
        self.access_token = None

        # longer-lived JWtoken that will allow a user to refresh a token
        # this token should only be sent over HTTPS to the auth endpoints
        # for now this is not encrypted 
        self.refresh_token = None

        # access level granted to this user, uses class AccessLevels 
        self.access_level = access_level

        # the first name of the user 
        self.first_name = first_name 
 
        # the last name of the user 
        self.last_name = last_name 
 
        # the title of the user 
        self.title = title 

        # short lived JWT that is utilized in resetting passwords
        self.reset_password_token = reset_password_token

        # optional email, for users with non-email based usernames 
        # also for users that may want a secondary form of being reached
        self.secondary_email = secondary_email
 
        # optional cell phone number, can be used for recovery purposes 
        # eventually 
        self.cell_phone_number = cell_phone_number

        # whether or not we should send this user emails 
        self.send_emails = send_emails 

    @utils.sync.optional_sync
    @tornado.gen.coroutine
    def get_associated_account_ids(self):
        results = yield self.execute_select_query(self.get_select_query(
                        [ "_data->>'neon_api_key'" ],
                        "_data->'users' ? %s",
                        table_name='neonuseraccount'),
                    wc_params=[self.username])

        rv = [i[0] for i in results]
        raise tornado.gen.Return(rv)

    @classmethod
    def _baseclass_name(cls):
        '''Returns the class name of the base class of the hierarchy.
        '''
        return 'users' 
        
class NeonUserAccount(NamespacedStoredObject):
    ''' NeonUserAccount

    Every user in the system has a neon account and all other integrations are 
    associated with this account. 

    @videos: video id / jobid map of requests made directly through neon api
    @integrations: all the integrations associated with this acccount

    '''
    def __init__(self, 
                 a_id, 
                 api_key=None, 
                 default_size=(DefaultSizes.WIDTH,DefaultSizes.HEIGHT), 
                 name=None, 
                 abtest=True, 
                 serving_enabled=True, 
                 serving_controller=ServingControllerType.IMAGEPLATFORM, 
                 users=None, 
                 email=None, 
                 subscription_information=None, 
                 verify_subscription_expiry=datetime.datetime(1970,1,1), 
                 billed_elsewhere=True, 
                 billing_provider_ref=None,
                 processing_priority=1):

        # Account id chosen/or generated by the api when account is created 
        self.account_id = a_id 
        splits = '_'.split(a_id)
        if api_key is None and len(splits) == 2:
            api_key = splits[1]
        self.neon_api_key = self.get_api_key() if api_key is None else api_key
        super(NeonUserAccount, self).__init__(self.neon_api_key)
        self.tracker_account_id = TrackerAccountID.generate(self.neon_api_key)
        self.staging_tracker_account_id = \
                TrackerAccountID.generate(self.neon_api_key + "staging") 
        self.videos = {} #phase out,should be stored in neon integration
        # a mapping from integration id -> get_ovp() string
        self.integrations = {}
        # name of the individual who owns the account, mainly for internal use 
        # so we know who it is 
        self.name = name

        # The default thumbnail (w, h) to serve for this account
        self.default_size = default_size
        
        # Priority Q number for processing, currently supports {0,1}
        self.processing_priority = processing_priority

        # Default thumbnail to show if we don't have one for a video
        # under this account.
        self.default_thumbnail_id = None
         
        # create on account creation this gives access to the API, 
        # passed via header
        self.api_v2_key = NeonApiKey.id_generator()
        
        # Boolean on wether AB tests can run
        self.abtest = abtest

        # Will thumbnails be served by our system?
        self.serving_enabled = serving_enabled

        # What controller is used to serve the image? 
        # Default to imageplatform
        self.serving_controller = serving_controller

        # What users are privy to the information assoicated to this 
        # NeonUserAccount simply a list of usernames 
        self.users = users or [] 

        # email address associated with this account 
        self.email = email

        # most recent subscription from stripe
        self.subscription_information = subscription_information

        # we want to cache some information on subscription info, 
        # this is when we should next check the service for updates 
        # to the subscription
        self.verify_subscription_expiry = verify_subscription_expiry.strftime(
            "%Y-%m-%d %H:%M:%S.%f")

        # this relates to our billing provider, we default this to True, 
        # but all new accounts that need to be billed through our provider 
        # should set this to False 
        self.billed_elsewhere = billed_elsewhere

        # the key on the billing site that we need to get information 
        # about this customer 
        self.billing_provider_ref = billing_provider_ref  
        
    @classmethod
    def _baseclass_name(cls):
        '''Returns the class name of the base class of the hierarchy.
        '''
        return NeonUserAccount.__name__

    def get_api_key(self):
        '''
        Get the API key for the account, If already in the DB the generate method
        returns it
        '''
        # Note: On DB retrieval the object gets created again, this may lead to
        # creation of an addional api key mapping ; hence prevent it
        # Figure out a cleaner implementation
        try:
            return self.neon_api_key
        except AttributeError:
            if NeonUserAccount.__name__.lower() not in self.account_id:
                return NeonApiKey.generate(self.account_id) 
            return 'None'

    def get_processing_priority(self):
        return self.processing_priority

    def set_processing_priority(self, p):
        self.processing_priority = p

    def add_platform(self, platform):
        '''Adds a platform object to the account.'''
        if len(self.integrations) == 0:
            self.integrations = {}
        self.integrations[platform.integration_id] = platform.get_ovp()

    @utils.sync.optional_sync
    @tornado.gen.coroutine
    def get_platforms(self):
        ''' get all platform accounts for the user '''

        ovp_map = {}
        #TODO: Add Ooyala when necessary
         
        for plat in [NeonPlatform, BrightcovePlatform, 
                     YoutubePlatform, BrightcoveIntegration, OoyalaIntegration]:
            ovp_map[plat.get_ovp()] = plat

        calls = []
        for integration_id, ovp_string in self.integrations.iteritems():
            try:
                plat_type = ovp_map[ovp_string]
                if plat_type == NeonPlatform:
                    calls.append(tornado.gen.Task(plat_type.get,
                                                  self.neon_api_key, '0'))
                else:
                    calls.append(tornado.gen.Task(plat_type.get,
                                                  self.neon_api_key,
                                                  integration_id))
                    
            except KeyError:
                _log.error('key=get_platforms msg=Invalid ovp string: %s' % 
                           ovp_string)

            except Exception as e:
                _log.exception('key=get_platforms msg=Error getting platform '
                               '%s' % e)

        retval = yield calls
        raise tornado.gen.Return(retval)

    @utils.sync.optional_sync
    @tornado.gen.coroutine
    def get_integrations(self):
        rv = []

        # due to old data, these could either have account_id or api_key
        # as account_id
        results = yield self.execute_select_query(self.get_select_query(
                        [ "_data",
                          "_type",
                          "created_time AS created_time_pg",
                          "updated_time AS updated_time_pg"],
                        "_data->>'account_id' IN(%s, %s)",
                        table_name='abstractintegration',
                        group_clause = "ORDER BY _type"),
                    wc_params=[self.neon_api_key, self.account_id],
                    cursor_factory=psycopg2.extras.RealDictCursor)

        for result in results:
            obj = self._create(result['_data']['key'], result)
            rv.append(obj)

        raise tornado.gen.Return(rv)

    @classmethod
    def get_ovp(cls):
        ''' ovp string '''
        return "neon"
    
    def add_video(self, vid, job_id):
        ''' vid,job_id in to videos'''
        
        self.videos[str(vid)] = job_id
    
    def to_json(self):
        ''' to json '''
        return json.dumps(self, default=lambda o: o.__dict__)

    @utils.sync.optional_sync
    @tornado.gen.coroutine
    def add_default_thumbnail(self, image, integration_id='0', replace=False):
        '''Adds a default thumbnail to the account.

        Note that the NeonUserAccount object is saved after this change.

        Inputs:
        image - A PIL image that will be added as the default thumb
        integration_id - Used to specify the CDN hosting parameters.
                         Defaults to the one associated with the NeonPlatform
        replace - If true, then will replace the existing default thumb
        '''
        if self.default_thumbnail_id is not None and not replace:
            raise ValueError('The account %s already has a default thumbnail'
                             % self.neon_api_key)

        cur_rank = 0
        if self.default_thumbnail_id is not None:
            old_default = yield tornado.gen.Task(ThumbnailMetadata.get,
                                                 self.default_thumbnail_id)
            if old_default is None:
                raise ValueError('The old thumbnail is not in the database. '
                                 'This should never happen')
            cur_rank = old_default.rank - 1

        cdn_key = CDNHostingMetadataList.create_key(self.neon_api_key,
                                                    integration_id)
        cdn_metadata = yield tornado.gen.Task(
            CDNHostingMetadataList.get,
            cdn_key)

        tmeta = ThumbnailMetadata(
            None,
            InternalVideoID.generate(self.neon_api_key, None),
            ttype=ThumbnailType.DEFAULT,
            rank=cur_rank)
        yield tmeta.add_image_data(image, cdn_metadata=cdn_metadata, async=True)
        self.default_thumbnail_id = tmeta.key
        
        success = yield tornado.gen.Task(tmeta.save)
        if not success:
            raise IOError("Could not save thumbnail")

        success = yield tornado.gen.Task(self.save)
        if not success:
            raise IOError("Could not save account data with new default thumb")

    @classmethod
    def create(cls, json_data):
        ''' create obj from json data'''
        if not json_data:
            return None
        params = json.loads(json_data)
        a_id = params['account_id']
        api_key = params['neon_api_key']
        na = cls(a_id, api_key)
       
        for key in params:
            na.__dict__[key] = params[key]
        
        return na
   
    @classmethod
    @utils.sync.optional_sync
    @tornado.gen.coroutine
    def get_all_accounts(cls):
        ''' Get all NeonUserAccount instances '''
        retval = yield tornado.gen.Task(cls.get_all)
        raise tornado.gen.Return(retval)
    
    @classmethod
    def get_neon_publisher_id(cls, api_key):
        '''
        Get Neon publisher ID; This is also the Tracker Account ID
        '''
        na = cls.get(api_key)
        if nc:
            return na.tracker_account_id

    @utils.sync.optional_sync
    @tornado.gen.coroutine
    def get_internal_video_ids(self, since=None):
        '''Return the list of internal videos ids for this account.

           Orders by updated_time ASC 
        '''
        if since is None: 
            since = '1969-01-01'
 
        rv = True  
        db = PostgresDB()
        conn = yield db.get_connection()
        # right now, we are gonna do this with a LIKE query on the 
        # indexed key field, however, as data grows it may become 
        # necessary to store account_id/api_key on the object or table : 
        # index that, and query based on that
        query = "SELECT _data->>'key' FROM " + \
                VideoMetadata._baseclass_name().lower() + \
                " WHERE _data->>'key' LIKE %s AND updated_time > %s"\
                " ORDER BY updated_time ASC" 
        # what a mess...escaping 'hack' 
        params = [self.neon_api_key+'%', since]
        cursor = yield conn.execute(
            query, 
            params, 
            cursor_factory=psycopg2.extensions.cursor)

        rv = [i[0] for i in cursor.fetchall()]

        db.return_connection(conn)
        raise tornado.gen.Return(rv) 

    @utils.sync.optional_sync
    @tornado.gen.coroutine
    def iterate_all_videos(self, max_request_size=100):
        '''Returns an iterator across all the videos for this account in the
        database.

        The iterator can be used asynchronously. See StoredObjectIterator

        The set of keys to grab happens once so if the db changes while
        the iteration is going, so neither new or deleted objects will
        be returned.

        Inputs:
        max_request_size - Maximum number of objects to request from
        the database at a time.
        '''
        vids = yield self.get_internal_video_ids(async=True)
        raise tornado.gen.Return(
            StoredObjectIterator(VideoMetadata, vids,
                                 page_size=max_request_size,
                                 skip_missing=True))

    @utils.sync.optional_sync
    @tornado.gen.coroutine
    def get_all_job_keys(self):
        '''Return a list of (job_id, api_key) of all the jobs for this account.
        '''
        db = PostgresDB()
        conn = yield db.get_connection()
        base_class_name = NeonApiRequest._baseclass_name().lower()

        query = "SELECT _data->>'key' FROM " + base_class_name + \
                " WHERE _data->>'key' LIKE %s"
 
        params = [base_class_name+'_'+self.neon_api_key+'_%']
        cursor = yield conn.execute(query, params, cursor_factory=psycopg2.extensions.cursor)
        tuple_to_list = [i[0] for i in cursor.fetchall()]
        db.return_connection(conn)

        raise tornado.gen.Return([x.split('_')[:0:-1] for x in tuple_to_list])

    @utils.sync.optional_sync
    @tornado.gen.coroutine
    def iterate_all_jobs(self, max_request_size=100):
        '''Returns an iterator across all the jobs for this account in the
        database.

        The iterator can be used asynchronously. See StoredObjectIterator

        The set of keys to grab happens once so if the db changes while
        the iteration is going, so neither new or deleted objects will
        be returned.

        Inputs:
        max_request_size - Maximum number of objects to request from
        the database at a time.
        '''
        keys = yield self.get_all_job_keys(async=True)
        raise tornado.gen.Return(
            StoredObjectIterator(NeonApiRequest, keys,
                                 page_size=max_request_size,
                                 skip_missing=True))

    @utils.sync.optional_sync
    @tornado.gen.coroutine
    def get_videos_and_statuses(self):
        ''' 
            the join on this is slow in the database 
              perform via two separate queries 
        '''  
        db = PostgresDB()
        conn = yield db.get_connection()
        video_to_status_dict = {}
        query = "SELECT video_id, serving_enabled, video_status_data, video_status_type FROM (" \
                "  SELECT v._data->>'key' AS video_id, v._data->>'serving_enabled' AS serving_enabled" \
                "   FROM videometadata v" \
                "   WHERE v._data->>'key'  LIKE %s" \
                "  ) q1 LEFT JOIN LATERAL ( " \
                "    SELECT vs._data AS video_status_data, vs._type AS video_status_type " \
                "      FROM videostatus vs " \
                "      WHERE replace(vs._data->>'key', 'videostatus_', '') = q1.video_id " \
                "  ) q2 ON TRUE"
        params = [self.neon_api_key+'_%']
        cursor = yield conn.execute(
                    query, 
                    params, 
                    cursor_factory=psycopg2.extensions.cursor)
        for res in cursor.fetchall():
            try: 
                obj_dict = {} 
                obj_dict['_data'] = res[2]
                key = obj_dict['_data']['key']  
                obj_dict['_type'] = res[3] 
                video_to_status_dict[res[0]] = {
                    'serving_enabled' : res[1], 
                    'video_status_obj' : self._create(key, obj_dict), 
                    'thumbnail_status_list' : [] 
                }
            except (TypeError, KeyError): 
                pass  
        
        query = "SELECT _data, _type FROM thumbnailstatus " \
                " WHERE replace(_data->>'key', 'thumbnailstatus_', '') IN( "\
                "  SELECT jsonb_array_elements_text(v._data->'thumbnail_ids') " \
                "   FROM videometadata v " \
                "   WHERE v._data->>'key' LIKE %s)"
 
        params = [self.neon_api_key+'_%']
        cursor = yield conn.execute(
                    query, 
                    params) 

        for res in cursor.fetchall():
            ts = self._create(res['_data']['key'], res) 
            video_id = ts.get_video_id()
            try:  
                video_to_status_dict[video_id]['thumbnail_status_list'].append(ts) 
            except KeyError as e: 
                _log.error('video_id %s was not in the dictionary : %s' % (video_id, e))
                continue 
            
        db.return_connection(conn)
        raise tornado.gen.Return(video_to_status_dict)
        
# define a ProcessingStrategy, that will dictate the behavior of the model.
class ProcessingStrategy(DefaultedStoredObject):
    '''
    Defines the model parameters with which a client wishes their data to be
    analyzed.

    NOTE: The majority of these parameters share their names with the
    parameters that are used to initialize local_video_searcher. For any
    parameter for which this is the case, see local_video_searcher.py for
    more elaborate documentation.
    '''
    def __init__(self, account_id, processing_time_ratio=2.0,
                 local_search_width=32, local_search_step=4, n_thumbs=5,
                 feat_score_weight=2.0, mixing_samples=40, max_variety=True,
                 startend_clip=0.1, adapt_improve=True, analysis_crop=None,
                 filter_text=True, text_filter_params=None, 
                 filter_text_thresh=0.04):
        super(ProcessingStrategy, self).__init__(account_id)

        # The processing time ratio dictates the maximum amount of time the
        # video can spend in processing, which is given by:
        #
        # max_processing_time = (length of video in seconds * 
        #                        processing_time_ratio)
        self.processing_time_ratio = processing_time_ratio

        # (this should rarely need to be changed)
        # Local search width is the size of the local search regions. If the
        # local_search_step is x, then for any frame which starts a local
        # search region i, the frames searched are given by
        # 
        # i : i + local_search_width in steps of x.
        self.local_search_width = local_search_width

        # (this should rarely need to be changed)
        # Local search step gives the step size between frames that undergo
        # analysis in a local search region. See the documentation for
        # local search width for the documentation.
        self.local_search_step = local_search_step

        # The number of thumbs that are desired as output from the video
        # searching process.
        self.n_thumbs = n_thumbs

        # (this should rarely need to be changed)
        # feat_score_weight is a multiplier that allows the feature score to
        # be combined with the valence score. This is given by:
        # 
        # combined score = (valence score) + 
        #                  (feat_score_weight * feature score)
        self.feat_score_weight = feat_score_weight

        # (this should rarely need to be changed)
        # Mixing samples is the number of initial samples to take to get
        # estimates for the running statistics.
        self.mixing_samples = mixing_samples

        # (this should rarely need to be changed)
        # max variety determines whether or not the model should pay attention
        # to the content of the images with respect to the variety of the top
        # thumbnails.
        self.max_variety = max_variety

        # startend clip determines how much of the video should be 'clipped'
        # prior to the analysis, to exclude things like titleframes and
        # credit rolls.
        self.startend_clip = startend_clip

        # adapt improve is a boolean that determines whether or not we should
        # be using CLAHE (contrast-limited adaptive histogram equalization) to
        # improve frames. 
        self.adapt_improve = adapt_improve

        # analysis crop dictates the region of the image that should be
        # excluded prior to the analysis. It can be expressed in three ways:
        #
        # All methods are performed by specifying floats x.
        #
        # Method one: A single float x, 0 < x <= 1.0
        #       - Takes the center (x*100)% of the image. For instance, if x 
        #         were 0.4, then 60% of the image's horizontal and vertical 
        #         would be removed (i.e., 30% off the left, 30% off the right, 
        #         30% off the top, 30% off the bottom). 
        # 
        # Method two: Two floats x y, both between 0 and 1.0 excluding 0.
        #       - Takes (1.0 - x)/2 off the top and (1.0 - x)/2 off the bottom
        #         and (1.0 -y)/2 off the left and (1.0 - y)/2 off the right.
        #
        # Method three: All sides are specified with four floats, clockwise 
        #         order from the top (top, right, bottom, left). Four floats, 
        #         as a list.
        #           NOTE:
        #         In contrast to the other methods, the floats specify how
        #         much to remove from each side (rather than how much to leave
        #         in). So they are all between 0 and 0.5 (although higher
        #         values are possible, they will no longer be with respect to
        #         the center of the image and the behavior can get wonkey). 
        #         Given x1, y1, x2, y2, crops (x1 * 100)% off the top, 
        #         (y1 * 100)% off the right, etc. 
        #         For example, to remove the bottom 1/3rd of an image, you
        #         would specify [0., 0., .3333, 0.]
        self.analysis_crop = analysis_crop

        # filter_text is a boolean indicating whether or not frames should
        # filtered on the basis of detected text.
        self.filter_text = filter_text

        # text_filter_params defines the 9 parameters required to
        # instantiate the text detector (in order):
        # classifier xml 1 
        #     - (str) The first level classifier filename. Must be
        #             located in options.text_model_path (see local search)
        # classifier xml 2 
        #     - (str) The second level classifier filename. Must be
        #             located in options.text_model_path (see local search)
        # threshold delta [def: 16]
        #     - (int) the number of steps for MSER 
        # min area [def: 0.00015]
        #     - (float) minimum ratio of the detection area to the
        #     total area of the image for acceptance as a text region.
        # max area [def: 0.003]
        #     - (float) maximum ratio of the detection area to the
        #     total area of the image for acceptance as a text region.
        # min probability, step 1 [def: 0.8]
        #     - (float) minimum probability for step 1 to proceed.
        # non max suppression [def: True]
        #     - (bool) whether or not to use non max suppression.
        # min probability difference [def: 0.5]
        #     - (float) minimum probability difference for 
        #     classification to proceed.
        # min probability, step 2 [def: 0.9]
        #     - (float) minimum probability for step 2 to proceed.
        if text_filter_params is None:
            tcnm1 = 'trained_classifierNM1.xml'
            tcnm2 = 'trained_classifierNM2.xml'
            text_filter_params = [tcnm1, tcnm2, 16, 0.00015, 0.003, 0.8, 
                                  True, 0.5, 0.9]
        self.text_filter_params = text_filter_params

        # filter_text_thresh is the maximum allowable ratio of the area 
        # occupied by the bounding boxes of detected text to the area of
        # the entire image. If the ratio is greater than this, and
        # filter_text is true, the frame will be filtered.
        self.filter_text_thresh = filter_text_thresh

    @classmethod
    def _baseclass_name(cls):
        '''Returns the class name of the base class of the hierarchy.
        '''
        return ProcessingStrategy.__name__

class ExperimentStrategy(DefaultedStoredObject):
    '''Stores information about the experimental strategy to use.

    Keyed by account_id (aka api_key)
    '''
    SEQUENTIAL='sequential'
    MULTIARMED_BANDIT='multi_armed_bandit'
    
    def __init__(self, account_id, exp_frac=1.0,
                 holdback_frac=0.05,
                 min_conversion = 50,
                 min_impressions = 500,
                 frac_adjust_rate = 0.0,
                 only_exp_if_chosen=False,
                 always_show_baseline=True,
                 baseline_type=ThumbnailType.RANDOM,
                 chosen_thumb_overrides=False,
                 override_when_done=True,
                 experiment_type=SEQUENTIAL,
                 impression_type=MetricType.VIEWS,
                 conversion_type=MetricType.CLICKS,
                 max_neon_thumbs=None):
        super(ExperimentStrategy, self).__init__(account_id)
        # Fraction of traffic to experiment on.
        self.exp_frac = exp_frac
        
        # Fraction of traffic in the holdback experiment once
        # convergence is complete
        self.holdback_frac = holdback_frac

        # If true, an experiment will only be run if a thumb is
        # explicitly chosen. This and chosen_thumb_overrides had
        # better not both be true.
        self.only_exp_if_chosen = only_exp_if_chosen

        # minimum combined conversion numbers before calling an experiment
        # complete
        self.min_conversion = min_conversion

        # minimum number of impressions on a single thumb to declare a winner
        self.min_impressions = min_impressions

        # Fraction adjusting power rate. When this number is 0, it is
        # equivalent to all the serving fractions being the same,
        # while if it is 1.0, the serving fraction will be controlled
        # by the strategy.
        self.frac_adjust_rate = frac_adjust_rate

        # If True, a baseline of baseline_type will always be used in the
        # experiment. The other baseline could be an editor generated
        # one, which is always shown if it's there.
        self.always_show_baseline = always_show_baseline

        # The type of thumbnail to consider the baseline
        self.baseline_type = baseline_type

        # If true, if there is a chosen thumbnail, it automatically
        # takes 100% of the traffic and the experiment is shutdown.
        self.chosen_thumb_overrides =  chosen_thumb_overrides

        # If true, then when the experiment has converged on a best
        # thumbnail, it overrides the majority one and leaves a
        # holdback. If this is false, when the experiment is done, we
        # will only run the best thumbnail in the experiment
        # percentage. This is useful for pilots that are hidden from
        # the editors.
        self.override_when_done = override_when_done

        # The strategy used to run the experiment phase
        self.experiment_type = experiment_type

        # The types of measurements that mean an impression or a
        # conversion for this account
        self.impression_type = impression_type
        self.conversion_type = conversion_type

        # The maximum number of Neon thumbs to run in the
        # experiment. If None, all of them are used.
        self.max_neon_thumbs = max_neon_thumbs

    @classmethod
    def _baseclass_name(cls):
        '''Returns the class name of the base class of the hierarchy.
        '''
        return ExperimentStrategy.__name__
        

class CDNHostingMetadataList(DefaultedStoredObject):
    '''A list of CDNHostingMetadata objects.

    Keyed by (api_key, integration_id). Use the create_key method to
    generate it before calling a normal function like get().
    
    '''
    def __init__(self, key, cdns=None):
        super(CDNHostingMetadataList, self).__init__(key)
        if self.get_id() and len(self.get_id().split('_')) != 2:
            raise ValueError('Invalid key %s. Must be generated using '
                             'create_key()' % self.get_id())
        if cdns is None:
            self.cdns = [NeonCDNHostingMetadata()]
        else:
            self.cdns = cdns

    def __iter__(self):
        '''Iterate through the cdns.'''
        return [x for x in self.cdns if x is not None].__iter__()

    @classmethod
    def create_key(cls, api_key, integration_id):
        '''Create a key for using in this table'''
        return '%s_%s' % (api_key, integration_id)

    @classmethod
    def _baseclass_name(cls):
        '''Returns the class name of the base class of the hierarchy.
        '''
        return CDNHostingMetadataList.__name__
    
    def get_json_data(self):
        return json.dumps(json.loads(self.to_json())['_data'])

class CDNHostingMetadata(NamespacedStoredObject):
    '''
    Specify how to host the the images with one CDN platform.

    Currently on S3 hosting to customer bucket is well defined

    These objects are not stored directly in the database.  They are
    actually stored in CDNHostingMetadataLists. If you try to save
    them directly, you will get a NotImplementedError.
    ''' 
    
    def __init__(self, key=None, cdn_prefixes=None, resize=False, 
                 update_serving_urls=False,
                 rendition_sizes=None,
                 source_crop=None,
                 crop_with_saliency=True,
                 crop_with_face_detection=True,
                 crop_with_text_detection=True):

        self.key = key

        # List of url prefixes to put in front of the path. If there
        # is no transport scheme, http:// will be added. Also, there
        # is no trailing slash
        cdn_prefixes = cdn_prefixes or []
        self.cdn_prefixes = map(CDNHostingMetadata._normalize_cdn_prefix,
                                cdn_prefixes)
        
        # If true, the images should be resized into all the desired
        # renditions.
        self.resize = resize

        # Should the images be added to ThumbnailServingURL object?
        self.update_serving_urls = update_serving_urls

        # source crop specifies the region of the image from which
        # the result will originate. It can be expressed in three ways:
        #
        # All methods are performed by specifying floats x.
        #
        # Method one: A single float x, 0 < x <= 1.0
        #       - Takes the center (x*100)% of the image. For instance, if x 
        #         were 0.4, then 60% of the image's horizontal and vertical 
        #         would be removed (i.e., 30% off the left, 30% off the right, 
        #         30% off the top, 30% off the bottom). 
        # 
        # Method two: Two floats x y, both between 0 and 1.0 excluding 0.
        #       - Takes (1.0 - x)/2 off the top and (1.0 - x)/2 off the bottom
        #         and (1.0 -y)/2 off the left and (1.0 - y)/2 off the right.
        #
        # Method three: All sides are specified with four floats, clockwise 
        #         order from the top (top, right, bottom, left). Four floats, 
        #         as a list.
        #           NOTE:
        #         In contrast to the other methods, the floats specify how
        #         much to remove from each side (rather than how much to leave
        #         in). So they are all between 0 and 0.5 (although higher
        #         values are possible, they will no longer be with respect to
        #         the center of the image and the behavior can get wonkey). 
        #         Given x1, y1, x2, y2, crops (x1 * 100)% off the top, 
        #         (y1 * 100)% off the right, etc. 
        #         For example, to remove the bottom 1/3rd of an image, you
        #         would specify [0., 0., .3333, 0.]
        self.source_crop = source_crop
        self.crop_with_saliency = crop_with_saliency
        self.crop_with_face_detection = crop_with_face_detection
        self.crop_with_text_detection = crop_with_text_detection

        # A list of image rendition sizes to generate if resize is
        # True. The list is of (w, h) tuples.
        self.rendition_sizes = rendition_sizes or [
            [120, 67],
            [120, 90],
            [160, 90],
            [160, 120],
            [210, 118],
            [320, 180],
            [320, 240],
            [480, 270],
            [480, 360],
            [640, 360],
            [640, 480],
            [1280, 720]]

        # the created and updated on these objects
        # self.created = self.updated = str(datetime.datetime.utcnow())

    # TODO(sunil or mdesnoyer): Write a function to add a new
    # rendition size to the list and upload the requisite images to
    # where they are hosted. Some of the functionality will be in
    # cdnhosting, but this object will have to be saved too. We
    # probably want to update all the images in the account or it
    # could have parameters like a single image, all the images newer
    # than a date etc.

    def save(self):
        raise NotImplementedError()

    @classmethod
    def save_all(cls, *args, **kwargs):
        raise NotImplementedError()

    @classmethod
    def modify(cls, *args, **kwargs):
        raise NotImplementedError()

    @classmethod
    def modify_many(cls, *args, **kwargs):
        raise NotImplementedError()

    @classmethod
    def _create(cls, key, obj_dict):
        obj = super(CDNHostingMetadata, cls)._create(key, obj_dict)

        # Normalize the CDN prefixes
        obj.cdn_prefixes = map(CDNHostingMetadata._normalize_cdn_prefix,
                               obj.cdn_prefixes)
        
        return obj

    @staticmethod
    def _normalize_cdn_prefix(prefix):
      '''Normalizes a cdn prefix so that it starts with a scheme and does
      not end with a slash.

      e.g. http://neon.com
           https://neon.com
      '''
      prefix_split = urlparse.urlparse(prefix, 'http')
      if prefix_split.netloc == '':
        path_split = prefix_split.path.partition('/')
        prefix_split = [x for x in prefix_split]
        prefix_split[1] = path_split[0]
        prefix_split[2] = path_split[1]
      scheme_added = urlparse.urlunparse(prefix_split)
      return scheme_added.strip('/')
      
class S3CDNHostingMetadata(CDNHostingMetadata):
    '''
    If the images are to be uploaded to S3 bucket use this formatter  

    '''
    def __init__(self, key=None, access_key=None, secret_key=None, 
                 bucket_name=None, cdn_prefixes=None, folder_prefix=None,
                 resize=False, update_serving_urls=False, do_salt=True,
                 make_tid_folders=False, rendition_sizes=None, policy=None,
                 source_crop=None, crop_with_saliency=True,
                 crop_with_face_detection=True,
                 crop_with_text_detection=True):
        '''
        Create the object
        '''
        super(S3CDNHostingMetadata, self).__init__(
            key, cdn_prefixes, resize, update_serving_urls, rendition_sizes, 
            source_crop, crop_with_saliency, crop_with_face_detection,
            crop_with_text_detection)
        self.access_key = access_key # S3 access key
        self.secret_key = secret_key # S3 secret access key
        self.bucket_name = bucket_name # S3 bucket to host in
        self.folder_prefix = folder_prefix # Folder prefix to host in

        # Add a random named directory between folder prefix and the 
        # image name? Useful for performance when serving.
        self.do_salt = do_salt

        # make folders for easy navigation. This puts the image in the
        # form <api_key>/<video_id>/<thumb_id>.jpg
        self.make_tid_folders = make_tid_folders

        # What aws policy should the images be uploaded with
        self.policy = policy

class NeonCDNHostingMetadata(S3CDNHostingMetadata):
    '''
    Hosting on S3 using the Neon keys.
    
    This default hosting just uses pure S3, no cloudfront.
    '''
    def __init__(self, key=None,
                 bucket_name='n3.neon-images.com',
                 cdn_prefixes=None,
                 folder_prefix=None,
                 resize=True,
                 update_serving_urls=True,
                 do_salt=True,
                 make_tid_folders=False,
                 rendition_sizes=None,
                 source_crop=None, crop_with_saliency=True,
                 crop_with_face_detection=True,
                 crop_with_text_detection=True):
        super(NeonCDNHostingMetadata, self).__init__(
            key,
            bucket_name=bucket_name,
            cdn_prefixes=(cdn_prefixes or ['n3.neon-images.com']),
            folder_prefix=folder_prefix,
            resize=resize,
            update_serving_urls=update_serving_urls,
            do_salt=do_salt,
            make_tid_folders=make_tid_folders,
            rendition_sizes=rendition_sizes,
            policy='public-read',
            source_crop=source_crop,
            crop_with_saliency=crop_with_saliency,
            crop_with_face_detection=crop_with_face_detection,
            crop_with_text_detection=crop_with_text_detection)

class PrimaryNeonHostingMetadata(S3CDNHostingMetadata):
    '''
    Primary Neon S3 Hosting
    This is where the primary copy of the thumbnails are stored
    
    @make_tid_folders: If true, _ is replaced by '/' to create folder
    '''
    def __init__(self, key=None,
                 bucket_name='host-thumbnails',
                 folder_prefix=None,
                 source_crop=None, crop_with_saliency=True,
                 crop_with_face_detection=True,
                 crop_with_text_detection=True):
        super(PrimaryNeonHostingMetadata, self).__init__(
            key,
            bucket_name=bucket_name,
            folder_prefix=folder_prefix,
            resize=False,
            update_serving_urls=False,
            do_salt=False,
            make_tid_folders=True,
            policy='public-read',
            source_crop=source_crop,
            crop_with_saliency=crop_with_saliency,
            crop_with_face_detection=crop_with_face_detection,
            crop_with_text_detection=crop_with_text_detection)

class CloudinaryCDNHostingMetadata(CDNHostingMetadata):
    '''
    Cloudinary images
    '''

    def __init__(self, key=None,source_crop=None, crop_with_saliency=True,
            crop_with_face_detection=True,
            crop_with_text_detection=True):
        super(CloudinaryCDNHostingMetadata, self).__init__(
            key,
            resize=False,
            update_serving_urls=False,
            source_crop=source_crop,
            crop_with_saliency=crop_with_saliency,
            crop_with_face_detection=crop_with_face_detection,
            crop_with_text_detection=crop_with_text_detection)

class AkamaiCDNHostingMetadata(CDNHostingMetadata):
    '''
    Akamai Netstorage CDN Metadata
    '''

    def __init__(self, key=None, host=None, akamai_key=None, akamai_name=None,
                 folder_prefix=None, cdn_prefixes=None, rendition_sizes=None,
                 cpcode=None,source_crop=None, crop_with_saliency=True,
                 crop_with_face_detection=True,
                 crop_with_text_detection=True):
        super(AkamaiCDNHostingMetadata, self).__init__(
            key,
            cdn_prefixes=cdn_prefixes,
            resize=True,
            update_serving_urls=True,
            rendition_sizes=rendition_sizes,
            source_crop=source_crop,
            crop_with_saliency=crop_with_saliency,
            crop_with_face_detection=crop_with_face_detection,
            crop_with_text_detection=crop_with_text_detection)

        # Host for uploading to akamai. Can have http:// or not
        self.host = host

        # Parameters to talk to akamai
        self.akamai_key = akamai_key
        self.akamai_name = akamai_name

        # The folder prefix to prepend to where the file will be
        # stored and served from. Slashes at the beginning and end are
        # optional
        self.folder_prefix=folder_prefix

        # CPCode string for uploading to Akamai. Should be something
        # like 17645
        self.cpcode = cpcode

    @classmethod
    def _create(cls, key, obj_dict):
        obj = super(AkamaiCDNHostingMetadata, cls)._create(key, obj_dict)

        # An old object could have had a baseurl, which was smashed
        # together the folder prefix and cpcode. That was confusing,
        # but in case there's an old object around, fix it. Also, in
        # that case, the cdn_prefixes could have had the folder prefix
        # in them, so remove them.
        if hasattr(obj, 'baseurl'):
            split = obj.baseurl.strip('/').partition('/')
            obj.cpcode = split[0].strip('/')
            obj.folder_prefix = split[2].strip('/')
            obj.cdn_prefixes = [re.sub(obj.folder_prefix, '', x).strip('/')
                                for x in obj.cdn_prefixes]
            del obj.baseurl
        
        return obj

class AbstractIntegration(NamespacedStoredObject):
    ''' Abstract Integration class '''

    def __init__(self, integration_id=None, enabled=True, 
                       video_submit_retries=0):
        
        integration_id = integration_id or uuid.uuid4().hex
        super(AbstractIntegration, self).__init__(integration_id)
        self.integration_id = integration_id
        
        # should this integration be used 
        self.enabled = enabled
        
        # how many times have we tried to submit the current video
        self.video_submit_retries = video_submit_retries

    @classmethod
    def _baseclass_name(cls):
        return AbstractIntegration.__name__


# DEPRECATED use AbstractIntegration instead
class AbstractPlatform(NamespacedStoredObject):
    ''' Abstract Platform/ Integration class

    The ids for these objects are tuples of (type, api_key, i_id)
    type can be None, in which case it becomes cls._baseclass_name()
    '''

    def __init__(self, api_key, i_id=None, abtest=False, enabled=True, 
                serving_enabled=True,
                serving_controller=ServingControllerType.IMAGEPLATFORM):
        super(AbstractPlatform, self).__init__((None, api_key, i_id))
        self.neon_api_key = api_key 
        self.integration_id = i_id 
        self.videos = {} # External video id (Original Platform VID) => Job ID
        self.abtest = abtest # Boolean on wether AB tests can run
        self.enabled = enabled # Account enabled for auto processing of videos 

        # Will thumbnails be served by our system?
        self.serving_enabled = serving_enabled

        # What controller is used to serve the image? Default to imageplatform
        self.serving_controller = serving_controller 

    @classmethod
    def format_key(cls, key):
        if isinstance(key, basestring):
            # It's already the proper key
            return key

        if len(key) == 2:
            typ = None
            api_key, i_id = key
        else:
            typ, api_key, i_id = key
        if typ is None:
            typ = cls._baseclass_name().lower()
        api_splits = api_key.split('_')
        if len(api_splits) > 1:
            api_key, i_id = api_splits[1:]
        return '_'.join([typ, api_key, i_id])

    @classmethod
    def key2id(cls, key):
        '''Converts a key to an id'''
        return key.split('_')

    @classmethod
    def _baseclass_name(cls):
        return cls.__name__

    @classmethod
    def _set_keyname(cls):
        return 'objset:%s' % cls._baseclass_name()
   
    @classmethod
    def _create(cls, key, obj_dict):
        def __get_type(key):
            '''
            Get the platform type
            '''
            platform_type = key.split('_')[0]
            typemap = {
                'neonplatform' : NeonPlatform,
                'brightcoveplatform' : BrightcovePlatform,
                'ooyalaplatform' : OoyalaPlatform,
                'youtubeplatform' : YoutubePlatform
                }
            try:
                platform = typemap[platform_type]
                return platform.__name__
            except KeyError, e:
                _log.exception("Invalid Platform Object")
                raise ValueError() # is this the right exception to throw?

        if obj_dict:
            if not '_type' in obj_dict or not '_data' in obj_dict:
                obj_dict = {
                    '_type': __get_type(obj_dict['key']),
                    '_data': copy.deepcopy(obj_dict)
                }
            
            return super(AbstractPlatform, cls)._create(cls.format_key(key),
                                                        obj_dict)

    @utils.sync.optional_sync
    @tornado.gen.coroutine
    def save(self, callback=None):
        raise NotImplementedError("To save this object use modify()")
        # since we need a default constructor with empty strings for the 
        # eval magic to work, check here to ensure apikey and i_id aren't empty
        # since the key is generated based on them
        if self.neon_api_key == '' or self.integration_id == '':
            raise Exception('Invalid initialization of AbstractPlatform or its\
                subclass object. api_key and i_id should not be empty')

        super(AbstractPlatform, self).save(callback)

    @classmethod
    @utils.sync.optional_sync
    @tornado.gen.coroutine
    def get(cls, api_key, i_id):
        ''' get instance '''
        rv = yield super(AbstractPlatform, cls).get((None, api_key, i_id), async=True)
        raise tornado.gen.Return(rv) 
    
    @classmethod
    @utils.sync.optional_sync
    @tornado.gen.coroutine
    def modify(cls, api_key, i_id, func, create_missing=False):
        def _set_parameters(x):
            typ, api_key, i_id = x.get_id()
            x.neon_api_key = api_key
            x.integration_id = i_id
            func(x)
        rv = yield super(AbstractPlatform, cls).modify(
                (None, api_key, i_id),
                _set_parameters,
                create_missing=create_missing, 
                async=True)
        raise tornado.gen.Return(rv) 

    @classmethod
    @utils.sync.optional_sync
    @tornado.gen.coroutine
    def modify_many(cls, keys, func, create_missing=False):
        def _set_parameters(objs):
            for x in objs.itervalues():
                typ, api_key, i_id = x.get_id()
                x.neon_api_key = api_key
                x.integration_id = i_id
            func(objs)

        rv = yield super(AbstractPlatform, cls).modify_many(
              keys, 
              _set_parameters,
              create_missing=create_missing, 
              async=True)
        raise tornado.gen.Return(rv)

    @classmethod
    @utils.sync.optional_sync
    @tornado.gen.coroutine
    def delete(cls, api_key, i_id):
        rv = yield super(AbstractPlatform, cls).delete(
                         (None, api_key, i_id), async=True)
        raise tornado.gen.Return(rv)
        
    #@classmethod
    #@utils.sync.optional_sync
    #@tornado.gen.coroutine
    #def delete_many(cls, keys):
    #    rv = yield super(AbstractPlatform, cls).delete_many(
    #                     [cls._generate_subkey(api_key, i_id) for 
    #                     api_key, i_id in keys], async=True)
    #    raise tornado.gen.Return(rv)

    def to_json(self):
        ''' to json '''
        return json.dumps(self, default=lambda o: o.__dict__) 

    def add_video(self, vid, job_id):
        ''' external video id => job_id '''
        self.videos[str(vid)] = job_id

    def get_videos(self):
        ''' list of external video ids '''
        return self.videos.keys()
    
    def get_internal_video_ids(self):
        ''' return list of internal video ids for the account ''' 
        i_vids = [] 
        for vid in self.videos.keys(): 
            i_vids.append(InternalVideoID.generate(self.neon_api_key, vid))
        return i_vids

    @classmethod
    def get_ovp(cls):
        ''' ovp string '''
        raise NotImplementedError

    @classmethod
    @utils.sync.optional_sync
    @tornado.gen.coroutine
    def get_all_keys(cls):
        '''The keys will be of the form (type, api_key, integration_id).'''
        
        neon_keys = yield NeonPlatform._get_all_keys_impl(async=True)
        bc_keys = yield BrightcovePlatform._get_all_keys_impl(async=True)
        oo_keys = yield OoyalaPlatform._get_all_keys_impl(async=True)
        yt_keys = yield YoutubePlatform._get_all_keys_impl(async=True)

        keys = neon_keys + bc_keys + oo_keys + yt_keys

        raise tornado.gen.Return(keys)

    @classmethod
    @utils.sync.optional_sync
    @tornado.gen.coroutine
    def _get_all_keys_impl(cls):
        keys = yield super(AbstractPlatform, cls).get_all_keys(async=True)
        raise tornado.gen.Return([[cls._baseclass_name().lower()] + x.split('_') 
                                  for x in keys])

    @classmethod
    @utils.sync.optional_sync
    @tornado.gen.coroutine
    def subscribe_to_changes(cls, func, pattern='*', get_object=True):
        yield [
            NeonPlatform.subscribe_to_changes(func, pattern, get_object,
                                              async=True),
            BrightcovePlatform.subscribe_to_changes(
                func, pattern, get_object, async=True),
            YoutubePlatform.subscribe_to_changes(
                func, pattern, get_object, async=True),
            OoyalaPlatform.subscribe_to_changes(
                func, pattern, get_object, async=True)]

    @classmethod
    @tornado.gen.coroutine
    def _subscribe_to_changes_impl(cls, func, pattern, get_object):
        yield super(AbstractPlatform, cls).subscribe_to_changes(
            func, pattern, get_object, async=True)

    @classmethod
    @utils.sync.optional_sync
    @tornado.gen.coroutine
    def unsubscribe_from_changes(cls, channel):
        yield [
            NeonPlatform.unsubscribe_from_changes(channel, async=True),
            BrightcovePlatform.unsubscribe_from_changes(channel, async=True),
            YoutubePlatform.unsubscribe_from_changes(channel, async=True),
            OoyalaPlatform.unsubscribe_from_changes(channel, async=True)]

    @classmethod
    @tornado.gen.coroutine
    def _unsubscribe_from_changes_impl(cls, channel):
        yield super(AbstractPlatform, cls).unsubscribe_from_changes(
            channel, async=True)

    @classmethod
    def format_subscribe_pattern(cls, pattern):
        return '%s_%s' % (cls._baseclass_name().lower(), pattern)
    

    @classmethod
    def _erase_all_data(cls):
        ''' erase all data ''' 
        db_connection = DBConnection.get(cls)
        db_connection.clear_db()
 

    @utils.sync.optional_sync
    @tornado.gen.coroutine
    def delete_all_video_related_data(self, platform_vid,
            *args, **kwargs):
        '''
        Delete all data related to a given video

        request, vmdata, thumbs, thumb serving urls
        
        #NOTE: Don't you dare call this method unless you really want to 
        delete 
        '''
        
        do_you_want_to_delete = kwargs.get('really_delete_keys', False)
        if do_you_want_to_delete == False:
            return

        def _del_video(p_inst):
            try:
                p_inst.videos.pop(platform_vid)
            except KeyError, e:
                _log.error('no such video to delete')
                return
        
        i_vid = InternalVideoID.generate(self.neon_api_key, 
                                         platform_vid)
        vm = yield tornado.gen.Task(VideoMetadata.get, i_vid)
        # update platform instance
        yield self.modify(self.neon_api_key, '0', _del_video, async=True)

        yield VideoMetadata.delete_related_data(i_vid, async=True)
        
class NeonPlatform(AbstractPlatform):
    '''
    Neon Integration ; stores all info about calls via Neon API
    '''
    def __init__(self, api_key, a_id=None, abtest=False):
        # By default integration ID 0 represents 
        # Neon Platform Integration (access via neon api)
        
        super(NeonPlatform, self).__init__(api_key, '0', abtest)
        self.account_id = a_id
        self.neon_api_key = api_key 
   
    @classmethod
    def get_ovp(cls):
        ''' ovp string '''
        return "neon"

    @classmethod
    @utils.sync.optional_sync
    @tornado.gen.coroutine
    def get_all_keys(cls):
        keys = yield cls._get_all_keys_impl(async=True)
        raise tornado.gen.Return(keys)

    @classmethod
    @utils.sync.optional_sync
    @tornado.gen.coroutine
    def subscribe_to_changes(cls, func, pattern='*', get_object=True):
        yield cls._subscribe_to_changes_impl(func, pattern, get_object)

    @classmethod
    @utils.sync.optional_sync
    @tornado.gen.coroutine
    def unsubscribe_from_changes(cls, channel):
        yield cls._unsubscribe_from_changes_impl(channel)

    @classmethod
    def _baseclass_name(cls):
        return AbstractPlatform.__name__ 

class BrightcoveIntegration(AbstractIntegration):
    ''' Brightcove Integration class '''

    REFERENCE_ID = '_reference_id'
    BRIGHTCOVE_ID = '_bc_id'

    def __init__(self, a_id='', p_id=None,
                 rtoken=None, wtoken=None,
                 last_process_date=None, abtest=False, callback_url=None,
                 uses_batch_provisioning=False,
                 id_field=BRIGHTCOVE_ID,
                 enabled=True,
                 serving_enabled=True,
                 oldest_video_allowed=None,
                 video_submit_retries=0,
                 application_client_id=None,
                 application_client_secret=None,
                 uses_bc_thumbnail_api=False,
                 uses_bc_videojs_player=False,
                 uses_bc_smart_player=False,
                 uses_bc_gallery=False):

        ''' On every request, the job id is saved '''

        super(BrightcoveIntegration, self).__init__(None, enabled)
        self.account_id = a_id
        self.publisher_id = p_id
        self.read_token = rtoken
        self.write_token = wtoken

        # Configure Brightcove OAuth2, if publisher uses this feature
        # In the Brightcove Cloud 
        self.application_client_id = application_client_id
        self.application_client_secret = application_client_secret

        #The publish date of the last processed video - UTC timestamp seconds
        self.last_process_date = last_process_date
        self.application_client_id = application_client_id
        self.application_client_secret = application_client_secret

        #The publish date of the last processed video - UTC timestamp seconds
        self.last_process_date = last_process_date
        self.linked_youtube_account = False
        self.account_created = time.time() #UTC timestamp of account creation
        self.rendition_frame_width = None #Resolution of video to process
        self.video_still_width = 480 #default brightcove still width
        # the ids of playlist to create video requests from
        self.playlist_feed_ids = []
        # the url that will be called when a video is finished processing
        self.callback_url = callback_url

        # Does the customer use batch provisioning (i.e. FTP
        # uploads). If so, we cannot rely on the last modified date of
        # videos. http://support.brightcove.com/en/video-cloud/docs/finding-videos-have-changed-media-api
        self.uses_batch_provisioning = uses_batch_provisioning

        # The more Neon knows about how the publisher's images are placed
        # on the page, the more accurately we can capture tracking info.
        # Does publisher use BC's CMS to manage their video thumbnails
        self.uses_bc_thumbnail_api = uses_bc_thumbnail_api
        # Does publisher use BC's player based on html5 library named video.js
        self.uses_bc_videojs_player = uses_bc_videojs_player
        # Does publisher use the older Flash-based player
        self.uses_bc_smart_player = uses_bc_smart_player
        # Does publisher use BC's gallery product to display many
        # videos on a page
        self.uses_bc_gallery = uses_bc_gallery

        # Which custom field to use for the video id. If it is
        # BrightcovePlatform.REFERENCE_ID, then the reference_id field
        # is used. If it is BRIGHTCOVE_ID, the 'id' field is used.
        self.id_field = id_field

        # A ISO date string of the oldest video publication date to
        # ingest even if is updated in Brightcove.
        self.oldest_video_allowed = oldest_video_allowed

        # Amount of times we have retried a video submit
        self.video_submit_retries = video_submit_retries


    @classmethod
    def get_ovp(cls):
        ''' return ovp name'''
        return "brightcove_integration"

    def get_api(self, video_server_uri=None):
        '''Return the Brightcove API object for this platform integration.'''
        return api.brightcove_api.BrightcoveApi(
            self.account_id, self.publisher_id, 
            self.read_token, self.write_token) 

    def set_rendition_frame_width(self, f_width):
        ''' Set framewidth of the video resolution to process '''
        self.rendition_frame_width = f_width

    def set_video_still_width(self, width):
        ''' Set framewidth of the video still to be used 
            when the still is updated in the brightcove account '''
        self.video_still_width = width

class CNNIntegration(AbstractIntegration):
    ''' CNN Integration class '''

    def __init__(self, 
                 account_id='',
                 api_key_ref='', 
                 enabled=True, 
                 last_process_date=None):  

        ''' On every successful processing, the last video processed date is saved '''

        super(CNNIntegration, self).__init__(None, enabled=enabled)
        # The publish date of the last video we looked at - ISO 8601
        self.last_process_date = last_process_date 
        # user.neon_api_key this integration belongs to 
        self.account_id = account_id
        # the api_key required to make requests to cnn api - external
        self.api_key_ref = api_key_ref

class FoxIntegration(AbstractIntegration):
    ''' Fox Integration class '''

    def __init__(self, 
                 account_id='',
                 feed_pid_ref='', 
                 enabled=True, 
                 last_process_date=None):  

        ''' On every successful processing, the last video processed date is saved '''

        super(FoxIntegration, self).__init__(None, enabled=enabled)
        # The publish date of the last video we looked at - ISO 8601
        self.last_process_date = last_process_date 
        # user.account_id this integration belongs to 
        self.account_id = account_id
        # the feed_pid_ref required by the fox api - external
        self.feed_pid_ref = feed_pid_ref

# DEPRECATED use BrightcoveIntegration instead 
class BrightcovePlatform(AbstractPlatform):
    ''' Brightcove Platform/ Integration class '''
    REFERENCE_ID = '_reference_id'
    BRIGHTCOVE_ID = '_bc_id'
    
    def __init__(self, api_key, i_id=None, a_id='', p_id=None, 
                rtoken=None, wtoken=None, auto_update=False,
                last_process_date=None, abtest=False, callback_url=None,
                uses_batch_provisioning=False,
                id_field=BRIGHTCOVE_ID,
                enabled=True,
                serving_enabled=True,
                oldest_video_allowed=None, 
                video_submit_retries=0):

        ''' On every request, the job id is saved '''

        super(BrightcovePlatform, self).__init__(api_key, i_id, abtest,
                                                 enabled, serving_enabled)
        self.account_id = a_id
        self.publisher_id = p_id
        self.read_token = rtoken
        self.write_token = wtoken
        self.auto_update = auto_update 
        #The publish date of the last processed video - UTC timestamp 
        self.last_process_date = last_process_date 
        self.linked_youtube_account = False
        self.account_created = time.time() #UTC timestamp of account creation
        self.rendition_frame_width = None #Resolution of video to process
        self.video_still_width = 480 #default brightcove still width
        # the ids of playlist to create video requests from
        self.playlist_feed_ids = []
        # the url that will be called when a video is finished processing 
        self.callback_url = callback_url

        # Does the customer use batch provisioning (i.e. FTP
        # uploads). If so, we cannot rely on the last modified date of
        # videos. http://support.brightcove.com/en/video-cloud/docs/finding-videos-have-changed-media-api
        self.uses_batch_provisioning = uses_batch_provisioning

        # Which custom field to use for the video id. If it is
        # BrightcovePlatform.REFERENCE_ID, then the reference_id field
        # is used. If it is BRIGHTCOVE_ID, the 'id' field is used.
        self.id_field = id_field

        # A ISO date string of the oldest video publication date to
        # ingest even if is updated in Brightcove.
        self.oldest_video_allowed = oldest_video_allowed

        # Amount of times we have retried a video submit 
        self.video_submit_retries = video_submit_retries 

    @classmethod
    def get_ovp(cls):
        ''' return ovp name'''
        return "brightcove"

    @classmethod
    @utils.sync.optional_sync
    @tornado.gen.coroutine
    def subscribe_to_changes(cls, func, pattern='*', get_object=True):
        yield cls._subscribe_to_changes_impl(func, pattern, get_object)

    @classmethod
    @utils.sync.optional_sync
    @tornado.gen.coroutine
    def unsubscribe_from_changes(cls, channel):
        yield cls._unsubscribe_from_changes_impl(channel)

    def get_api(self, video_server_uri=None):
        '''Return the Brightcove API object for this platform integration.'''
        return api.brightcove_api.BrightcoveApi(
            self.neon_api_key, self.publisher_id,
            self.read_token, self.write_token)

    def set_rendition_frame_width(self, f_width):
        ''' Set framewidth of the video resolution to process '''
        self.rendition_frame_width = f_width

    def set_video_still_width(self, width):
        ''' Set framewidth of the video still to be used 
            when the still is updated in the brightcove account '''
        self.video_still_width = width

    @classmethod
    @utils.sync.optional_sync
    @tornado.gen.coroutine
    def get_all_keys(cls):
        keys = yield cls._get_all_keys_impl(async=True)
        raise tornado.gen.Return(keys)

    @classmethod
    def _baseclass_name(cls):
        return AbstractPlatform.__name__ 

class YoutubePlatform(AbstractPlatform):
    ''' Youtube platform integration '''

    # TODO(Sunil): Fix this class when Youtube is implemented 

    def __init__(self, api_key, i_id=None, a_id='', access_token=None,
                 refresh_token=None,
                expires=None, auto_update=False, abtest=False):
        super(YoutubePlatform, self).__init__(api_key, i_id, abtest)
        self.account_id = a_id
        self.access_token = access_token
        self.refresh_token = refresh_token
        self.expires = expires
        self.generation_time = None
        self.valid_until = 0  

        #if blob is being created save the time when access token was generated
        if access_token:
            self.valid_until = time.time() + float(expires) - 50
        self.auto_update = auto_update
    
        self.channels = None

    @classmethod
    def get_ovp(cls):
        ''' ovp '''
        return "youtube"

    @classmethod
    @utils.sync.optional_sync
    @tornado.gen.coroutine
    def subscribe_to_changes(cls, func, pattern='*', get_object=True):
        yield cls._subscribe_to_changes_impl(func, pattern, get_object)

    @classmethod
    @utils.sync.optional_sync
    @tornado.gen.coroutine
    def unsubscribe_from_changes(cls, channel):
        yield cls._unsubscribe_from_changes_impl(channel)
    
    def get_access_token(self, callback):
        ''' Get a valid access token, if not valid -- get new one and set expiry'''
        def access_callback(result):
            if result:
                self.access_token = result
                self.valid_until = time.time() + 3550
                callback(self.access_token)
            else:
                callback(False)

        #If access token has expired
        if time.time() > self.valid_until:
            yt = api.youtube_api.YoutubeApi(self.refresh_token)
            yt.get_access_token(access_callback)
        else:
            #return current token
            callback(self.access_token)
   
    def add_channels(self, callback):
        '''
        Add a list of channels that the user has
        Get a valid access token first
        '''
        def save_channel(result):
            if result:
                self.channels = result
                callback(True)
            else:
                callback(False)

        def atoken_exec(atoken):
            if atoken:
                yt = api.youtube_api.YoutubeApi(self.refresh_token)
                yt.get_channels(atoken, save_channel)
            else:
                callback(False)

        self.get_access_token(atoken_exec)


    def get_videos(self, callback, channel_id=None):
        '''
        get list of videos from youtube
        '''

        def atoken_exec(atoken):
            if atoken:
                yt = api.youtube_api.YoutubeApi(self.refresh_token)
                yt.get_videos(atoken, playlist_id, callback)
            else:
                callback(False)

        if channel_id is None:
            playlist_id = self.channels[0]["contentDetails"]["relatedPlaylists"]["uploads"] 
            self.get_access_token(atoken_exec)
        else:
            # Not yet supported
            callback(None)

    def create_job(self):
        '''
        Create youtube api request
        '''
        pass

    @classmethod
    @utils.sync.optional_sync
    @tornado.gen.coroutine
    def get_all_keys(cls):
        keys = yield cls._get_all_keys_impl(async=True)
        raise tornado.gen.Return(keys)

    @classmethod
    def _baseclass_name(cls):
        return AbstractPlatform.__name__ 

class OoyalaIntegration(AbstractIntegration):
    '''
    OOYALA Integration
    '''
    def __init__(self, 
                 a_id='',
                 p_code=None, 
                 api_key=None, 
                 api_secret=None): 
        '''
        Init ooyala platform 
        
        Partner code, o_api_key & api_secret are essential 
        for api calls to ooyala 

        '''
        super(OoyalaIntegration, self).__init__(None, True)
        self.account_id = a_id
        self.partner_code = p_code
        self.api_key = api_key
        self.api_secret = api_secret 
 
    @classmethod
    def get_ovp(cls):
        ''' return ovp name'''
        return "ooyala_integration"

    @classmethod
    def generate_signature(cls, secret_key, http_method, 
                    request_path, query_params, request_body=''):
        ''' Generate signature for ooyala requests'''
        signature = secret_key + http_method.upper() + request_path
        for key, value in query_params.iteritems():
            signature += key + '=' + value
            signature = base64.b64encode(hashlib.sha256(signature).digest())[0:43]
            signature = urllib.quote_plus(signature)
            return signature 
    
# DEPRECATED use OoyalaIntegration instead 
class OoyalaPlatform(AbstractPlatform):
    '''
    OOYALA Platform
    '''
    def __init__(self, api_key, i_id=None, a_id='', p_code=None, 
                 o_api_key=None, api_secret=None, auto_update=False): 
        '''
        Init ooyala platform 
        
        Partner code, o_api_key & api_secret are essential 
        for api calls to ooyala 

        '''

        super(OoyalaPlatform, self).__init__(api_key, i_id)
 
        self.account_id = a_id
        self.partner_code = p_code
        self.ooyala_api_key = o_api_key
        self.api_secret = api_secret 
        self.auto_update = auto_update 
    
    @classmethod
    def get_ovp(cls):
        ''' return ovp name'''
        return "ooyala"

    @classmethod
    @utils.sync.optional_sync
    @tornado.gen.coroutine
    def subscribe_to_changes(cls, func, pattern='*', get_object=True):
        yield cls._subscribe_to_changes_impl(func, pattern, get_object)

    @classmethod
    @utils.sync.optional_sync
    @tornado.gen.coroutine
    def unsubscribe_from_changes(cls, channel):
        yield cls._unsubscribe_from_changes_impl(channel)
    
    @classmethod
    def generate_signature(cls, secret_key, http_method, 
                    request_path, query_params, request_body=''):
        ''' Generate signature for ooyala requests'''
        signature = secret_key + http_method.upper() + request_path
        for key, value in query_params.iteritems():
            signature += key + '=' + value
            signature = base64.b64encode(hashlib.sha256(signature).digest())[0:43]
            signature = urllib.quote_plus(signature)
            return signature 
    
    @classmethod
    @utils.sync.optional_sync
    @tornado.gen.coroutine
    def get_all_keys(cls):
        keys = yield cls._get_all_keys_impl(async=True)
        raise tornado.gen.Return(keys)

    @classmethod
    def _baseclass_name(cls):
        return AbstractPlatform.__name__ 

#######################
# Request Blobs 
######################

class RequestState(object):
    'Request state enumeration'

    UNKNOWN    = "unknown"
    SUBMIT     = "submit"
    PROCESSING = "processing"
    FINALIZING = "finalizing" # In the process of finalizing the request
    REQUEUED   = "requeued"
    FINISHED   = "finished"
    SERVING    = "serving" # Thumbnails are ready to be served 
    INT_ERROR  = "internal_error" # Neon had some code error
    CUSTOMER_ERROR = "customer_error" # customer request had a partial error 
    REPROCESS  = "reprocess" #new state added to support clean reprocessing

    # The following states are all DEPRECATED
    SERVING_AND_ACTIVE = "serving_active" # DEPRECATED    
    FAILED     = "failed" # DEPRECATED in favor of INT_ERROR, CUSTOMER_ERROR
    ACTIVE     = "active" # DEPRECATED. Thumbnail selected by editor; Only releavant to BC

class ExternalRequestState(object):
    '''State enums for the request state that will be sent to the user.'''
    UNKNOWN = 'unknown' # We don't know the state
    PROCESSING = 'processing' # The object is being analyzed
    PROCESSED = 'processed' # The object has been analyzed 
    SERVING = 'serving' # The object is available for serving at scale
    FAILED = 'failed' # There was an error processing the object

    @staticmethod
    def from_internal_state(state):
        '''Converts the internal state to an external one.'''
        state_map = {
            RequestState.SUBMIT : ExternalRequestState.PROCESSING,
            RequestState.PROCESSING : ExternalRequestState.PROCESSING,
            RequestState.FINALIZING : ExternalRequestState.PROCESSING,
            RequestState.REQUEUED : ExternalRequestState.PROCESSING,
            RequestState.REPROCESS : ExternalRequestState.PROCESSING,
            RequestState.FINISHED : ExternalRequestState.PROCESSED,
            RequestState.ACTIVE : ExternalRequestState.PROCESSED,
            RequestState.SERVING : ExternalRequestState.SERVING,
            RequestState.SERVING_AND_ACTIVE : ExternalRequestState.SERVING,
            RequestState.FAILED : ExternalRequestState.FAILED,
            RequestState.INT_ERROR : ExternalRequestState.FAILED,
            RequestState.CUSTOMER_ERROR : ExternalRequestState.FAILED}
        return state_map.get(state, ExternalRequestState.UNKNOWN)
            

class CallbackState(object):
    '''State enums for callbacks being sent.'''
    NOT_SENT = 'not_sent' # Callback has not been sent
    SUCESS = 'sucess' # Callback was sent sucessfully
    ERROR = 'error' # Error sending the callback

class NeonApiRequest(NamespacedStoredObject):
    '''
    Instance of this gets created during request creation
    (Neon web account, RSS Cron)
    Json representation of the class is saved in the server queue and redis  
    '''

    def __init__(self, job_id, api_key=None, vid=None, title=None, url=None, 
            request_type=None, http_callback=None, default_thumbnail=None,
            integration_type='neon', integration_id='0',
            external_thumbnail_id=None, publish_date=None,
            callback_state=CallbackState.NOT_SENT, 
            callback_email=None):
        splits = job_id.split('_')
        if len(splits) == 3:
            # job id was given as the raw key
            job_id = splits[2]
            api_key = splits[1]
        super(NeonApiRequest, self).__init__(
            self._generate_subkey(job_id, api_key))
        self.job_id = job_id
        self.api_key = api_key 
        self.video_id = vid #external video_id
        self.video_title = title
        self.video_url = url
        self.request_type = request_type
        # The url to send the callback response
        self.callback_url = http_callback
        self.callback_state = callback_state
        self.state = RequestState.SUBMIT
        self.fail_count = 0 # Number of failed processing tries
        self.try_count = 0 # Number of attempted processing tries
        
        self.integration_type = integration_type
        self.integration_id = integration_id
        self.default_thumbnail = default_thumbnail # URL of a default thumb
        self.external_thumbnail_id = external_thumbnail_id

        # The job response. Should be a dictionary defined by 
        # VideoCallbackResponse
        self.response = {}

        # API Method
        self.api_method = None
        self.api_param  = None
        self.publish_date = publish_date # ISO date format of when video is published
       
        # field used to store error message on partial error, explict error or 
        # additional information about the request
        self.msg = None

        # what email address should we send this to, when done processing
        # this could be associated to an existing user(username), 
        # but that is not required 
        self.callback_email = None 

    @classmethod
    def key2id(cls, key):
        '''Converts a key to an id'''
        splits = key.split('_')
        return (splits[2], splits[1])

    @classmethod
    def _generate_subkey(cls, job_id, api_key=None):
        if job_id.startswith('request'):
            # Is is really the full key, so just return the subportion
            return job_id.partition('_')[2]
        if job_id is None or api_key is None:
            return None
        return '_'.join([api_key, job_id])

    def _set_keyname(self):
        return '%s:%s' % (super(NeonApiRequest, self)._set_keyname(),
                          self.api_key)

    @classmethod
    def _baseclass_name(cls):
        # For backwards compatibility, we don't use the classname
        return 'request'

    @classmethod
    def _create(cls, key, obj_dict):
        '''Create the object.

        Needed for backwards compatibility for old style data that
        doesn't include the classname. Instead, request_type holds
        which class to create.
        '''
        if obj_dict:
            if not '_type' in obj_dict or not '_data' in obj_dict:
                # Old style object, so adjust the object dictionary
                typemap = {
                    'brightcove' : BrightcoveApiRequest,
                    'ooyala' : OoyalaApiRequest,
                    'youtube' : YoutubeApiRequest,
                    'neon' : NeonApiRequest,
                    None : NeonApiRequest
                    }
                obj_dict = {
                    '_type': typemap[obj_dict['request_type']].__name__,
                    '_data': copy.deepcopy(obj_dict)
                    }
            obj = super(NeonApiRequest, cls)._create(key, obj_dict)

            try:
                obj.publish_date = datetime.datetime.utcfromtimestamp(
                    obj.publish_date / 1000.)
                obj.publish_date = obj.publish_date.isoformat()
            except ValueError:
                pass
            except TypeError:
                pass
            return obj

    def get_default_thumbnail_type(self):
        '''Return the thumbnail type that should be used for a default 
        thumbnail in the request.
        '''
        return ThumbnailType.DEFAULT
  
    def set_api_method(self, method, param):
        ''' 'set api method and params ''' 
        
        self.api_method = method
        self.api_param  = param

        #TODO:validate supported methods

    @classmethod
    @utils.sync.optional_sync
    @tornado.gen.coroutine
    def get(cls, job_id, api_key, log_missing=True):
        ''' get instance '''
        rv = yield super(NeonApiRequest, cls).get(cls._generate_subkey(job_id, api_key),
                                                  log_missing=log_missing,
                                                  async=True) 
        raise tornado.gen.Return(rv) 

    @classmethod
    @utils.sync.optional_sync
    @tornado.gen.coroutine
    def get_many(cls, keys, log_missing=True, func_level_wpg=True):
        '''Returns the list of objects from a list of keys.

        Each key must be a tuple of (job_id, api_key)
        '''
        rv = yield super(NeonApiRequest, cls).get_many(
                          [cls._generate_subkey(*k) for k in keys],
                          log_missing=log_missing,
                          func_level_wpg=func_level_wpg, 
                          async=True)
        raise tornado.gen.Return(rv) 

    @classmethod
    def get_all(cls):
        raise NotImplementedError()

    @classmethod
    @utils.sync.optional_sync
    @tornado.gen.coroutine
    def modify(cls, job_id, api_key, func, create_missing=False, 
               callback=None):
        rv = yield super(NeonApiRequest, cls).modify(
                cls._generate_subkey(job_id, api_key),
                func,
                create_missing=create_missing,
                callback=callback, 
                async=True)
        raise tornado.gen.Return(rv) 

    @classmethod
    @utils.sync.optional_sync
    @tornado.gen.coroutine
    def modify_many(cls, keys, func, create_missing=False, callback=None):
        '''Modify many keys.

        Each key must be a tuple of (job_id, api_key)
        '''
        rv = yield super(NeonApiRequest, cls).modify_many(
                    [cls._generate_subkey(*k) for k in keys],
                    func,
                    create_missing=create_missing,
                    callback=callback, 
                    async=True)
        raise tornado.gen.Return(rv) 

    @classmethod
    @utils.sync.optional_sync
    @tornado.gen.coroutine
    def delete(cls, job_id, api_key, callback=None):
        rv = yield super(NeonApiRequest, cls).delete(
                cls._generate_subkey(job_id, api_key),
                callback=callback, 
                async=True)
        raise tornado.gen.Return(rv) 

    @classmethod
    @utils.sync.optional_sync
    @tornado.gen.coroutine
    def delete_many(cls, keys, callback=None):
        rv = yield super(NeonApiRequest, cls).delete_many(
                [cls._generate_subkey(job_id, api_key) for 
                job_id, api_key in keys],
                callback=callback, 
                async=True)
        raise tornado.gen.Return(rv) 
    
    @utils.sync.optional_sync
    @tornado.gen.coroutine
    def save_default_thumbnail(self, cdn_metadata=None):
        '''Save the default thumbnail by attaching it to a video. The video
        metadata for this request must be in the database already.

        Inputs:
        cdn_metadata - If known, the metadata to save to the cdn.
                       Otherwise it will be looked up.
        '''
        try:
            thumb_url = self.default_thumbnail
        except AttributeError:
            thumb_url = None

        if not thumb_url:
            # No default thumb to upload
            return

        thumb_type = self.get_default_thumbnail_type()

        # Check to see if there is already a thumbnail that the system
        # knows about (and thus was already uploaded)
        
        video = yield tornado.gen.Task(
            VideoMetadata.get,
            InternalVideoID.generate(self.api_key,
                                     self.video_id))
        if video is None:
            msg = ('VideoMetadata for job %s is missing. '
                   'Cannot add thumbnail' % self.job_id)
            _log.error(msg)
            raise DBStateError(msg)

        known_thumbs = yield tornado.gen.Task(
            ThumbnailMetadata.get_many,
            video.thumbnail_ids)
        min_rank = 1
        for thumb in known_thumbs:
            if thumb.type == thumb_type:
                if thumb_url in thumb.urls:
                    # The exact thumbnail is already there
                    raise tornado.gen.Return(thumb)
            
                if thumb.rank < min_rank:
                    min_rank = thumb.rank
        cur_rank = min_rank - 1

        # Upload the new thumbnail
        meta = ThumbnailMetadata(
            None,
            ttype=thumb_type,
            rank=cur_rank,
            external_id=self.external_thumbnail_id)
        thumb = yield video.download_and_add_thumbnail(meta,
                                               thumb_url,
                                               cdn_metadata,
                                               save_objects=True,
                                               async=True)
        raise tornado.gen.Return(thumb) 
        # Push a thumbnail serving directive to Kinesis so that it can
        # be served quickly.

    @utils.sync.optional_sync
    @tornado.gen.coroutine
    def send_callback(self, send_kwargs=None):
        '''Sends the callback to the customer if necessary.

        Inputs:
        send_kwargs - Keyword arguments to utils.http.send_request for when
                      sending the callback
        '''
        if not options.send_callbacks:
            return
        new_callback_state = CallbackState.NOT_SENT
        response = None
        if self.callback_url:
            # Check the callback url format
            parsed = urlparse.urlsplit(self.callback_url)
            if parsed.scheme not in ('http', 'https'):
                _log.error_n('Invalid callback url job %s acct %s: %s'
                             % (self.job_id, self.api_key, self.callback_url))
                statemon.state.increment('invalid_callback_url')
                new_callback_state = CallbackState.ERROR
            else:

                # Build the response
                response = VideoCallbackResponse.create_from_dict(
                    self.response)
                internal_vid = InternalVideoID.generate(self.api_key,
                                                        self.video_id)
                vstatus = yield tornado.gen.Task(VideoStatus.get, internal_vid)
                response.experiment_state = vstatus.experiment_state
                response.winner_thumbnail = vstatus.winner_tid
                response.set_processing_state(self.state)
                response.job_id = self.job_id
                response.video_id = self.video_id
            
                # Send the callback
                self.response = response.to_dict()
                send_kwargs = send_kwargs or {}
                cb_request = tornado.httpclient.HTTPRequest(
                    url=self.callback_url,
                    method='PUT',
                    headers={'content-type' : 'application/json'},
                    body=response.to_json(),
                    request_timeout=20.0,
                    connect_timeout=10.0)
                cb_response = yield utils.http.send_request(
                    cb_request,
                    no_retry_codes=[405],
                    async=True,
                    **send_kwargs)
                if cb_response.error:
                    # Now try a POST for backwards compatibility
                    cb_request.method='POST'
                    cb_response = yield utils.http.send_request(cb_request,
                                                                async=True,
                                                                **send_kwargs)
                    if cb_response.error:
                        statemon.state.define_and_increment(
                            'callback_error.%s' % self.api_key)
                                                            
                        statemon.state.increment('callback_error')
                        _log.warn('Error when sending callback to %s for '
                                  'video %s: %s' %
                                  (self.callback_url, self.video_id,
                                   cb_response.error))
                        new_callback_state = CallbackState.ERROR
                    else:
                       statemon.state.increment('sucessful_callbacks')
                       new_callback_state = CallbackState.SUCESS 
                else:
                    statemon.state.increment('sucessful_callbacks')
                    new_callback_state = CallbackState.SUCESS

            # Modify the database state
            def _mod_obj(x):
                x.callback_state = new_callback_state
                if response:
                    x.response = response.to_dict()
            yield tornado.gen.Task(self.modify, self.job_id, self.api_key,
                                   _mod_obj)

class BrightcovePlayer(NamespacedStoredObject):
    '''
    Brightcove Player model
    '''
    def __init__(self, player_ref, integration_id=None,
                 name=None, is_tracked=None, publish_date=None,
                 published_plugin_version=None, last_attempt_result=None):

        super(BrightcovePlayer, self).__init__(player_ref)

        # The Neon integration that has this player
        self.integration_id = integration_id
        # Set if publisher needs the Neon event tracking plugin published to this
        self.is_tracked = is_tracked
        # Descriptive name of the player
        self.name = name

        # Properties to track publishing:
        self.publish_date = publish_date
        # Version is an increasing integer
        self.published_plugin_version = published_plugin_version
        # Descriptive string of last failed attempt to publish.
        # Set to None when last attempt was successful
        self.last_attempt_result = last_attempt_result

    @classmethod
    @utils.sync.optional_sync
    @tornado.gen.coroutine
    def get_players(cls, integration_id):
        '''Get all players associated to the integration'''

        rv = []
        results = yield self.execute_select_query(self.get_select_query(
                        [ "_data",
                          "_type",
                          "created_time AS created_time_pg",
                          "updated_time AS updated_time_pg"],
                        "_data->>'integration_id' = '%s' ",
                        table_name='brightcoveplayer'),
                    wc_params=[integration_id])
        for result in results:
            player = self._create(result['_data']['key'], result)
            rv.append(player)
        raise tornado.gen.Return(rv)

    @classmethod
    def _baseclass_name(cls):
        return BrightcovePlayer.__name__


class BrightcoveApiRequest(NeonApiRequest):
    '''
    Brightcove API Request class
    '''
    def __init__(self, job_id, api_key=None, vid=None, title=None, url=None,
                 rtoken=None, wtoken=None, pid=None, http_callback=None,
                 i_id=None, default_thumbnail=None):
        super(BrightcoveApiRequest,self).__init__(
            job_id, api_key, vid, title, url,
            request_type='brightcove',
            http_callback=http_callback,
            default_thumbnail=default_thumbnail)
        self.read_token = rtoken
        self.write_token = wtoken
        self.publisher_id = pid
        self.integration_id = i_id 
        self.autosync = False
     
    def get_default_thumbnail_type(self):
        '''Return the thumbnail type that should be used for a default 
        thumbnail in the request.
        '''
        return ThumbnailType.BRIGHTCOVE

class OoyalaApiRequest(NeonApiRequest):
    '''
    Ooyala API Request class
    '''
    def __init__(self, job_id, api_key=None, i_id=None, vid=None, title=None,
                 url=None, oo_api_key=None, oo_secret_key=None,
                 http_callback=None, default_thumbnail=None):
        super(OoyalaApiRequest, self).__init__(
            job_id, api_key, vid, title, url,
            request_type='ooyala',
            http_callback=http_callback,
            default_thumbnail=default_thumbnail)
        self.oo_api_key = oo_api_key
        self.oo_secret_key = oo_secret_key
        self.integration_id = i_id 
        self.autosync = False

    def get_default_thumbnail_type(self):
        '''Return the thumbnail type that should be used for a default 
        thumbnail in the request.
        '''
        return ThumbnailType.OOYALA

class YoutubeApiRequest(NeonApiRequest):
    '''
    Youtube API Request class
    '''
    def __init__(self, job_id, api_key=None, vid=None, title=None, url=None,
                 access_token=None, refresh_token=None, expiry=None,
                 http_callback=None, default_thumbnail=None):
        super(YoutubeApiRequest,self).__init__(
            job_id, api_key, vid, title, url,
            request_type='youtube',
            http_callback=http_callback,
            default_thumbnail=default_thumbnail)
        self.access_token = access_token
        self.refresh_token = refresh_token
        self.integration_type = "youtube"
        self.previous_thumbnail = None # TODO(Sunil): Remove this
        self.expiry = expiry

    def get_default_thumbnail_type(self):
        '''Return the thumbnail type that should be used for a default 
        thumbnail in the request.
        '''
        return ThumbnailType.YOUTUBE

###############################################################################
## Thumbnail store T_URL => TID => Metadata
############################################################################### 

class ThumbnailID(AbstractHashGenerator):
    '''
    Static class to generate thumbnail id

    _input: String or Image stream. 

    Thumbnail ID is: <internal_video_id>_<md5 MD5 hash of image data>
    '''
    VALID_REGEX = '%s_[0-9A-Za-z]+' % InternalVideoID.VALID_INTERNAL_REGEX

    @staticmethod
    def generate(_input, internal_video_id):
        return '%s_%s' % (internal_video_id, ThumbnailMD5.generate(_input))

    @classmethod
    def is_valid_key(cls, key):
        return len(key.split('_')) == 3
        

class ThumbnailMD5(AbstractHashGenerator):
    '''Static class to generate the thumbnail md5.

    _input: String or Image stream.
    '''
    salt = 'Thumbn@il'
    
    @staticmethod
    def generate_from_string(_input):
        ''' generate hash from string '''
        _input = ThumbnailMD5.salt + str(_input)
        return AbstractHashGenerator._api_hash_function(_input)

    @staticmethod
    def generate_from_image(imstream):
        ''' generate hash from image '''

        filestream = StringIO()
        imstream.save(filestream,'jpeg')
        filestream.seek(0)
        return ThumbnailMD5.generate_from_string(filestream.buf)

    @staticmethod
    def generate(_input):
        ''' generate hash method ''' 
        if isinstance(_input, basestring):
            return ThumbnailMD5.generate_from_string(_input)
        else:
            return ThumbnailMD5.generate_from_image(_input)


class ThumbnailServingURLs(NamespacedStoredObject):
    '''
    Keeps track of the URLs to serve for each thumbnail id.

    Specifically, maps:

    thumbnail_id -> { (width, height) -> url }

    or, instead of a full url map, there can be a base_url and a list of sizes.
    In that case, the full url would be generated by 
    <base_url>/FNAME_FORMAT % (thumbnail_id, width, height)
    '''    
    FNAME_FORMAT = "neontn%s_w%s_h%s.jpg"
    FNAME_REGEX = ('neontn(%s)_w([0-9]+)_h([0-9]+)\.jpg' % 
                   ThumbnailID.VALID_REGEX)

    def __init__(self, thumbnail_id, size_map=None, base_url=None, sizes=None):
        super(ThumbnailServingURLs, self).__init__(thumbnail_id)
        self.size_map = size_map or {}
        
        self.base_url = base_url
        self.sizes = sizes or set([]) # List of (width, height)

    def __eq__(self, other):
        '''Sets can't do cmp, so we need to overright so that == and != works.
        '''
        if ((other is None) or 
            (type(other) != type(self)) or 
            (self.__dict__.keys() != other.__dict__.keys())):
            return False
        for k, v in self.__dict__.iteritems():
            if v != other.__dict__[k]:
                return False
        return True

    def __ne__(self, other):
        return not self.__eq__(other)

    def __len__(self):
        return len(self.size_map) + len(self.sizes)
    
    @classmethod
    def _baseclass_name(cls):
        '''Returns the class name of the base class of the hierarchy.
        '''
        return ThumbnailServingURLs.__name__

    def get_thumbnail_id(self):
        '''Return the thumbnail id for this mapping.'''
        return self.get_id()

    def add_serving_url(self, url, width, height):
        '''Adds a url to serve for a given width and height.

        If there was a previous entry, it is overwritten.
        '''
        if self.base_url is not None:
            urlRe = re.compile(
                '%s/%s' % (re.escape(self.base_url),
                           ThumbnailServingURLs.FNAME_REGEX))
            if urlRe.match(url):
                self.sizes.add((width, height))
                return
            else:
                # TODO(mdesnoyer): once the db is cleaned, make this
                # raise a ValueError
                _log.warn_n('url %s does not conform to base %s' %
                            (url, self.base_url),
                    50)
        self.size_map[(width, height)] = str(url)

    def get_serving_url(self, width, height):
        '''Get the serving url for a given width and height.

        Raises a KeyError if there isn't one.
        '''
        if (width, height) in self.sizes:
            return (self.base_url + '/' + ThumbnailServingURLs.FNAME_FORMAT %
                    (self.get_thumbnail_id(), width, height))
        return self.size_map[(width, height)]

    def get_serving_url_count(self):
        '''Return the number of serving urls in this object.'''
        return len(self.size_map) + len(self.sizes)

    def is_valid_size(self, width, height):
        '''Returns true if there is a url for this size image.'''
        sz = (width, height)
        return sz in self.sizes or sz in self.size_map

    def __iter__(self):
        '''Iterator of size, url pairs.'''
        return itertools.chain(
            self.size_map.iteritems(),
            ((k, self.get_serving_url(*k)) for k in self.sizes))

    @staticmethod
    def create_filename(tid, width, height):
        '''Creates a filename for a given thumbnail id at a specific size.'''
        return ThumbnailServingURLs.FNAME_FORMAT % (tid, width, height)

    def to_dict(self):
        new_dict = {
            '_type': self.__class__.__name__,
            '_data': copy.copy(self.__dict__)
            }
        new_dict['_data']['size_map'] = self.size_map.items()
        new_dict['_data']['sizes'] = list(self.sizes)
        return new_dict

    @classmethod
    def _create(cls, key, obj_dict):
        obj = super(ThumbnailServingURLs, cls)._create(key, obj_dict)
        if obj:
            # Convert the sizes into tuples and a set
            obj.sizes = set((tuple(x) for x in obj.sizes))
            
            # Load in the url entries into the object
            size_map = obj.size_map
            obj.size_map = {}
            # Find the base url to save that way
            bases = set((os.path.dirname(x[1]) for x in size_map))
            if len(bases) == 1 and obj.base_url is None:
                obj.base_url = bases.pop()
            for k, v in size_map:
                width, height = k
                obj.add_serving_url(v, width, height)
            return obj

        
class ThumbnailURLMapper(NamespacedStoredObject):
    '''
    Schema to map thumbnail url to thumbnail ID. 

    _input - thumbnail url ( key ) , tid - string/image, converted to thumbnail ID
            if imdata given, then generate tid 
    
    THUMBNAIL_URL => (tid)
    
    # NOTE: This has been deprecated and hence not being updated to be a stored
    object
    TODO: Remove this object. It is no longer needed
    '''
    
    def __init__(self, thumbnail_url, tid, imdata=None):
        self.key = thumbnail_url
        if not imdata:
            self.value = tid
        else:
            #TODO: Is this imdata really needed ? 
            raise #self.value = ThumbnailID.generate(imdata) 

    def to_json(self):
        # Actually not json because we are only storing the value
        return str(self.value)

    @classmethod
    def _baseclass_name(cls):
        return ThumbnailURLMapper.__name__

    @classmethod
    def get_id(cls, key, callback=None):
        ''' get thumbnail id '''
        db_connection = DBConnection.get(cls)
        if callback:
            db_connection.conn.get(key, callback)
        else:
            return db_connection.blocking_conn.get(key)

    @classmethod
    def _erase_all_data(cls):
        ''' del all data'''
        db_connection = DBConnection.get(cls)
        db_connection.clear_db()

class ThumbnailMetadata(StoredObject):
    '''
    Class schema for Thumbnail information.

    Keyed by thumbnail id
    '''
    def __init__(self, tid, internal_vid=None, urls=None, created=None,
                 width=None, height=None, ttype=None,
                 model_score=None, model_version=None, enabled=True,
                 chosen=False, rank=None, refid=None, phash=None,
                 serving_frac=None, frameno=None, filtered=None, ctr=None,
                 external_id=None, account_id=None):
        super(ThumbnailMetadata,self).__init__(tid)
        self.video_id = internal_vid #api_key + platform video id
        self.external_id = external_id # External id if appropriate
        self.urls = urls or []  # List of all urls associated with single image
        self.created_time = created or datetime.datetime.now().strftime(
            "%Y-%m-%d %H:%M:%S")# Timestamp when thumbnail was created 
        self.enabled = enabled #boolen, indicates if this thumbnail can be displayed/ tested with 
        self.chosen = chosen #boolean, indicates this thumbnail is chosen by the user as the primary one
        self.width = width
        self.height = height
        self.type = ttype #neon1../ brightcove / youtube
        self.rank = 0 if not rank else rank  #int 
        self.model_score = model_score #string
        self.model_version = model_version #string
        self.frameno = frameno #int Frame Number
        self.filtered = filtered # String describing how it was filtered
        #TODO: remove refid. It's not necessary
        self.refid = refid #If referenceID exists *in case of a brightcove thumbnail
        self.phash = phash # Perceptual hash of the image. None if unknown
        self.do_source_crop = False # see cdnhosting.CDNHosting.upload
        self.do_smart_crop = False # see cdnhosting.CDNHosting.upload
        if self.type is ThumbnailType.NEON:
            self.do_source_crop = True
            self.do_smart_crop = True
        self.account_id = account_id

        # DEPRECATED: Use the ThumbnailStatus table instead
        self.serving_frac = serving_frac 

        # DEPRECATED: Use the ThumbnailStatus table instead
        self.ctr = ctr
        
        # NOTE: If you add more fields here, modify the merge code in
        # video_processor/client, Add unit test to check this

    @classmethod
    def _baseclass_name(cls):
        '''Returns the class name of the base class of the hierarchy.
        '''
        return ThumbnailMetadata.__name__

    def _set_keyname(self):
        '''Key the set by the video id'''
        return 'objset:%s' % self.key.rpartition('_')[0]

    @classmethod
    def is_valid_key(cls, key):
        return ThumbnailID.is_valid_key(key)

    def update_phash(self, image):
        '''Update the phash from a PIL image.'''
        self.phash = cv.imhash_index.hash_pil_image(
            image,
            hash_type=options.hash_type,
            hash_size=options.hash_size)

    def get_account_id(self):
        ''' get the internal account id. aka api key '''
        return self.key.split('_')[0]
    
    def get_metadata(self):
        ''' get a dictionary of the thumbnail metadata

        This function is deprecated and is kept only for backwards compatibility
        '''
        return self.to_dict()
    
    def to_dict_for_video_response(self):
        ''' to dict for video response object
            replace key to thumbnail_id 
        '''
        new_dict = copy.copy(self.__dict__)
        new_dict["thumbnail_id"] = new_dict.pop("key")
        return new_dict

    @staticmethod
    @utils.sync.optional_sync
    @tornado.gen.coroutine
    def download_image_from_url(image_url):
        '''Downloads an image from a given url.

        returns: The PIL image
        '''
        try:
            image = yield cvutils.imageutils.PILImageUtils.download_image(image_url,
                    async=True)
        except IOError, e:
            msg = "IOError while downloading image %s: %s" % (
                image_url, e)
            _log.warn(msg)
            raise ThumbDownloadError(msg)
        except tornado.httpclient.HTTPError as e:
            msg = "HTTP Error while dowloading image %s: %s" % (
                image_url, e)
            _log.warn(msg)
            raise ThumbDownloadError(msg)

        raise tornado.gen.Return(image)

    @utils.sync.optional_sync
    @tornado.gen.coroutine
    def add_image_data(self, image, video_info=None, cdn_metadata=None):
        '''Incorporates image data to the ThumbnailMetadata object.

        Also uploads the image to the CDNs and S3.

        Inputs:
        image - A PIL image
        cdn_metadata - A list CDNHostingMetadata objects for how to upload the
                       images. If this is None, it is looked up, which is
                       slow. If a source_crop is requested, the image is also
                       cropped here.'''
        image = PILImageUtils.convert_to_rgb(image)
        # Update the image metadata
        self.width = image.size[0]
        self.height = image.size[1]
        self.update_phash(image)

        # Convert the image to JPG
        fmt = 'jpeg'
        filestream = StringIO()
        image.save(filestream, fmt, quality=90)
        filestream.seek(0)
        imgdata = filestream.read()

        self.key = ThumbnailID.generate(imgdata, self.video_id)

        # Host the primary copy of the image
        primary_hoster = cmsdb.cdnhosting.CDNHosting.create(
            PrimaryNeonHostingMetadata())
        s3_url_list = yield primary_hoster.upload(
            image, self.key, async=True,
            do_source_crop=self.do_source_crop,
            do_smart_crop=self.do_smart_crop)

        # TODO (Sunil):  Add redirect for the image

        # Add the primary image to Thumbmetadata
        s3_url = None
        if len(s3_url_list) == 1:
            s3_url = s3_url_list[0][0]
            self.urls.insert(0, s3_url)

        # Host the image on the CDN
        if cdn_metadata is None:
            # Lookup the cdn metadata
            if video_info is None:
                video_info = yield tornado.gen.Task(VideoMetadata.get,
                                                    self.video_id)

            cdn_key = CDNHostingMetadataList.create_key(
                video_info.get_account_id(), video_info.integration_id)
            cdn_metadata = yield tornado.gen.Task(CDNHostingMetadataList.get,
                                                  cdn_key)
            if cdn_metadata is None:
                # Default to hosting on the Neon CDN if we don't know about it
                cdn_metadata = [NeonCDNHostingMetadata()]

        hosters = [cmsdb.cdnhosting.CDNHosting.create(x) for x in cdn_metadata]
        yield [x.upload(image, self.key, s3_url, async=True,
                        do_source_crop=self.do_source_crop,
                        do_smart_crop=self.do_smart_crop) for x in hosters]

    @tornado.gen.coroutine
    def score_image(self, predictor, model_version, image=None,
                    save_object=False):
        '''Adds the model score to the image.

        Inputs:
        predictor - a model.predictor.Predictor object used to get the score
        model_version - name of the model being used
        image - OpenCV image data. If not provided, image will be downloaded
        save_object - If true, the score is saved to the database
        '''
        if (self.model_version == model_version and 
            self.model_score is not None):
            # No need to compute the score, it's there
            return

        if image is None:
            pil_image = yield ThumbnailMetadata.download_image_from_url(
                self.urls[-1], async=True)
            image = cvutils.imageutils.PILImageUtils.to_cv(pil_image)

        self.model_score = yield predictor.predict(image, async=True)
        self.model_version = model_version

        if save_object:
            def _set_score(x):
                x.model_score = self.model_score
                x.model_version = self.model_version
            yield ThumbnailMetadata.modify(self.key, _set_score, async=True)

    @classmethod
    def get_video_id(cls, tid, callback=None):
        '''Given a thumbnail id, retrieves the internal video id 
            asscociated with thumbnail
        '''

        if callback:
            def handle_obj(obj):
                if obj:
                    callback(obj.video_id)
                else:
                    callback(None)
            cls.get(tid, callback=handle_obj)
        else:
            obj = cls.get(tid)
            if obj:
                return obj.video_id
            else:
                return None

    @staticmethod
    def enable_thumbnail(thumbnails, new_tid):
        ''' enable thumb in a list of thumbnails given a new thumb id '''
        new_thumb_obj = None; old_thumb_obj = None
        for thumb in thumbnails:
            #set new tid as chosen
            if thumb.key == new_tid: 
                thumb.chosen = True
                new_thumb_obj = thumb 
            else:
                #set chosen=False for old tid
                if thumb.chosen == True:
                    thumb.chosen = False 
                    old_thumb_obj = thumb 

        #return only the modified thumbnail objs
        return new_thumb_obj, old_thumb_obj 

    @classmethod
    @utils.sync.optional_sync
    @tornado.gen.coroutine
    def delete_related_data(cls, key):
        #yield tornado.gen.Task(ThumbnailStatus.delete, key)
        #yield tornado.gen.Task(ThumbnailServingURLs.delete, key)
        #yield tornado.gen.Task(ThumbnailMetadata.delete, key)
        yield ThumbnailStatus.delete(key, async=True) 
        yield ThumbnailServingURLs.delete(key, async=True)
        yield ThumbnailMetadata.delete(key, async=True) 

    def get_neon_score(self):
        """Get a value in [1..99] that the Neon score maps to.

        Uses a mapping dictionary according to the name of the
        scoring model."""
        if self.model_score:
            return model.scores.lookup(self.model_version, self.model_score)
        return None

class ThumbnailStatus(DefaultedStoredObject):
    '''Holds the current status of the thumbnail in the wild.'''

    def __init__(self, thumbnail_id, serving_frac=None, ctr=None,
                 imp=None, conv=None, serving_history=None):
        super(ThumbnailStatus, self).__init__(thumbnail_id)

        # The fraction of traffic this thumbnail will get
        self.serving_frac = serving_frac

        # List of (time, serving_frac) tuples
        self.serving_history = serving_history or []

        # The current click through rate for this thumbnail
        self.ctr = ctr

        # The number of impressions this thumbnail received
        self.imp = imp

        # The number of conversions this thumbnail received
        self.conv = conv

    def set_serving_frac(self, serving_frac):
        '''Sets the serving fraction. Returns true if it is new.'''
        if (self.serving_frac is None or 
            abs(serving_frac - self.serving_frac) > 1e-3):
            self.serving_frac = serving_frac
            self.serving_history.append(
                (datetime.datetime.utcnow().isoformat(),
                 serving_frac))
            return True
        return False
            
    def get_video_id(self): 
        splits = self.key.split('_')
        return '_'.join([splits[1], splits[2]])

    @classmethod
    def _baseclass_name(cls):
        '''Returns the class name of the base class of the hierarchy.
        '''
        return ThumbnailStatus.__name__

class Verification(StoredObject):
    '''
    Class schema for Verification

    Keyed by email
    '''
    def __init__(self, email, token=None, extra_info=None): 
        super(Verification, self).__init__(email)
        
        # the special token that is used to verify the account
        self.token = token or uuid.uuid1().hex  

        # extra_info is a json store, that could store any 
        # number of things, but is mostly used for objects 
        # that may need to be saved after verification is 
        # complete 
        self.extra_info = extra_info or {}
 
    @classmethod
    def _baseclass_name(cls):
        '''Returns the class name of the base class of the hierarchy.
        '''
        return Verification.__name__

class AccountLimits(StoredObject):
    '''
    Class schema for AccountLimits

    Keyed by account_id(api_key)
    '''
    def __init__(self, 
                 account_id, 
                 video_posts=0, 
                 max_video_posts=10, 
                 refresh_time_video_posts=datetime.datetime(2050,1,1), 
                 seconds_to_refresh_video_posts=2592000.0,
                 max_video_size=900.0):
 
        super(AccountLimits, self).__init__(account_id)
        
        # the number of video posts this account has made in the time window 
        self.video_posts = video_posts 
         
        # the maximum amount of video posts the account is allowed in a time 
        # window 
        self.max_video_posts = max_video_posts 

        # when the video_posts counter will be reset 
        self.refresh_time_video_posts = refresh_time_video_posts.strftime(
                            "%Y-%m-%d %H:%M:%S.%f") 

        # amount of seconds to add to now() when resetting the timer 
        self.seconds_to_refresh_video_posts = seconds_to_refresh_video_posts

        # maximum video length we will process in seconds 
        self.max_video_size = max_video_size 

    def populate_with_billing_plan(self, bp): 
        '''helper that takes a billing plan and populates the object 
              with the plan information. 
         
        '''
        sref = bp.seconds_to_refresh_video_posts

        self.max_video_posts = bp.max_video_posts
        self.seconds_to_refresh_video_posts = sref
        self.max_video_size = bp.max_video_size 
        self.refresh_time_video_posts = \
            (datetime.datetime.utcnow() +\
             datetime.timedelta(seconds=sref)).strftime(
                 "%Y-%m-%d %H:%M:%S.%f")
 
    @classmethod
    def _baseclass_name(cls):
        '''Returns the class name of the base class of the hierarchy.
        '''
        return AccountLimits.__name__

class BillingPlans(StoredObject):
    '''
    Class schema for BillingPlans

    Keyed by plan_type, these correspond to the plan_types 
      we have defined in our external billing integration.
      This defines the limits that the billing plans will 
      have.  
    '''
    def __init__(self, 
                 plan_type, 
                 max_video_posts=None, 
                 seconds_to_refresh_video_posts=None,
                 max_video_size=None):
 
        super(BillingPlans, self).__init__(plan_type)
        
        # the max number of video posts that are allowed  
        self.max_video_posts = max_video_posts
         
        # this will take now() and add this to it, for when the next 
        # refresh will happen
        self.seconds_to_refresh_video_posts = seconds_to_refresh_video_posts

        # maximum video length we will process in seconds 
        self.max_video_size = max_video_size 
 
    @classmethod
    def _baseclass_name(cls):
        '''Returns the class name of the base class of the hierarchy.
        '''
        return BillingPlans.__name__

class VideoMetadata(StoredObject):
    '''
    Schema for metadata associated with video which gets stored
    when the video is processed

    Contains list of Thumbnail IDs associated with the video
    '''

    '''  Keyed by API_KEY + VID (internal video id) '''
    
    def __init__(self, video_id, tids=None, request_id=None, video_url=None,
                 duration=None, vid_valence=None, model_version=None,
                 i_id=None, frame_size=None, testing_enabled=True,
                 experiment_state=ExperimentState.UNKNOWN,
                 experiment_value_remaining=None,
                 serving_enabled=True, custom_data=None,
                 publish_date=None, hidden=None, share_token=None):
        super(VideoMetadata, self).__init__(video_id) 
        self.thumbnail_ids = tids or []
        self.url = video_url 
        self.duration = duration # in seconds
        self.video_valence = vid_valence 
        self.model_version = model_version
        self.job_id = request_id
        self.integration_id = i_id
        self.frame_size = frame_size #(w,h)
        # Is A/B testing enabled for this video?
        self.testing_enabled = testing_enabled
        self.share_token = share_token

        # DEPRECATED. Use VideoStatus table instead
        self.experiment_state = \
          experiment_state if testing_enabled else ExperimentState.DISABLED
        self.experiment_value_remaining = experiment_value_remaining

        # Will thumbnails for this video be served by our system?
        self.serving_enabled = serving_enabled 
        
        # Serving URL (ISP redirect URL) 
        # NOTE: This is set by mastermind by calling get_serving_url() method
        # after the request state has been changed to SERVING
        self.serving_url = None

        # A dictionary of extra metadata
        self.custom_data = custom_data or {}

        # The time the video was published in ISO 8601 format
        self.publish_date = publish_date

        # If user has deleted this video, flag it deleted.
        self.hidden = hidden

    def _set_keyname(self):
        '''Key by the account id'''
        return 'objset:%s' % self.get_account_id()

    @classmethod
    def _baseclass_name(cls):
        '''Returns the class name of the base class of the hierarchy.
        '''
        return VideoMetadata.__name__

    @classmethod
    def is_valid_key(cls, key):
        return len(key.split('_')) == 2

    def get_id(self):
        ''' get internal video id '''
        return self.key

    def get_account_id(self):
        ''' get the internal account id. aka api key '''
        return self.key.split('_')[0]

    def get_frame_size(self):
        ''' framesize of the video '''
        if self.__dict__.has_key('frame_size'):
            return self.frame_size

    @utils.sync.optional_sync
    @tornado.gen.coroutine
    def get_winner_tid(self):
        '''
        Get the TID that won the A/B test
        '''
        video_status = yield tornado.gen.Task(VideoStatus.get, self.key)
        raise tornado.gen.Return(video_status.winner_tid)

    @utils.sync.optional_sync
    @tornado.gen.coroutine
    def add_thumbnail(self, thumb, image, cdn_metadata=None,
                      save_objects=False, video=None):
        '''Add thumbnail to the video.

        Saves the thumbnail object, and the video object if
        save_object is true.

        Inputs:
        @thumb: ThumbnailMetadata object. Should be incomplete
                because image based data will be added along with 
                information about the video. The object will be updated with
                the proper key and other information
        @image: PIL Image
        @cdn_metadata: A list of CDNHostingMetadata objects for how to upload
                       the images. If this is None, it is looked up, which is 
                       slow.
        @save_objects: If true, the database is updated. Otherwise, 
                       just this object is updated along with the thumbnail
                       object.
        '''
        thumb.video_id = self.key
        yield thumb.add_image_data(image, self, cdn_metadata, 
                                   async=True)

        # TODO(mdesnoyer): Use a transaction to make sure the changes
        # to the two objects are atomic. For now, put in the thumbnail
        # data and then update the video metadata.
        if save_objects:
            sucess = yield tornado.gen.Task(thumb.save)
            if not sucess:
                raise IOError("Could not save thumbnail")

            updated_video = yield tornado.gen.Task(
                VideoMetadata.modify,
                self.key,
                lambda x: x.thumbnail_ids.append(thumb.key))
            if updated_video is None:
                # It wasn't in the database, so save this object
                self.thumbnail_ids.append(thumb.key)
                sucess = yield tornado.gen.Task(self.save)
                if not sucess:
                    raise IOError("Could not save video data")
            else:
                self.__dict__ = updated_video.__dict__
        else:
            self.thumbnail_ids.append(thumb.key)

        raise tornado.gen.Return(thumb)

    @staticmethod
    @utils.sync.optional_sync
    @tornado.gen.coroutine
<<<<<<< HEAD
    def download_image_from_url(image_url):
        try:
            image = yield cvutils.imageutils.PILImageUtils.download_image(image_url,
                    async=True)
        except IOError, e:
            msg = "IOError while downloading image %s: %s" % (
                image_url, e)
            _log.warn(msg)
            raise ThumbDownloadError(msg)
        except tornado.httpclient.HTTPError as e:
            msg = "HTTP Error while dowloading image %s: %s" % (
                image_url, e)
            _log.warn(msg)
            raise ThumbDownloadError(msg)

        raise tornado.gen.Return(image)

    @utils.sync.optional_sync
    @tornado.gen.coroutine
=======
>>>>>>> ff712054
    def download_and_add_thumbnail(self,
                                   thumb=None,
                                   image_url=None,
                                   cdn_metadata=None,
                                   image=None,
                                   external_thumbnail_id=None,
                                   save_objects=False):
        '''
        Download the image and add it to this video metadata

        Inputs:
        @thumb: ThumbnailMetadata object. Should be incomplete
                because image based data will be added along with
                information about the video. The object will be updated with
                the proper key and other information
        @image_url: url of the image to download
        @cdn_metadata: A list CDNHostingMetadata objects for how to upload the
                       images. If this is None, it is looked up, which is slow.
        @save_objects: If true, the database is updated. Otherwise,
                       just this object is updated along with the thumbnail
                       object.
        '''
        if image is None:
<<<<<<< HEAD
            image = yield ThumbnailMetadata.download_image_from_url(image_url,
                                                                    async=True)
=======
            image = yield ThumbnailMetadata.download_image_from_url(
                image_url,
                async=True)
>>>>>>> ff712054
        if thumb is None:
            thumb = ThumbnailMetadata(None,
                          ttype=ThumbnailType.DEFAULT,
                          external_id=external_thumbnail_id)
        thumb.urls.append(image_url)
        thumb = yield self.add_thumbnail(thumb, image, cdn_metadata,
                                         save_objects, async=True)
        raise tornado.gen.Return(thumb)

    @classmethod
    def get_video_request(cls, internal_video_id, callback=None):
        ''' get video request data '''
        if not callback:
            vm = cls.get(internal_video_id)
            if vm:
                api_key = vm.key.split('_')[0]
                return NeonApiRequest.get(vm.job_id, api_key)
            else:
                return None
        else:
            raise AttributeError("Callbacks not allowed")

    @classmethod
    @utils.sync.optional_sync
    @tornado.gen.coroutine
    def get_video_requests(cls, i_vids):
        '''
        Get video request objs given video_ids
        '''
        vms = yield tornado.gen.Task(VideoMetadata.get_many, i_vids)
        retval = [None for x in vms]
        request_keys = []
        request_idx = []
        cur_idx = 0
        for vm in vms:
            rkey = None
            if vm:
                api_key = vm.key.split('_')[0]
                rkey = (vm.job_id, api_key)
                request_keys.append(rkey)
                request_idx.append(cur_idx)
            cur_idx += 1
          
        #requests = yield tornado.gen.Task(NeonApiRequest.get_many, request_keys)  
        requests = yield NeonApiRequest.get_many(request_keys, async=True)  
        for api_request, idx in zip(requests, request_idx):
            retval[idx] = api_request
        raise tornado.gen.Return(retval)

    @utils.sync.optional_sync
    @tornado.gen.coroutine
    def get_serving_url(self, staging=False, save=True):
        '''
        Get the serving URL of the video. If self.serving_url is not
        set, fetch the neon publisher id (TAI) and save the video object 
        with the serving_url set
        
        NOTE: any call to this function will return a valid serving url. 
        multiple calls to this function may or may not return the same URL 

        @save : If true, the url is saved to the database
        '''
        subdomain_index = random.randrange(1, 4)
        platform_vid = InternalVideoID.to_external(self.get_id())
        serving_format = "http://i%s.neon-images.com/v1/client/%s/neonvid_%s.jpg"

        if self.serving_url and not staging:
            # Return the saved serving_url
            raise tornado.gen.Return(self.serving_url)

        nu = yield tornado.gen.Task(
                NeonUserAccount.get, self.get_account_id())
        pub_id = nu.staging_tracker_account_id if staging else \
          nu.tracker_account_id
        serving_url = serving_format % (subdomain_index, pub_id,
                                                platform_vid)

        if not staging:

            def _update_serving_url(vobj):
                vobj.serving_url = self.serving_url
            if save:
                # Keep information about the serving url around
                self.serving_url = serving_url
                yield tornado.gen.Task(VideoMetadata.modify, self.key,
                                       _update_serving_url)
        raise tornado.gen.Return(serving_url)
        
    @utils.sync.optional_sync
    @tornado.gen.coroutine
    def image_available_in_isp(self):
        try:
            neon_user_account = yield NeonUserAccount.get(
                                          self.get_account_id(), 
                                          async=True)
            if neon_user_account is None:
                msg = ('Cannot find the neon user account %s for video %s. '
                       'This should never happen' % 
                       (self.get_account_id(), self.key))
                _log.error(msg)
                raise DBStateError(msg)
                
            request = tornado.httpclient.HTTPRequest(
                'http://%s/v1/video?%s' % (
                    options.isp_host,
                    urllib.urlencode({
                        'video_id' : InternalVideoID.to_external(self.key),
                        'publisher_id' : neon_user_account.tracker_account_id
                        })),
                follow_redirects=True)
            res = yield utils.http.send_request(request, async=True)

            if res.code != 200:
                if res.code != 204:
                    _log.error('Unexpected response looking up video %s on '
                               'isp: %s' % (self.key, res))
                else:
                    _log.debug('Image not available in ISP yet.')
                raise tornado.gen.Return(False)
                
            raise tornado.gen.Return(True)
        except tornado.httpclient.HTTPError as e: 
            _log.error('Unexpected response looking up video %s on '
                       'isp: %s' % (self.key, e))

        raise tornado.gen.Return(False)

    @classmethod
    @utils.sync.optional_sync
    @tornado.gen.coroutine
    def delete_related_data(cls, key):
        vmeta = yield VideoMetadata.get(key, async=True) 
        if vmeta is None:
            # Nothing to delete
            return
        
        yield VideoStatus.delete(key, async=True)

        yield NeonApiRequest.delete(vmeta.job_id,
                                    vmeta.get_account_id(), 
                                    async=True)

        for tid in vmeta.thumbnail_ids:
            yield ThumbnailMetadata.delete_related_data(tid, async=True)

        yield VideoMetadata.delete(key, async=True)

    @classmethod
    @tornado.gen.coroutine
    def search_videos(cls,
                      account_id=None,
                      since=None,
                      until=None,
                      limit=25,
                      search_query=None,
                      show_hidden=False):

        """Does a basic search over the videometadatas in the DB

           account_id  : if specified will only search videos for that account,
                         defaults to None, meaning it will search all accounts
                         for videos
           since       : if specified will find videos since this date,
                         defaults to None, meaning it will grab the 25 most
                         recent videos
           until       : if specified will find videos until this date,
                         defaults to None
           limit       : if specified it limits the search to this many
                        videos, defaults to 25
           search_query: A string that, if valid regex, is applied via PG's
                         ~* (case insensitive posix regex) operator to title and,
                         if not valid regex, applied as a simple %<search_query>%
                         expression. For the latter, terms must all appear
                         and appear in order in a title to match.
           show_hidden : A boolean. Default true. If false, add criterion to
                         where clause not to include hidden videos.


           Returns : a dictionary of the following
               videos - the videos that the search returned
               since_time - this is the time of the most recent video that
                            the search returned, it's mainly here to prevent
                            consumers from having to do this
        """
        where_clause = ""
        videos = []
        since_time = None
        until_time = None
        wc_params = []
        rv = {}

        where_clause = "v._data->'job_id' != 'null'"
        order_clause = "ORDER BY v.created_time DESC"
        join_clause = None
        if since:
            if where_clause:
                where_clause += " AND "
            where_clause += " v.created_time > to_timestamp(%s)::timestamp"
            # switch up the order clause so the page starts at the right spot
            order_clause = "ORDER BY v.created_time ASC"
            wc_params.append(since)

        if until:
            if where_clause:
                where_clause += " AND "
            where_clause += " v.created_time < to_timestamp(%s)::timestamp"
            wc_params.append(until)

        if account_id:
            if where_clause:
                where_clause += " AND "
            where_clause += " v._data->>'key' LIKE %s"
            wc_params.append(account_id+'_%')

        if show_hidden:
            if where_clause:
                where_clause += " AND "
            where_clause += " (v._data->>'hidden')::BOOLEAN IS NOT TRUE"

        columns = ["v._data",
                   "v._type",
                   "v.created_time AS created_time_pg",
                   "v.updated_time AS updated_time_pg"]

        # Join request to query searches on video title.
        if search_query is not None:

            join_clause  = "request AS r ON v._data->>'job_id' = r._data->>'job_id'"
            if where_clause:
                where_clause += " AND "

            # Assume it's a regex.
            try:
                re.compile(search_query)
            except sre_constants.error:
                # Escape its special characters if not valid.
                search_query = re.escape(search_query)
            where_clause += " r._data->>'video_title' ~* %s"
            wc_params.append(search_query)

        query = cls.get_select_query(
            columns,
            where_clause,
            join_clause=join_clause,
            table_name="videometadata AS v",
            limit_clause="LIMIT %d" % limit,
            order_clause=order_clause)

        results = yield cls.execute_select_query(
            query,
            wc_params=wc_params,
            cursor_factory=psycopg2.extras.RealDictCursor)

        def _get_time(result):
            # need micros here
            created_time = result['created_time_pg']
            cc_tt = time.mktime(created_time.timetuple())
            _time = (cc_tt + created_time.microsecond / 1000000.0)
            return _time

        try:
            do_reverse = False
            if since:
                since_time = _get_time(results[-1])
                until_time = _get_time(results[0])
                do_reverse = True
            else:
                since_time = _get_time(results[0])
                until_time = _get_time(results[-1])
        except (KeyError,IndexError):
            pass

        for result in results:
            video = cls._create(result['_data']['key'], result)
            videos.append(video)

        if do_reverse:
            videos.reverse()

        rv['videos'] = videos
        rv['since_time'] = since_time
        rv['until_time'] = until_time
        raise tornado.gen.Return(rv)


class VideoStatus(DefaultedStoredObject):
    '''Stores the status of the video in the wild for often changing entries.

    '''
    def __init__(self, video_id, experiment_state=ExperimentState.UNKNOWN,
                 winner_tid=None,
                 experiment_value_remaining=None,
                 state_history=None):
        super(VideoStatus, self).__init__(video_id)

        # State of the experiment
        self.experiment_state = experiment_state

        # Thumbnail id of the winner thumbnail
        self.winner_tid = winner_tid

        # For the multi-armed bandit strategy, the value remaining
        # from the monte carlo analysis.
        self.experiment_value_remaining = experiment_value_remaining

        # [(time, new_state)]
        self.state_history = state_history or []

    def set_experiment_state(self, value):
        if value != self.experiment_state:
            self.experiment_state = value
            self.state_history.append(
                (datetime.datetime.utcnow().isoformat(),
                 value))

    @classmethod
    def _baseclass_name(cls):
        '''Returns the class name of the base class of the hierarchy.
        '''
        return VideoStatus.__name__ 

class AbstractJsonResponse(object):
    def to_dict(self):
        return self.__dict__

    def to_json(self):
        return json.dumps(self, default=lambda o: o.__dict__)

    @classmethod
    def create_from_dict(cls, d):
        '''Create the object from a dictionary.'''
        retval = cls()
        if d is not None:
            for k, v in d.iteritems():
                retval.__dict__[k] = v
        retval.timestamp = str(time.time())

        return retval

class VideoResponse(AbstractJsonResponse):
    ''' VideoResponse object that contains list of thumbs for a video 
        # NOTE: this obj is only used to format in to a json response 
    '''
    def __init__(self, vid, job_id, status, i_type, i_id, title, duration,
            pub_date, cur_tid, thumbs, abtest=True, winner_thumbnail=None,
            serving_url=None):
        self.video_id = vid # External video id
        self.job_id = job_id 
        self.status = status
        self.integration_type = i_type
        self.integration_id = i_id
        self.title = title
        self.duration = duration
        self.publish_date = pub_date
        self.current_thumbnail = cur_tid
        #list of ThumbnailMetdata dicts 
        self.thumbnails = thumbs if thumbs else [] 
        self.abtest = abtest
        self.winner_thumbnail = winner_thumbnail
        self.serving_url = serving_url

class VideoCallbackResponse(AbstractJsonResponse):
    def __init__(self, jid=None, vid=None, fnos=None, thumbs=None,
                 s_url=None, err=None,
                 processing_state=RequestState.UNKNOWN,
                 experiment_state=ExperimentState.UNKNOWN,
                 winner_thumbnail=None):
        self.job_id = jid
        self.video_id = vid
        self.framenos = fnos if fnos is not None else []
        self.thumbnails = thumbs if thumbs is not None else []
        self.serving_url = s_url
        self.error = err
        self.timestamp = str(time.time())
        self.set_processing_state(processing_state)
        self.experiment_state = experiment_state
        self.winner_thumbnail = winner_thumbnail

    def set_processing_state(self, internal_state):
        self.processing_state = ExternalRequestState.from_internal_state(
            internal_state)


if __name__ == '__main__':
    # If you call this module you will get a command line that talks
    # to the server. nifty eh?
    utils.neon.InitNeon()
    code.interact(local=locals())<|MERGE_RESOLUTION|>--- conflicted
+++ resolved
@@ -1037,10 +1037,6 @@
                                   x is not None]
         raise tornado.gen.Return(rv) 
 
-<<<<<<< HEAD
-=======
-
->>>>>>> ff712054
     @classmethod
     @utils.sync.optional_sync
     @tornado.gen.coroutine
@@ -5495,31 +5491,8 @@
 
         raise tornado.gen.Return(thumb)
 
-    @staticmethod
-    @utils.sync.optional_sync
-    @tornado.gen.coroutine
-<<<<<<< HEAD
-    def download_image_from_url(image_url):
-        try:
-            image = yield cvutils.imageutils.PILImageUtils.download_image(image_url,
-                    async=True)
-        except IOError, e:
-            msg = "IOError while downloading image %s: %s" % (
-                image_url, e)
-            _log.warn(msg)
-            raise ThumbDownloadError(msg)
-        except tornado.httpclient.HTTPError as e:
-            msg = "HTTP Error while dowloading image %s: %s" % (
-                image_url, e)
-            _log.warn(msg)
-            raise ThumbDownloadError(msg)
-
-        raise tornado.gen.Return(image)
-
-    @utils.sync.optional_sync
-    @tornado.gen.coroutine
-=======
->>>>>>> ff712054
+    @utils.sync.optional_sync
+    @tornado.gen.coroutine
     def download_and_add_thumbnail(self,
                                    thumb=None,
                                    image_url=None,
@@ -5543,14 +5516,9 @@
                        object.
         '''
         if image is None:
-<<<<<<< HEAD
-            image = yield ThumbnailMetadata.download_image_from_url(image_url,
-                                                                    async=True)
-=======
             image = yield ThumbnailMetadata.download_image_from_url(
                 image_url,
                 async=True)
->>>>>>> ff712054
         if thumb is None:
             thumb = ThumbnailMetadata(None,
                           ttype=ThumbnailType.DEFAULT,
