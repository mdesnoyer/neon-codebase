--- conflicted
+++ resolved
@@ -2247,46 +2247,14 @@
 
     @utils.sync.optional_sync
     @tornado.gen.coroutine
-<<<<<<< HEAD
     def get_internal_video_ids(self, since=None):
         '''Return the list of internal videos ids for this account.
 
            Orders by updated_time ASC 
         '''
-        if options.wants_postgres:
-            if since is None: 
-                since = '1969-01-01'
+        if since is None: 
+            since = '1969-01-01'
  
-            rv = True  
-            db = PostgresDB()
-            conn = yield db.get_connection()
-            # right now, we are gonna do this with a LIKE query on the 
-            # indexed key field, however, as data grows it may become 
-            # necessary to store account_id/api_key on the object or table : 
-            # index that, and query based on that
-            query = "SELECT _data->>'key' FROM " + \
-                    VideoMetadata._baseclass_name().lower() + \
-                    " WHERE _data->>'key' LIKE %s AND updated_time > %s"\
-                    " ORDER BY updated_time ASC" 
-            # what a mess...escaping 'hack' 
-            params = [self.neon_api_key+'%', since]
-            cursor = yield conn.execute(
-                query, 
-                params, 
-                cursor_factory=psycopg2.extensions.cursor)
-
-            rv = [i[0] for i in cursor.fetchall()]
-
-            db.return_connection(conn)
-            raise tornado.gen.Return(rv) 
-        else: 
-            db_connection = DBConnection.get(self)
-            vids = yield tornado.gen.Task(db_connection.fetch_keys_from_db,
-                                          set_name='objset:%s' % self.neon_api_key)
-            raise tornado.gen.Return(list(vids))
-=======
-    def get_internal_video_ids(self):
-        '''Return the list of internal videos ids for this account.'''
         rv = True  
         db = PostgresDB()
         conn = yield db.get_connection()
@@ -2294,16 +2262,21 @@
         # indexed key field, however, as data grows it may become 
         # necessary to store account_id/api_key on the object or table : 
         # index that, and query based on that
-        query = "SELECT _data->>'key' FROM " + VideoMetadata._baseclass_name().lower() + \
-                " WHERE _data->>'key' LIKE %s" 
+        query = "SELECT _data->>'key' FROM " + \
+                VideoMetadata._baseclass_name().lower() + \
+                " WHERE _data->>'key' LIKE %s AND updated_time > %s"\
+                " ORDER BY updated_time ASC" 
         # what a mess...escaping 'hack' 
-        params = [self.neon_api_key+'%']
-        cursor = yield conn.execute(query, params, cursor_factory=psycopg2.extensions.cursor)
+        params = [self.neon_api_key+'%', since]
+        cursor = yield conn.execute(
+            query, 
+            params, 
+            cursor_factory=psycopg2.extensions.cursor)
+
         rv = [i[0] for i in cursor.fetchall()]
 
         db.return_connection(conn)
         raise tornado.gen.Return(rv) 
->>>>>>> 8078cef3
 
     @utils.sync.optional_sync
     @tornado.gen.coroutine
