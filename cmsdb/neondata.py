#!/usr/bin/env python
'''
Data Model classes 

Defines interfaces for Neon User Account, Platform accounts
Account Types
- NeonUser
- BrightcovePlatform
- YoutubePlatform

Api Request Types
- Neon, Brightcove, youtube

This module can also be called as a script, in which case you get an
interactive console to talk to the database with.

'''
import os
import os.path
import sys
__base_path__ = os.path.abspath(os.path.join(os.path.dirname(__file__), '..'))
if sys.path[0] != __base_path__:
    sys.path.insert(0, __base_path__)

from api import ooyala_api
import base64
import binascii
import cmsdb.cdnhosting
import code
import collections
from collections import OrderedDict 
import concurrent.futures
import contextlib
import copy
import cv.imhash_index
import datetime
import errno
import hashlib
import itertools
import simplejson as json
import logging
import momoko
import multiprocessing
import psycopg2
from passlib.hash import sha256_crypt
from PIL import Image
import queries 
import random
import re
import select
import socket
import string
from StringIO import StringIO
import tornado.ioloop
import tornado.gen
import tornado.web
import tornado.httpclient
import threading
import time
import api.brightcove_api #coz of cyclic import 
import api.youtube_api
import utils.botoutils
import utils.logs
import cvutils.imageutils
from cvutils.imageutils import PILImageUtils
import utils.neon
from utils.options import define, options
from utils import statemon
import utils.sync
import utils.s3
import utils.http 
import urllib
import urlparse
import warnings
import uuid


_log = logging.getLogger(__name__)

define("thumbnailBucket", default="host-thumbnails", type=str,
        help="S3 bucket to Host thumbnails ")

define("video_server", default="127.0.0.1", type=str, help="Neon video server")
define('async_pool_size', type=int, default=10,
       help='Number of processes that can talk simultaneously to the db')

define("db_address", default="localhost", type=str, help="postgresql database address")
define("db_user", default="postgres", type=str, help="postgresql database user")
define("db_password", default="", type=str, help="postgresql database user")
define("db_port", default=5432, type=int, help="postgresql port")
define("db_name", default="cmsdb", type=str, help="postgresql database name")
define("wants_postgres", default=0, type=int, help="should we use postgres")
define("max_connection_retries", default=5, type=int, help="maximum times we should try to connect to db")
# this basically means how many open pubsubs we can have at once, most other pools will be relatively 
# small, and not get to this size. see momoko pool for more info. 
define("max_pool_size", default=250, type=int, help="maximum size the connection pools can be")
define("max_io_loop_dict_size", default=500, type=int, help="how many io_loop ids we want to store before cleaning")

## Parameters for thumbnail perceptual hashing
define("hash_type", default="dhash", type=str,
       help="Type of perceptual hash function to use. ahash, phash or dhash")
define("hash_size", default=64, type=int,
       help="Size of the perceptual hash in bits")

# Other parameters
define('send_callbacks', default=1, help='If 1, callbacks are sent')

define('isp_host', default='isp-usw-388475351.us-west-2.elb.amazonaws.com',
       help=('Host address to get to the ISP that is checked for if images '
             'are there'))

statemon.define('subscription_errors', int)
statemon.define('pubsub_errors', int)
statemon.define('sucessful_callbacks', int)
statemon.define('callback_error', int)
statemon.define('invalid_callback_url', int)

statemon.define('postgres_pubsub_connections', int) 
statemon.define('postgres_unknown_errors', int) 
statemon.define('postgres_connection_failed', int) 
statemon.define('postgres_listeners', int) 
statemon.define('postgres_successful_pubsub_callbacks', int) 
statemon.define('postgres_pools', int) 

class ThumbDownloadError(IOError):pass
class DBStateError(ValueError):pass
class DBConnectionError(IOError):pass

def _get_db_information(): 
    '''Function that returns the address to the database for an object.

    Inputs:
    Returns: { host:, port:, dbname:, user:, password:, }  
    '''
    # This function can get called a lot, so all the options lookups
    # are done without introspection.
    db_info = {} 
    db_info['host'] = options.get('cmsdb.neondata.db_address') 
    db_info['port'] = options.get('cmsdb.neondata.db_port') 
    db_info['dbname'] = options.get('cmsdb.neondata.db_name') 
    db_info['user'] = options.get('cmsdb.neondata.db_user') 
    db_info['password'] = options.get('cmsdb.neondata.db_password')
    return db_info  

def _object_to_classname(otype=None):
    '''Returns the class name of an object.

    otype can be a class object, an instance object or the class name
    as a string.
    '''
    cname = None
    if otype is not None:
        if isinstance(otype, basestring):
            cname = otype
        else:
            #handle the case for classmethod
            cname = otype.__class__.__name__ \
              if otype.__class__.__name__ != "type" else otype.__name__
    return cname

class PostgresDB(tornado.web.RequestHandler): 
    '''A DB singleton class for postgres. Manages 
       connections and pools that are currently 
       connected to the postgres db. 
    ''' 
    class _PostgresDB: 
        def __init__(self):
            # where the db is located 
            self.db_info = None 
            # keeps track of the io_loops we have seen, mapped from 
            # io_loop_obj -> pool
            self.io_loop_dict = {}
            # amount of time to wait until we will reconnect a dead conn
            # this comes from momoko reconnect_interval 
            self.reconnect_dead = 250.0  
            # the starting size of the pool 
            self.pool_start_size = 3 
        
        def _set_current_host(self): 
            self.old_host = self.host 
            self.host = options.db_address
 
        def _build_dsn(self): 
            return 'dbname=%s user=%s host=%s port=%s password=%s' % (self.db_info['dbname'], 
                        self.db_info['user'], 
                        self.db_info['host'], 
                        self.db_info['port'], 
                        self.db_info['password'])

        def _clean_up_io_dict(self):
            '''since we allow optional_sync on many of these calls 
                  and it creates a ton of io_loops, walk through this 
                  dict and cleanup any io_loops that have been killed 
                  recently 
            '''  
            if len(self.io_loop_dict) > options.max_io_loop_dict_size:
                for key in self.io_loop_dict.keys():
                    if key._running is False:
                        try: 
                            pool = self.io_loop_dict[key]['pool']
                            if not pool.closed: 
                                pool.close() 
                        except (KeyError, TypeError, AttributeError): 
                            pass
                        try: 
                            del self.io_loop_dict[key]
                        except Exception as e: 
                            pass 
            statemon.state.postgres_pools = len(self.io_loop_dict)

        def _get_momoko_db(self): 
            current_io_loop = tornado.ioloop.IOLoop.current()
            conn = momoko.Connection(dsn=self._build_dsn(),
                                     ioloop=current_io_loop,
                                     cursor_factory=psycopg2.extras.RealDictCursor)
            return conn
                        
        @tornado.gen.coroutine
        def get_connection(self): 
            '''gets a connection to postgres, this is ioloop based 
                 we want to be able to share pools across ioloops 
                 however, since we have optional_sync (which creates 
                 a new ioloop) we have to manage how the pools/connections 
                 are created.  
            '''
            self._clean_up_io_dict() 
            conn = None 
            current_io_loop = tornado.ioloop.IOLoop.current()
            io_loop_id = current_io_loop
            dict_item = self.io_loop_dict.get(io_loop_id)

            def _get_momoko_db(): 
                current_io_loop = tornado.ioloop.IOLoop.current()
                conn = momoko.Connection(
                           dsn=self._build_dsn(),
                           ioloop=current_io_loop,
                           cursor_factory=psycopg2.extras.RealDictCursor)
                return conn

            if self.db_info is None: 
                self.db_info = current_db_info = _get_db_information()
            else:
                current_db_info = _get_db_information()
  
            if dict_item is None: 
                # this is the first time we've seen this io_loop just 
                # get them set up for a pool, and return the connection 
                item = {}
                item['pool'] = None 
                self.io_loop_dict[io_loop_id] = item 
                db = _get_momoko_db()
                conn = yield self._get_momoko_connection(db) 
            else:
                # we have seen this ioloop before, it has a pool use it
                if dict_item['pool'] is None:
                    dict_item['pool'] = yield self._connect_a_pool()
                pool = dict_item['pool']
                try: 
                    conn = yield self._get_momoko_connection(
                               pool, 
                               True, 
                               dict_item)
                except Exception as e: 
                    pool.close() 
                    dict_item['pool'] = None 
                    raise
 
            raise tornado.gen.Return(conn)

        def return_connection(self, conn): 
            '''
            call this to return connections you are done with 

            this should always be called to ensure the 
            connections are properly returned to the pool, or 
            closed entirely assuming the connection was made 
            without a pool 
            '''  
            current_io_loop = tornado.ioloop.IOLoop.current()
            io_loop_id = current_io_loop
            dict_item = self.io_loop_dict.get(io_loop_id)
            pool = dict_item['pool']
            try: 
                if pool is None:
                    conn.close()
                else:
                    try: 
                        pool.putconn(conn) 
                    except AssertionError: 
                        # probably a release of an already released conn
                        pass 
            except Exception as e: 
                _log.exception('Unknown Error : on close connection %s' % e) 
      
        @tornado.gen.coroutine 
        def _connect_a_pool(self): 
            def _get_momoko_pool():
                current_io_loop = tornado.ioloop.IOLoop.current()
                pool = momoko.Pool(
                           dsn=self._build_dsn(),  
                           ioloop=current_io_loop, 
                           size=self.pool_start_size, 
                           max_size=options.max_pool_size,
                           auto_shrink=True, 
                           reconnect_interval=self.reconnect_dead,  
                           cursor_factory=psycopg2.extras.RealDictCursor)
                return pool

            pool = _get_momoko_pool() 
            num_of_tries = options.get('cmsdb.neondata.max_connection_retries')
            pool_connection = None
            for i in range(int(num_of_tries)):
                try: 
                    pool_connection = yield pool.connect()
                    break 
                except Exception as e: 
                    current_db_info = _get_db_information() 
                    if current_db_info != self.db_info: 
                        self.db_info = current_db_info 
                        pool = _get_momoko_pool() 
                    _log.error('Retrying PG Pool connection : attempt=%d : %s' % 
                               (int(i+1), e))
                    sleepy_time = (1 << (i+1)) * 0.2 * random.random()
                    yield tornado.gen.sleep(sleepy_time)

            if pool_connection: 
                raise tornado.gen.Return(pool_connection)
            else: 
                _log.error('Unable to create a pool for Postgres Database')
                statemon.state.increment('postgres_connection_failed')
                raise Exception('Unable to get a pool of connections')
 
        @tornado.gen.coroutine 
        def _get_momoko_connection(self, db, is_pool=False, dict_item=None):
            conn = None 
            num_of_tries = options.get('cmsdb.neondata.max_connection_retries')
            for i in range(int(num_of_tries)):
                try:
                    if is_pool:
                        # momoko has a reconnect_interval on dead 
                        # connections, it will hang and not reconnect 
                        # if we don't wait long enough 
                        if len(db.conns.dead) > 0:
                            yield tornado.gen.sleep(
                                self.reconnect_dead / 1000.0) 
                        conn = yield db.getconn()
                    else: 
                        conn = yield db.connect()
                    break
                except Exception as e: 
                    current_db_info = _get_db_information()  
                    if current_db_info != self.db_info: 
                        self.db_info = current_db_info
                        if is_pool:
                            db = yield self._connect_a_pool()
                            dict_item['pool'] = db  
                        else: 
                            db = self._get_momoko_db()
 
                    _log.error('Retrying PG connection : attempt=%d : %s' % 
                               (int(i+1), e))
                    sleepy_time = (1 << (i+1)) * 0.1 
                    yield tornado.gen.sleep(sleepy_time)
 
            if conn: 
                raise tornado.gen.Return(conn)
            else: 
                _log.error('Unable to get a connection to Postgres Database')
                statemon.state.increment('postgres_connection_failed')
                raise Exception('Unable to get a connection')

        def get_insert_json_query_tuple(self, 
                                        obj, 
                                        fields='(_data, _type)',
                                        values='VALUES(%s, %s)',
                                        extra_params=None):
            query = "INSERT INTO " + obj._baseclass_name().lower() + \
                    " " + fields + " " + values
            params = (obj.get_json_data(), obj.__class__.__name__)
            if extra_params:
                params = params + extra_params 
            return (query, params)

        def get_update_json_query_tuple(self, obj):
            query = "UPDATE " + obj._baseclass_name().lower() + \
                    " SET _data = %s " \
                    " WHERE _data->>'key' = %s" 
            params = (obj.get_json_data(), obj.key)   
            return (query, params)
 
        def get_update_many_query_tuple(self, objects): 
            ''' helper function to build up an update multiple 
                   query  
                builds queries of the form 
                UPDATE table AS t SET t._data = changes.data
                FROM (values (obj.key, obj.get_json_data())) 
                  AS changes(key, data)
                WHERE changes.key = t._data->>'key' 
            '''
            try: 
                param_list = []
                table = objects[0]._baseclass_name().lower()
                query = "UPDATE %s AS t SET _data = changes.data "\
                        " FROM (VALUES " % table 
                for obj in objects: 
                    query += '(%s, %s::jsonb),' 
                    param_list.append(obj.key)
                    param_list.append(obj.get_json_data()) 
                query = query[:-1] 
                query += ") AS changes(key, data) WHERE changes.key = t._data->>'key'"
                return (query, tuple(param_list))  
            except KeyError: 
                return
 
    instance = None 
    
    def __new__(cls): 
        if not PostgresDB.instance: 
            PostgresDB.instance = PostgresDB._PostgresDB() 
        return PostgresDB.instance 

    def __getattr__(self, name):
        return getattr(self.instance, name)

    def __setattr__(self, name):
        return setattr(self.instance, name)
 
class PostgresPubSub(object):
    class _PostgresPubSub: 
        def __init__(self): 
            self.channels = {} 
        
        @tornado.gen.coroutine    
        def _connect(self):
            '''connect function for pubsub
               
               just use the PostgresDB class to get a connection
               to the database 
            '''
            self.db = PostgresDB() 
            conn = yield self.db.get_connection()
            raise tornado.gen.Return(conn)
        
        @tornado.gen.coroutine 
        def _receive_notification(self, 
                                  fd, 
                                  events, 
                                  channel_name):
 
            '''_receive_notification, callback for add_handler that monitors an open 
               pg file handler 

               will use the current io_loop to add a future to the expecting callbacks
 
               sends a future with a list of json strings  
            '''
            try:  
                channel = self.channels[channel_name]
                notifications = [] 
                connection = channel['connection'].connection 
                connection.poll()
                _log.info_n('Notifying listeners of db changes - %s' % 
                    (connection.notifies),25)
                while connection.notifies:
                    notification = connection.notifies.pop() 
                    payload = notification.payload
                    notifications.append(payload) 

                future = concurrent.futures.Future()
                future.set_result(notifications)
                channel = self.channels[channel_name]
                callback_functions = channel['callback_functions']
                for func in callback_functions:
                    tornado.ioloop.IOLoop.current().add_future(future, func) 
            except Exception as e: 
                statemon.state.increment('postgres_unknown_errors')
                _log.exception('Error in pubsub trying to get notifications %s. ' % e) 
                self._reconnect(channel_name) 
        
        def _reconnect(self, channel_name):
            '''reconnects to postgres in the case of a database mishap, or 
               a possible io_loop mishap 

               grabs the current channel that is listening 
               closes the connection (in case it's still open) 
               deletes it from the singleton list
               readds it and relistens on the callback functions that
                   currently exist

               TODO - make it so previous notifications that may have 
                      been lost get retried
            '''
            channel = self.channels[channel_name] 
            callback_functions = channel['callback_functions']
            self.unlisten(channel_name)  
 
            for cb in callback_functions: 
                self.listen(channel_name, cb)  

        @tornado.gen.coroutine
        def listen(self, channel_name, func):
            '''publicly accessible function that starts listening on a channel 
               
               handles the postgres connection as well, no need to connect before 
               calling me 
  
               channel - baseclassname of the object, will call PG LISTEN on this 
               func - the function to callback to if we receive notifications 
 
               simply is added to the io_loop via add_handler 
            ''' 
            if channel_name in self.channels:
                self.channels[channel_name]['callback_functions'].append(func) 
            else: 
                try: 
                    momoko_conn = yield self._connect()
                    yield momoko_conn.execute('LISTEN %s' % channel_name)
                    io_loop = tornado.ioloop.IOLoop.current()
                    self.channels[channel_name] = { 
                                                    'connection' : momoko_conn, 
                                                    'callback_functions' : [func] 
                                                  }
                    io_loop.add_handler(momoko_conn.connection.fileno(), 
                                        lambda fd, events: self._receive_notification(fd, events, channel_name), 
                                        io_loop.READ) 
                    _log.info(
                        'Opening a new listener on postgres at %s for channel %s' %
                        (self.db.db_info['host'], channel_name))
                    statemon.state.increment('postgres_listeners')
                except psycopg2.Error as e: 
                    _log.exception('a psycopg error occurred when listening to %s on postgres %s' \
                                   % (channel_name, e)) 
                except Exception as e: 
                    _log.exception('an unknown error occurred when listening to %s on postgres %s' \
                                   % (channel_name, e)) 
                    statemon.state.increment('postgres_unknown_errors')
                    
        @tornado.gen.coroutine
        def unlisten(self, channel_name):
            '''unlisten from a subscribed channel 

               WARN : this is a clear all command, any callback functions 
                      that have open listeners to this will be cleared out

               TODO : have function_id passed in as well, to only clear 
                      the callback we care about  
            '''
            _log.info(
                'Unlistening on postgres at %s for channel %s' %
                (self.db.db_info['host'], channel_name))
            try: 
                channel = self.channels[channel_name] 
                connection = channel['connection']
                try: 
                    yield connection.execute('UNLISTEN %s' % channel_name)
                    connection.close()
                except psycopg2.InterfaceError as e:
                    # this means we already lost connection, and can not close a 
                    # closed connection  
                    _log.exception('psycopg error when unlistening to %s on postgres %s' \
                                   % (channel, e))
                    pass  
                self.channels.pop(channel_name, None)
                statemon.state.decrement('postgres_listeners')
            except psycopg2.Error as e: 
                _log.exception('a psycopg error occurred when UNlistening to %s on postgres %s' \
                                % (channel_name, e)) 
            except Exception as e: 
                _log.exception('an unknown error occurred when UNlistening to %s on postgres %s' \
                               % (channel_name, e)) 
                statemon.state.increment('postgres_unknown_errors')

    instance = None 
    
    def __new__(cls): 
        if not PostgresPubSub.instance: 
            PostgresPubSub.instance = PostgresPubSub._PostgresPubSub() 
        return PostgresPubSub.instance 

    def __getattr__(self, name):
        return getattr(self.instance, name)

    def __setattr__(self, name):
        return setattr(self.instance, name) 
        
##############################################################################

def id_generator(size=32, 
            chars=string.ascii_lowercase + string.digits):
    ''' Generate a random alpha numeric string to be used as 
    '''
    retval = ''.join(random.choice(chars) for x in range(size))

    return retval

##############################################################################
## Enum types
############################################################################## 

class ThumbnailType(object):
    ''' Thumbnail type enumeration '''
    NEON        = "neon"
    CENTERFRAME = "centerframe"
    BRIGHTCOVE  = "brightcove" # DEPRECATED. Will be DEFAULT instead
    OOYALA      = "ooyala" # DEPRECATED. Will be DEFAULT instead
    RANDOM      = "random"
    FILTERED    = "filtered"
    DEFAULT     = "default" #sent via api request
    CUSTOMUPLOAD = "customupload" #uploaded by the customer/editor

class ExperimentState:
    '''A class that acts like an enum for the state of the experiment.'''
    UNKNOWN = 'unknown'
    RUNNING = 'running'
    COMPLETE = 'complete'
    DISABLED = 'disabled'
    OVERRIDE = 'override' # Experiment has be manually overridden

class MetricType:
    '''The different kinds of metrics that we care about.'''
    LOADS = 'loads'
    VIEWS = 'views'
    CLICKS = 'clicks'
    PLAYS = 'plays'

class IntegrationType(object): 
    BRIGHTCOVE = 'brightcoveintegration'
    OOYALA = 'ooyalaintegration'
    OPTIMIZELY = 'optimizelyintegration'

class DefaultSizes(object): 
    WIDTH = 160 
    HEIGHT = 90 

class ServingControllerType(object): 
    IMAGEPLATFORM = 'imageplatform'

class SubscriptionState(object): 
    ACTIVE = 'active' 
    CANCELED = 'canceled'
    UNPAID = 'unpaid' 
    PAST_DUE = 'past_due' 
    IN_TRIAL = 'trialing'
 
class AccessLevels(object):
    NONE = 0 
    READ = 1 
    UPDATE = 2 
    CREATE = 4
    DELETE = 8 
    ACCOUNT_EDITOR = 16 
    INTERNAL_ONLY_USER = 32 
    GLOBAL_ADMIN = 64
    
    # Helpers  
    ALL_NORMAL_RIGHTS = READ | UPDATE | CREATE | DELETE
    ADMIN = ALL_NORMAL_RIGHTS | ACCOUNT_EDITOR
    EVERYTHING = ALL_NORMAL_RIGHTS |\
                 ACCOUNT_EDITOR | INTERNAL_ONLY_USER |\
                 GLOBAL_ADMIN

class PythonNaNStrings(object): 
    INF = 'Infinite' 
    NEGINF = '-Infinite' 
    NAN = 'NaN' 

##############################################################################
class StoredObject(object):
    '''Abstract class to represent an object that is stored in the database.

    Fields can be either native types or other StoreObjects

    This contains common routines for interacting with the data.
    TODO: Convert all the objects to use this consistent interface.
    ''' 
    def __init__(self, key):
        self.key = str(key)

    def __str__(self):
        return "%s: %s" % (self.__class__.__name__, self.__dict__)

    def __repr__(self):
        return str(self)

    def __cmp__(self, other):
        classcmp = cmp(self.__class__, other.__class__) 
        if classcmp:
            return classcmp

        obj_one = set(self.__dict__).difference(('created', 'updated'))
        obj_two = set(other.__dict__).difference(('created', 'updated')) 
        classcmp = obj_one == obj_two and all(self.__dict__[k] == other.__dict__[k] for k in obj_one)

        if classcmp: 
            return 0
 
        return cmp(self.__dict__, other.__dict__)

    @classmethod
    def key2id(cls, key):
        '''Converts a key to an id'''
        return key

    def _set_keyname(self):
        '''Returns the key in the database for the set that holds this object.

        The result of the key lookup will be a set of objects for this class
        '''
        raise NotImplementedError()

    @classmethod
    def format_key(cls, key):
        return key

    @classmethod
    def is_valid_key(cls, key):
        return True

    def to_dict(self):
        return {
            '_type': self.__class__.__name__,
            '_data': self.__dict__
            }

    def to_json(self):
        '''Returns a json version of the object'''
        return json.dumps(self, default=lambda o: o.to_dict())
    
    def get_json_data(self):
         
        '''
            for postgres we only want the _data field, since we 
            have a column that is named _data we do not want _data->_data

            override this if you need something custom to get _data
        '''
        def _json_fixer(obj): 
            for key, value in obj.items(): 
                if value == float('-inf'):
                    obj[key] = PythonNaNStrings.NEGINF
                if value == float('inf'):
                    obj[key] = PythonNaNStrings.INF
                if value == float('nan'):
                    obj[key] = PythonNaNStrings.NAN
            return obj
        obj = _json_fixer(self.to_dict()['_data']) 
        def json_serial(obj):
            if isinstance(obj, datetime.datetime):
                serial = obj.isoformat()
                return serial
        return json.dumps(obj, default=json_serial)

    @utils.sync.optional_sync
    @tornado.gen.coroutine
    def save(self, overwrite_existing_object=True):
        '''Save the object to the database.'''
        value = self.to_json()
        if self.key is None:
            raise ValueError("key not set")

        rv = True  
        db = PostgresDB()
        conn = yield db.get_connection()
        query_tuple = db.get_insert_json_query_tuple(self)
        try:  
            result = yield conn.execute(query_tuple[0], query_tuple[1])
        except psycopg2.IntegrityError as e:  
            # since upsert is not available until postgres 9.5 
            # we need to do an update here
            if overwrite_existing_object: 
                query_tuple = db.get_update_json_query_tuple(self)
                result = yield conn.execute(query_tuple[0], query_tuple[1])
            else: 
                raise  
        except Exception as e: 
            rv = False
            _log.exception('an unknown error occurred when saving an object %s' % e) 
            statemon.state.increment('postgres_unknown_errors')

        db.return_connection(conn)
        raise tornado.gen.Return(rv)

    @classmethod
    def _create(cls, key, obj_dict):
        '''Create an object from a dictionary that was created by save().

        Returns None if the object could not be created.
        '''
        if obj_dict:
            # Get the class type to create
            try:
                data_dict = obj_dict['_data']
                classname = obj_dict['_type']
                try:
                    classtype = globals()[classname]
                except KeyError:
                    _log.error('Unknown class of type %s in database key %s'
                               % (classname, key))
                    return None
            except KeyError:
                # For backwards compatibility, we didn't store the
                # type in the databse, so assume that the class is cls
                classtype = cls
                data_dict = obj_dict

            # throw created updated on the object if its there 
            try:
                for k in ['created_time_pg', 'updated_time_pg']:
                    if isinstance(obj_dict[k], datetime.datetime): 
                        data_dict[k.split('_')[0]] = obj_dict[k].strftime(
                            "%Y-%m-%d %H:%M:%S.%f")
                    elif isinstance(obj_dict[k], str): 
                        data_dict[k.split('_')[0]] = datetime.datetime.strptime(
                            obj_dict[k], "%Y-%m-%dT%H:%M:%S.%f").strftime(
                                "%Y-%m-%d %H:%M:%S.%f")
            except KeyError: 
                pass
 
            # create basic object using the "default" constructor
            obj = classtype(key)

            #populate the object dictionary
            try:
                for k, value in data_dict.iteritems():
                    if value == PythonNaNStrings.NEGINF:
                        value = float('-inf') 
                    if value == PythonNaNStrings.INF:
                        value = float('inf')
                    if value == PythonNaNStrings.NAN:
                        value = float('nan') 
                    obj.__dict__[str(k)] = cls._deserialize_field(k, value)
            except ValueError:
                return None
        
            return obj

    @classmethod
    def _deserialize_field(cls, key, value):
        '''Deserializes a field by creating a StoredObject as necessary.'''
        if isinstance(value, dict):
            if '_type' in value and '_data' in value:
                # It is a stored object, so unpack it
                try:
                    classtype = globals()[value['_type']]
                    return classtype._create(key, value)
                except KeyError:
                    _log.error('Unknown class of type %s' % value['_type'])
                    raise ValueError('Bad class type %s' % value['_type'])
            else:
                # It is a dictionary do deserialize each of the fields
                for k, v in value.iteritems():
                    value[str(k)] = cls._deserialize_field(k, v)
        elif hasattr(value, '__iter__'):
            # It is iterable to treat it like a list
            value = [cls._deserialize_field(None, x) for x in value]
        return value

    def get_id(self):
        '''Return the non-namespaced id for the object.'''
        return self.key

    @classmethod
    @utils.sync.optional_sync
    @tornado.gen.coroutine
    def get(cls, key, create_default=False, log_missing=True):
        '''Retrieve this object from the database.

        Inputs:
        key - Key for the object to retrieve
        create_default - If true, then if the object is not in the database, 
                         return a default version. Otherwise return None.
        log_missing - Log if the object is missing in the database.

        Returns the object
        '''
        db = PostgresDB()
        conn = yield db.get_connection()

        obj = None 
        query = "SELECT _data, _type, \
                        created_time AS created_time_pg,\
                        updated_time AS updated_time_pg \
                 FROM %s \
                 WHERE _data->>'key' = '%s'" % (cls._baseclass_name().lower(), key)

        cursor = yield conn.execute(query)
        result = cursor.fetchone()
        if result:
            obj = cls._create(key, result)
        else:
            if log_missing:
                _log.warn('No %s for id %s in db' % (cls.__name__, key))
            if create_default:
                obj = cls(key)

        db.return_connection(conn)
        raise tornado.gen.Return(obj)

    @classmethod
    @utils.sync.optional_sync
    @tornado.gen.coroutine
    def get_many(cls, keys, create_default=False, log_missing=True, func_level_wpg=True):
        ''' Get many objects of the same type simultaneously

        This is more efficient than one at a time.

        Inputs:
        keys - List of keys to get
        create_default - If true, then if the object is not in the database, 
                         return a default version. Otherwise return None.
        log_missing - Log if the object is missing in the database.
        callback - Optional callback function to call

        Returns:
        A list of cls objects or None depending on create_default settings
        '''
        return cls._get_many_with_raw_keys(keys, create_default, log_missing, func_level_wpg)

    @classmethod
    @utils.sync.optional_sync
    @tornado.gen.coroutine
    def get_many_with_pattern(cls, pattern):
        '''Returns many objects that match a pattern.

        Note, this can be a slow call because getting the keys is slow

        Inputs:
        pattern - A pattern, usually with a * to match keys

        Outputs:
        A list of cls objects
        '''
        retval = []
        results = [] 
        db = PostgresDB()
        conn = yield db.get_connection()
        query = "SELECT _data, _type, \
                       created_time AS created_time_pg,\
                       updated_time AS updated_time_pg \
                 FROM %s \
                 WHERE _data->>'key' ~ '%s'" % (cls._baseclass_name().lower(), pattern)

        cursor = yield conn.execute(query)
        for result in cursor:
            obj = cls._create(result['_data']['key'], result)
            results.append(obj) 
        db.return_connection(conn)
        raise tornado.gen.Return(results)

    @classmethod
    @utils.sync.optional_sync
    @tornado.gen.coroutine
    def get_many_with_key_like(cls, key_portion):
        ''' Returns many rows that have a key that matches 
              in a query LIKE 'key_portion%' 

            In Postgres this is much faster(4x) than the pattern 
            matching ~ and makes this the much better choice if 
            you are trying to match on accountid_blah 
        ''' 
        results = [] 
        db = PostgresDB()
        conn = yield db.get_connection()
        baseclass_name = cls._baseclass_name().lower()
        query = "SELECT _data, _type, \
                        created_time AS created_time_pg,\
                        updated_time AS updated_time_pg FROM "\
                    + baseclass_name + \
                " WHERE _data->>'key' LIKE %s"

        params = ['%'+key_portion+'%']
        cursor = yield conn.execute(query, params)
        for result in cursor:
            obj = cls._create(result['_data']['key'], result)
            results.append(obj) 
        db.return_connection(conn)
        raise tornado.gen.Return(results)

    @classmethod
    @utils.sync.optional_sync
    @tornado.gen.coroutine
    def _get_many_with_raw_keys(cls, keys, create_default=False,
                                log_missing=True, func_level_wpg=True):
        '''Gets many objects with raw keys instead of namespaced ones.
        '''
        #MGET raises an exception for wrong number of args if keys = []
        if len(keys) == 0:
            raise tornado.gen.Return([])

        chunk_size = 1000
        rv = []
        obj_map = OrderedDict() 
        db = PostgresDB()
        conn = yield db.get_connection()
        # let's use a server-side cursor here 
        # since momoko won't let me declare a cursor by name, I need to 
        # do this manually 
        yield conn.execute("BEGIN")
 
        query = "DECLARE get_many CURSOR FOR SELECT _data, _type, \
                     created_time AS created_time_pg, \
                     updated_time AS updated_time_pg \
                 FROM %s \
                 WHERE _data->>'key' IN(%s)" % (cls._baseclass_name().lower(), 
                                                ",".join("'{0}'".format(k) for k in keys))
        
        yield conn.execute(query)
        for key in keys: 
            obj_map[key] = None 

        def _map_new_results(results):
            for result in results:
                obj_key = result['_data']['key'] 
                obj_map[obj_key] = result
 
        def _build_return_items(): 
            rv = [] 
            for key, item in obj_map.iteritems():
                if item: 
                    obj = cls._create(key, item) 
                else:
                    if log_missing:
                        _log.warn('No %s for %s' % (cls.__name__, key))
                    if create_default:
                        obj = cls(key)
                    else:
                        obj = None
                rv.append(obj)
            return rv
 
        rows = True
        while rows:
            cursor = yield conn.execute("FETCH %s FROM get_many", (chunk_size,))  
            rows = cursor.fetchmany(chunk_size) 
            _map_new_results(rows)

        yield conn.execute("CLOSE get_many")  
        yield conn.execute("COMMIT")
 
        db.return_connection(conn)
        raise tornado.gen.Return(_build_return_items())
    
    @classmethod
    @utils.sync.optional_sync
    @tornado.gen.coroutine
    def modify(cls, key, func, create_missing=False):
        '''Allows you to modify the object in the database atomically.

        While in func, you have a lock on the object so you are
        guaranteed for it not to change. It is automatically saved at
        the end of func.
        
        Inputs:
        func - Function that takes a single parameter (the object being edited)
        key - The key of the object to modify
        create_missing - If True, create the default object if it doesn't exist

        Returns: A copy of the updated object or None, if the object wasn't
                 in the database and thus couldn't be updated.

        Example usage:
        StoredObject.modify('thumb_a', lambda thumb: thumb.update_phash())
        '''
        def _process_one(d):
            val = d[key]
            if val is not None:
                func(val)

        updated_d = yield StoredObject.modify_many(
                 [key], _process_one,
                 create_missing=create_missing,
                 create_class=cls, 
                 async=True)
        raise tornado.gen.Return(updated_d[key])

    @classmethod
    @utils.sync.optional_sync
    @tornado.gen.coroutine
    def modify_many(cls, keys, func, create_missing=False, create_class=None):
        '''Allows you to modify objects in the database atomically.

        While in func, you have a lock on the objects so you are
        guaranteed for them not to change. The objects are
        automatically saved at the end of func.
        
        Inputs:
        func - Function that takes a single parameter (dictionary of key -> object being edited)
        keys - List of keys of the objects to modify
        create_missing - If True, create the default object if it doesn't exist
        create_class - The class of the object to create. If None, 
                       cls is used (which is the most common case)

        Returns: A dictionary of {key -> updated object}. The updated
        object could be None if it wasn't in the database and thus
        couldn't be modified

        Example usage:
        SoredObject.modify_many(['thumb_a'], 
          lambda d: thumb.update_phash() for thumb in d.itervalues())
        '''
        if create_class is None:
            create_class = cls

        db = PostgresDB()
        conn = yield db.get_connection()
        if len(keys) == 0:
            raise tornado.gen.Return({})
            
        mappings = {}
        key_to_object = {}  
        for key in keys: 
            key_to_object[key] = None
 
        query = "SELECT _data, _type,\
                        created_time AS created_time_pg,\
                        updated_time AS updated_time_pg \
                 FROM %s \
                 WHERE _data->>'key' IN(%s)" % (create_class._baseclass_name().lower(), 
                                                ",".join("'{0}'".format(k) for k in keys))

        cursor = yield conn.execute(query)
        items = cursor.fetchall()
        for item in items:
            current_key = item['_data']['key']
            key_to_object[current_key] = item
        
        for key, item in key_to_object.iteritems(): 
            if item is None:  
                if create_missing:
                    cur_obj = create_class(key)
                else:
                    _log.warn_n('Could not find postgres object: %s' % key)
                    cur_obj = None
            else:
                def json_serial(obj):
                    if isinstance(obj, datetime.datetime):
                        serial = obj.isoformat()
                        return serial
                # hack we need two copies of the object, copy won't work here
                item_one = json.loads(json.dumps(item, default=json_serial))
                cur_obj = create_class._create(key, item_one)

            mappings[key] = cur_obj 
        try:
            func(mappings)
        finally:
            insert_statements = []
            update_objs = [] 
            for key, obj in mappings.iteritems():
               original_object = key_to_object.get(key, None)
               if obj is not None and original_object is None: 
                   created = datetime.datetime.utcnow()
                   updated = datetime.datetime.utcnow()
                   obj.__dict__['created'] = created.strftime(
                        "%Y-%m-%d %H:%M:%S.%f")
                   obj.__dict__['updated'] = updated.strftime(
                        "%Y-%m-%d %H:%M:%S.%f")
                   query_tuple = db.get_insert_json_query_tuple(
                       obj, 
                       fields='(_data, _type, created_time, updated_time)',
                       values='VALUES(%s, %s, %s, %s)', 
                       extra_params=(created, updated))  
                   insert_statements.append(query_tuple) 
               elif obj is not None and obj != original_object:
                   update_objs.append(obj)

        if update_objs:  
            try: 
                update_query = db.get_update_many_query_tuple(
                    update_objs)
                yield conn.execute(update_query[0], 
                                   update_query[1]) 
            except Exception as e: 
                _log.error('unknown error when running \
                            update_query %s : %s' % 
                            (update_query, e))

        if insert_statements: 
            try: 
                for it in insert_statements:  
                    yield conn.execute(it[0], it[1])
            except psycopg2.IntegrityError:
                pass  
            except Exception as e: 
                _log.error('unknown error when running \
                            inserts %s : %s' % 
                            (insert_statements, e))
            
        db.return_connection(conn)
        raise tornado.gen.Return(mappings)
            
    @classmethod
    @utils.sync.optional_sync
    @tornado.gen.coroutine
    def save_all(cls, objects):
        '''Save many objects simultaneously'''
        data = {}
        rv = True
 
        db = PostgresDB()
        conn = yield db.get_connection()
        sql_statements = [] 
        for obj in objects:
            query_tuple = db.get_insert_json_query_tuple(obj)
            sql_statements.append(query_tuple)
        try:  
            cursor = yield conn.transaction(sql_statements)
        except psycopg2.IntegrityError as e: 
            '''we rollback the transaction, but we still need to 
               save all the objects that were in the transaction
               we also do not know what object caused the integrityerror, 
               so just save on all of them'''
            for obj in objects: 
                obj.save() 
        except Exception as e: 
            rv = False
            _log.exception('an unknown error occurred when saving an object %s' % e) 
            statemon.state.increment('postgres_unknown_errors')

        db.return_connection(conn)
        raise tornado.gen.Return(rv) 

    @classmethod
    @utils.sync.optional_sync
    @tornado.gen.coroutine
    def delete(cls, key):
        '''Delete an object from the database.

        Returns True if the object was successfully deleted
        '''
        rv = yield cls._delete_many_raw_keys([key], async=True)
        raise tornado.gen.Return(rv)

    @classmethod
    @utils.sync.optional_sync
    @tornado.gen.coroutine
    def delete_many(cls, keys):
        '''Deletes many objects simultaneously

        Inputs:
        keys - List of keys to delete

        Returns:
        True if it was delete sucessfully
        '''
        rv = yield cls._delete_many_raw_keys(keys, async=True)
        raise tornado.gen.Return(rv)

    @classmethod
    @utils.sync.optional_sync
    @tornado.gen.coroutine
    def _delete_many_raw_keys(cls, keys):
        '''Deletes many objects by their raw keys'''
        db = PostgresDB()
        conn = yield db.get_connection()
        sql_statements = []
        for key in keys:
            query = "DELETE FROM %s \
                     WHERE _data->>'key' = '%s'" % (cls._baseclass_name().lower(), 
                                          key)
            sql_statements.append(query) 
        #TODO figure out rv
        cursor = yield conn.transaction(sql_statements)
        db.return_connection(conn) 
        raise tornado.gen.Return(True)  
    
    @classmethod
    @tornado.gen.coroutine 
    def _handle_all_changes_pg(cls, future, func): 
        '''Callback to handle all changes occurring on postgres objects 
           
           the singleton connection that stores a map from classname -> func 

           it will take this list and call all the expecting cbs with a format 
           of : 
               func(key, object, operation) 

           these come in off a postgres trigger, see migrations/cmsdb.sql for 
             the definition of the this trigger. 
        '''
        results = future.result()
        for r in results: 
            r = json.loads(r)
            key = r['_key'] 
            op = r['tg_op']
            obj = yield cls.get(key, async=True)
            try:
                statemon.state.increment('postgres_successful_pubsub_callbacks')
                yield tornado.gen.maybe_future(func(obj.get_id() if obj else key, obj, op))
            except Exception as e:
                _log.error('Unexpected exception on PG db change when calling'
                           ' %s with arguments %s: %s' % 
                           (func, (key, obj, op), e))

    @classmethod
    @utils.sync.optional_sync
    @tornado.gen.coroutine
    def delete_related_data(cls, key):
        '''Deletes all data associated with a given object.

        For example, on the video object, this will delete the
        VideoMetadata object, the VideoStatus object, the
        NeonApiRequest object and all data related to each
        thumbnail. This function is not defined for every object type.

        Inputs:
        key - The internal key to delete
        '''
        raise NotImplementedError()
        
    @classmethod
    @utils.sync.optional_sync
    @tornado.gen.coroutine
    def subscribe_to_changes(cls, func, pattern='*', get_object=True):
        '''Subscribes to changes in the database.

        When a change occurs, func is called with the key, the updated
        object and the operation. The function must be thread safe as
        it will be called in a thread in a different context.

        Inputs:
        func - The function to call with signature func(key, obj, op)
        pattern - Pattern of keys to subscribe to
        get_object - If True, the object will be grabbed from the db.
                     Otherwise, it will be passed into the function as None
        '''
        pubsub = PostgresPubSub();
        pattern = cls._baseclass_name().lower()
        yield pubsub.listen(pattern, 
                            lambda x: cls._handle_all_changes_pg(x, func))

    @classmethod
    @utils.sync.optional_sync
    @tornado.gen.coroutine
    def unsubscribe_from_changes(cls, channel):
        pubsub = PostgresPubSub();
        yield pubsub.unlisten(cls._baseclass_name().lower()) 

    @classmethod
    def format_subscribe_pattern(cls, pattern):
        return cls.format_key(pattern)

    @classmethod 
    @tornado.gen.coroutine
    def get_and_execute_select_query(cls, 
                                     fields, 
                                     where_clause=None,
                                     table_name=None, 
                                     wc_params=[],
                                     limit_clause=None,
                                     order_clause=None, 
                                     group_clause=None,  
                                     cursor_factory=psycopg2.extensions.cursor): 
        ''' helper function to build up a select query

               fields : an array of the fields you want 
               where_clause : the portion of the query following WHERE 
               table_name : defaults to _baseclass_name, but this populates 
                            the from portion of the query 
               wc_params : any params you need in the where clause

 
               eg fields = ["_data->>'neon_api_key'", 
                            "_data->>'key'"] 
                  object_type = neonuseraccount 
                  where_clause = "_data->'users' ? %s" 
                  params = [user1] 
               would execute 
                  SELECT _data->>'neon_api_key', _data->>'key' 
                   FROM neonuseraccount 
                  WHERE _data->'users' ? user1 
            returns the result array from the query 

            be nice, this will do a fetchall, which can be 
            memory intensive -- TODO make an option that 
            operates like get_many does currently 
        '''
        
        db = PostgresDB() 
        conn = yield db.get_connection()
        if table_name is None: 
            table_name = cls._baseclass_name().lower()

        csl_fields = ",".join("{0}".format(f) for f in fields) 
        query = "SELECT " + csl_fields + \
                " FROM " + table_name
        
        if where_clause:
            query += " WHERE " + where_clause

        if order_clause: 
            query += " " + order_clause

        if group_clause: 
            query += " " + group_clause  
 
        if limit_clause: 
            query += " " + limit_clause 
 
        cursor = yield conn.execute(query, 
                                    wc_params,
                                    cursor_factory=cursor_factory)
        rv = cursor.fetchall()
        db.return_connection(conn) 
        raise tornado.gen.Return(rv) 

class StoredObjectIterator():
    '''An iterator that generates objects of a specific type.

    It needs a list of keys to iterate through. Also, can be used
    synchronously in the normal way, or asynchronously by:

    iter = StoredObjectIterator(cls, keys)
    while True:
        item = yield iter.next(async=True)
        if isinstance(item, StopIteration):
          break
    '''
    def __init__(self, obj_class, keys, page_size=100, max_results=None,
                 skip_missing=False):
        '''Create the iterator

        Inputs:
        cls - Type of object to return
        keys - List of keys to iterate through
        page_size - Number of entries to grab from the db at once
        max_results - Maximum number of entries to return
        skip_missing - Should missing entries be skipped on the iteration
        '''
        self.obj_class = obj_class
        self.keys = keys
        self.page_size = page_size
        self.max_results = max_results
        self.curidx = 0
        self.items_returned = 0
        self.cur_objs = []
        self.skip_missing = skip_missing

    def __iter__(self):
        self.curidx = 0
        self.items_returned = 0
        self.cur_objs = []
        return self

    @utils.sync.optional_sync
    @tornado.gen.coroutine
    def next(self):
        if (self.max_results is not None and
            self.items_returned >= self.max_results):
            e = StopIteration()
            e.value = StopIteration()
            raise e

        while len(self.cur_objs) == 0:
            if self.curidx >= len(self.keys):
                # Got all the entries
                e = StopIteration()
                e.value = StopIteration()
                raise e
            
            # Get more objects
            self.cur_objs = yield tornado.gen.Task(
                self.obj_class.get_many,
                self.keys[self.curidx:(self.curidx+self.page_size)])
            if self.skip_missing:
                self.cur_objs = [x for x in self.cur_objs if x is not None]
            self.curidx += self.page_size

        self.items_returned += 1
        raise tornado.gen.Return(self.cur_objs.pop())
        

class NamespacedStoredObject(StoredObject):
    '''An abstract StoredObject that is namespaced by the baseclass classname.

    Subclasses of this must define _baseclass_name in the base class
    of the hierarchy. 
    '''
    
    def __init__(self, key):
        super(NamespacedStoredObject, self).__init__(
            self.__class__.format_key(key))

    def get_id(self):
        '''Return the non-namespaced id for the object.'''
        return self.key2id(self.key)

    @classmethod
    def key2id(cls, key):
        '''Converts a key to an id'''
        return re.sub(cls._baseclass_name().lower() + '_', '', key)

    @classmethod
    def _baseclass_name(cls):
        '''Returns the class name of the base class of the hierarchy.

        This should be implemented in the base class as:
        return <Class>.__name__
        '''
        raise NotImplementedError()

    @classmethod
    def _set_keyname(cls):
        return 'objset:%s' % cls._baseclass_name()

    @classmethod
    def format_key(cls, key):
        ''' Format the database key with a class specific prefix '''
        if key and key.startswith(cls._baseclass_name().lower()):
            return key
        else:
            return '%s_%s' % (cls._baseclass_name().lower(), key)

    @classmethod
    @utils.sync.optional_sync
    @tornado.gen.coroutine
    def get(cls, key, create_default=False, log_missing=True):
        '''Return the object for a given key.'''
        rv = yield super(NamespacedStoredObject, cls).get(
                         cls.format_key(key),
                         create_default=create_default,
                         log_missing=log_missing, 
                         async=True)
        raise tornado.gen.Return(rv)

    @classmethod
    @utils.sync.optional_sync
    @tornado.gen.coroutine
    def get_many(cls, keys, create_default=False, log_missing=True, func_level_wpg=True):
        '''Returns the list of objects from a list of keys.

        Each key must be a tuple
        '''
        rv = yield super(NamespacedStoredObject, cls).get_many(
                         [cls.format_key(x) for x in keys],
                         create_default=create_default,
                         log_missing=log_missing, 
                         func_level_wpg=func_level_wpg, 
                         async=True)
        raise tornado.gen.Return(rv) 

    @classmethod
    @utils.sync.optional_sync
    @tornado.gen.coroutine
    def get_all(cls):
        ''' Get all the objects in the database of this type

        Inputs:
        callback - Optional callback function to call

        Returns:
        A list of cls objects.
        '''
        retval = []
        i = cls.iterate_all()
        while True:
            item = yield i.next(async=True)
            if isinstance(item, StopIteration):
                break
            retval.append(item)

        raise tornado.gen.Return(retval)

    @classmethod
    @utils.sync.optional_sync
    @tornado.gen.coroutine
    def iterate_all(cls, max_request_size=100, max_results=None):
        '''Return an iterator for all the ojects of this type.

        The set of keys to grab happens once so if the db changes while
        the iteration is going, so neither new or deleted objects will

        You can use it asynchronously like:
        iter = cls.get_iterator()
        while True:
          item = yield iter.next(async=True)
          if isinstance(item, StopIteration):
            break

        or just use it synchronously like a normal iterator.
        '''
        keys = yield cls.get_all_keys(async=True)
        raise tornado.gen.Return(
            StoredObjectIterator(cls, keys, page_size=max_request_size,
                                 max_results=max_results, skip_missing=True))

    @classmethod
    @utils.sync.optional_sync
    @tornado.gen.coroutine
    def get_all_keys(cls):
        '''Return all the keys in the database for this object type.'''
        rv = True  
        db = PostgresDB()
        conn = yield db.get_connection()

        query = "SELECT _data->>'key' FROM %s" % cls._baseclass_name().lower()
        cursor = yield conn.execute(query, cursor_factory=psycopg2.extensions.cursor)
        keys_list = [i[0] for i in cursor.fetchall()]
        db.return_connection(conn)
        rv = [x.partition('_')[2] for x in keys_list if
                                  x is not None]
        raise tornado.gen.Return(rv) 

    @classmethod
    @utils.sync.optional_sync
    @tornado.gen.coroutine
    def modify(cls, key, func, create_missing=False):
        rv = yield super(NamespacedStoredObject, cls).modify(
                                 cls.format_key(key),
                                 func,
                                 create_missing=create_missing, async=True)
        raise tornado.gen.Return(rv) 

    @classmethod
    @utils.sync.optional_sync
    @tornado.gen.coroutine
    def modify_many(cls, keys, func, create_missing=False):
        def _do_modify(raw_mappings):
            # Need to convert the keys in the mapping to the ids of the objects
            mod_mappings = dict(((v.get_id(), v) for v in 
                                 raw_mappings.itervalues()))
            return func(mod_mappings)

        rv = yield super(NamespacedStoredObject, cls).modify_many(
                                 [cls.format_key(x) for x in keys],
                                 _do_modify,
                                 create_missing=create_missing, async=True)
        raise tornado.gen.Return(rv) 

    @classmethod
    @utils.sync.optional_sync
    @tornado.gen.coroutine
    def delete(cls, key, callback=None):
        rv = yield super(NamespacedStoredObject, cls).delete(
                                 cls.format_key(key), async=True)
        raise tornado.gen.Return(rv) 

    @classmethod
    @utils.sync.optional_sync
    @tornado.gen.coroutine
    def delete_many(cls, keys, callback=None):
        rv = yield super(NamespacedStoredObject, cls).delete_many(
                               [cls.format_key(k) for k in keys], async=True)
        raise tornado.gen.Return(rv) 

class DefaultedStoredObject(NamespacedStoredObject):
    '''Namespaced object where a get-like operation will never returns None.

    Instead of None, a default object is returned, so a subclass should
    specify a reasonable default constructor
    '''
    def __init__(self, key):
        super(DefaultedStoredObject, self).__init__(key)

    @classmethod
    @utils.sync.optional_sync
    @tornado.gen.coroutine
    def get(cls, key, log_missing=True, callback=None):
        rv = yield super(DefaultedStoredObject, cls).get(
                    key,
                    create_default=True,
                    log_missing=log_missing,
                    callback=callback, 
                    async=True)
        raise tornado.gen.Return(rv) 

    @classmethod
    @utils.sync.optional_sync
    @tornado.gen.coroutine
    def get_many(cls, keys, log_missing=True, callback=None, func_level_wpg=True):
        rv = yield super(DefaultedStoredObject, cls).get_many(
                    keys,
                    create_default=True,
                    log_missing=log_missing,
                    callback=callback, 
                    func_level_wpg=func_level_wpg,
                    async=True)
        raise tornado.gen.Return(rv) 

    @classmethod
    @utils.sync.optional_sync
    @tornado.gen.coroutine
    def modify_many(cls, keys, func, create_missing=None, callback=None):
        rv = yield super(DefaultedStoredObject, cls).modify_many(
                    keys, 
                    func, 
                    create_missing=True, 
                    callback=callback, 
                    async=True)
        raise tornado.gen.Return(rv) 

class AbstractHashGenerator(object):
    ' Abstract Hash Generator '

    @staticmethod
    def _api_hash_function(_input):
        ''' Abstract hash generator '''
        return hashlib.md5(_input).hexdigest()

class NeonApiKey(NamespacedStoredObject):
    ''' Static class to generate Neon API Key'''

    def __init__(self, a_id, api_key=None):
        super(NeonApiKey, self).__init__(a_id)
        self.api_key = api_key

    @classmethod
    def _baseclass_name(cls):
        '''
        Returns the class name of the base class of the hierarchy.
        '''
        return NeonApiKey.__name__
    
    @classmethod
    def id_generator(cls, size=24, 
            chars=string.ascii_lowercase + string.digits):
        return ''.join(random.choice(chars) for x in range(size))

        
    @classmethod
    @utils.sync.optional_sync
    @tornado.gen.coroutine
    def generate(cls, a_id):
        ''' generate api key hash
            if present in DB, then return it
        
        #NOTE: Generate method directly saves the key
        '''
        api_key = NeonApiKey.id_generator()
        obj = NeonApiKey(a_id, api_key)
        
        # Check if the api_key for the account id exists in the DB
        _api_key = cls.get_api_key(a_id)
        if _api_key is not None:
            raise tornado.gen.Return(_api_key)
        else:
            result = yield obj.save(async=True) 
            if result:
                raise tornado.gen.Return(api_key)

    def to_json(self):
        #NOTE: This is a misnomer. It is being overriden here since the save()
        # function uses to_json() and the NeonApiKey is saved as a plain string
        # in the database
        return json.dumps(self.__dict__) 
    
    @classmethod
    def _create(cls, key, obj_dict):
        obj = NeonApiKey(key)
        obj.value = obj_dict
        return obj_dict
    
    @classmethod
    def get_api_key(cls, a_id, callback=None):
        ''' get api key from db '''

        # Use get
        api_key = cls.get(a_id, callback)
        return api_key

    @classmethod
    @utils.sync.optional_sync
    @tornado.gen.coroutine
    def get(cls, a_id, callback=None):
        #NOTE: parent get() method uses json.loads() hence overriden here
        key = cls.format_key(a_id)
        db = PostgresDB()
        conn = yield db.get_connection()
        
        query = "SELECT _data \
                 FROM %s \
                 WHERE _data->>'key' = '%s'" % (cls.__name__.lower(), key)

        cursor = yield conn.execute(query)
        result = cursor.fetchone()
        db.return_connection(conn)
        if result:  
            raise tornado.gen.Return(result['_data']['api_key']) 
        else: 
            raise tornado.gen.Return(None) 
   
    @classmethod
    def get_many(cls, keys, callback=None):
        raise NotImplementedError()
    
    @classmethod
    @utils.sync.optional_sync
    @tornado.gen.coroutine
    def get_all(cls, keys, callback=None):
        raise NotImplementedError()

    @classmethod
    def modify(cls, key, func, create_missing=False, callback=None):
        raise NotImplementedError()
    
    @classmethod
    def modify_many(cls, keys, func, create_missing=False, callback=None):
        raise NotImplementedError()

class InternalVideoID(object):
    ''' Internal Video ID Generator '''
    NOVIDEO = 'NOVIDEO' # External video id to specify that there is no video

    VALID_EXTERNAL_REGEX = '[0-9a-zA-Z\-\.~]+'
    VALID_INTERNAL_REGEX = ('[0-9a-zA-Z]+_%s' % VALID_EXTERNAL_REGEX)
    
    @staticmethod
    def generate(api_key, vid=None):
        ''' external platform vid --> internal vid '''
        if vid is None:
            vid = InternalVideoID.NOVIDEO
        key = '%s_%s' % (api_key, vid)
        return key

    @staticmethod
    def is_no_video(internal_vid):
        '''Returns true if this video id refers to there not being a video'''
        return internal_vid.partition('_')[2] == InternalVideoID.NOVIDEO

    @staticmethod
    def from_thumbnail_id(thumbnail_id):
        '''Extracts the video id from a thumbnail id'''
        return thumbnail_id.rpartition('_')[0]

    @staticmethod
    def to_external(internal_vid):
        ''' internal vid -> external platform vid'''
        
        #first part of the key doesn't have _, hence use this below to 
        #generate the internal vid. 
        #note: found later that Ooyala can have _ in their video ids
                
        if "_" not in internal_vid:
            _log.error('key=InternalVideoID msg=Invalid internal id %s' %internal_vid)
            return internal_vid

        vid = "_".join(internal_vid.split('_')[1:])
        return vid

class TrackerAccountID(object):
    ''' Tracker Account ID generation '''
    @staticmethod
    def generate(_input):
        ''' Generate a CRC 32 for Tracker Account ID'''
        return str(abs(binascii.crc32(_input)))

class TrackerAccountIDMapper(NamespacedStoredObject):
    '''
    Maps a given Tracker Account ID to API Key 

    This is needed to keep the tracker id => api_key
    '''
    STAGING = "staging"
    PRODUCTION = "production"

    def __init__(self, tai, api_key=None, itype=None):
        super(TrackerAccountIDMapper, self).__init__(tai)
        self.value = api_key 
        self.itype = itype

    def get_tai(self):
        '''Retrieves the TrackerAccountId of the object.'''
        return self.key.partition('_')[2]

    @classmethod
    def _baseclass_name(cls):
        '''Returns the class name of the base class of the hierarchy.
        '''
        return TrackerAccountIDMapper.__name__
    
    @classmethod
    def get_neon_account_id(cls, tai, callback=None):
        '''
        returns tuple of api_key, type(staging/production)
        '''
        def format_tuple(result):
            ''' format result tuple '''
            if result:
                return result.value, result.itype

        if callback:
            cls.get(tai, lambda x: callback(format_tuple(x)))
        else:
            return format_tuple(cls.get(tai))

class User(NamespacedStoredObject): 
    ''' User 
    
    These are users that can used across multiple systems most notably 
    the API and the current UI. 

    Each of these can be attached to a NeonUserAccount (misnamed, but this 
    is our Application/Customer layer). This will grant the User access to 
    anything the NeonUserAccount can access.  
        
    Users can be associated to many NeonUserAccounts     
    ''' 
    def __init__(self, 
                 username, 
                 password='password', 
                 access_level=AccessLevels.ALL_NORMAL_RIGHTS, 
                 first_name=None,
                 last_name=None,
                 title=None,
                 reset_password_token=None, 
                 secondary_email=None, 
                 cell_phone_number=None):
 
        super(User, self).__init__(username)

        # here for the conversion to postgres, not used yet  
        self.user_id = uuid.uuid1().hex

        # the users username, chosen by them, email is required 
        # on the frontend 
        self.username = username.lower()

        # the users password_hash, we don't store plain text passwords 
        self.password_hash = sha256_crypt.encrypt(password)

        # short-lived JWtoken that will give user access to API calls 
        self.access_token = None

        # longer-lived JWtoken that will allow a user to refresh a token
        # this token should only be sent over HTTPS to the auth endpoints
        # for now this is not encrypted 
        self.refresh_token = None

        # access level granted to this user, uses class AccessLevels 
        self.access_level = access_level

        # the first name of the user 
        self.first_name = first_name 
 
        # the last name of the user 
        self.last_name = last_name 
 
        # the title of the user 
        self.title = title 

        # short lived JWT that is utilized in resetting passwords
        self.reset_password_token = reset_password_token

        # optional email, for users with non-email based usernames 
        # also for users that may want a secondary form of being reached
        self.secondary_email = secondary_email
 
        # optional cell phone number, can be used for recovery purposes 
        # eventually 
        self.cell_phone_number = cell_phone_number

    @utils.sync.optional_sync
    @tornado.gen.coroutine
    def get_associated_account_ids(self):
        results = yield self.get_and_execute_select_query(
                    [ "_data->>'neon_api_key'" ], 
                    "_data->'users' ? %s", 
                    table_name='neonuseraccount', 
                    wc_params=[self.username])
 
        rv = [i[0] for i in results]
        raise tornado.gen.Return(rv) 
        
    @classmethod
    def _baseclass_name(cls):
        '''Returns the class name of the base class of the hierarchy.
        '''
        return 'users' 
        
class NeonUserAccount(NamespacedStoredObject):
    ''' NeonUserAccount

    Every user in the system has a neon account and all other integrations are 
    associated with this account. 

    @videos: video id / jobid map of requests made directly through neon api
    @integrations: all the integrations associated with this acccount

    '''
    def __init__(self, 
                 a_id, 
                 api_key=None, 
                 default_size=(DefaultSizes.WIDTH,DefaultSizes.HEIGHT), 
                 name=None, 
                 abtest=True, 
                 serving_enabled=True, 
                 serving_controller=ServingControllerType.IMAGEPLATFORM, 
                 users=None, 
                 email=None, 
                 subscription_information=None, 
                 verify_subscription_expiry=datetime.datetime(1970,1,1), 
                 billed_elsewhere=True, 
                 billing_provider_ref=None):

        # Account id chosen/or generated by the api when account is created 
        self.account_id = a_id 
        splits = '_'.split(a_id)
        if api_key is None and len(splits) == 2:
            api_key = splits[1]
        self.neon_api_key = self.get_api_key() if api_key is None else api_key
        super(NeonUserAccount, self).__init__(self.neon_api_key)
        self.tracker_account_id = TrackerAccountID.generate(self.neon_api_key)
        self.staging_tracker_account_id = \
                TrackerAccountID.generate(self.neon_api_key + "staging") 
        self.videos = {} #phase out,should be stored in neon integration
        # a mapping from integration id -> get_ovp() string
        self.integrations = {}
        # name of the individual who owns the account, mainly for internal use 
        # so we know who it is 
        self.name = name

        # The default thumbnail (w, h) to serve for this account
        self.default_size = default_size
        
        # Priority Q number for processing, currently supports {0,1}
        self.processing_priority = 1

        # Default thumbnail to show if we don't have one for a video
        # under this account.
        self.default_thumbnail_id = None
         
        # create on account creation this gives access to the API, 
        # passed via header
        self.api_v2_key = NeonApiKey.id_generator()
        
        # Boolean on wether AB tests can run
        self.abtest = abtest

        # Will thumbnails be served by our system?
        self.serving_enabled = serving_enabled

        # What controller is used to serve the image? 
        # Default to imageplatform
        self.serving_controller = serving_controller

        # What users are privy to the information assoicated to this 
        # NeonUserAccount simply a list of usernames 
        self.users = users or [] 

        # email address associated with this account 
        self.email = email

        # most recent subscription from stripe
        self.subscription_information = subscription_information

        # we want to cache some information on subscription info, 
        # this is when we should next check the service for updates 
        # to the subscription
        self.verify_subscription_expiry = verify_subscription_expiry.strftime(
            "%Y-%m-%d %H:%M:%S.%f")

        # this relates to our billing provider, we default this to True, 
        # but all new accounts that need to be billed through our provider 
        # should set this to False 
        self.billed_elsewhere = billed_elsewhere

        # the key on the billing site that we need to get information 
        # about this customer 
        self.billing_provider_ref = billing_provider_ref  
        
    @classmethod
    def _baseclass_name(cls):
        '''Returns the class name of the base class of the hierarchy.
        '''
        return NeonUserAccount.__name__

    def get_api_key(self):
        '''
        Get the API key for the account, If already in the DB the generate method
        returns it
        '''
        # Note: On DB retrieval the object gets created again, this may lead to
        # creation of an addional api key mapping ; hence prevent it
        # Figure out a cleaner implementation
        try:
            return self.neon_api_key
        except AttributeError:
            if NeonUserAccount.__name__.lower() not in self.account_id:
                return NeonApiKey.generate(self.account_id) 
            return 'None'

    def get_processing_priority(self):
        return self.processing_priority

    def set_processing_priority(self, p):
        self.processing_priority = p

    def add_platform(self, platform):
        '''Adds a platform object to the account.'''
        if len(self.integrations) == 0:
            self.integrations = {}
        self.integrations[platform.integration_id] = platform.get_ovp()

    @utils.sync.optional_sync
    @tornado.gen.coroutine
    def get_platforms(self):
        ''' get all platform accounts for the user '''

        ovp_map = {}
        #TODO: Add Ooyala when necessary
         
        for plat in [NeonPlatform, BrightcovePlatform, 
                     YoutubePlatform, BrightcoveIntegration, OoyalaIntegration]:
            ovp_map[plat.get_ovp()] = plat

        calls = []
        for integration_id, ovp_string in self.integrations.iteritems():
            try:
                plat_type = ovp_map[ovp_string]
                if plat_type == NeonPlatform:
                    calls.append(tornado.gen.Task(plat_type.get,
                                                  self.neon_api_key, '0'))
                else:
                    calls.append(tornado.gen.Task(plat_type.get,
                                                  self.neon_api_key,
                                                  integration_id))
                    
            except KeyError:
                _log.error('key=get_platforms msg=Invalid ovp string: %s' % 
                           ovp_string)

            except Exception as e:
                _log.exception('key=get_platforms msg=Error getting platform '
                               '%s' % e)

        retval = yield calls
        raise tornado.gen.Return(retval)

    @utils.sync.optional_sync
    @tornado.gen.coroutine
    def get_integrations(self):
        rv = [] 

        # due to old data, these could either have account_id or api_key
        # as account_id
        results = yield self.get_and_execute_select_query(
                    [ "_data", 
                      "_type", 
                      "created_time AS created_time_pg", 
                      "updated_time AS updated_time_pg"], 
                    "_data->>'account_id' IN(%s, %s)", 
                    table_name='abstractintegration', 
                    wc_params=[self.neon_api_key, 
                               self.account_id],
                    group_clause = "ORDER BY _type",  
                    cursor_factory=psycopg2.extras.RealDictCursor)

        for result in results:
            obj = self._create(result['_data']['key'], result)
            rv.append(obj)

        raise tornado.gen.Return(rv) 

    @classmethod
    def get_ovp(cls):
        ''' ovp string '''
        return "neon"
    
    def add_video(self, vid, job_id):
        ''' vid,job_id in to videos'''
        
        self.videos[str(vid)] = job_id
    
    def to_json(self):
        ''' to json '''
        return json.dumps(self, default=lambda o: o.__dict__)

    @utils.sync.optional_sync
    @tornado.gen.coroutine
    def add_default_thumbnail(self, image, integration_id='0', replace=False):
        '''Adds a default thumbnail to the account.

        Note that the NeonUserAccount object is saved after this change.

        Inputs:
        image - A PIL image that will be added as the default thumb
        integration_id - Used to specify the CDN hosting parameters.
                         Defaults to the one associated with the NeonPlatform
        replace - If true, then will replace the existing default thumb
        '''
        if self.default_thumbnail_id is not None and not replace:
            raise ValueError('The account %s already has a default thumbnail'
                             % self.neon_api_key)

        cur_rank = 0
        if self.default_thumbnail_id is not None:
            old_default = yield tornado.gen.Task(ThumbnailMetadata.get,
                                                 self.default_thumbnail_id)
            if old_default is None:
                raise ValueError('The old thumbnail is not in the database. '
                                 'This should never happen')
            cur_rank = old_default.rank - 1

        cdn_key = CDNHostingMetadataList.create_key(self.neon_api_key,
                                                    integration_id)
        cdn_metadata = yield tornado.gen.Task(
            CDNHostingMetadataList.get,
            cdn_key)

        tmeta = ThumbnailMetadata(
            None,
            InternalVideoID.generate(self.neon_api_key, None),
            ttype=ThumbnailType.DEFAULT,
            rank=cur_rank)
        yield tmeta.add_image_data(image, cdn_metadata=cdn_metadata, async=True)
        self.default_thumbnail_id = tmeta.key
        
        success = yield tornado.gen.Task(tmeta.save)
        if not success:
            raise IOError("Could not save thumbnail")

        success = yield tornado.gen.Task(self.save)
        if not success:
            raise IOError("Could not save account data with new default thumb")

    @classmethod
    def create(cls, json_data):
        ''' create obj from json data'''
        if not json_data:
            return None
        params = json.loads(json_data)
        a_id = params['account_id']
        api_key = params['neon_api_key']
        na = cls(a_id, api_key)
       
        for key in params:
            na.__dict__[key] = params[key]
        
        return na
   
    @classmethod
    @utils.sync.optional_sync
    @tornado.gen.coroutine
    def get_all_accounts(cls):
        ''' Get all NeonUserAccount instances '''
        retval = yield tornado.gen.Task(cls.get_all)
        raise tornado.gen.Return(retval)
    
    @classmethod
    def get_neon_publisher_id(cls, api_key):
        '''
        Get Neon publisher ID; This is also the Tracker Account ID
        '''
        na = cls.get(api_key)
        if nc:
            return na.tracker_account_id

    @utils.sync.optional_sync
    @tornado.gen.coroutine
    def get_internal_video_ids(self, since=None):
        '''Return the list of internal videos ids for this account.

           Orders by updated_time ASC 
        '''
        if since is None: 
            since = '1969-01-01'
 
        rv = True  
        db = PostgresDB()
        conn = yield db.get_connection()
        # right now, we are gonna do this with a LIKE query on the 
        # indexed key field, however, as data grows it may become 
        # necessary to store account_id/api_key on the object or table : 
        # index that, and query based on that
        query = "SELECT _data->>'key' FROM " + \
                VideoMetadata._baseclass_name().lower() + \
                " WHERE _data->>'key' LIKE %s AND updated_time > %s"\
                " ORDER BY updated_time ASC" 
        # what a mess...escaping 'hack' 
        params = [self.neon_api_key+'%', since]
        cursor = yield conn.execute(
            query, 
            params, 
            cursor_factory=psycopg2.extensions.cursor)

        rv = [i[0] for i in cursor.fetchall()]

        db.return_connection(conn)
        raise tornado.gen.Return(rv) 

    @utils.sync.optional_sync
    @tornado.gen.coroutine
    def iterate_all_videos(self, max_request_size=100):
        '''Returns an iterator across all the videos for this account in the
        database.

        The iterator can be used asynchronously. See StoredObjectIterator

        The set of keys to grab happens once so if the db changes while
        the iteration is going, so neither new or deleted objects will
        be returned.

        Inputs:
        max_request_size - Maximum number of objects to request from
        the database at a time.
        '''
        vids = yield self.get_internal_video_ids(async=True)
        raise tornado.gen.Return(
            StoredObjectIterator(VideoMetadata, vids,
                                 page_size=max_request_size,
                                 skip_missing=True))

    @utils.sync.optional_sync
    @tornado.gen.coroutine
    def get_all_job_keys(self):
        '''Return a list of (job_id, api_key) of all the jobs for this account.
        '''
        db = PostgresDB()
        conn = yield db.get_connection()
        base_class_name = NeonApiRequest._baseclass_name().lower()

        query = "SELECT _data->>'key' FROM " + base_class_name + \
                " WHERE _data->>'key' LIKE %s"
 
        params = [base_class_name+'_'+self.neon_api_key+'_%']
        cursor = yield conn.execute(query, params, cursor_factory=psycopg2.extensions.cursor)
        tuple_to_list = [i[0] for i in cursor.fetchall()]
        db.return_connection(conn)

        raise tornado.gen.Return([x.split('_')[:0:-1] for x in tuple_to_list])

    @utils.sync.optional_sync
    @tornado.gen.coroutine
    def iterate_all_jobs(self, max_request_size=100):
        '''Returns an iterator across all the jobs for this account in the
        database.

        The iterator can be used asynchronously. See StoredObjectIterator

        The set of keys to grab happens once so if the db changes while
        the iteration is going, so neither new or deleted objects will
        be returned.

        Inputs:
        max_request_size - Maximum number of objects to request from
        the database at a time.
        '''
        keys = yield self.get_all_job_keys(async=True)
        raise tornado.gen.Return(
            StoredObjectIterator(NeonApiRequest, keys,
                                 page_size=max_request_size,
                                 skip_missing=True))

    @utils.sync.optional_sync
    @tornado.gen.coroutine
    def get_videos_and_statuses(self):
        ''' 
            the join on this is slow in the database 
              perform via two separate queries 
        '''  
        db = PostgresDB()
        conn = yield db.get_connection()
        video_to_status_dict = {}
        query = "SELECT video_id, serving_enabled, video_status_data, video_status_type FROM (" \
                "  SELECT v._data->>'key' AS video_id, v._data->>'serving_enabled' AS serving_enabled" \
                "   FROM videometadata v" \
                "   WHERE v._data->>'key'  LIKE %s" \
                "  ) q1 LEFT JOIN LATERAL ( " \
                "    SELECT vs._data AS video_status_data, vs._type AS video_status_type " \
                "      FROM videostatus vs " \
                "      WHERE replace(vs._data->>'key', 'videostatus_', '') = q1.video_id " \
                "  ) q2 ON TRUE"
        params = [self.neon_api_key+'_%']
        cursor = yield conn.execute(
                    query, 
                    params, 
                    cursor_factory=psycopg2.extensions.cursor)
        for res in cursor.fetchall():
            try: 
                obj_dict = {} 
                obj_dict['_data'] = res[2]
                key = obj_dict['_data']['key']  
                obj_dict['_type'] = res[3] 
                video_to_status_dict[res[0]] = {
                    'serving_enabled' : res[1], 
                    'video_status_obj' : self._create(key, obj_dict), 
                    'thumbnail_status_list' : [] 
                }
            except (TypeError, KeyError): 
                pass  
        
        query = "SELECT _data, _type FROM thumbnailstatus " \
                " WHERE replace(_data->>'key', 'thumbnailstatus_', '') IN( "\
                "  SELECT jsonb_array_elements_text(v._data->'thumbnail_ids') " \
                "   FROM videometadata v " \
                "   WHERE v._data->>'key' LIKE %s)"
 
        params = [self.neon_api_key+'_%']
        cursor = yield conn.execute(
                    query, 
                    params) 

        for res in cursor.fetchall():
            ts = self._create(res['_data']['key'], res) 
            video_id = ts.get_video_id()
            try:  
                video_to_status_dict[video_id]['thumbnail_status_list'].append(ts) 
            except KeyError as e: 
                _log.error('video_id %s was not in the dictionary : %s' % (video_id, e))
                continue 
            
        db.return_connection(conn)
        raise tornado.gen.Return(video_to_status_dict)
        
# define a ProcessingStrategy, that will dictate the behavior of the model.
class ProcessingStrategy(DefaultedStoredObject):
    '''
    Defines the model parameters with which a client wishes their data to be
    analyzed.

    NOTE: The majority of these parameters share their names with the
    parameters that are used to initialize local_video_searcher. For any
    parameter for which this is the case, see local_video_searcher.py for
    more elaborate documentation.
    '''
    def __init__(self, account_id, processing_time_ratio=2.5,
                 local_search_width=32, local_search_step=4, n_thumbs=5,
                 feat_score_weight=2.0, mixing_samples=40, max_variety=True,
                 startend_clip=0.1, adapt_improve=True, analysis_crop=None,
                 filter_text=True, text_filter_params=None, 
                 filter_text_thresh=0.04):
        super(ProcessingStrategy, self).__init__(account_id)

        # The processing time ratio dictates the maximum amount of time the
        # video can spend in processing, which is given by:
        #
        # max_processing_time = (length of video in seconds * 
        #                        processing_time_ratio)
        self.processing_time_ratio = processing_time_ratio

        # (this should rarely need to be changed)
        # Local search width is the size of the local search regions. If the
        # local_search_step is x, then for any frame which starts a local
        # search region i, the frames searched are given by
        # 
        # i : i + local_search_width in steps of x.
        self.local_search_width = local_search_width

        # (this should rarely need to be changed)
        # Local search step gives the step size between frames that undergo
        # analysis in a local search region. See the documentation for
        # local search width for the documentation.
        self.local_search_step = local_search_step

        # The number of thumbs that are desired as output from the video
        # searching process.
        self.n_thumbs = n_thumbs

        # (this should rarely need to be changed)
        # feat_score_weight is a multiplier that allows the feature score to
        # be combined with the valence score. This is given by:
        # 
        # combined score = (valence score) + 
        #                  (feat_score_weight * feature score)
        self.feat_score_weight = feat_score_weight

        # (this should rarely need to be changed)
        # Mixing samples is the number of initial samples to take to get
        # estimates for the running statistics.
        self.mixing_samples = mixing_samples

        # (this should rarely need to be changed)
        # max variety determines whether or not the model should pay attention
        # to the content of the images with respect to the variety of the top
        # thumbnails.
        self.max_variety = max_variety

        # startend clip determines how much of the video should be 'clipped'
        # prior to the analysis, to exclude things like titleframes and
        # credit rolls.
        self.startend_clip = startend_clip

        # adapt improve is a boolean that determines whether or not we should
        # be using CLAHE (contrast-limited adaptive histogram equalization) to
        # improve frames. 
        self.adapt_improve = adapt_improve

        # analysis crop dictates the region of the image that should be
        # excluded prior to the analysis. It can be expressed in three ways:
        #
        # All methods are performed by specifying floats x.
        #
        # Method one: A single float x, 0 < x <= 1.0
        #       - Takes the center (x*100)% of the image. For instance, if x 
        #         were 0.4, then 60% of the image's horizontal and vertical 
        #         would be removed (i.e., 30% off the left, 30% off the right, 
        #         30% off the top, 30% off the bottom). 
        # 
        # Method two: Two floats x y, both between 0 and 1.0 excluding 0.
        #       - Takes (1.0 - x)/2 off the top and (1.0 - x)/2 off the bottom
        #         and (1.0 -y)/2 off the left and (1.0 - y)/2 off the right.
        #
        # Method three: All sides are specified with four floats, clockwise 
        #         order from the top (top, right, bottom, left). Four floats, 
        #         as a list.
        #           NOTE:
        #         In contrast to the other methods, the floats specify how
        #         much to remove from each side (rather than how much to leave
        #         in). So they are all between 0 and 0.5 (although higher
        #         values are possible, they will no longer be with respect to
        #         the center of the image and the behavior can get wonkey). 
        #         Given x1, y1, x2, y2, crops (x1 * 100)% off the top, 
        #         (y1 * 100)% off the right, etc. 
        #         For example, to remove the bottom 1/3rd of an image, you
        #         would specify [0., 0., .3333, 0.]
        self.analysis_crop = analysis_crop

        # filter_text is a boolean indicating whether or not frames should
        # filtered on the basis of detected text.
        self.filter_text = filter_text

        # text_filter_params defines the 9 parameters required to
        # instantiate the text detector (in order):
        # classifier xml 1 
        #     - (str) The first level classifier filename. Must be
        #             located in options.text_model_path (see local search)
        # classifier xml 2 
        #     - (str) The second level classifier filename. Must be
        #             located in options.text_model_path (see local search)
        # threshold delta [def: 16]
        #     - (int) the number of steps for MSER 
        # min area [def: 0.00015]
        #     - (float) minimum ratio of the detection area to the
        #     total area of the image for acceptance as a text region.
        # max area [def: 0.003]
        #     - (float) maximum ratio of the detection area to the
        #     total area of the image for acceptance as a text region.
        # min probability, step 1 [def: 0.8]
        #     - (float) minimum probability for step 1 to proceed.
        # non max suppression [def: True]
        #     - (bool) whether or not to use non max suppression.
        # min probability difference [def: 0.5]
        #     - (float) minimum probability difference for 
        #     classification to proceed.
        # min probability, step 2 [def: 0.9]
        #     - (float) minimum probability for step 2 to proceed.
        if text_filter_params is None:
            tcnm1 = 'trained_classifierNM1.xml'
            tcnm2 = 'trained_classifierNM2.xml'
            text_filter_params = [tcnm1, tcnm2, 16, 0.00015, 0.003, 0.8, 
                                  True, 0.5, 0.9]
        self.text_filter_params = text_filter_params

        # filter_text_thresh is the maximum allowable ratio of the area 
        # occupied by the bounding boxes of detected text to the area of
        # the entire image. If the ratio is greater than this, and
        # filter_text is true, the frame will be filtered.
        self.filter_text_thresh = filter_text_thresh

    @classmethod
    def _baseclass_name(cls):
        '''Returns the class name of the base class of the hierarchy.
        '''
        return ProcessingStrategy.__name__

class ExperimentStrategy(DefaultedStoredObject):
    '''Stores information about the experimental strategy to use.

    Keyed by account_id (aka api_key)
    '''
    SEQUENTIAL='sequential'
    MULTIARMED_BANDIT='multi_armed_bandit'
    
    def __init__(self, account_id, exp_frac=1.0,
                 holdback_frac=0.05,
                 min_conversion = 50,
                 min_impressions = 500,
                 frac_adjust_rate = 0.0,
                 only_exp_if_chosen=False,
                 always_show_baseline=True,
                 baseline_type=ThumbnailType.RANDOM,
                 chosen_thumb_overrides=False,
                 override_when_done=True,
                 experiment_type=SEQUENTIAL,
                 impression_type=MetricType.VIEWS,
                 conversion_type=MetricType.CLICKS,
                 max_neon_thumbs=None):
        super(ExperimentStrategy, self).__init__(account_id)
        # Fraction of traffic to experiment on.
        self.exp_frac = exp_frac
        
        # Fraction of traffic in the holdback experiment once
        # convergence is complete
        self.holdback_frac = holdback_frac

        # If true, an experiment will only be run if a thumb is
        # explicitly chosen. This and chosen_thumb_overrides had
        # better not both be true.
        self.only_exp_if_chosen = only_exp_if_chosen

        # minimum combined conversion numbers before calling an experiment
        # complete
        self.min_conversion = min_conversion

        # minimum number of impressions on a single thumb to declare a winner
        self.min_impressions = min_impressions

        # Fraction adjusting power rate. When this number is 0, it is
        # equivalent to all the serving fractions being the same,
        # while if it is 1.0, the serving fraction will be controlled
        # by the strategy.
        self.frac_adjust_rate = frac_adjust_rate

        # If True, a baseline of baseline_type will always be used in the
        # experiment. The other baseline could be an editor generated
        # one, which is always shown if it's there.
        self.always_show_baseline = always_show_baseline

        # The type of thumbnail to consider the baseline
        self.baseline_type = baseline_type

        # If true, if there is a chosen thumbnail, it automatically
        # takes 100% of the traffic and the experiment is shutdown.
        self.chosen_thumb_overrides =  chosen_thumb_overrides

        # If true, then when the experiment has converged on a best
        # thumbnail, it overrides the majority one and leaves a
        # holdback. If this is false, when the experiment is done, we
        # will only run the best thumbnail in the experiment
        # percentage. This is useful for pilots that are hidden from
        # the editors.
        self.override_when_done = override_when_done

        # The strategy used to run the experiment phase
        self.experiment_type = experiment_type

        # The types of measurements that mean an impression or a
        # conversion for this account
        self.impression_type = impression_type
        self.conversion_type = conversion_type

        # The maximum number of Neon thumbs to run in the
        # experiment. If None, all of them are used.
        self.max_neon_thumbs = max_neon_thumbs

    @classmethod
    def _baseclass_name(cls):
        '''Returns the class name of the base class of the hierarchy.
        '''
        return ExperimentStrategy.__name__
        

class CDNHostingMetadataList(DefaultedStoredObject):
    '''A list of CDNHostingMetadata objects.

    Keyed by (api_key, integration_id). Use the create_key method to
    generate it before calling a normal function like get().
    
    '''
    def __init__(self, key, cdns=None):
        super(CDNHostingMetadataList, self).__init__(key)
        if self.get_id() and len(self.get_id().split('_')) != 2:
            raise ValueError('Invalid key %s. Must be generated using '
                             'create_key()' % self.get_id())
        if cdns is None:
            self.cdns = [NeonCDNHostingMetadata()]
        else:
            self.cdns = cdns

    def __iter__(self):
        '''Iterate through the cdns.'''
        return [x for x in self.cdns if x is not None].__iter__()

    @classmethod
    def create_key(cls, api_key, integration_id):
        '''Create a key for using in this table'''
        return '%s_%s' % (api_key, integration_id)

    @classmethod
    def _baseclass_name(cls):
        '''Returns the class name of the base class of the hierarchy.
        '''
        return CDNHostingMetadataList.__name__
    
    def get_json_data(self):
        return json.dumps(json.loads(self.to_json())['_data'])

class CDNHostingMetadata(NamespacedStoredObject):
    '''
    Specify how to host the the images with one CDN platform.

    Currently on S3 hosting to customer bucket is well defined

    These objects are not stored directly in the database.  They are
    actually stored in CDNHostingMetadataLists. If you try to save
    them directly, you will get a NotImplementedError.
    ''' 
    
    def __init__(self, key=None, cdn_prefixes=None, resize=False, 
                 update_serving_urls=False,
                 rendition_sizes=None,
                 source_crop=None,
                 crop_with_saliency=True,
                 crop_with_face_detection=True,
                 crop_with_text_detection=True):

        self.key = key

        # List of url prefixes to put in front of the path. If there
        # is no transport scheme, http:// will be added. Also, there
        # is no trailing slash
        cdn_prefixes = cdn_prefixes or []
        self.cdn_prefixes = map(CDNHostingMetadata._normalize_cdn_prefix,
                                cdn_prefixes)
        
        # If true, the images should be resized into all the desired
        # renditions.
        self.resize = resize

        # Should the images be added to ThumbnailServingURL object?
        self.update_serving_urls = update_serving_urls

        # source crop specifies the region of the image from which
        # the result will originate. It can be expressed in three ways:
        #
        # All methods are performed by specifying floats x.
        #
        # Method one: A single float x, 0 < x <= 1.0
        #       - Takes the center (x*100)% of the image. For instance, if x 
        #         were 0.4, then 60% of the image's horizontal and vertical 
        #         would be removed (i.e., 30% off the left, 30% off the right, 
        #         30% off the top, 30% off the bottom). 
        # 
        # Method two: Two floats x y, both between 0 and 1.0 excluding 0.
        #       - Takes (1.0 - x)/2 off the top and (1.0 - x)/2 off the bottom
        #         and (1.0 -y)/2 off the left and (1.0 - y)/2 off the right.
        #
        # Method three: All sides are specified with four floats, clockwise 
        #         order from the top (top, right, bottom, left). Four floats, 
        #         as a list.
        #           NOTE:
        #         In contrast to the other methods, the floats specify how
        #         much to remove from each side (rather than how much to leave
        #         in). So they are all between 0 and 0.5 (although higher
        #         values are possible, they will no longer be with respect to
        #         the center of the image and the behavior can get wonkey). 
        #         Given x1, y1, x2, y2, crops (x1 * 100)% off the top, 
        #         (y1 * 100)% off the right, etc. 
        #         For example, to remove the bottom 1/3rd of an image, you
        #         would specify [0., 0., .3333, 0.]
        self.source_crop = source_crop
        self.crop_with_saliency = crop_with_saliency
        self.crop_with_face_detection = crop_with_face_detection
        self.crop_with_text_detection = crop_with_text_detection

        # A list of image rendition sizes to generate if resize is
        # True. The list is of (w, h) tuples.
        self.rendition_sizes = rendition_sizes or [
            [120, 67],
            [120, 90],
            [160, 90],
            [160, 120],
            [210, 118],
            [320, 180],
            [320, 240],
            [480, 270],
            [480, 360],
            [640, 360],
            [640, 480],
            [1280, 720]]

        # the created and updated on these objects
        # self.created = self.updated = str(datetime.datetime.utcnow())

    # TODO(sunil or mdesnoyer): Write a function to add a new
    # rendition size to the list and upload the requisite images to
    # where they are hosted. Some of the functionality will be in
    # cdnhosting, but this object will have to be saved too. We
    # probably want to update all the images in the account or it
    # could have parameters like a single image, all the images newer
    # than a date etc.

    def save(self):
        raise NotImplementedError()

    @classmethod
    def save_all(cls, *args, **kwargs):
        raise NotImplementedError()

    @classmethod
    def modify(cls, *args, **kwargs):
        raise NotImplementedError()

    @classmethod
    def modify_many(cls, *args, **kwargs):
        raise NotImplementedError()

    @classmethod
    def _create(cls, key, obj_dict):
        obj = super(CDNHostingMetadata, cls)._create(key, obj_dict)

        # Normalize the CDN prefixes
        obj.cdn_prefixes = map(CDNHostingMetadata._normalize_cdn_prefix,
                               obj.cdn_prefixes)
        
        return obj

    @staticmethod
    def _normalize_cdn_prefix(prefix):
      '''Normalizes a cdn prefix so that it starts with a scheme and does
      not end with a slash.

      e.g. http://neon.com
           https://neon.com
      '''
      prefix_split = urlparse.urlparse(prefix, 'http')
      if prefix_split.netloc == '':
        path_split = prefix_split.path.partition('/')
        prefix_split = [x for x in prefix_split]
        prefix_split[1] = path_split[0]
        prefix_split[2] = path_split[1]
      scheme_added = urlparse.urlunparse(prefix_split)
      return scheme_added.strip('/')
      
class S3CDNHostingMetadata(CDNHostingMetadata):
    '''
    If the images are to be uploaded to S3 bucket use this formatter  

    '''
    def __init__(self, key=None, access_key=None, secret_key=None, 
                 bucket_name=None, cdn_prefixes=None, folder_prefix=None,
                 resize=False, update_serving_urls=False, do_salt=True,
                 make_tid_folders=False, rendition_sizes=None, policy=None,
                 source_crop=None, crop_with_saliency=True,
                 crop_with_face_detection=True,
                 crop_with_text_detection=True):
        '''
        Create the object
        '''
        super(S3CDNHostingMetadata, self).__init__(
            key, cdn_prefixes, resize, update_serving_urls, rendition_sizes, 
            source_crop, crop_with_saliency, crop_with_face_detection,
            crop_with_text_detection)
        self.access_key = access_key # S3 access key
        self.secret_key = secret_key # S3 secret access key
        self.bucket_name = bucket_name # S3 bucket to host in
        self.folder_prefix = folder_prefix # Folder prefix to host in

        # Add a random named directory between folder prefix and the 
        # image name? Useful for performance when serving.
        self.do_salt = do_salt

        # make folders for easy navigation. This puts the image in the
        # form <api_key>/<video_id>/<thumb_id>.jpg
        self.make_tid_folders = make_tid_folders

        # What aws policy should the images be uploaded with
        self.policy = policy

class NeonCDNHostingMetadata(S3CDNHostingMetadata):
    '''
    Hosting on S3 using the Neon keys.
    
    This default hosting just uses pure S3, no cloudfront.
    '''
    def __init__(self, key=None,
                 bucket_name='n3.neon-images.com',
                 cdn_prefixes=None,
                 folder_prefix=None,
                 resize=True,
                 update_serving_urls=True,
                 do_salt=True,
                 make_tid_folders=False,
                 rendition_sizes=None,
                 source_crop=None, crop_with_saliency=True,
                 crop_with_face_detection=True,
                 crop_with_text_detection=True):
        super(NeonCDNHostingMetadata, self).__init__(
            key,
            bucket_name=bucket_name,
            cdn_prefixes=(cdn_prefixes or ['n3.neon-images.com']),
            folder_prefix=folder_prefix,
            resize=resize,
            update_serving_urls=update_serving_urls,
            do_salt=do_salt,
            make_tid_folders=make_tid_folders,
            rendition_sizes=rendition_sizes,
            policy='public-read',
            source_crop=source_crop,
            crop_with_saliency=crop_with_saliency,
            crop_with_face_detection=crop_with_face_detection,
            crop_with_text_detection=crop_with_text_detection)

class PrimaryNeonHostingMetadata(S3CDNHostingMetadata):
    '''
    Primary Neon S3 Hosting
    This is where the primary copy of the thumbnails are stored
    
    @make_tid_folders: If true, _ is replaced by '/' to create folder
    '''
    def __init__(self, key=None,
                 bucket_name='host-thumbnails',
                 folder_prefix=None,
                 source_crop=None, crop_with_saliency=True,
                 crop_with_face_detection=True,
                 crop_with_text_detection=True):
        super(PrimaryNeonHostingMetadata, self).__init__(
            key,
            bucket_name=bucket_name,
            folder_prefix=folder_prefix,
            resize=False,
            update_serving_urls=False,
            do_salt=False,
            make_tid_folders=True,
            policy='public-read',
            source_crop=source_crop,
            crop_with_saliency=crop_with_saliency,
            crop_with_face_detection=crop_with_face_detection,
            crop_with_text_detection=crop_with_text_detection)

class CloudinaryCDNHostingMetadata(CDNHostingMetadata):
    '''
    Cloudinary images
    '''

    def __init__(self, key=None,source_crop=None, crop_with_saliency=True,
            crop_with_face_detection=True,
            crop_with_text_detection=True):
        super(CloudinaryCDNHostingMetadata, self).__init__(
            key,
            resize=False,
            update_serving_urls=False,
            source_crop=source_crop,
            crop_with_saliency=crop_with_saliency,
            crop_with_face_detection=crop_with_face_detection,
            crop_with_text_detection=crop_with_text_detection)

class AkamaiCDNHostingMetadata(CDNHostingMetadata):
    '''
    Akamai Netstorage CDN Metadata
    '''

    def __init__(self, key=None, host=None, akamai_key=None, akamai_name=None,
                 folder_prefix=None, cdn_prefixes=None, rendition_sizes=None,
                 cpcode=None,source_crop=None, crop_with_saliency=True,
                 crop_with_face_detection=True,
                 crop_with_text_detection=True):
        super(AkamaiCDNHostingMetadata, self).__init__(
            key,
            cdn_prefixes=cdn_prefixes,
            resize=True,
            update_serving_urls=True,
            rendition_sizes=rendition_sizes,
            source_crop=source_crop,
            crop_with_saliency=crop_with_saliency,
            crop_with_face_detection=crop_with_face_detection,
            crop_with_text_detection=crop_with_text_detection)

        # Host for uploading to akamai. Can have http:// or not
        self.host = host

        # Parameters to talk to akamai
        self.akamai_key = akamai_key
        self.akamai_name = akamai_name

        # The folder prefix to prepend to where the file will be
        # stored and served from. Slashes at the beginning and end are
        # optional
        self.folder_prefix=folder_prefix

        # CPCode string for uploading to Akamai. Should be something
        # like 17645
        self.cpcode = cpcode

    @classmethod
    def _create(cls, key, obj_dict):
        obj = super(AkamaiCDNHostingMetadata, cls)._create(key, obj_dict)

        # An old object could have had a baseurl, which was smashed
        # together the folder prefix and cpcode. That was confusing,
        # but in case there's an old object around, fix it. Also, in
        # that case, the cdn_prefixes could have had the folder prefix
        # in them, so remove them.
        if hasattr(obj, 'baseurl'):
            split = obj.baseurl.strip('/').partition('/')
            obj.cpcode = split[0].strip('/')
            obj.folder_prefix = split[2].strip('/')
            obj.cdn_prefixes = [re.sub(obj.folder_prefix, '', x).strip('/')
                                for x in obj.cdn_prefixes]
            del obj.baseurl
        
        return obj

class AbstractIntegration(NamespacedStoredObject):
    ''' Abstract Integration class '''

    def __init__(self, integration_id=None, enabled=True, 
                       video_submit_retries=0):
        
        integration_id = integration_id or uuid.uuid4().hex
        super(AbstractIntegration, self).__init__(integration_id)
        self.integration_id = integration_id
        
        # should this integration be used 
        self.enabled = enabled
        
        # how many times have we tried to submit the current video
        self.video_submit_retries = video_submit_retries

    @classmethod
    def _baseclass_name(cls):
        return AbstractIntegration.__name__


# DEPRECATED use AbstractIntegration instead
class AbstractPlatform(NamespacedStoredObject):
    ''' Abstract Platform/ Integration class

    The ids for these objects are tuples of (type, api_key, i_id)
    type can be None, in which case it becomes cls._baseclass_name()
    '''

    def __init__(self, api_key, i_id=None, abtest=False, enabled=True, 
                serving_enabled=True,
                serving_controller=ServingControllerType.IMAGEPLATFORM):
        super(AbstractPlatform, self).__init__((None, api_key, i_id))
        self.neon_api_key = api_key 
        self.integration_id = i_id 
        self.videos = {} # External video id (Original Platform VID) => Job ID
        self.abtest = abtest # Boolean on wether AB tests can run
        self.enabled = enabled # Account enabled for auto processing of videos 

        # Will thumbnails be served by our system?
        self.serving_enabled = serving_enabled

        # What controller is used to serve the image? Default to imageplatform
        self.serving_controller = serving_controller 

    @classmethod
    def format_key(cls, key):
        if isinstance(key, basestring):
            # It's already the proper key
            return key

        if len(key) == 2:
            typ = None
            api_key, i_id = key
        else:
            typ, api_key, i_id = key
        if typ is None:
            typ = cls._baseclass_name().lower()
        api_splits = api_key.split('_')
        if len(api_splits) > 1:
            api_key, i_id = api_splits[1:]
        return '_'.join([typ, api_key, i_id])

    @classmethod
    def key2id(cls, key):
        '''Converts a key to an id'''
        return key.split('_')

    @classmethod
    def _baseclass_name(cls):
        return cls.__name__

    @classmethod
    def _set_keyname(cls):
        return 'objset:%s' % cls._baseclass_name()
   
    @classmethod
    def _create(cls, key, obj_dict):
        def __get_type(key):
            '''
            Get the platform type
            '''
            platform_type = key.split('_')[0]
            typemap = {
                'neonplatform' : NeonPlatform,
                'brightcoveplatform' : BrightcovePlatform,
                'ooyalaplatform' : OoyalaPlatform,
                'youtubeplatform' : YoutubePlatform
                }
            try:
                platform = typemap[platform_type]
                return platform.__name__
            except KeyError, e:
                _log.exception("Invalid Platform Object")
                raise ValueError() # is this the right exception to throw?

        if obj_dict:
            if not '_type' in obj_dict or not '_data' in obj_dict:
                obj_dict = {
                    '_type': __get_type(obj_dict['key']),
                    '_data': copy.deepcopy(obj_dict)
                }
            
            return super(AbstractPlatform, cls)._create(cls.format_key(key),
                                                        obj_dict)

    @utils.sync.optional_sync
    @tornado.gen.coroutine
    def save(self, callback=None):
        raise NotImplementedError("To save this object use modify()")
        # since we need a default constructor with empty strings for the 
        # eval magic to work, check here to ensure apikey and i_id aren't empty
        # since the key is generated based on them
        if self.neon_api_key == '' or self.integration_id == '':
            raise Exception('Invalid initialization of AbstractPlatform or its\
                subclass object. api_key and i_id should not be empty')

        super(AbstractPlatform, self).save(callback)

    @classmethod
    @utils.sync.optional_sync
    @tornado.gen.coroutine
    def get(cls, api_key, i_id):
        ''' get instance '''
        rv = yield super(AbstractPlatform, cls).get((None, api_key, i_id), async=True)
        raise tornado.gen.Return(rv) 
    
    @classmethod
    @utils.sync.optional_sync
    @tornado.gen.coroutine
    def modify(cls, api_key, i_id, func, create_missing=False):
        def _set_parameters(x):
            typ, api_key, i_id = x.get_id()
            x.neon_api_key = api_key
            x.integration_id = i_id
            func(x)
        rv = yield super(AbstractPlatform, cls).modify(
                (None, api_key, i_id),
                _set_parameters,
                create_missing=create_missing, 
                async=True)
        raise tornado.gen.Return(rv) 

    @classmethod
    @utils.sync.optional_sync
    @tornado.gen.coroutine
    def modify_many(cls, keys, func, create_missing=False):
        def _set_parameters(objs):
            for x in objs.itervalues():
                typ, api_key, i_id = x.get_id()
                x.neon_api_key = api_key
                x.integration_id = i_id
            func(objs)

        rv = yield super(AbstractPlatform, cls).modify_many(
              keys, 
              _set_parameters,
              create_missing=create_missing, 
              async=True)
        raise tornado.gen.Return(rv)

    @classmethod
    @utils.sync.optional_sync
    @tornado.gen.coroutine
    def delete(cls, api_key, i_id):
        rv = yield super(AbstractPlatform, cls).delete(
                         (None, api_key, i_id), async=True)
        raise tornado.gen.Return(rv)
        
    #@classmethod
    #@utils.sync.optional_sync
    #@tornado.gen.coroutine
    #def delete_many(cls, keys):
    #    rv = yield super(AbstractPlatform, cls).delete_many(
    #                     [cls._generate_subkey(api_key, i_id) for 
    #                     api_key, i_id in keys], async=True)
    #    raise tornado.gen.Return(rv)

    def to_json(self):
        ''' to json '''
        return json.dumps(self, default=lambda o: o.__dict__) 

    def add_video(self, vid, job_id):
        ''' external video id => job_id '''
        self.videos[str(vid)] = job_id

    def get_videos(self):
        ''' list of external video ids '''
        return self.videos.keys()
    
    def get_internal_video_ids(self):
        ''' return list of internal video ids for the account ''' 
        i_vids = [] 
        for vid in self.videos.keys(): 
            i_vids.append(InternalVideoID.generate(self.neon_api_key, vid))
        return i_vids

    @classmethod
    def get_ovp(cls):
        ''' ovp string '''
        raise NotImplementedError

    @classmethod
    @utils.sync.optional_sync
    @tornado.gen.coroutine
    def get_all_keys(cls):
        '''The keys will be of the form (type, api_key, integration_id).'''
        
        neon_keys = yield NeonPlatform._get_all_keys_impl(async=True)
        bc_keys = yield BrightcovePlatform._get_all_keys_impl(async=True)
        oo_keys = yield OoyalaPlatform._get_all_keys_impl(async=True)
        yt_keys = yield YoutubePlatform._get_all_keys_impl(async=True)

        keys = neon_keys + bc_keys + oo_keys + yt_keys

        raise tornado.gen.Return(keys)

    @classmethod
    @utils.sync.optional_sync
    @tornado.gen.coroutine
    def _get_all_keys_impl(cls):
        keys = yield super(AbstractPlatform, cls).get_all_keys(async=True)
        raise tornado.gen.Return([[cls._baseclass_name().lower()] + x.split('_') 
                                  for x in keys])

    @classmethod
    @utils.sync.optional_sync
    @tornado.gen.coroutine
    def subscribe_to_changes(cls, func, pattern='*', get_object=True):
        yield [
            NeonPlatform.subscribe_to_changes(func, pattern, get_object,
                                              async=True),
            BrightcovePlatform.subscribe_to_changes(
                func, pattern, get_object, async=True),
            YoutubePlatform.subscribe_to_changes(
                func, pattern, get_object, async=True),
            OoyalaPlatform.subscribe_to_changes(
                func, pattern, get_object, async=True)]

    @classmethod
    @tornado.gen.coroutine
    def _subscribe_to_changes_impl(cls, func, pattern, get_object):
        yield super(AbstractPlatform, cls).subscribe_to_changes(
            func, pattern, get_object, async=True)

    @classmethod
    @utils.sync.optional_sync
    @tornado.gen.coroutine
    def unsubscribe_from_changes(cls, channel):
        yield [
            NeonPlatform.unsubscribe_from_changes(channel, async=True),
            BrightcovePlatform.unsubscribe_from_changes(channel, async=True),
            YoutubePlatform.unsubscribe_from_changes(channel, async=True),
            OoyalaPlatform.unsubscribe_from_changes(channel, async=True)]

    @classmethod
    @tornado.gen.coroutine
    def _unsubscribe_from_changes_impl(cls, channel):
        yield super(AbstractPlatform, cls).unsubscribe_from_changes(
            channel, async=True)

    @classmethod
    def format_subscribe_pattern(cls, pattern):
        return '%s_%s' % (cls._baseclass_name().lower(), pattern)
    

    @classmethod
    def _erase_all_data(cls):
        ''' erase all data ''' 
        db_connection = DBConnection.get(cls)
        db_connection.clear_db()
 

    @utils.sync.optional_sync
    @tornado.gen.coroutine
    def delete_all_video_related_data(self, platform_vid,
            *args, **kwargs):
        '''
        Delete all data related to a given video

        request, vmdata, thumbs, thumb serving urls
        
        #NOTE: Don't you dare call this method unless you really want to 
        delete 
        '''
        
        do_you_want_to_delete = kwargs.get('really_delete_keys', False)
        if do_you_want_to_delete == False:
            return

        def _del_video(p_inst):
            try:
                p_inst.videos.pop(platform_vid)
            except KeyError, e:
                _log.error('no such video to delete')
                return
        
        i_vid = InternalVideoID.generate(self.neon_api_key, 
                                         platform_vid)
        vm = yield tornado.gen.Task(VideoMetadata.get, i_vid)
        # update platform instance
        yield self.modify(self.neon_api_key, '0', _del_video, async=True)

        yield VideoMetadata.delete_related_data(i_vid, async=True)
        
class NeonPlatform(AbstractPlatform):
    '''
    Neon Integration ; stores all info about calls via Neon API
    '''
    def __init__(self, api_key, a_id=None, abtest=False):
        # By default integration ID 0 represents 
        # Neon Platform Integration (access via neon api)
        
        super(NeonPlatform, self).__init__(api_key, '0', abtest)
        self.account_id = a_id
        self.neon_api_key = api_key 
   
    @classmethod
    def get_ovp(cls):
        ''' ovp string '''
        return "neon"

    @classmethod
    @utils.sync.optional_sync
    @tornado.gen.coroutine
    def get_all_keys(cls):
        keys = yield cls._get_all_keys_impl(async=True)
        raise tornado.gen.Return(keys)

    @classmethod
    @utils.sync.optional_sync
    @tornado.gen.coroutine
    def subscribe_to_changes(cls, func, pattern='*', get_object=True):
        yield cls._subscribe_to_changes_impl(func, pattern, get_object)

    @classmethod
    @utils.sync.optional_sync
    @tornado.gen.coroutine
    def unsubscribe_from_changes(cls, channel):
        yield cls._unsubscribe_from_changes_impl(channel)

    @classmethod
    def _baseclass_name(cls):
        return AbstractPlatform.__name__ 

class BrightcoveIntegration(AbstractIntegration):
    ''' Brightcove Integration class '''

    REFERENCE_ID = '_reference_id'
    BRIGHTCOVE_ID = '_bc_id'

    def __init__(self, a_id='', p_id=None,
                 rtoken=None, wtoken=None,
                 last_process_date=None, abtest=False, callback_url=None,
                 uses_batch_provisioning=False,
                 id_field=BRIGHTCOVE_ID,
                 enabled=True,
                 serving_enabled=True,
                 oldest_video_allowed=None,
                 video_submit_retries=0,
                 application_client_id=None,
                 application_client_secret=None,
                 uses_bc_thumbnail_api=False,
                 uses_bc_videojs_player=False,
                 uses_bc_smart_player=False,
                 uses_bc_gallery=False):

        ''' On every request, the job id is saved '''

        super(BrightcoveIntegration, self).__init__(None, enabled)
        self.account_id = a_id
        self.publisher_id = p_id
        self.read_token = rtoken
        self.write_token = wtoken

        # Configure Brightcove OAuth2, if publisher uses this feature
        # In the Brightcove Cloud 
        self.application_client_id = application_client_id
        self.application_client_secret = application_client_secret

        #The publish date of the last processed video - UTC timestamp seconds
        self.last_process_date = last_process_date
        self.application_client_id = application_client_id
        self.application_client_secret = application_client_secret

        #The publish date of the last processed video - UTC timestamp seconds
        self.last_process_date = last_process_date
        self.linked_youtube_account = False
        self.account_created = time.time() #UTC timestamp of account creation
        self.rendition_frame_width = None #Resolution of video to process
        self.video_still_width = 480 #default brightcove still width
        # the ids of playlist to create video requests from
        self.playlist_feed_ids = []
        # the url that will be called when a video is finished processing
        self.callback_url = callback_url

        # Does the customer use batch provisioning (i.e. FTP
        # uploads). If so, we cannot rely on the last modified date of
        # videos. http://support.brightcove.com/en/video-cloud/docs/finding-videos-have-changed-media-api
        self.uses_batch_provisioning = uses_batch_provisioning

        # The more Neon knows about how the publisher's images are placed
        # on the page, the more accurately we can capture tracking info.
        # Does publisher use BC's CMS to manage their video thumbnails
        self.uses_bc_thumbnail_api = uses_bc_thumbnail_api
        # Does publisher use BC's player based on html5 library named video.js
        self.uses_bc_videojs_player = uses_bc_videojs_player
        # Does publisher use the older Flash-based player
        self.uses_bc_smart_player = uses_bc_smart_player
        # Does publisher use BC's gallery product to display many
        # videos on a page
        self.uses_bc_gallery = uses_bc_gallery

        # Which custom field to use for the video id. If it is
        # BrightcovePlatform.REFERENCE_ID, then the reference_id field
        # is used. If it is BRIGHTCOVE_ID, the 'id' field is used.
        self.id_field = id_field

        # A ISO date string of the oldest video publication date to
        # ingest even if is updated in Brightcove.
        self.oldest_video_allowed = oldest_video_allowed

        # Amount of times we have retried a video submit
        self.video_submit_retries = video_submit_retries


    @classmethod
    def get_ovp(cls):
        ''' return ovp name'''
        return "brightcove_integration"

    def get_api(self, video_server_uri=None):
        '''Return the Brightcove API object for this platform integration.'''
        return api.brightcove_api.BrightcoveApi(
            self.account_id, self.publisher_id, 
            self.read_token, self.write_token) 

    def set_rendition_frame_width(self, f_width):
        ''' Set framewidth of the video resolution to process '''
        self.rendition_frame_width = f_width

    def set_video_still_width(self, width):
        ''' Set framewidth of the video still to be used 
            when the still is updated in the brightcove account '''
        self.video_still_width = width

class CNNIntegration(AbstractIntegration):
    ''' CNN Integration class '''

    def __init__(self, 
                 account_id='',
                 api_key_ref='', 
                 enabled=True, 
                 last_process_date=None):  

        ''' On every successful processing, the last video processed date is saved '''

        super(CNNIntegration, self).__init__(None, enabled=enabled)
        # The publish date of the last video we looked at - ISO 8601
        self.last_process_date = last_process_date 
        # user.neon_api_key this integration belongs to 
        self.account_id = account_id
        # the api_key required to make requests to cnn api - external
        self.api_key_ref = api_key_ref

class FoxIntegration(AbstractIntegration):
    ''' Fox Integration class '''

    def __init__(self, 
                 account_id='',
                 feed_pid_ref='', 
                 enabled=True, 
                 last_process_date=None):  

        ''' On every successful processing, the last video processed date is saved '''

        super(FoxIntegration, self).__init__(None, enabled=enabled)
        # The publish date of the last video we looked at - ISO 8601
        self.last_process_date = last_process_date 
        # user.account_id this integration belongs to 
        self.account_id = account_id
        # the feed_pid_ref required by the fox api - external
        self.feed_pid_ref = feed_pid_ref

# DEPRECATED use BrightcoveIntegration instead 
class BrightcovePlatform(AbstractPlatform):
    ''' Brightcove Platform/ Integration class '''
    REFERENCE_ID = '_reference_id'
    BRIGHTCOVE_ID = '_bc_id'
    
    def __init__(self, api_key, i_id=None, a_id='', p_id=None, 
                rtoken=None, wtoken=None, auto_update=False,
                last_process_date=None, abtest=False, callback_url=None,
                uses_batch_provisioning=False,
                id_field=BRIGHTCOVE_ID,
                enabled=True,
                serving_enabled=True,
                oldest_video_allowed=None, 
                video_submit_retries=0):

        ''' On every request, the job id is saved '''

        super(BrightcovePlatform, self).__init__(api_key, i_id, abtest,
                                                 enabled, serving_enabled)
        self.account_id = a_id
        self.publisher_id = p_id
        self.read_token = rtoken
        self.write_token = wtoken
        self.auto_update = auto_update 
        #The publish date of the last processed video - UTC timestamp 
        self.last_process_date = last_process_date 
        self.linked_youtube_account = False
        self.account_created = time.time() #UTC timestamp of account creation
        self.rendition_frame_width = None #Resolution of video to process
        self.video_still_width = 480 #default brightcove still width
        # the ids of playlist to create video requests from
        self.playlist_feed_ids = []
        # the url that will be called when a video is finished processing 
        self.callback_url = callback_url

        # Does the customer use batch provisioning (i.e. FTP
        # uploads). If so, we cannot rely on the last modified date of
        # videos. http://support.brightcove.com/en/video-cloud/docs/finding-videos-have-changed-media-api
        self.uses_batch_provisioning = uses_batch_provisioning

        # Which custom field to use for the video id. If it is
        # BrightcovePlatform.REFERENCE_ID, then the reference_id field
        # is used. If it is BRIGHTCOVE_ID, the 'id' field is used.
        self.id_field = id_field

        # A ISO date string of the oldest video publication date to
        # ingest even if is updated in Brightcove.
        self.oldest_video_allowed = oldest_video_allowed

        # Amount of times we have retried a video submit 
        self.video_submit_retries = video_submit_retries 

    @classmethod
    def get_ovp(cls):
        ''' return ovp name'''
        return "brightcove"

    @classmethod
    @utils.sync.optional_sync
    @tornado.gen.coroutine
    def subscribe_to_changes(cls, func, pattern='*', get_object=True):
        yield cls._subscribe_to_changes_impl(func, pattern, get_object)

    @classmethod
    @utils.sync.optional_sync
    @tornado.gen.coroutine
    def unsubscribe_from_changes(cls, channel):
        yield cls._unsubscribe_from_changes_impl(channel)

    def get_api(self, video_server_uri=None):
        '''Return the Brightcove API object for this platform integration.'''
        return api.brightcove_api.BrightcoveApi(
            self.neon_api_key, self.publisher_id,
            self.read_token, self.write_token)

    def set_rendition_frame_width(self, f_width):
        ''' Set framewidth of the video resolution to process '''
        self.rendition_frame_width = f_width

    def set_video_still_width(self, width):
        ''' Set framewidth of the video still to be used 
            when the still is updated in the brightcove account '''
        self.video_still_width = width

    @classmethod
    @utils.sync.optional_sync
    @tornado.gen.coroutine
    def get_all_keys(cls):
        keys = yield cls._get_all_keys_impl(async=True)
        raise tornado.gen.Return(keys)

    @classmethod
    def _baseclass_name(cls):
        return AbstractPlatform.__name__ 

class YoutubePlatform(AbstractPlatform):
    ''' Youtube platform integration '''

    # TODO(Sunil): Fix this class when Youtube is implemented 

    def __init__(self, api_key, i_id=None, a_id='', access_token=None,
                 refresh_token=None,
                expires=None, auto_update=False, abtest=False):
        super(YoutubePlatform, self).__init__(api_key, i_id, abtest)
        self.account_id = a_id
        self.access_token = access_token
        self.refresh_token = refresh_token
        self.expires = expires
        self.generation_time = None
        self.valid_until = 0  

        #if blob is being created save the time when access token was generated
        if access_token:
            self.valid_until = time.time() + float(expires) - 50
        self.auto_update = auto_update
    
        self.channels = None

    @classmethod
    def get_ovp(cls):
        ''' ovp '''
        return "youtube"

    @classmethod
    @utils.sync.optional_sync
    @tornado.gen.coroutine
    def subscribe_to_changes(cls, func, pattern='*', get_object=True):
        yield cls._subscribe_to_changes_impl(func, pattern, get_object)

    @classmethod
    @utils.sync.optional_sync
    @tornado.gen.coroutine
    def unsubscribe_from_changes(cls, channel):
        yield cls._unsubscribe_from_changes_impl(channel)
    
    def get_access_token(self, callback):
        ''' Get a valid access token, if not valid -- get new one and set expiry'''
        def access_callback(result):
            if result:
                self.access_token = result
                self.valid_until = time.time() + 3550
                callback(self.access_token)
            else:
                callback(False)

        #If access token has expired
        if time.time() > self.valid_until:
            yt = api.youtube_api.YoutubeApi(self.refresh_token)
            yt.get_access_token(access_callback)
        else:
            #return current token
            callback(self.access_token)
   
    def add_channels(self, callback):
        '''
        Add a list of channels that the user has
        Get a valid access token first
        '''
        def save_channel(result):
            if result:
                self.channels = result
                callback(True)
            else:
                callback(False)

        def atoken_exec(atoken):
            if atoken:
                yt = api.youtube_api.YoutubeApi(self.refresh_token)
                yt.get_channels(atoken, save_channel)
            else:
                callback(False)

        self.get_access_token(atoken_exec)


    def get_videos(self, callback, channel_id=None):
        '''
        get list of videos from youtube
        '''

        def atoken_exec(atoken):
            if atoken:
                yt = api.youtube_api.YoutubeApi(self.refresh_token)
                yt.get_videos(atoken, playlist_id, callback)
            else:
                callback(False)

        if channel_id is None:
            playlist_id = self.channels[0]["contentDetails"]["relatedPlaylists"]["uploads"] 
            self.get_access_token(atoken_exec)
        else:
            # Not yet supported
            callback(None)

    def create_job(self):
        '''
        Create youtube api request
        '''
        pass

    @classmethod
    @utils.sync.optional_sync
    @tornado.gen.coroutine
    def get_all_keys(cls):
        keys = yield cls._get_all_keys_impl(async=True)
        raise tornado.gen.Return(keys)

    @classmethod
    def _baseclass_name(cls):
        return AbstractPlatform.__name__ 

class OoyalaIntegration(AbstractIntegration):
    '''
    OOYALA Integration
    '''
    def __init__(self, 
                 a_id='',
                 p_code=None, 
                 api_key=None, 
                 api_secret=None): 
        '''
        Init ooyala platform 
        
        Partner code, o_api_key & api_secret are essential 
        for api calls to ooyala 

        '''
        super(OoyalaIntegration, self).__init__(None, True)
        self.account_id = a_id
        self.partner_code = p_code
        self.api_key = api_key
        self.api_secret = api_secret 
 
    @classmethod
    def get_ovp(cls):
        ''' return ovp name'''
        return "ooyala_integration"

    @classmethod
    def generate_signature(cls, secret_key, http_method, 
                    request_path, query_params, request_body=''):
        ''' Generate signature for ooyala requests'''
        signature = secret_key + http_method.upper() + request_path
        for key, value in query_params.iteritems():
            signature += key + '=' + value
            signature = base64.b64encode(hashlib.sha256(signature).digest())[0:43]
            signature = urllib.quote_plus(signature)
            return signature 
    
# DEPRECATED use OoyalaIntegration instead 
class OoyalaPlatform(AbstractPlatform):
    '''
    OOYALA Platform
    '''
    def __init__(self, api_key, i_id=None, a_id='', p_code=None, 
                 o_api_key=None, api_secret=None, auto_update=False): 
        '''
        Init ooyala platform 
        
        Partner code, o_api_key & api_secret are essential 
        for api calls to ooyala 

        '''

        super(OoyalaPlatform, self).__init__(api_key, i_id)
 
        self.account_id = a_id
        self.partner_code = p_code
        self.ooyala_api_key = o_api_key
        self.api_secret = api_secret 
        self.auto_update = auto_update 
    
    @classmethod
    def get_ovp(cls):
        ''' return ovp name'''
        return "ooyala"

    @classmethod
    @utils.sync.optional_sync
    @tornado.gen.coroutine
    def subscribe_to_changes(cls, func, pattern='*', get_object=True):
        yield cls._subscribe_to_changes_impl(func, pattern, get_object)

    @classmethod
    @utils.sync.optional_sync
    @tornado.gen.coroutine
    def unsubscribe_from_changes(cls, channel):
        yield cls._unsubscribe_from_changes_impl(channel)
    
    @classmethod
    def generate_signature(cls, secret_key, http_method, 
                    request_path, query_params, request_body=''):
        ''' Generate signature for ooyala requests'''
        signature = secret_key + http_method.upper() + request_path
        for key, value in query_params.iteritems():
            signature += key + '=' + value
            signature = base64.b64encode(hashlib.sha256(signature).digest())[0:43]
            signature = urllib.quote_plus(signature)
            return signature 
    
    @classmethod
    @utils.sync.optional_sync
    @tornado.gen.coroutine
    def get_all_keys(cls):
        keys = yield cls._get_all_keys_impl(async=True)
        raise tornado.gen.Return(keys)

    @classmethod
    def _baseclass_name(cls):
        return AbstractPlatform.__name__ 

#######################
# Request Blobs 
######################

class RequestState(object):
    'Request state enumeration'

    UNKNOWN    = "unknown"
    SUBMIT     = "submit"
    PROCESSING = "processing"
    FINALIZING = "finalizing" # In the process of finalizing the request
    REQUEUED   = "requeued"
    FINISHED   = "finished"
    SERVING    = "serving" # Thumbnails are ready to be served 
    INT_ERROR  = "internal_error" # Neon had some code error
    CUSTOMER_ERROR = "customer_error" # customer request had a partial error 
    REPROCESS  = "reprocess" #new state added to support clean reprocessing

    # The following states are all DEPRECATED
    SERVING_AND_ACTIVE = "serving_active" # DEPRECATED    
    FAILED     = "failed" # DEPRECATED in favor of INT_ERROR, CUSTOMER_ERROR
    ACTIVE     = "active" # DEPRECATED. Thumbnail selected by editor; Only releavant to BC

class ExternalRequestState(object):
    '''State enums for the request state that will be sent to the user.'''
    UNKNOWN = 'unknown' # We don't know the state
    PROCESSING = 'processing' # The object is being analyzed
    PROCESSED = 'processed' # The object has been analyzed 
    SERVING = 'serving' # The object is available for serving at scale
    FAILED = 'failed' # There was an error processing the object

    @staticmethod
    def from_internal_state(state):
        '''Converts the internal state to an external one.'''
        state_map = {
            RequestState.SUBMIT : ExternalRequestState.PROCESSING,
            RequestState.PROCESSING : ExternalRequestState.PROCESSING,
            RequestState.FINALIZING : ExternalRequestState.PROCESSING,
            RequestState.REQUEUED : ExternalRequestState.PROCESSING,
            RequestState.REPROCESS : ExternalRequestState.PROCESSING,
            RequestState.FINISHED : ExternalRequestState.PROCESSED,
            RequestState.ACTIVE : ExternalRequestState.PROCESSED,
            RequestState.SERVING : ExternalRequestState.SERVING,
            RequestState.SERVING_AND_ACTIVE : ExternalRequestState.SERVING,
            RequestState.FAILED : ExternalRequestState.FAILED,
            RequestState.INT_ERROR : ExternalRequestState.FAILED,
            RequestState.CUSTOMER_ERROR : ExternalRequestState.FAILED}
        return state_map.get(state, ExternalRequestState.UNKNOWN)
            

class CallbackState(object):
    '''State enums for callbacks being sent.'''
    NOT_SENT = 'not_sent' # Callback has not been sent
    SUCESS = 'sucess' # Callback was sent sucessfully
    ERROR = 'error' # Error sending the callback

class NeonApiRequest(NamespacedStoredObject):
    '''
    Instance of this gets created during request creation
    (Neon web account, RSS Cron)
    Json representation of the class is saved in the server queue and redis  
    '''

    def __init__(self, job_id, api_key=None, vid=None, title=None, url=None, 
            request_type=None, http_callback=None, default_thumbnail=None,
            integration_type='neon', integration_id='0',
            external_thumbnail_id=None, publish_date=None,
            callback_state=CallbackState.NOT_SENT):
        splits = job_id.split('_')
        if len(splits) == 3:
            # job id was given as the raw key
            job_id = splits[2]
            api_key = splits[1]
        super(NeonApiRequest, self).__init__(
            self._generate_subkey(job_id, api_key))
        self.job_id = job_id
        self.api_key = api_key 
        self.video_id = vid #external video_id
        self.video_title = title
        self.video_url = url
        self.request_type = request_type
        # The url to send the callback response
        self.callback_url = http_callback
        self.callback_state = callback_state
        self.state = RequestState.SUBMIT
        self.fail_count = 0 # Number of failed processing tries
        
        self.integration_type = integration_type
        self.integration_id = integration_id
        self.default_thumbnail = default_thumbnail # URL of a default thumb
        self.external_thumbnail_id = external_thumbnail_id

        # The job response. Should be a dictionary defined by 
        # VideoCallbackResponse
        self.response = {}

        # API Method
        self.api_method = None
        self.api_param  = None
        self.publish_date = publish_date # ISO date format of when video is published
       
        # field used to store error message on partial error, explict error or 
        # additional information about the request
        self.msg = None

    @classmethod
    def key2id(cls, key):
        '''Converts a key to an id'''
        splits = key.split('_')
        return (splits[2], splits[1])

    @classmethod
    def _generate_subkey(cls, job_id, api_key=None):
        if job_id.startswith('request'):
            # Is is really the full key, so just return the subportion
            return job_id.partition('_')[2]
        if job_id is None or api_key is None:
            return None
        return '_'.join([api_key, job_id])

    def _set_keyname(self):
        return '%s:%s' % (super(NeonApiRequest, self)._set_keyname(),
                          self.api_key)

    @classmethod
    def _baseclass_name(cls):
        # For backwards compatibility, we don't use the classname
        return 'request'

    @classmethod
    def _create(cls, key, obj_dict):
        '''Create the object.

        Needed for backwards compatibility for old style data that
        doesn't include the classname. Instead, request_type holds
        which class to create.
        '''
        if obj_dict:
            if not '_type' in obj_dict or not '_data' in obj_dict:
                # Old style object, so adjust the object dictionary
                typemap = {
                    'brightcove' : BrightcoveApiRequest,
                    'ooyala' : OoyalaApiRequest,
                    'youtube' : YoutubeApiRequest,
                    'neon' : NeonApiRequest,
                    None : NeonApiRequest
                    }
                obj_dict = {
                    '_type': typemap[obj_dict['request_type']].__name__,
                    '_data': copy.deepcopy(obj_dict)
                    }
            obj = super(NeonApiRequest, cls)._create(key, obj_dict)

            try:
                obj.publish_date = datetime.datetime.utcfromtimestamp(
                    obj.publish_date / 1000.)
                obj.publish_date = obj.publish_date.isoformat()
            except ValueError:
                pass
            except TypeError:
                pass
            return obj

    def get_default_thumbnail_type(self):
        '''Return the thumbnail type that should be used for a default 
        thumbnail in the request.
        '''
        return ThumbnailType.DEFAULT
  
    def set_api_method(self, method, param):
        ''' 'set api method and params ''' 
        
        self.api_method = method
        self.api_param  = param

        #TODO:validate supported methods

    @classmethod
    @utils.sync.optional_sync
    @tornado.gen.coroutine
    def get(cls, job_id, api_key, log_missing=True):
        ''' get instance '''
        rv = yield super(NeonApiRequest, cls).get(cls._generate_subkey(job_id, api_key),
                                                  log_missing=log_missing,
                                                  async=True) 
        raise tornado.gen.Return(rv) 

    @classmethod
    @utils.sync.optional_sync
    @tornado.gen.coroutine
    def get_many(cls, keys, log_missing=True, func_level_wpg=True):
        '''Returns the list of objects from a list of keys.

        Each key must be a tuple of (job_id, api_key)
        '''
        rv = yield super(NeonApiRequest, cls).get_many(
                          [cls._generate_subkey(*k) for k in keys],
                          log_missing=log_missing,
                          func_level_wpg=func_level_wpg, 
                          async=True)
        raise tornado.gen.Return(rv) 

    @classmethod
    def get_all(cls):
        raise NotImplementedError()

    @classmethod
    @utils.sync.optional_sync
    @tornado.gen.coroutine
    def modify(cls, job_id, api_key, func, create_missing=False, 
               callback=None):
        rv = yield super(NeonApiRequest, cls).modify(
                cls._generate_subkey(job_id, api_key),
                func,
                create_missing=create_missing,
                callback=callback, 
                async=True)
        raise tornado.gen.Return(rv) 

    @classmethod
    @utils.sync.optional_sync
    @tornado.gen.coroutine
    def modify_many(cls, keys, func, create_missing=False, callback=None):
        '''Modify many keys.

        Each key must be a tuple of (job_id, api_key)
        '''
        rv = yield super(NeonApiRequest, cls).modify_many(
                    [cls._generate_subkey(*k) for k in keys],
                    func,
                    create_missing=create_missing,
                    callback=callback, 
                    async=True)
        raise tornado.gen.Return(rv) 

    @classmethod
    @utils.sync.optional_sync
    @tornado.gen.coroutine
    def delete(cls, job_id, api_key, callback=None):
        rv = yield super(NeonApiRequest, cls).delete(
                cls._generate_subkey(job_id, api_key),
                callback=callback, 
                async=True)
        raise tornado.gen.Return(rv) 

    @classmethod
    @utils.sync.optional_sync
    @tornado.gen.coroutine
    def delete_many(cls, keys, callback=None):
        rv = yield super(NeonApiRequest, cls).delete_many(
                [cls._generate_subkey(job_id, api_key) for 
                job_id, api_key in keys],
                callback=callback, 
                async=True)
        raise tornado.gen.Return(rv) 
    
    @utils.sync.optional_sync
    @tornado.gen.coroutine
    def save_default_thumbnail(self, cdn_metadata=None):
        '''Save the default thumbnail by attaching it to a video. The video
        metadata for this request must be in the database already.

        Inputs:
        cdn_metadata - If known, the metadata to save to the cdn.
                       Otherwise it will be looked up.
        '''
        try:
            thumb_url = self.default_thumbnail
        except AttributeError:
            thumb_url = None

        if not thumb_url:
            # No default thumb to upload
            return

        thumb_type = self.get_default_thumbnail_type()

        # Check to see if there is already a thumbnail that the system
        # knows about (and thus was already uploaded)
        
        video = yield tornado.gen.Task(
            VideoMetadata.get,
            InternalVideoID.generate(self.api_key,
                                     self.video_id))
        if video is None:
            msg = ('VideoMetadata for job %s is missing. '
                   'Cannot add thumbnail' % self.job_id)
            _log.error(msg)
            raise DBStateError(msg)

        known_thumbs = yield tornado.gen.Task(
            ThumbnailMetadata.get_many,
            video.thumbnail_ids)
        min_rank = 1
        for thumb in known_thumbs:
            if thumb.type == thumb_type:
                if thumb_url in thumb.urls:
                    # The exact thumbnail is already there
                    return
            
                if thumb.rank < min_rank:
                    min_rank = thumb.rank
        cur_rank = min_rank - 1

        # Upload the new thumbnail
        meta = ThumbnailMetadata(
            None,
            ttype=thumb_type,
            rank=cur_rank,
            external_id=self.external_thumbnail_id)
        thumb = yield video.download_and_add_thumbnail(meta,
                                               thumb_url,
                                               cdn_metadata,
                                               save_objects=True,
                                               async=True)
        raise tornado.gen.Return(thumb) 
        # Push a thumbnail serving directive to Kinesis so that it can
        # be served quickly.

    @utils.sync.optional_sync
    @tornado.gen.coroutine
    def send_callback(self, send_kwargs=None):
        '''Sends the callback to the customer if necessary.

        Inputs:
        send_kwargs - Keyword arguments to utils.http.send_request for when
                      sending the callback
        '''
        if not options.send_callbacks:
            return
        new_callback_state = CallbackState.NOT_SENT
        response = None
        if self.callback_url:
            # Check the callback url format
            parsed = urlparse.urlsplit(self.callback_url)
            if parsed.scheme not in ('http', 'https'):
                _log.error_n('Invalid callback url job %s acct %s: %s'
                             % (self.job_id, self.api_key, self.callback_url))
                statemon.state.increment('invalid_callback_url')
                new_callback_state = CallbackState.ERROR
            else:

                # Build the response
                response = VideoCallbackResponse.create_from_dict(
                    self.response)
                internal_vid = InternalVideoID.generate(self.api_key,
                                                        self.video_id)
                vstatus = yield tornado.gen.Task(VideoStatus.get, internal_vid)
                response.experiment_state = vstatus.experiment_state
                response.winner_thumbnail = vstatus.winner_tid
                response.set_processing_state(self.state)
                response.job_id = self.job_id
                response.video_id = self.video_id
            
                # Send the callback
                self.response = response.to_dict()
                send_kwargs = send_kwargs or {}
                cb_request = tornado.httpclient.HTTPRequest(
                    url=self.callback_url,
                    method='PUT',
                    headers={'content-type' : 'application/json'},
                    body=response.to_json(),
                    request_timeout=20.0,
                    connect_timeout=10.0)
                cb_response = yield utils.http.send_request(
                    cb_request,
                    no_retry_codes=[405],
                    async=True,
                    **send_kwargs)
                if cb_response.error:
                    # Now try a POST for backwards compatibility
                    cb_request.method='POST'
                    cb_response = yield utils.http.send_request(cb_request,
                                                                async=True,
                                                                **send_kwargs)
                    if cb_response.error:
                        statemon.state.define_and_increment(
                            'callback_error.%s' % self.api_key)
                                                            
                        statemon.state.increment('callback_error')
                        _log.warn('Error when sending callback to %s for '
                                  'video %s: %s' %
                                  (self.callback_url, self.video_id,
                                   cb_response.error))
                        new_callback_state = CallbackState.ERROR
                    else:
                       statemon.state.increment('sucessful_callbacks')
                       new_callback_state = CallbackState.SUCESS 
                else:
                    statemon.state.increment('sucessful_callbacks')
                    new_callback_state = CallbackState.SUCESS

            # Modify the database state
            def _mod_obj(x):
                x.callback_state = new_callback_state
                if response:
                    x.response = response.to_dict()
            yield tornado.gen.Task(self.modify, self.job_id, self.api_key,
                                   _mod_obj)

class BrightcovePlayer(NamespacedStoredObject):
    '''
    Brightcove Player model
    '''
    def __init__(self, player_ref, integration_id=None,
                 name=None, is_tracked=None, publish_date=None,
                 published_plugin_version=None, last_attempt_result=None):

        super(BrightcovePlayer, self).__init__(player_ref)

        # The Neon integration that has this player
        self.integration_id = integration_id
        # Set if publisher needs the Neon event tracking plugin published to this
        self.is_tracked = is_tracked
        # Descriptive name of the player
        self.name = name

        # Properties to track publishing:
        self.publish_date = publish_date
        # Version is an increasing integer
        self.published_plugin_version = published_plugin_version
        # Descriptive string of last failed attempt to publish.
        # Set to None when last attempt was successful
        self.last_attempt_result = last_attempt_result

    @classmethod
    @utils.sync.optional_sync
    @tornado.gen.coroutine
    def get_players(cls, integration_id):
        '''Get all players associated to the integration'''

        rv = []
        results = yield self.get_and_execute_select_query(
                    [ "_data",
                      "_type",
                      "created_time AS created_time_pg",
                      "updated_time AS updated_time_pg"],
                    "_data->>'integration_id' = '%s' ",
                    table_name='brightcoveplayer',
                    wc_params=[integration_id])
        for result in results:
            player = self._create(result['_data']['key'], result)
            rv.append(player)
        raise tornado.gen.Return(rv)

    @classmethod
    def _baseclass_name(cls):
        return BrightcovePlayer.__name__


class BrightcoveApiRequest(NeonApiRequest):
    '''
    Brightcove API Request class
    '''
    def __init__(self, job_id, api_key=None, vid=None, title=None, url=None,
                 rtoken=None, wtoken=None, pid=None, http_callback=None,
                 i_id=None, default_thumbnail=None):
        super(BrightcoveApiRequest,self).__init__(
            job_id, api_key, vid, title, url,
            request_type='brightcove',
            http_callback=http_callback,
            default_thumbnail=default_thumbnail)
        self.read_token = rtoken
        self.write_token = wtoken
        self.publisher_id = pid
        self.integration_id = i_id 
        self.autosync = False
     
    def get_default_thumbnail_type(self):
        '''Return the thumbnail type that should be used for a default 
        thumbnail in the request.
        '''
        return ThumbnailType.BRIGHTCOVE

class OoyalaApiRequest(NeonApiRequest):
    '''
    Ooyala API Request class
    '''
    def __init__(self, job_id, api_key=None, i_id=None, vid=None, title=None,
                 url=None, oo_api_key=None, oo_secret_key=None,
                 http_callback=None, default_thumbnail=None):
        super(OoyalaApiRequest, self).__init__(
            job_id, api_key, vid, title, url,
            request_type='ooyala',
            http_callback=http_callback,
            default_thumbnail=default_thumbnail)
        self.oo_api_key = oo_api_key
        self.oo_secret_key = oo_secret_key
        self.integration_id = i_id 
        self.autosync = False

    def get_default_thumbnail_type(self):
        '''Return the thumbnail type that should be used for a default 
        thumbnail in the request.
        '''
        return ThumbnailType.OOYALA

class YoutubeApiRequest(NeonApiRequest):
    '''
    Youtube API Request class
    '''
    def __init__(self, job_id, api_key=None, vid=None, title=None, url=None,
                 access_token=None, refresh_token=None, expiry=None,
                 http_callback=None, default_thumbnail=None):
        super(YoutubeApiRequest,self).__init__(
            job_id, api_key, vid, title, url,
            request_type='youtube',
            http_callback=http_callback,
            default_thumbnail=default_thumbnail)
        self.access_token = access_token
        self.refresh_token = refresh_token
        self.integration_type = "youtube"
        self.previous_thumbnail = None # TODO(Sunil): Remove this
        self.expiry = expiry

    def get_default_thumbnail_type(self):
        '''Return the thumbnail type that should be used for a default 
        thumbnail in the request.
        '''
        return ThumbnailType.YOUTUBE

###############################################################################
## Thumbnail store T_URL => TID => Metadata
############################################################################### 

class ThumbnailID(AbstractHashGenerator):
    '''
    Static class to generate thumbnail id

    _input: String or Image stream. 

    Thumbnail ID is: <internal_video_id>_<md5 MD5 hash of image data>
    '''
    VALID_REGEX = '%s_[0-9A-Za-z]+' % InternalVideoID.VALID_INTERNAL_REGEX

    @staticmethod
    def generate(_input, internal_video_id):
        return '%s_%s' % (internal_video_id, ThumbnailMD5.generate(_input))

    @classmethod
    def is_valid_key(cls, key):
        return len(key.split('_')) == 3
        

class ThumbnailMD5(AbstractHashGenerator):
    '''Static class to generate the thumbnail md5.

    _input: String or Image stream.
    '''
    salt = 'Thumbn@il'
    
    @staticmethod
    def generate_from_string(_input):
        ''' generate hash from string '''
        _input = ThumbnailMD5.salt + str(_input)
        return AbstractHashGenerator._api_hash_function(_input)

    @staticmethod
    def generate_from_image(imstream):
        ''' generate hash from image '''

        filestream = StringIO()
        imstream.save(filestream,'jpeg')
        filestream.seek(0)
        return ThumbnailMD5.generate_from_string(filestream.buf)

    @staticmethod
    def generate(_input):
        ''' generate hash method ''' 
        if isinstance(_input, basestring):
            return ThumbnailMD5.generate_from_string(_input)
        else:
            return ThumbnailMD5.generate_from_image(_input)


class ThumbnailServingURLs(NamespacedStoredObject):
    '''
    Keeps track of the URLs to serve for each thumbnail id.

    Specifically, maps:

    thumbnail_id -> { (width, height) -> url }

    or, instead of a full url map, there can be a base_url and a list of sizes.
    In that case, the full url would be generated by 
    <base_url>/FNAME_FORMAT % (thumbnail_id, width, height)
    '''    
    FNAME_FORMAT = "neontn%s_w%s_h%s.jpg"
    FNAME_REGEX = ('neontn(%s)_w([0-9]+)_h([0-9]+)\.jpg' % 
                   ThumbnailID.VALID_REGEX)

    def __init__(self, thumbnail_id, size_map=None, base_url=None, sizes=None):
        super(ThumbnailServingURLs, self).__init__(thumbnail_id)
        self.size_map = size_map or {}
        
        self.base_url = base_url
        self.sizes = sizes or set([]) # List of (width, height)

    def __eq__(self, other):
        '''Sets can't do cmp, so we need to overright so that == and != works.
        '''
        if ((other is None) or 
            (type(other) != type(self)) or 
            (self.__dict__.keys() != other.__dict__.keys())):
            return False
        for k, v in self.__dict__.iteritems():
            if v != other.__dict__[k]:
                return False
        return True

    def __ne__(self, other):
        return not self.__eq__(other)

    def __len__(self):
        return len(self.size_map) + len(self.sizes)
    
    @classmethod
    def _baseclass_name(cls):
        '''Returns the class name of the base class of the hierarchy.
        '''
        return ThumbnailServingURLs.__name__

    def get_thumbnail_id(self):
        '''Return the thumbnail id for this mapping.'''
        return self.get_id()

    def add_serving_url(self, url, width, height):
        '''Adds a url to serve for a given width and height.

        If there was a previous entry, it is overwritten.
        '''
        if self.base_url is not None:
            urlRe = re.compile(
                '%s/%s' % (re.escape(self.base_url),
                           ThumbnailServingURLs.FNAME_REGEX))
            if urlRe.match(url):
                self.sizes.add((width, height))
                return
            else:
                # TODO(mdesnoyer): once the db is cleaned, make this
                # raise a ValueError
                _log.warn_n('url %s does not conform to base %s' %
                            (url, self.base_url),
                    50)
        self.size_map[(width, height)] = str(url)

    def get_serving_url(self, width, height):
        '''Get the serving url for a given width and height.

        Raises a KeyError if there isn't one.
        '''
        if (width, height) in self.sizes:
            return (self.base_url + '/' + ThumbnailServingURLs.FNAME_FORMAT %
                    (self.get_thumbnail_id(), width, height))
        return self.size_map[(width, height)]

    def get_serving_url_count(self):
        '''Return the number of serving urls in this object.'''
        return len(self.size_map) + len(self.sizes)

    def is_valid_size(self, width, height):
        '''Returns true if there is a url for this size image.'''
        sz = (width, height)
        return sz in self.sizes or sz in self.size_map

    def __iter__(self):
        '''Iterator of size, url pairs.'''
        return itertools.chain(
            self.size_map.iteritems(),
            ((k, self.get_serving_url(*k)) for k in self.sizes))

    @staticmethod
    def create_filename(tid, width, height):
        '''Creates a filename for a given thumbnail id at a specific size.'''
        return ThumbnailServingURLs.FNAME_FORMAT % (tid, width, height)

    def to_dict(self):
        new_dict = {
            '_type': self.__class__.__name__,
            '_data': copy.copy(self.__dict__)
            }
        new_dict['_data']['size_map'] = self.size_map.items()
        new_dict['_data']['sizes'] = list(self.sizes)
        return new_dict

    @classmethod
    def _create(cls, key, obj_dict):
        obj = super(ThumbnailServingURLs, cls)._create(key, obj_dict)
        if obj:
            # Convert the sizes into tuples and a set
            obj.sizes = set((tuple(x) for x in obj.sizes))
            
            # Load in the url entries into the object
            size_map = obj.size_map
            obj.size_map = {}
            # Find the base url to save that way
            bases = set((os.path.dirname(x[1]) for x in size_map))
            if len(bases) == 1 and obj.base_url is None:
                obj.base_url = bases.pop()
            for k, v in size_map:
                width, height = k
                obj.add_serving_url(v, width, height)
            return obj

        
class ThumbnailURLMapper(NamespacedStoredObject):
    '''
    Schema to map thumbnail url to thumbnail ID. 

    _input - thumbnail url ( key ) , tid - string/image, converted to thumbnail ID
            if imdata given, then generate tid 
    
    THUMBNAIL_URL => (tid)
    
    # NOTE: This has been deprecated and hence not being updated to be a stored
    object
    TODO: Remove this object. It is no longer needed
    '''
    
    def __init__(self, thumbnail_url, tid, imdata=None):
        self.key = thumbnail_url
        if not imdata:
            self.value = tid
        else:
            #TODO: Is this imdata really needed ? 
            raise #self.value = ThumbnailID.generate(imdata) 

    def to_json(self):
        # Actually not json because we are only storing the value
        return str(self.value)

    @classmethod
    def _baseclass_name(cls):
        return ThumbnailURLMapper.__name__

    @classmethod
    def get_id(cls, key, callback=None):
        ''' get thumbnail id '''
        db_connection = DBConnection.get(cls)
        if callback:
            db_connection.conn.get(key, callback)
        else:
            return db_connection.blocking_conn.get(key)

    @classmethod
    def _erase_all_data(cls):
        ''' del all data'''
        db_connection = DBConnection.get(cls)
        db_connection.clear_db()

class ThumbnailMetadata(StoredObject):
    '''
    Class schema for Thumbnail information.

    Keyed by thumbnail id
    '''
    def __init__(self, tid, internal_vid=None, urls=None, created=None,
                 width=None, height=None, ttype=None,
                 model_score=None, model_version=None, enabled=True,
                 chosen=False, rank=None, refid=None, phash=None,
                 serving_frac=None, frameno=None, filtered=None, ctr=None,
                 external_id=None):
        super(ThumbnailMetadata,self).__init__(tid)
        self.video_id = internal_vid #api_key + platform video id
        self.external_id = external_id # External id if appropriate
        self.urls = urls or []  # List of all urls associated with single image
        self.created_time = created or datetime.datetime.now().strftime(
            "%Y-%m-%d %H:%M:%S")# Timestamp when thumbnail was created 
        self.enabled = enabled #boolen, indicates if this thumbnail can be displayed/ tested with 
        self.chosen = chosen #boolean, indicates this thumbnail is chosen by the user as the primary one
        self.width = width
        self.height = height
        self.type = ttype #neon1../ brightcove / youtube
        self.rank = 0 if not rank else rank  #int 
        self.model_score = model_score #string
        self.model_version = model_version #string
        self.frameno = frameno #int Frame Number
        self.filtered = filtered # String describing how it was filtered
        #TODO: remove refid. It's not necessary
        self.refid = refid #If referenceID exists *in case of a brightcove thumbnail
        self.phash = phash # Perceptual hash of the image. None if unknown
        self.do_source_crop = False # see cdnhosting.CDNHosting.upload
        self.do_smart_crop = False # see cdnhosting.CDNHosting.upload
        if self.type is ThumbnailType.NEON:
            self.do_source_crop = True
            self.do_smart_crop = True

        # DEPRECATED: Use the ThumbnailStatus table instead
        self.serving_frac = serving_frac 

        # DEPRECATED: Use the ThumbnailStatus table instead
        self.ctr = ctr
        
        # NOTE: If you add more fields here, modify the merge code in
        # video_processor/client, Add unit test to check this

    @classmethod
    def _baseclass_name(cls):
        '''Returns the class name of the base class of the hierarchy.
        '''
        return ThumbnailMetadata.__name__

    def _set_keyname(self):
        '''Key the set by the video id'''
        return 'objset:%s' % self.key.rpartition('_')[0]

    @classmethod
    def is_valid_key(cls, key):
        return ThumbnailID.is_valid_key(key)

    def update_phash(self, image):
        '''Update the phash from a PIL image.'''
        self.phash = cv.imhash_index.hash_pil_image(
            image,
            hash_type=options.hash_type,
            hash_size=options.hash_size)

    def get_account_id(self):
        ''' get the internal account id. aka api key '''
        return self.key.split('_')[0]
    
    def get_metadata(self):
        ''' get a dictionary of the thumbnail metadata

        This function is deprecated and is kept only for backwards compatibility
        '''
        return self.to_dict()
    
    def to_dict_for_video_response(self):
        ''' to dict for video response object
            replace key to thumbnail_id 
        '''
        new_dict = copy.copy(self.__dict__)
        new_dict["thumbnail_id"] = new_dict.pop("key")
        return new_dict

    @utils.sync.optional_sync
    @tornado.gen.coroutine
    def add_image_data(self, image, video_info=None, cdn_metadata=None):
        '''Incorporates image data to the ThumbnailMetadata object.

        Also uploads the image to the CDNs and S3.

        Inputs:
        image - A PIL image
        cdn_metadata - A list CDNHostingMetadata objects for how to upload the
                       images. If this is None, it is looked up, which is 
                       slow. If a source_crop is requested, the image is also
                       cropped here.
        
        '''        
        image = PILImageUtils.convert_to_rgb(image)
        # Update the image metadata
        self.width = image.size[0]
        self.height = image.size[1]
        self.update_phash(image)

        # Convert the image to JPG
        fmt = 'jpeg'
        filestream = StringIO()
        image.save(filestream, fmt, quality=90) 
        filestream.seek(0)
        imgdata = filestream.read()

        self.key = ThumbnailID.generate(imgdata, self.video_id)

        # Host the primary copy of the image 
        primary_hoster = cmsdb.cdnhosting.CDNHosting.create(
            PrimaryNeonHostingMetadata())
        s3_url_list = yield primary_hoster.upload(image, self.key, async=True, 
                                        do_source_crop=self.do_source_crop,
                                        do_smart_crop=self.do_smart_crop)
        
        # TODO (Sunil):  Add redirect for the image

        # Add the primary image to Thumbmetadata
        s3_url = None
        if len(s3_url_list) == 1:
            s3_url = s3_url_list[0][0]
            self.urls.insert(0, s3_url)

        # Host the image on the CDN
        if cdn_metadata is None:
            # Lookup the cdn metadata
            if video_info is None: 
                video_info = yield tornado.gen.Task(VideoMetadata.get,
                                                    self.video_id)

            cdn_key = CDNHostingMetadataList.create_key(
                video_info.get_account_id(), video_info.integration_id)
            cdn_metadata = yield tornado.gen.Task(CDNHostingMetadataList.get,
                                                  cdn_key)
            if cdn_metadata is None:
                # Default to hosting on the Neon CDN if we don't know about it
                cdn_metadata = [NeonCDNHostingMetadata()]
        
        hosters = [cmsdb.cdnhosting.CDNHosting.create(x) for x in cdn_metadata]
        yield [x.upload(image, self.key, s3_url, async=True, 
                        do_source_crop=self.do_source_crop,
                        do_smart_crop=self.do_smart_crop) for x in hosters]

    @classmethod
    def get_video_id(cls, tid, callback=None):
        '''Given a thumbnail id, retrieves the internal video id 
            asscociated with thumbnail
        '''

        if callback:
            def handle_obj(obj):
                if obj:
                    callback(obj.video_id)
                else:
                    callback(None)
            cls.get(tid, callback=handle_obj)
        else:
            obj = cls.get(tid)
            if obj:
                return obj.video_id
            else:
                return None

    @staticmethod
    def enable_thumbnail(thumbnails, new_tid):
        ''' enable thumb in a list of thumbnails given a new thumb id '''
        new_thumb_obj = None; old_thumb_obj = None
        for thumb in thumbnails:
            #set new tid as chosen
            if thumb.key == new_tid: 
                thumb.chosen = True
                new_thumb_obj = thumb 
            else:
                #set chosen=False for old tid
                if thumb.chosen == True:
                    thumb.chosen = False 
                    old_thumb_obj = thumb 

        #return only the modified thumbnail objs
        return new_thumb_obj, old_thumb_obj 

    @classmethod
    @utils.sync.optional_sync
    @tornado.gen.coroutine
    def delete_related_data(cls, key):
        #yield tornado.gen.Task(ThumbnailStatus.delete, key)
        #yield tornado.gen.Task(ThumbnailServingURLs.delete, key)
        #yield tornado.gen.Task(ThumbnailMetadata.delete, key)
        yield ThumbnailStatus.delete(key, async=True) 
        yield ThumbnailServingURLs.delete(key, async=True)
        yield ThumbnailMetadata.delete(key, async=True) 

class ThumbnailStatus(DefaultedStoredObject):
    '''Holds the current status of the thumbnail in the wild.'''

    def __init__(self, thumbnail_id, serving_frac=None, ctr=None,
                 imp=None, conv=None, serving_history=None):
        super(ThumbnailStatus, self).__init__(thumbnail_id)

        # The fraction of traffic this thumbnail will get
        self.serving_frac = serving_frac

        # List of (time, serving_frac) tuples
        self.serving_history = serving_history or []

        # The current click through rate for this thumbnail
        self.ctr = ctr

        # The number of impressions this thumbnail received
        self.imp = imp

        # The number of conversions this thumbnail received
        self.conv = conv

    def set_serving_frac(self, serving_frac):
        '''Sets the serving fraction. Returns true if it is new.'''
        if (self.serving_frac is None or 
            abs(serving_frac - self.serving_frac) > 1e-3):
            self.serving_frac = serving_frac
            self.serving_history.append(
                (datetime.datetime.utcnow().isoformat(),
                 serving_frac))
            return True
        return False
            
    def get_video_id(self): 
        splits = self.key.split('_')
        return '_'.join([splits[1], splits[2]])

    @classmethod
    def _baseclass_name(cls):
        '''Returns the class name of the base class of the hierarchy.
        '''
        return ThumbnailStatus.__name__

class Verification(StoredObject):
    '''
    Class schema for Verification

    Keyed by email
    '''
    def __init__(self, email, token=None, extra_info=None): 
        super(Verification, self).__init__(email)
        
        # the special token that is used to verify the account
        self.token = token or uuid.uuid1().hex  

        # extra_info is a json store, that could store any 
        # number of things, but is mostly used for objects 
        # that may need to be saved after verification is 
        # complete 
        self.extra_info = extra_info or {}
 
    @classmethod
    def _baseclass_name(cls):
        '''Returns the class name of the base class of the hierarchy.
        '''
        return Verification.__name__

class AccountLimits(StoredObject):
    '''
    Class schema for AccountLimits

    Keyed by account_id(api_key)
    '''
    def __init__(self, 
                 account_id, 
                 video_posts=0, 
                 max_video_posts=10, 
                 refresh_time_video_posts=datetime.datetime(2050,1,1), 
                 seconds_to_refresh_video_posts=2592000.0,
                 max_video_size=900.0):
 
        super(AccountLimits, self).__init__(account_id)
        
        # the number of video posts this account has made in the time window 
        self.video_posts = video_posts 
         
        # the maximum amount of video posts the account is allowed in a time 
        # window 
        self.max_video_posts = max_video_posts 

        # when the video_posts counter will be reset 
        self.refresh_time_video_posts = refresh_time_video_posts.strftime(
                            "%Y-%m-%d %H:%M:%S.%f") 

        # amount of seconds to add to now() when resetting the timer 
        self.seconds_to_refresh_video_posts = seconds_to_refresh_video_posts

        # maximum video length we will process in seconds 
        self.max_video_size = max_video_size 

    def populate_with_billing_plan(self, bp): 
        '''helper that takes a billing plan and populates the object 
              with the plan information. 
         
        '''
        sref = bp.seconds_to_refresh_video_posts

        self.max_video_posts = bp.max_video_posts
        self.seconds_to_refresh_video_posts = sref
        self.max_video_size = bp.max_video_size 
        self.refresh_time_video_posts = \
            (datetime.datetime.utcnow() +\
             datetime.timedelta(seconds=sref)).strftime(
                 "%Y-%m-%d %H:%M:%S.%f")
 
    @classmethod
    def _baseclass_name(cls):
        '''Returns the class name of the base class of the hierarchy.
        '''
        return AccountLimits.__name__

class BillingPlans(StoredObject):
    '''
    Class schema for BillingPlans

    Keyed by plan_type, these correspond to the plan_types 
      we have defined in our external billing integration.
      This defines the limits that the billing plans will 
      have.  
    '''
    def __init__(self, 
                 plan_type, 
                 max_video_posts=None, 
                 seconds_to_refresh_video_posts=None,
                 max_video_size=None):
 
        super(BillingPlans, self).__init__(plan_type)
        
        # the max number of video posts that are allowed  
        self.max_video_posts = max_video_posts
         
        # this will take now() and add this to it, for when the next 
        # refresh will happen
        self.seconds_to_refresh_video_posts = seconds_to_refresh_video_posts

        # maximum video length we will process in seconds 
        self.max_video_size = max_video_size 
 
    @classmethod
    def _baseclass_name(cls):
        '''Returns the class name of the base class of the hierarchy.
        '''
        return BillingPlans.__name__

class VideoMetadata(StoredObject):
    '''
    Schema for metadata associated with video which gets stored
    when the video is processed

    Contains list of Thumbnail IDs associated with the video
    '''

    '''  Keyed by API_KEY + VID (internal video id) '''
    
    def __init__(self, video_id, tids=None, request_id=None, video_url=None,
                 duration=None, vid_valence=None, model_version=None,
                 i_id=None, frame_size=None, testing_enabled=True,
                 experiment_state=ExperimentState.UNKNOWN,
                 experiment_value_remaining=None,
                 serving_enabled=True, custom_data=None,
                 publish_date=None):
        super(VideoMetadata, self).__init__(video_id) 
        self.thumbnail_ids = tids or []
        self.url = video_url 
        self.duration = duration # in seconds
        self.video_valence = vid_valence 
        self.model_version = model_version
        self.job_id = request_id
        self.integration_id = i_id
        self.frame_size = frame_size #(w,h)
        # Is A/B testing enabled for this video?
        self.testing_enabled = testing_enabled

        # DEPRECATED. Use VideoStatus table instead
        self.experiment_state = \
          experiment_state if testing_enabled else ExperimentState.DISABLED
        self.experiment_value_remaining = experiment_value_remaining

        # Will thumbnails for this video be served by our system?
        self.serving_enabled = serving_enabled 
        
        # Serving URL (ISP redirect URL) 
        # NOTE: This is set by mastermind by calling get_serving_url() method
        # after the request state has been changed to SERVING
        self.serving_url = None

        # A dictionary of extra metadata
        self.custom_data = custom_data or {}

        # The time the video was published in ISO 8601 format
        self.publish_date = publish_date

    def _set_keyname(self):
        '''Key by the account id'''
        return 'objset:%s' % self.get_account_id()

    @classmethod
    def _baseclass_name(cls):
        '''Returns the class name of the base class of the hierarchy.
        '''
        return VideoMetadata.__name__

    @classmethod
    def is_valid_key(cls, key):
        return len(key.split('_')) == 2

    def get_id(self):
        ''' get internal video id '''
        return self.key

    def get_account_id(self):
        ''' get the internal account id. aka api key '''
        return self.key.split('_')[0]

    def get_frame_size(self):
        ''' framesize of the video '''
        if self.__dict__.has_key('frame_size'):
            return self.frame_size

    @utils.sync.optional_sync
    @tornado.gen.coroutine
    def get_winner_tid(self):
        '''
        Get the TID that won the A/B test
        '''
        video_status = yield tornado.gen.Task(VideoStatus.get, self.key)
        raise tornado.gen.Return(video_status.winner_tid)

    @utils.sync.optional_sync
    @tornado.gen.coroutine
    def add_thumbnail(self, thumb, image, cdn_metadata=None,
                      save_objects=False, video=None):
        '''Add thumbnail to the video.

        Saves the thumbnail object, and the video object if
        save_object is true.

        Inputs:
        @thumb: ThumbnailMetadata object. Should be incomplete
                because image based data will be added along with 
                information about the video. The object will be updated with
                the proper key and other information
        @image: PIL Image
        @cdn_metadata: A list of CDNHostingMetadata objects for how to upload
                       the images. If this is None, it is looked up, which is 
                       slow.
        @save_objects: If true, the database is updated. Otherwise, 
                       just this object is updated along with the thumbnail
                       object.
        '''
        thumb.video_id = self.key
        yield thumb.add_image_data(image, self, cdn_metadata, 
                                   async=True)

        # TODO(mdesnoyer): Use a transaction to make sure the changes
        # to the two objects are atomic. For now, put in the thumbnail
        # data and then update the video metadata.
        if save_objects:
            sucess = yield tornado.gen.Task(thumb.save)
            if not sucess:
                raise IOError("Could not save thumbnail")

            updated_video = yield tornado.gen.Task(
                VideoMetadata.modify,
                self.key,
                lambda x: x.thumbnail_ids.append(thumb.key))
            if updated_video is None:
                # It wasn't in the database, so save this object
                self.thumbnail_ids.append(thumb.key)
                sucess = yield tornado.gen.Task(self.save)
                if not sucess:
                    raise IOError("Could not save video data")
            else:
                self.__dict__ = updated_video.__dict__
        else:
            self.thumbnail_ids.append(thumb.key)

        raise tornado.gen.Return(thumb)

    
    @utils.sync.optional_sync
    @tornado.gen.coroutine
    def download_image_from_url(self, image_url): 
        try:
            image = yield cvutils.imageutils.PILImageUtils.download_image(image_url,
                    async=True)
        except IOError, e:
            msg = "IOError while downloading image %s: %s" % (
                image_url, e)
            _log.warn(msg)
            raise ThumbDownloadError(msg)
        except tornado.httpclient.HTTPError as e:
            msg = "HTTP Error while dowloading image %s: %s" % (
                image_url, e)
            _log.warn(msg)
            raise ThumbDownloadError(msg)

        raise tornado.gen.Return(image)

    @utils.sync.optional_sync
    @tornado.gen.coroutine
    def download_and_add_thumbnail(self, 
                                   thumb=None, 
                                   image_url=None,
                                   cdn_metadata=None,
                                   image=None, 
                                   external_thumbnail_id=None, 
                                   save_objects=False):
        '''
        Download the image and add it to this video metadata

        Inputs:
        @thumb: ThumbnailMetadata object. Should be incomplete
                because image based data will be added along with 
                information about the video. The object will be updated with
                the proper key and other information
        @image_url: url of the image to download
        @cdn_metadata: A list CDNHostingMetadata objects for how to upload the
                       images. If this is None, it is looked up, which is slow.
        @save_objects: If true, the database is updated. Otherwise, 
                       just this object is updated along with the thumbnail
                       object.
        '''
        if image is None: 
            image = yield self.download_image_from_url(image_url, async=True) 
        if thumb is None: 
            thumb = ThumbnailMetadata(None,
                          ttype=ThumbnailType.DEFAULT,
                          external_id=external_thumbnail_id)
        thumb.urls.append(image_url)
        thumb = yield self.add_thumbnail(thumb, image, cdn_metadata,
                                         save_objects, async=True)
        raise tornado.gen.Return(thumb)

    @classmethod
    def get_video_request(cls, internal_video_id, callback=None):
        ''' get video request data '''
        if not callback:
            vm = cls.get(internal_video_id)
            if vm:
                api_key = vm.key.split('_')[0]
                return NeonApiRequest.get(vm.job_id, api_key)
            else:
                return None
        else:
            raise AttributeError("Callbacks not allowed")

    @classmethod
    @utils.sync.optional_sync
    @tornado.gen.coroutine
    def get_video_requests(cls, i_vids):
        '''
        Get video request objs given video_ids
        '''
        vms = yield tornado.gen.Task(VideoMetadata.get_many, i_vids)
        retval = [None for x in vms]
        request_keys = []
        request_idx = []
        cur_idx = 0
        for vm in vms:
            rkey = None
            if vm:
                api_key = vm.key.split('_')[0]
                rkey = (vm.job_id, api_key)
                request_keys.append(rkey)
                request_idx.append(cur_idx)
            cur_idx += 1
          
        #requests = yield tornado.gen.Task(NeonApiRequest.get_many, request_keys)  
        requests = yield NeonApiRequest.get_many(request_keys, async=True)  
        for api_request, idx in zip(requests, request_idx):
            retval[idx] = api_request
        raise tornado.gen.Return(retval)

    @utils.sync.optional_sync
    @tornado.gen.coroutine
    def get_serving_url(self, staging=False, save=True):
        '''
        Get the serving URL of the video. If self.serving_url is not
        set, fetch the neon publisher id (TAI) and save the video object 
        with the serving_url set
        
        NOTE: any call to this function will return a valid serving url. 
        multiple calls to this function may or may not return the same URL 

        @save : If true, the url is saved to the database
        '''
        subdomain_index = random.randrange(1, 4)
        platform_vid = InternalVideoID.to_external(self.get_id())
        serving_format = "http://i%s.neon-images.com/v1/client/%s/neonvid_%s.jpg"

        if self.serving_url and not staging:
            # Return the saved serving_url
            raise tornado.gen.Return(self.serving_url)

        nu = yield tornado.gen.Task(
                NeonUserAccount.get, self.get_account_id())
        pub_id = nu.staging_tracker_account_id if staging else \
          nu.tracker_account_id
        serving_url = serving_format % (subdomain_index, pub_id,
                                                platform_vid)

        if not staging:

            def _update_serving_url(vobj):
                vobj.serving_url = self.serving_url
            if save:
                # Keep information about the serving url around
                self.serving_url = serving_url
                yield tornado.gen.Task(VideoMetadata.modify, self.key,
                                       _update_serving_url)
        raise tornado.gen.Return(serving_url)
        
    @utils.sync.optional_sync
    @tornado.gen.coroutine
    def image_available_in_isp(self):
        try:
            neon_user_account = yield NeonUserAccount.get(
                                          self.get_account_id(), 
                                          async=True)
            if neon_user_account is None:
                msg = ('Cannot find the neon user account %s for video %s. '
                       'This should never happen' % 
                       (self.get_account_id(), self.key))
                _log.error(msg)
                raise DBStateError(msg)
                
            request = tornado.httpclient.HTTPRequest(
                'http://%s/v1/video?%s' % (
                    options.isp_host,
                    urllib.urlencode({
                        'video_id' : InternalVideoID.to_external(self.key),
                        'publisher_id' : neon_user_account.tracker_account_id
                        })),
                follow_redirects=True)
            res = yield utils.http.send_request(request, async=True)

            if res.code != 200:
                if res.code != 204:
                    _log.error('Unexpected response looking up video %s on '
                               'isp: %s' % (self.key, res))
                else:
                    _log.debug('Image not available in ISP yet.')
                raise tornado.gen.Return(False)
                
            raise tornado.gen.Return(True)
        except tornado.httpclient.HTTPError as e: 
            _log.error('Unexpected response looking up video %s on '
                       'isp: %s' % (self.key, e))

        raise tornado.gen.Return(False)

    @classmethod
    @utils.sync.optional_sync
    @tornado.gen.coroutine
    def delete_related_data(cls, key):
        vmeta = yield VideoMetadata.get(key, async=True) 
        if vmeta is None:
            # Nothing to delete
            return
        
        yield VideoStatus.delete(key, async=True)

        yield NeonApiRequest.delete(vmeta.job_id,
                                    vmeta.get_account_id(), 
                                    async=True)

        for tid in vmeta.thumbnail_ids:
            yield ThumbnailMetadata.delete_related_data(tid, async=True)

        yield VideoMetadata.delete(key, async=True)
<<<<<<< HEAD
 
    @classmethod
    @utils.sync.optional_sync
    @tornado.gen.coroutine
    def get_videos_thumbnails_serving_urls(cls, video_ids):
        ''' Expects video_ids
            Returns a dictionary keyed by video_id with 
              videometadata, thumbnailmetadata, and thumbnailservingurls
              objects for all of the video_ids 
        ''' 
        db = PostgresDB()
        conn = yield db.get_connection()
        csl_videos = ",".join("'{0}'".format(v) for v in video_ids)
        '''
        query = "SELECT v._data, t._data, ts._data FROM videometadata v \
                   JOIN thumbnailmetadata t \
                    ON t._data->>'video_id' = v._data->>'key'\
                   JOIN thumbnailservingurls ts \
                    ON replace(ts._data->>'key', \
                         'thumbnailservingurls_', '') = t._data->>'key'\
                   WHERE v._data->>'key' IN (%s)" % csl_videos
        '''
        # use lateral so we get the nones 
        # join by key - this will pull WHERE t._data->>'video_id' = q1.video_data->>'key' 
        query = "SELECT video_data, thumbnail_data, thumbnail_serving_urls_data FROM(\
                   SELECT v._data AS video_data \
                    FROM videometadata v \
                    WHERE v._data->>'key' IN (%s) \
                   ) q1 LEFT JOIN LATERAL ( \
                     SELECT t._data AS thumbnail_data \
                       FROM thumbnailmetadata t \
                       WHERE t._data->>'video_id' = q1.video_data->>'key' \
                   ) q2 ON true LEFT JOIN LATERAL ( \
                     SELECT ts._data AS thumbnail_serving_urls_data \
                      FROM thumbnailservingurls ts \
                      WHERE replace(ts._data->>'key', \
                         'thumbnailservingurls_', '') = thumbnail_data->>'key'\
                   ) q3 ON true" % csl_videos
 
        obj_dict = {} 
        for v in video_ids:
            obj_dict[v] = {} 
            obj_dict[v]['video'] = None
            obj_dict[v]['thumbnails'] = {} 
            obj_dict[v]['thumbnail_serving_urls'] = [] 
         
        cursor = yield conn.execute(
                    query, 
                    cursor_factory=psycopg2.extensions.cursor)

        for res in cursor.fetchall():
            try:
                video = res[0]
                if video is not None: 
                    video_id = video['key']  
                    if obj_dict[video_id]['video'] is None:               
                        video_obj = VideoMetadata._create(
                            video_id,
                            video)
                        obj_dict[video_id]['video'] = video_obj
                        for tid in video_obj.thumbnail_ids: 
                            obj_dict[video_id]['thumbnails'][tid] = None 

                thumbnail = res[1]
                if thumbnail is not None: 
                    thumbnail_id = thumbnail['key'] 
                    thumbnail_obj = ThumbnailMetadata._create(
                        thumbnail_id, 
                        thumbnail)
                    #obj_dict[video_id]['thumbnails'].append(thumbnail_obj)
                    obj_dict[video_id]['thumbnails'][thumbnail_id] = thumbnail_obj 
                 
                
                thumbnail_serving_url = res[2]
                if thumbnail_serving_url is not None: 
                    thumbnail_serving_url_key = thumbnail_serving_url['key']
                    thumbnail_serving_obj = ThumbnailServingURLs._create(
                        thumbnail_serving_url_key, 
                        thumbnail_serving_url)
                    obj_dict[video_id]['thumbnail_serving_urls'].append(
                        thumbnail_serving_obj)

            except (KeyError, TypeError): 
                pass  

        db.return_connection(conn)
        raise tornado.gen.Return(obj_dict) 
    
=======

    @classmethod 
    @tornado.gen.coroutine
    def search_videos(cls, 
                      account_id=None, 
                      since=None,
                      until=None, 
                      limit=25):

        """Does a basic search over the videometadatas in the DB 

           account_id : if specified will only search videos for that account, 
                        defaults to None, meaning it will search all accounts 
                        for videos 
           since      : if specified will find videos since this date, 
                        defaults to None, meaning it will grab the 25 most 
                        recent videos 
           until      : if specified will find videos until this date, 
                        defaults to None
           limit      : if specified it limits the search to this many 
                        videos, defaults to 25

           Returns : a dictionary of the following 
               videos - the videos that the search returned 
               since_time - this is the time of the most recent video that 
                            the search returned, it's mainly here to prevent 
                            consumers from having to do this 
        """ 
        where_clause = "" 
        videos = []
        since_time = None 
        until_time = None  
        wc_params = []
        rv = {}  
        
        where_clause = "_data->'job_id' != 'null'"
        order_clause = "ORDER BY created_time DESC" 
        if since: 
            if where_clause: 
                where_clause += " AND "
            where_clause += " created_time > to_timestamp(%s)::timestamp"
            # switch up the order clause so the page starts at the right spot 
            order_clause = "ORDER BY created_time ASC" 
            wc_params.append(since) 

        if until: 
            if where_clause: 
                where_clause += " AND "
            where_clause += " created_time < to_timestamp(%s)::timestamp" 
            wc_params.append(until) 
        
        if account_id: 
            if where_clause: 
                where_clause += " AND "
            where_clause += " _data->>'key' LIKE %s"
            wc_params.append(account_id+'_%')
 
        results = yield cls.get_and_execute_select_query(
                    [ "_data", 
                      "_type", 
                      "created_time AS created_time_pg", 
                      "updated_time AS updated_time_pg" ], 
                    where_clause, 
                    wc_params=wc_params, 
                    limit_clause="LIMIT %d" % limit, 
     		    order_clause=order_clause,
                    cursor_factory=psycopg2.extras.RealDictCursor)

        def _get_time(result): 
            # need micros here 
            created_time = result['created_time_pg']
            cc_tt = time.mktime(created_time.timetuple())
            _time = (cc_tt + created_time.microsecond / 1000000.0)
            return _time 
        
        try:   
            do_reverse = False 
            if since: 
                since_time = _get_time(results[-1])
                until_time = _get_time(results[0])
                do_reverse = True
            else:  
                since_time = _get_time(results[0]) 
                until_time = _get_time(results[-1]) 
        except (KeyError,IndexError): 
            pass
        
        for result in results:
            obj = cls._create(result['_data']['key'], result)
            videos.append(obj)

        if do_reverse: 
            videos.reverse() 

        rv['videos'] = videos 
        rv['since_time'] = since_time
        rv['until_time'] = until_time
        raise tornado.gen.Return(rv) 
         
>>>>>>> df2a712c
class VideoStatus(DefaultedStoredObject):
    '''Stores the status of the video in the wild for often changing entries.

    '''
    def __init__(self, video_id, experiment_state=ExperimentState.UNKNOWN,
                 winner_tid=None,
                 experiment_value_remaining=None,
                 state_history=None):
        super(VideoStatus, self).__init__(video_id)

        # State of the experiment
        self.experiment_state = experiment_state

        # Thumbnail id of the winner thumbnail
        self.winner_tid = winner_tid

        # For the multi-armed bandit strategy, the value remaining
        # from the monte carlo analysis.
        self.experiment_value_remaining = experiment_value_remaining

        # [(time, new_state)]
        self.state_history = state_history or []

    def set_experiment_state(self, value):
        if value != self.experiment_state:
            self.experiment_state = value
            self.state_history.append(
                (datetime.datetime.utcnow().isoformat(),
                 value))

    @classmethod
    def _baseclass_name(cls):
        '''Returns the class name of the base class of the hierarchy.
        '''
        return VideoStatus.__name__ 

class AbstractJsonResponse(object):
    
    def to_dict(self):
        return self.__dict__

    def to_json(self):
        return json.dumps(self, default=lambda o: o.__dict__)

    @classmethod
    def create_from_dict(cls, d):
        '''Create the object from a dictionary.'''
        retval = cls()
        if d is not None:
            for k, v in d.iteritems():
                retval.__dict__[k] = v
        retval.timestamp = str(time.time())

        return retval

class VideoResponse(AbstractJsonResponse):
    ''' VideoResponse object that contains list of thumbs for a video 
        # NOTE: this obj is only used to format in to a json response 
    '''
    def __init__(self, vid, job_id, status, i_type, i_id, title, duration,
            pub_date, cur_tid, thumbs, abtest=True, winner_thumbnail=None,
            serving_url=None):
        self.video_id = vid # External video id
        self.job_id = job_id 
        self.status = status
        self.integration_type = i_type
        self.integration_id = i_id
        self.title = title
        self.duration = duration
        self.publish_date = pub_date
        self.current_thumbnail = cur_tid
        #list of ThumbnailMetdata dicts 
        self.thumbnails = thumbs if thumbs else [] 
        self.abtest = abtest
        self.winner_thumbnail = winner_thumbnail
        self.serving_url = serving_url

class VideoCallbackResponse(AbstractJsonResponse):
    def __init__(self, jid=None, vid=None, fnos=None, thumbs=None,
                 s_url=None, err=None,
                 processing_state=RequestState.UNKNOWN,
                 experiment_state=ExperimentState.UNKNOWN,
                 winner_thumbnail=None):
        self.job_id = jid
        self.video_id = vid
        self.framenos = fnos if fnos is not None else []
        self.thumbnails = thumbs if thumbs is not None else []
        self.serving_url = s_url
        self.error = err
        self.timestamp = str(time.time())
        self.set_processing_state(processing_state)
        self.experiment_state = experiment_state
        self.winner_thumbnail = winner_thumbnail

    def set_processing_state(self, internal_state):
        self.processing_state = ExternalRequestState.from_internal_state(
            internal_state)
    
if __name__ == '__main__':
    # If you call this module you will get a command line that talks
    # to the server. nifty eh?
    utils.neon.InitNeon()
    code.interact(local=locals())<|MERGE_RESOLUTION|>--- conflicted
+++ resolved
@@ -5208,7 +5208,6 @@
             yield ThumbnailMetadata.delete_related_data(tid, async=True)
 
         yield VideoMetadata.delete(key, async=True)
-<<<<<<< HEAD
  
     @classmethod
     @utils.sync.optional_sync
@@ -5297,8 +5296,6 @@
         db.return_connection(conn)
         raise tornado.gen.Return(obj_dict) 
     
-=======
-
     @classmethod 
     @tornado.gen.coroutine
     def search_videos(cls, 
@@ -5397,7 +5394,6 @@
         rv['until_time'] = until_time
         raise tornado.gen.Return(rv) 
          
->>>>>>> df2a712c
 class VideoStatus(DefaultedStoredObject):
     '''Stores the status of the video in the wild for often changing entries.
 
