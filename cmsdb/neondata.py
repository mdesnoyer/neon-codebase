--- conflicted
+++ resolved
@@ -26,10 +26,6 @@
 import binascii
 import cmsdb.cdnhosting
 import code
-<<<<<<< HEAD
-import collections
-=======
->>>>>>> 6b77a0d2
 from collections import OrderedDict
 import concurrent.futures
 import copy
@@ -44,10 +40,6 @@
 import momoko
 import psycopg2
 from passlib.hash import sha256_crypt
-<<<<<<< HEAD
-import queries
-=======
->>>>>>> 6b77a0d2
 import random
 import re
 import sre_constants
