--- conflicted
+++ resolved
@@ -1035,10 +1035,6 @@
                                   x is not None]
         raise tornado.gen.Return(rv) 
 
-<<<<<<< HEAD
-=======
-
->>>>>>> 6834b5f8
     @classmethod
     @utils.sync.optional_sync
     @tornado.gen.coroutine
