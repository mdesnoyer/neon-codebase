#!/usr/bin/env python
'''
Data Model classes 

Defines interfaces for Neon User Account, Platform accounts
Account Types
- NeonUser
- BrightcovePlatform
- YoutubePlatform

Api Request Types
- Neon, Brightcove, youtube

This module can also be called as a script, in which case you get an
interactive console to talk to the database with.

'''
import os
import os.path
import sys
__base_path__ = os.path.abspath(os.path.join(os.path.dirname(__file__), '..'))
if sys.path[0] != __base_path__:
    sys.path.insert(0, __base_path__)

from api import ooyala_api
import base64
import binascii
import cmsdb.cdnhosting
import code
import collections
from collections import OrderedDict 
import concurrent.futures
import contextlib
import copy
import cv.imhash_index
import datetime
import errno
import hashlib
import itertools
import simplejson as json
import logging
import momoko
import multiprocessing
import psycopg2
from passlib.hash import sha256_crypt
from PIL import Image
import queries 
import random
import re
import redis as blockingRedis
import redis.exceptions
import select
import socket
import string
from StringIO import StringIO
import tornado.ioloop
import tornado.gen
import tornado.web
import tornado.httpclient
import threading
import time
import api.brightcove_api #coz of cyclic import 
import api.youtube_api
import utils.botoutils
import utils.logs
import cvutils.imageutils
from cvutils.imageutils import PILImageUtils
import utils.neon
from utils.options import define, options
from utils import statemon
import utils.sync
import utils.s3
import utils.http 
import urllib
import urlparse
import warnings
import uuid


_log = logging.getLogger(__name__)

define("thumbnailBucket", default="host-thumbnails", type=str,
        help="S3 bucket to Host thumbnails ")

define("accountDB", default="0.0.0.0", type=str, help="")
define("videoDB", default="0.0.0.0", type=str, help="")
define("thumbnailDB", default="0.0.0.0", type=str ,help="")
define("dbPort", default=6379, type=int, help="redis port")
define("watchdogInterval", default=3, type=int, 
        help="interval for watchdog thread")
define("maxRedisRetries", default=5, type=int,
       help="Maximum number of retries when sending a request to redis")
define("baseRedisRetryWait", default=0.1, type=float,
       help="On the first retry of a redis command, how long to wait in seconds")
define("video_server", default="127.0.0.1", type=str, help="Neon video server")
define('async_pool_size', type=int, default=10,
       help='Number of processes that can talk simultaneously to the db')

define("db_address", default="localhost", type=str, help="postgresql database address")
define("db_user", default="postgres", type=str, help="postgresql database user")
define("db_password", default="", type=str, help="postgresql database user")
define("db_port", default=5432, type=int, help="postgresql port")
define("db_name", default="cmsdb", type=str, help="postgresql database name")
define("wants_postgres", default=0, type=int, help="should we use postgres")
define("max_connection_retries", default=5, type=int, help="maximum times we should try to connect to db")
# this basically means how many open pubsubs we can have at once, most other pools will be relatively 
# small, and not get to this size. see momoko pool for more info. 
define("pool_size", default=25, type=int, help="size we want our connection pools to be")

## Parameters for thumbnail perceptual hashing
define("hash_type", default="dhash", type=str,
       help="Type of perceptual hash function to use. ahash, phash or dhash")
define("hash_size", default=64, type=int,
       help="Size of the perceptual hash in bits")

# Other parameters
define('send_callbacks', default=1, help='If 1, callbacks are sent')

define('isp_host', default='isp-usw-388475351.us-west-2.elb.amazonaws.com',
       help=('Host address to get to the ISP that is checked for if images '
             'are there'))

statemon.define('subscription_errors', int)
statemon.define('pubsub_errors', int)
statemon.define('sucessful_callbacks', int)
statemon.define('callback_error', int)
statemon.define('invalid_callback_url', int)

statemon.define('postgres_pubsub_connections', int) 
statemon.define('postgres_unknown_errors', int) 
statemon.define('postgres_listeners', int) 
statemon.define('postgres_successful_pubsub_callbacks', int) 

class ThumbDownloadError(IOError):pass
class DBStateError(ValueError):pass
class DBConnectionError(IOError):pass

def _get_db_address(class_name, is_writeable=True):
    '''Function that returns the address to the database for an object.

    Inputs:
    class_name - Class name of the object to lookup
    is_writeable - If true, the connection can write to the database.
                   Otherwise it's read only

    Returns: (host, port)
    '''
    #TODO: Add the functionlity to talk to read only database slaves

    # This function can get called a lot, so all the options lookups
    # are done without introspection.
    host = options.get('cmsdb.neondata.accountDB')
    port = options.get('cmsdb.neondata.dbPort')
    if class_name:
        if class_name == "VideoMetadata":
            host = options.get('cmsdb.neondata.videoDB')
        elif class_name in ["ThumbnailMetadata", "ThumbnailURLMapper",
                            "ThumbnailServingURLs"]:
            host = options.get('cmsdb.neondata.thumbnailDB')
    return (host, port)

def _get_db_information(): 
    '''Function that returns the address to the database for an object.

    Inputs:
    Returns: { host:, port:, dbname:, user:, password:, }  
    '''
    # This function can get called a lot, so all the options lookups
    # are done without introspection.
    db_info = {} 
    db_info['host'] = options.get('cmsdb.neondata.db_address') 
    db_info['port'] = options.get('cmsdb.neondata.db_port') 
    db_info['dbname'] = options.get('cmsdb.neondata.db_name') 
    db_info['user'] = options.get('cmsdb.neondata.db_user') 
    db_info['password'] = options.get('cmsdb.neondata.db_password')
    return db_info  

def _object_to_classname(otype=None):
    '''Returns the class name of an object.

    otype can be a class object, an instance object or the class name
    as a string.
    '''
    cname = None
    if otype is not None:
        if isinstance(otype, basestring):
            cname = otype
        else:
            #handle the case for classmethod
            cname = otype.__class__.__name__ \
              if otype.__class__.__name__ != "type" else otype.__name__
    return cname

def retry(num_of_tries, 
          exceptions=(Exception), 
          sleep_time=0.5, 
          retry_message='Retrying call'):
    def wrap(func): 
       def wrapped_func(*args):
            for i in range(int(num_of_tries)):
                try: 
                    return func(*args)
                except Exception as e: 
                    if sleep_time is not None: 
                        time.sleep(sleep_time) 
                    _log.error('%s : attempt=%i : exception=%s' % 
                               (retry_message, int(i), e))
       return wrapped_func 
    return wrap 

class PostgresDB(tornado.web.RequestHandler): 
    '''A DB singleton class for postgres. Manages 
       connections and pools that are currently 
       connected to the postgres db. 
    ''' 
    class _PostgresDB: 
        def __init__(self):
            # keeps track of the io_loops we have seen, mapped from 
            # io_loop_obj -> pool
            self.db_info = None 
            self.io_loop_dict = {}
        
        def _set_current_host(self): 
            self.old_host = self.host 
            self.host = options.db_address
 
        def _build_dsn(self): 
            return 'dbname=%s user=%s host=%s port=%s password=%s' % (self.db_info['dbname'], 
                        self.db_info['user'], 
                        self.db_info['host'], 
                        self.db_info['port'], 
                        self.db_info['password'])
                        

        @tornado.gen.coroutine
        def get_connection(self): 
            '''gets a connection to postgres, this is ioloop based 
            we want to be able to share pools across ioloops 
            however, since we have optional_sync (which creates a new ioloop) 
            we have to manage how the pools/connections are created.  
            '''
            conn = None 
            current_io_loop = tornado.ioloop.IOLoop.current()
            io_loop_id = current_io_loop
            dict_item = self.io_loop_dict.get(io_loop_id)
            def _get_momoko_pool(size=1,
                                 auto_shrink=True):
                current_io_loop = tornado.ioloop.IOLoop.current()
                pool = momoko.Pool(dsn=self._build_dsn(),  
                                   ioloop=current_io_loop, 
                                   size=size, 
                                   max_size=options.pool_size,
                                   auto_shrink=auto_shrink,  
                                   cursor_factory=psycopg2.extras.RealDictCursor)
                return pool

            def _get_momoko_db(): 
                current_io_loop = tornado.ioloop.IOLoop.current()
                conn = momoko.Connection(dsn=self._build_dsn(),
                                         ioloop=current_io_loop,
                                         cursor_factory=psycopg2.extras.RealDictCursor)
                return conn
            
            if self.db_info is None: 
                self.db_info = current_db_info = _get_db_information()
            else: 
                current_db_info = _get_db_information()
  
            if dict_item is None: 
                # this is the first time we've seen this io_loop just 
                # get them set up for a pool, and return the connection 
                item = {}
                item['pool'] = None 
                self.io_loop_dict[io_loop_id] = item 
                db = _get_momoko_db()
                try:  
                    conn = yield self._get_momoko_connection(db) 
                except psycopg2.OperationalError as e:
                    if current_db_info != self.db_info:
                        self.db_info = current_db_info  
                        db = _get_momoko_db()
                        conn = yield self._get_momoko_connection(db) 
                    else: 
                        _log.error('Unable to get a postgres connection for host %s : %s' 
                                   % (self.db_info['host'], e))  
                        raise
                except Exception as e: 
                    _log.error('Unknown Error : unable to get a postgres connection for host %s : %s' 
                               % (self.db_info['host'], e))  
                    raise 
                 
            else:
                # we have seen this ioloop before, it has a pool use it
                if dict_item['pool'] is None:
                    pool = _get_momoko_pool()  
                    dict_item['pool'] = yield pool.connect()
                pool = dict_item['pool']
                try: 
                    conn = yield self._get_momoko_connection(pool, True)
                except psycopg2.OperationalError as e: 
                    if current_db_info != self.db_info: 
                        self.db_info = current_db_info  
                        pool.close() 
                        pool = _get_momoko_pool()  
                        dict_item['pool'] = yield pool.connect()
                        conn = yield self._get_momoko_connection(pool, True)
                    else: 
                        _log.error('Unable to get a postgres connection for host %s : %s' 
                                    % (self.db_info['host'], e))  
                        raise 
                except Exception as e: 
                    _log.error('Unknown Error : unable to get a postgres connection for host %s : %s' 
                               % (self.db_info['host'], e))  
                    raise 
            raise tornado.gen.Return(conn)

        def return_connection(self, conn): 
            '''
            call this to return connections you are done with 

            this should always be called to ensure the 
            connections are properly returned to the pool, or 
            closed entirely assuming the connection was made 
            without a pool 
            '''  
            current_io_loop = tornado.ioloop.IOLoop.current()
            io_loop_id = current_io_loop
            dict_item = self.io_loop_dict.get(io_loop_id)
            pool = dict_item['pool']
            try: 
                if pool is None:
                    conn.close()
                else:
                    try: 
                        pool.putconn(conn) 
                    except AssertionError: 
                        # generally a release of a already released conn, move on
                        pass 
            except Exception as e: 
                _log.exception('Unknown Error : trying to close connection %s. ' % e) 
                
        @tornado.gen.coroutine 
        def _get_momoko_connection(self, db, is_pool=False):
            conn = None 
            num_of_tries = options.get('cmsdb.neondata.max_connection_retries')
            for i in range(int(num_of_tries)):
                try:
                    if is_pool: 
                        conn = yield db.getconn()
                    else: 
                        conn = yield db.connect()
                    break
                except Exception as e: 
                    time.sleep(0.3) 
                    _log.error('Retrying PG connection : attempt=%d : exception=%s' % 
                               (int(i+1), e))
            if conn: 
                raise tornado.gen.Return(conn)
            else: 
                _log.error('Unable to get a connection to Postgres Database')
                raise psycopg2.OperationalError('Unable to get a connection')

        def get_insert_json_query_tuple(self, obj):
            query = "INSERT INTO " + obj._baseclass_name().lower() + \
                     " (_data, _type) " \
                     " VALUES(%s, %s)"  
            params = (obj.get_json_data(), obj.__class__.__name__)
            return (query, params)

        def get_update_json_query_tuple(self, obj):
            query = "UPDATE " + obj._baseclass_name().lower() + \
                    " SET _data = %s " \
                    " WHERE _data->>'key' = %s" 
            params = (obj.get_json_data(), obj.key)   
            return (query, params)
    
    instance = None 
    
    def __new__(cls): 
        if not PostgresDB.instance: 
            PostgresDB.instance = PostgresDB._PostgresDB() 
        return PostgresDB.instance 

    def __getattr__(self, name):
        return getattr(self.instance, name)

    def __setattr__(self, name):
        return setattr(self.instance, name)
 
class DBConnection(object):
    '''Connection to the database.

    There is one connection for each object type, so to get the
    connection, please use the get() function and don't create it
    directly.
    '''

    #Note: Lock for each instance, currently locks for any instance creation
    __singleton_lock = threading.Lock() 
    _singleton_instance = {} 

    def __init__(self, class_name):
        '''Init function.

        DO NOT CALL THIS DIRECTLY. Use the get() function instead
        '''
        self.conn = RedisAsyncWrapper(class_name, socket_timeout=10)
        self.blocking_conn = RedisRetryWrapper(class_name, socket_timeout=10)

    def __del__(self):
        self.close()

    def close(self):
        self.conn.close()
        self.blocking_conn.close()

    def fetch_keys_from_db(self, pattern='*', keys_per_call=1000,
                           set_name=None, callback=None):
        '''Gets a list of keys that match a pattern.

        Uses SCAN to do it and not block the database

        Inputs:
        pattern - wildcard pattern of key to look for
        keys_per_call - Max number of keys to return per scan call
        set_name - If fetching from a set, what is that set's name
        callback - Optional callback to get an asynchronous call
        '''

        conn = self.conn if callback else self.blocking_conn
        scan_func = conn.scan
        if set_name:
            scan_func = lambda **kw: conn.sscan(set_name, **kw)
            
        keys = set([])
        cursor = '0'
        cnt = keys_per_call

        def _handle_scan_result(result, cnt=keys_per_call):
            cursor, data = result
            keys.update(data)
            if len(data) < (keys_per_call / 2):
                cnt *= 2
            if cursor == 0:
                # We're done
                callback(keys)
            else:
                scan_func(cursor=cursor, match=pattern,
                          count=cnt,
                          callback=lambda x:_handle_scan_result(x, cnt))

        if callback:
            scan_func(cursor=cursor, match=pattern,
                      count=cnt,
                      callback=_handle_scan_result)
        else:
            while cursor != 0:
                cursor, data = scan_func(cursor=cursor,
                                         match=pattern,
                                         count=cnt)
                if len(data) < (keys_per_call /2):
                    cnt *= 2
                keys.update(data)
            return list(keys)

    def clear_db(self):
        '''Erases all the keys in the database.

        This should really only be used in test scenarios.
        '''
        self.blocking_conn.flushdb()

    @classmethod
    def update_instance(cls, cname):
        ''' Method to update the connection object in case of 
        db config update '''
        if cls._singleton_instance.has_key(cname):
            with cls.__singleton_lock:
                if cls._singleton_instance.has_key(cname):
                    cls._singleton_instance[cname] = cls(cname)

    @classmethod
    def get(cls, otype=None):
        '''Gets a DB connection for a given object type.

        otype - The object type to get the connection for.
                Can be a class object, an instance object or the class name 
                as a string.
        '''
        cname = _object_to_classname(otype)
        
        if not cls._singleton_instance.has_key(cname):
            with cls.__singleton_lock:
                if not cls._singleton_instance.has_key(cname):
                    cls._singleton_instance[cname] = \
                      DBConnection(cname)
        return cls._singleton_instance[cname]

    @classmethod
    def clear_singleton_instance(cls):
        '''
        Clear the singleton instance for each of the classes

        NOTE: To be only used by the test code
        '''
        with cls.__singleton_lock:
            for k in cls._singleton_instance.keys():
                cls._singleton_instance[k].close()
                del cls._singleton_instance[k]

class RedisRetryWrapper(object):
    '''Wraps a redis client so that it retries with exponential backoff.

    You use this class exactly the same way that you would use the
    StrctRedis class. 

    Calls on this object are blocking.

    '''

    def __init__(self, class_name, **kwargs):
        self.conn_kwargs = kwargs
        self.conn_address = None
        self.class_name = class_name
        self.client = None
        self.connection = None
        self._connect()

    def __del__(self):
        self._disconnect()

    def close(self):
        self._disconnect()

    def _connect(self):
        db_address = _get_db_address(self.class_name)
        if db_address != self.conn_address:
            # Reconnect to database because the address has changed
            self._disconnect()
            
            self.connection = blockingRedis.ConnectionPool(
                host=db_address[0], port=db_address[1],
                **self.conn_kwargs)
            self.client = blockingRedis.StrictRedis(
                connection_pool=self.connection)
            self.conn_address = db_address

    def _disconnect(self):
        if self.client is not None:
            self.connection.disconnect()
            self.connection = None
            self.client = None
            self.conn_address = None

    def _get_wrapped_retry_func(self, attr):
        '''Returns an blocking retry function wrapped around the given func.
        '''
        def RetryWrapper(*args, **kwargs):
            cur_try = 0
            busy_count = 0
            
            while True:
                try:
                    self._connect()
                    func = getattr(self.client, attr)
                    return func(*args, **kwargs)
                except redis.exceptions.BusyLoadingError as e:
                    # Redis is busy, so wait
                    _log.warn_n('Redis is busy on attempt %i. Waiting' %
                                busy_count, 5)
                    delay = (1 << busy_count) * 0.2
                    busy_count += 1
                    time.sleep(delay)
                except Exception as e:
                    _log.error('Error talking to sync redis on attempt %i'
                               ' for function %s: %s' % 
                               (cur_try, attr, e))
                    cur_try += 1
                    if cur_try == options.maxRedisRetries:
                        raise

                    # Do an exponential backoff
                    delay = (1 << cur_try) * options.baseRedisRetryWait # in seconds
                    time.sleep(delay)
        return RetryWrapper

    def __getattr__(self, attr):
        '''Allows us to wrap all of the redis-py functions.'''
        if hasattr(self.client, attr):
            if hasattr(getattr(self.client, attr), '__call__'):
                return self._get_wrapped_retry_func(
                    attr)
                
        raise AttributeError(attr)

    def pubsub(self, **kwargs):
        self._connect()
        return self.client.pubsub(**kwargs)

class RedisAsyncWrapper(object):
    '''
    Replacement class for tornado-redis 
    
    This is a wrapper class which does redis operation
    in a background thread and on completion transfers control
    back to the tornado ioloop. If you wrap this around gen/Task,
    you can write db operations as if they were synchronous.
    
    usage: 
    value = yield tornado.gen.Task(RedisAsyncWrapper().get, key)


    #TODO: see if we can completely wrap redis-py calls, helpful if
    you can get the callback attribue as well when call is made
    '''

    _thread_pools = {}
    _pool_lock = multiprocessing.RLock()
    
    def __init__(self, class_name, **kwargs):
        self.conn_kwargs = kwargs
        self.conn_address = None
        self.class_name = class_name
        self.client = None
        self.connection = None
        self._lock = threading.RLock()
        self._connect()

    def __del__(self):
        self._disconnect()

    def close(self):
        self._disconnect()

    def _connect(self):
        db_address = _get_db_address(self.class_name)
        if db_address != self.conn_address:
            with self._lock:
                # Reconnect to database because the address has changed
                self._disconnect()
            
                self.connection = blockingRedis.ConnectionPool(
                    host=db_address[0], port=db_address[1],
                    **self.conn_kwargs)
                self.client = blockingRedis.StrictRedis(
                    connection_pool=self.connection)
                self.conn_address = db_address

    def _disconnect(self):
        with self._lock:
            if self.client is not None:
                self.connection.disconnect()
                self.connection = None
                self.client = None
                self.conn_address = None

    @classmethod
    def _get_thread_pool(cls):
        '''Get the thread pool for this process.'''
        with cls._pool_lock:
            try:
                return cls._thread_pools[os.getpid()]
            except KeyError:
                pool = concurrent.futures.ThreadPoolExecutor(
                    options.async_pool_size)
                cls._thread_pools[os.getpid()] = pool
                return pool

    def _get_wrapped_async_func(self, attr):
        '''Returns an asynchronous function wrapped around the given func.

        The asynchronous call has a callback keyword added to it
        '''
        def AsyncWrapper(*args, **kwargs):
            # Find the callback argument
            try:
                callback = kwargs['callback']
                del kwargs['callback']
            except KeyError:
                if len(args) > 0 and hasattr(args[-1], '__call__'):
                    callback = args[-1]
                    args = args[:-1]
                else:
                    raise AttributeError('A callback is necessary')
                    
            io_loop = tornado.ioloop.IOLoop.current()
            
            def _cb(future, cur_try=0, busy_count=0):
                if future.exception() is None:
                    callback(future.result())
                    return
                elif isinstance(future.exception(),
                                redis.exceptions.BusyLoadingError):
                    _log.warn_n('Redis is busy on attempt %i. Waiting' %
                                busy_count)
                    delay = (1 << busy_count) * 0.2
                    busy_count += 1
                else:
                    _log.error('Error talking to async redis on attempt %i for'
                               ' call %s: %s' % 
                               (cur_try, attr, future.exception()))
                    cur_try += 1
                    if cur_try == options.maxRedisRetries:
                        raise future.exception()

                    delay = (1 << cur_try) * options.baseRedisRetryWait # in seconds
                self._connect()
                func = getattr(self.client, attr)
                io_loop.add_timeout(
                    time.time() + delay,
                    lambda: io_loop.add_future(
                        RedisAsyncWrapper._get_thread_pool().submit(
                            func, *args, **kwargs),
                        lambda x: _cb(x, cur_try, busy_count)))

            self._connect()
            func = getattr(self.client, attr)
            future = RedisAsyncWrapper._get_thread_pool().submit(
                func, *args, **kwargs)
            io_loop.add_future(future, _cb)
        return AsyncWrapper
        

    def __getattr__(self, attr):
        '''Allows us to wrap all of the redis-py functions.'''
        if hasattr(self.client, attr):
            if hasattr(getattr(self.client, attr), '__call__'):
                return self._get_wrapped_async_func(attr)
                
        raise AttributeError(attr)
    
    def pipeline(self):
        ''' pipeline '''
        #TODO(Sunil) make this asynchronous
        self._connect()
        return self.client.pipeline()

def _erase_all_data():
    '''Erases all the data from the redis databases.

    This should only be used for testing purposes.
    '''
    _log.warn('Erasing all the data. I hope this is a test.')
    AbstractPlatform._erase_all_data()
    ThumbnailMetadata._erase_all_data()
    ThumbnailURLMapper._erase_all_data()
    VideoMetadata._erase_all_data()

class PostgresPubSub(object):
    class _PostgresPubSub: 
        def __init__(self): 
            self.channels = {} 
        
        @tornado.gen.coroutine    
        def _connect(self):
            '''connect function for pubsub
               
               just use the PostgresDB class to get a connection
               to the database 
            '''
            self.db = PostgresDB() 
            conn = yield self.db.get_connection()
            raise tornado.gen.Return(conn)
        
        @tornado.gen.coroutine 
        def _receive_notification(self, 
                                  fd, 
                                  events, 
                                  channel_name):
 
            '''_receive_notification, callback for add_handler that monitors an open 
               pg file handler 

               will use the current io_loop to add a future to the expecting callbacks
 
               sends a future with a list of json strings  
            '''
            try:  
                channel = self.channels[channel_name]
                notifications = [] 
                connection = channel['connection'].connection 
                connection.poll()
                _log.info('Notifying listeners of db changes - %s' % (connection.notifies))
                while connection.notifies:
                    notification = connection.notifies.pop() 
                    payload = notification.payload
                    notifications.append(payload) 

                future = concurrent.futures.Future()
                future.set_result(notifications)
                channel = self.channels[channel_name]
                callback_functions = channel['callback_functions']
                for func in callback_functions:
                    tornado.ioloop.IOLoop.current().add_future(future, func) 
            except Exception as e: 
                statemon.state.increment('postgres_unknown_errors')
                _log.exception('Error in pubsub trying to get notifications %s. ' % e) 
                self._reconnect(channel_name) 
        
        def _reconnect(self, channel_name):
            '''reconnects to postgres in the case of a database mishap, or 
               a possible io_loop mishap 

               grabs the current channel that is listening 
               closes the connection (in case it's still open) 
               deletes it from the singleton list
               readds it and relistens on the callback functions that
                   currently exist

               TODO - make it so previous notifications that may have 
                      been lost get retried
            '''
            channel = self.channels[channel_name] 
            callback_functions = channel['callback_functions']
            self.unlisten(channel_name)  
 
            for cb in callback_functions: 
                self.listen(channel_name, cb)  

        @tornado.gen.coroutine
        def listen(self, channel_name, func):
            '''publicly accessible function that starts listening on a channel 
               
               handles the postgres connection as well, no need to connect before 
               calling me 
  
               channel - baseclassname of the object, will call PG LISTEN on this 
               func - the function to callback to if we receive notifications 
 
               simply is added to the io_loop via add_handler 
            ''' 
            if channel_name in self.channels:
                self.channels[channel_name]['callback_functions'].append(func) 
            else: 
                try: 
                    momoko_conn = yield self._connect()
                    yield momoko_conn.execute('LISTEN %s' % channel_name)
                    io_loop = tornado.ioloop.IOLoop.current()
                    self.channels[channel_name] = { 
                                                    'connection' : momoko_conn, 
                                                    'callback_functions' : [func] 
                                                  }
                    io_loop.add_handler(momoko_conn.connection.fileno(), 
                                        lambda fd, events: self._receive_notification(fd, events, channel_name), 
                                        io_loop.READ) 
                    _log.info(
                        'Opening a new listener on postgres at %s for channel %s' %
                        (self.db.db_info['host'], channel_name))
                    statemon.state.increment('postgres_listeners')
                except psycopg2.Error as e: 
                    _log.exception('a psycopg error occurred when listening to %s on postgres %s' \
                                   % (channel_name, e)) 
                except Exception as e: 
                    _log.exception('an unknown error occurred when listening to %s on postgres %s' \
                                   % (channel_name, e)) 
                    statemon.state.increment('postgres_unknown_errors')
                    
        @tornado.gen.coroutine
        def unlisten(self, channel_name):
            '''unlisten from a subscribed channel 

               WARN : this is a clear all command, any callback functions 
                      that have open listeners to this will be cleared out

               TODO : have function_id passed in as well, to only clear 
                      the callback we care about  
            '''
            _log.info(
                'Unlistening on postgres at %s for channel %s' %
                (self.db.db_info['host'], channel_name))
            try: 
                channel = self.channels[channel_name] 
                connection = channel['connection']
                try: 
                    yield connection.execute('UNLISTEN %s' % channel_name)
                    connection.close()
                except psycopg2.InterfaceError as e:
                    # this means we already lost connection, and can not close a 
                    # closed connection  
                    _log.exception('psycopg error when unlistening to %s on postgres %s' \
                                   % (channel, e))
                    pass  
                self.channels.pop(channel_name, None)
                statemon.state.decrement('postgres_listeners')
            except psycopg2.Error as e: 
                _log.exception('a psycopg error occurred when UNlistening to %s on postgres %s' \
                                % (channel_name, e)) 
            except Exception as e: 
                _log.exception('an unknown error occurred when UNlistening to %s on postgres %s' \
                               % (channel_name, e)) 
                statemon.state.increment('postgres_unknown_errors')

    instance = None 
    
    def __new__(cls): 
        if not PostgresPubSub.instance: 
            PostgresPubSub.instance = PostgresPubSub._PostgresPubSub() 
        return PostgresPubSub.instance 

    def __getattr__(self, name):
        return getattr(self.instance, name)

    def __setattr__(self, name):
        return setattr(self.instance, name) 
        
class PubSubConnection(threading.Thread):
    '''Handles a pubsub connection.

    The thread, when running, will service messages on the channels
    subscribed to.
    '''

    __singleton_lock = threading.RLock()
    _singleton_instance = {}

    def __init__(self, class_name):
        '''Init function.

        DO NOT CALL THIS DIRECTLY. Use the get() function instead
        '''
        super(PubSubConnection, self).__init__(name='PubSubConnection[%s]' 
                                               % class_name)
        self.class_name = class_name
        self._client = None
        self._pubsub = None
        self.connected = False
        self._address = None

        self._publock = threading.RLock()
        self._running = threading.Event()
        self._exit = False

        # Futures to keep track of pending subscribe and unsubscribe
        # responses. Keyed by channel name.
        self._sub_futures = {}
        self._unsub_futures = {}

        # The channels subscribed to. pattern => function
        self._channels = {}

        self.daemon = True

        self.connect()

    def __del__(self):
        self.close()
        self.stop()

    def connect(self):
        '''Connects to the database. This is a blocking call.'''
        with self._publock:
            address = _get_db_address(self.class_name)
            _log.info(
                'Connecting to redis at %s for subscriptions of class %s' %
                (address, self.class_name))
            self._client = blockingRedis.StrictRedis(address[0],
                                                     address[1])
            self._pubsub = self._client.pubsub(ignore_subscribe_messages=False)

            self.connected = True
            self._address = address

    @utils.sync.optional_sync
    @tornado.gen.coroutine
    def _resubscribe(self):
        '''Resubscribes to channels.'''
        
        # Re-subscribe to channels
        error = None
        for pattern, func in self._channels.items():
            self._running.set()
            if not self.is_alive():
                self.start()
            for i in range(options.maxRedisRetries):
                try:
                    if self._pubsub is None:
                        return
                    yield self._subscribe_impl(func, pattern)
                    break
                except DBConnectionError as e:
                    _log.error('Error subscribing to channel %s: %s' %
                               (pattern, e))
                    error = e
                    delay = (1 << i) * options.baseRedisRetryWait # in seconds
                    yield tornado.gen.sleep(delay)
            if error is not None:
                raise error

    def reconnect(self):
        '''Reconnects to the database.'''
        self.close()
        self.connect()

    def subscribed(self):
        '''Returns true if we are subscribed to something.'''
        return len(self._channels) > 0 or len(self._unsub_futures) > 0

    def run(self):
        error_count = 0
        while self._running.wait() and not self._exit:            
            try:
                with self._publock:
                    if not self.subscribed():
                        # There are no more subscriptions, so wait
                        self._running.clear()
                        continue

                    if self._address != _get_db_address(self.class_name):
                        self.reconnect()
                        # Resubscribe asynchronously because this
                        # thread has to handle the subscription acks
                        thread = threading.Thread(target=self._resubscribe,
                                                  name='resubscribe')
                        thread.daemon = True
                        thread.start()

                    if self._pubsub.connection is not None:
                        # This will cause any callbacks that aren't
                        # subscribe/unsubscribe messages to be called.
                        msg = self._pubsub.get_message()

                        self._handle_sub_unsub_messages(msg)

                        # Look for any subscription or unsubscription timeouts
                        self._handle_timedout_futures(self._unsub_futures)
                        self._handle_timedout_futures(self._sub_futures)

                        error_count = 0
                
            except Exception as e:
                _log.exception('Error in thread listening to objects %s. '
                           ': %s' %
                           (self.__class__.__name__, e))
                self.connected = False
                time.sleep((1<<error_count) * 1.0)
                error_count += 1
                statemon.state.increment('pubsub_errors')

                # Force reconnection
                self.reconnect()
                # Resubscribe asynchronously because this
                # thread has to handle the subscription acks
                thread = threading.Thread(target=self._resubscribe,
                                          name='resubscribe')
                thread.daemon = True
                thread.start()
                        
            time.sleep(0.05)

    def close(self):
        with self._publock:
            if self._pubsub is not None:
                self._pubsub.close()
                self._pubsub = None
                self._client = None
                self.connected = False

    def stop(self):
        '''Stops the thread. It cannot be restarted.'''
        self._exit = True
        self._running.set()

    def _handle_sub_unsub_messages(self, msg):
        '''Handle a subscribe or unsubscribe messages.

        Triggers their callbacks
        '''
        if msg is None:
            return
        
        future = None
        if msg['type'] in \
          blockingRedis.client.PubSub.UNSUBSCRIBE_MESSAGE_TYPES:
            future = self._unsub_futures.pop(msg['channel'], None)
        elif msg['type'] not in \
          blockingRedis.client.PubSub.PUBLISH_MESSAGE_TYPES:
            future = self._sub_futures.pop(msg['channel'], None)

        if future is not None:
            if future[0].set_running_or_notify_cancel():
                _log.debug('Changed subscription state to %s' % msg['channel'])
                future[0].set_result(msg)

    def _handle_timedout_futures(self, future_dict):
        '''Handle any futures that have timed out.'''
        timed_out = []
        for channel in future_dict:
            future, deadline = future_dict.get(channel)
            if time.time() > deadline :
                if future.set_running_or_notify_cancel():
                    future.set_exception(DBConnectionError(
                    'Timeout when changing connection state to channel '
                    '%s' % channel))
                    statemon.state.increment('subscription_errors')
                timed_out.append(channel)

        for channel in timed_out:
            del future_dict[channel]

    def get_parsed_message(self):
        '''Return a parsed message from the channel(s).'''
        with self._publock:
            return self._pubsub.parse_response(block=False)

    @utils.sync.optional_sync
    @tornado.gen.coroutine
    def subscribe(self, func, pattern='*', timeout=10.0):
        '''Subscribe to channel(s)

        func - Function to run with each data point
        pattern - Channel to subscribe to

        returns nothing
        '''
        with self._publock:
            self._channels[pattern] = func

        error = None
        for i in range(options.maxRedisRetries):
            try:
                pool = concurrent.futures.ThreadPoolExecutor(1)
                sub_future = yield pool.submit(
                    lambda: self._subscribe_impl(func, pattern,
                                                 timeout=timeout))

                # Start the thread so that we can receive and service messages
                self._running.set()
                if not self.is_alive():
                    self.start()

                yield sub_future
                return
            except DBConnectionError as e:
                error = e
                _log.error('Error subscribing to %s on try %d: %s' %
                           (pattern, i, e))
                delay = (1 << i) * options.baseRedisRetryWait # in seconds
                yield tornado.gen.sleep(delay)

        with self._publock:
            try:
                del self._channels[pattern]
            except KeyError:
                pass

        raise error
                

    def _subscribe_impl(self, func, pattern='*', timeout=10.0):
        try:
            with self._publock:
                if '*' in pattern:
                    self._pubsub.psubscribe(**{pattern: func})
                else:
                    self._pubsub.subscribe(**{pattern: func})

                if pattern in self._sub_futures:
                    return self._sub_futures[pattern][0]
                future = concurrent.futures.Future()
                self._sub_futures[pattern] = (future, time.time() + timeout)
                return future
                
        except redis.exceptions.RedisError as e:
            msg = 'Error subscribing to channel %s: %s' % (pattern, e)
            _log.error(msg)
            statemon.state.increment('subscription_errors')
            raise DBConnectionError(msg)
        except socket.error as e:
            msg = 'Socket error subscribing to channel %s: %s' % (pattern, e)
            _log.error(msg) 
            statemon.state.increment('subscription_errors')
            raise DBConnectionError(msg)

    @utils.sync.optional_sync
    @tornado.gen.coroutine
    def unsubscribe(self, channel=None, timeout=10.0):
        '''Unsubscribe from channel.

        channel - Channel to unsubscribe from
        '''
        def _remove_channel():
            with self._publock:
                try:
                    if channel is None:
                        self._channels = {}
                    else:
                        del self._channels[channel]
                except KeyError:
                    return
        

        error = None
        for i in range(options.maxRedisRetries):
            try:
                pool = concurrent.futures.ThreadPoolExecutor(1)
                unsub_future = yield pool.submit(
                    lambda: self._unsubscribe_impl(channel, timeout))
                yield unsub_future
                return

            except DBConnectionError as e:
                error = e
                _log.error('Error unsubscribing from %s on try %d: %s' %
                           (channel, i, e))
                delay = (1 << i) * options.baseRedisRetryWait # in seconds
                yield tornado.gen.sleep(delay)

        raise error

    def _unsubscribe_impl(self, channel=None, timeout=10.0):
        try:
            with self._publock:
                if channel is None:
                    self._pubsub.unsubscribe()
                    self._pubsub.punsubscribe()
                elif '*' in channel:
                    self._pubsub.punsubscribe([channel])
                else:
                    self._pubsub.unsubscribe([channel])
                self._running.set()
                if channel in self._unsub_futures:
                    return self._unsub_futures[channel][0]
                future = concurrent.futures.Future()
                self._unsub_futures[channel] = (future, time.time() + timeout)
                return future
        except redis.exceptions.RedisError as e:
            msg = 'Error unsubscribing to channel %s: %s' % (channel, e)
            _log.error(msg)
            statemon.state.increment('subscription_errors')
            raise DBConnectionError(msg)
        except socket.error as e:
            msg = 'Socket error unsubscribing to channel %s: %s' % (channel, e)
            _log.error(msg) 
            statemon.state.increment('subscription_errors')
            raise DBConnectionError(msg)


    @classmethod
    def get(cls, otype=None):
        '''
        Gets a connection for a given object type.

        otype - The object type to get the connection for.
                Can be a class object, an instance object or the class name 
                as a string.
        '''
        cname = _object_to_classname(otype)
        
        if not cls._singleton_instance.has_key(cname):
            with cls.__singleton_lock:
                if not cls._singleton_instance.has_key(cname):
                    cls._singleton_instance[cname] = \
                      PubSubConnection(cname)
        return cls._singleton_instance[cname]

    @classmethod
    def clear_singleton_instance(cls):
        '''
        Clear the singleton instance for each of the classes

        NOTE: To be only used by the test code
        '''
        with cls.__singleton_lock:
            for inst in cls._singleton_instance.values():
                if inst is not None:
                    inst.stop()
                    inst.close()
            cls._singleton_instance = {}
    

##############################################################################

def id_generator(size=32, 
            chars=string.ascii_lowercase + string.digits):
    ''' Generate a random alpha numeric string to be used as 
    '''
    retval = ''.join(random.choice(chars) for x in range(size))

    return retval

##############################################################################
## Enum types
############################################################################## 

class ThumbnailType(object):
    ''' Thumbnail type enumeration '''
    NEON        = "neon"
    CENTERFRAME = "centerframe"
    BRIGHTCOVE  = "brightcove" # DEPRECATED. Will be DEFAULT instead
    OOYALA      = "ooyala" # DEPRECATED. Will be DEFAULT instead
    RANDOM      = "random"
    FILTERED    = "filtered"
    DEFAULT     = "default" #sent via api request
    CUSTOMUPLOAD = "customupload" #uploaded by the customer/editor

class ExperimentState:
    '''A class that acts like an enum for the state of the experiment.'''
    UNKNOWN = 'unknown'
    RUNNING = 'running'
    COMPLETE = 'complete'
    DISABLED = 'disabled'
    OVERRIDE = 'override' # Experiment has be manually overridden

class MetricType:
    '''The different kinds of metrics that we care about.'''
    LOADS = 'loads'
    VIEWS = 'views'
    CLICKS = 'clicks'
    PLAYS = 'plays'

class IntegrationType(object): 
    BRIGHTCOVE = 'brightcove'
    OOYALA = 'ooyala'
    OPTIMIZELY = 'optimizely'

class DefaultSizes(object): 
    WIDTH = 160 
    HEIGHT = 90 

class ServingControllerType(object): 
    IMAGEPLATFORM = 'imageplatform'

class AccessLevels(object):
    NONE = 0 
    READ = 1 
    UPDATE = 2 
    CREATE = 4 
    DELETE = 8
    ALL_NORMAL_RIGHTS = READ | UPDATE | CREATE | DELETE 
    ADMIN = 16 
    GLOBAL_ADMIN = 32

class PythonNaNStrings(object): 
    INF = 'Infinite' 
    NEGINF = '-Infinite' 
    NAN = 'NaN' 

##############################################################################
class StoredObject(object):
    '''Abstract class to represent an object that is stored in the database.

    Fields can be either native types or other StoreObjects

    This contains common routines for interacting with the data.
    TODO: Convert all the objects to use this consistent interface.
    ''' 
    def __init__(self, key):
        self.key = str(key)
        self.created = self.updated = str(datetime.datetime.utcnow()) 

    def __str__(self):
        return "%s: %s" % (self.__class__.__name__, self.__dict__)

    def __repr__(self):
        return str(self)

    def __cmp__(self, other):
        classcmp = cmp(self.__class__, other.__class__) 
        if classcmp:
            return classcmp

        obj_one = set(self.__dict__).difference(('created', 'updated'))
        obj_two = set(other.__dict__).difference(('created', 'updated')) 
        classcmp = obj_one == obj_two and all(self.__dict__[k] == other.__dict__[k] for k in obj_one)

        if classcmp: 
            return 0
 
        return cmp(self.__dict__, other.__dict__)

    @classmethod
    def key2id(cls, key):
        '''Converts a key to an id'''
        return key

    def _set_keyname(self):
        '''Returns the key in the database for the set that holds this object.

        The result of the key lookup will be a set of objects for this class
        '''
        raise NotImplementedError()

    @classmethod
    def format_key(cls, key):
        return key

    @classmethod
    def is_valid_key(cls, key):
        return True

    def to_dict(self):
        return {
            '_type': self.__class__.__name__,
            '_data': self.__dict__
            }

    def to_json(self):
        '''Returns a json version of the object'''
        return json.dumps(self, default=lambda o: o.to_dict())
    
    def get_json_data(self):
         
        '''
            for postgres we only want the _data field, since we 
            have a column that is named _data we do not want _data->_data

            override this if you need something custom to get _data
        '''
        def _json_fixer(obj): 
            for key, value in obj.items(): 
                if value == float('-inf'):
                    obj[key] = PythonNaNStrings.NEGINF
                if value == float('inf'):
                    obj[key] = PythonNaNStrings.INF
                if value == float('nan'):
                    obj[key] = PythonNaNStrings.NAN
            return obj
        obj = _json_fixer(self.to_dict()['_data']) 
        return json.dumps(obj)

    @utils.sync.optional_sync
    @tornado.gen.coroutine
    def save(self, overwrite_existing_object=True):
        '''Save the object to the database.'''
        if not hasattr(self, 'created'): 
            self.created = str(datetime.datetime.utcnow())
        self.updated = str(datetime.datetime.utcnow())
        value = self.to_json()
        if self.key is None:
            raise ValueError("key not set")

        if options.wants_postgres:
            rv = True  
            db = PostgresDB()
            conn = yield db.get_connection()
            query_tuple = db.get_insert_json_query_tuple(self)
            try:  
                result = yield conn.execute(query_tuple[0], query_tuple[1])
            except psycopg2.IntegrityError as e:  
                # since upsert is not available until postgres 9.5 
                # we need to do an update here
                if overwrite_existing_object: 
                    query_tuple = db.get_update_json_query_tuple(self)
                    result = yield conn.execute(query_tuple[0], query_tuple[1]) 
            except Exception as e: 
                rv = False
                _log.exception('an unknown error occurred when saving an object %s' % e) 
                statemon.state.increment('postgres_unknown_errors')

            db.return_connection(conn)
            raise tornado.gen.Return(rv)
        else: 
            db_connection = DBConnection.get(self)
             
            def _save_and_add2set(pipe):
                pipe.sadd(self._set_keyname(), self.key)
                pipe.set(self.key, value)
                return True
                
            result = yield tornado.gen.Task(db_connection.conn.transaction, _save_and_add2set,
                                                                            self._set_keyname(),
                                                                            self.key,
                                                                            value_from_callable=True)
            raise tornado.gen.Return(result)

    @classmethod
    def _create(cls, key, obj_dict):
        '''Create an object from a dictionary that was created by save().

        Returns None if the object could not be created.
        '''
        if obj_dict:
            # Get the class type to create
            try:
                data_dict = obj_dict['_data']
                classname = obj_dict['_type']
                try:
                    classtype = globals()[classname]
                except KeyError:
                    _log.error('Unknown class of type %s in database key %s'
                               % (classname, key))
                    return None
            except KeyError:
                # For backwards compatibility, we didn't store the
                # type in the databse, so assume that the class is cls
                classtype = cls
                data_dict = obj_dict
            
            # create basic object using the "default" constructor
            obj = classtype(key)

            #populate the object dictionary
            try:
                for k, value in data_dict.iteritems():
                    if value == PythonNaNStrings.NEGINF:
                        value = float('-inf') 
                    if value == PythonNaNStrings.INF:
                        value = float('inf')
                    if value == PythonNaNStrings.NAN:
                        value = float('nan') 
                    obj.__dict__[str(k)] = cls._deserialize_field(k, value)
            except ValueError:
                return None
        
            return obj

    @classmethod
    def _deserialize_field(cls, key, value):
        '''Deserializes a field by creating a StoredObject as necessary.'''
        if isinstance(value, dict):
            if '_type' in value and '_data' in value:
                # It is a stored object, so unpack it
                try:
                    classtype = globals()[value['_type']]
                    return classtype._create(key, value)
                except KeyError:
                    _log.error('Unknown class of type %s' % value['_type'])
                    raise ValueError('Bad class type %s' % value['_type'])
            else:
                # It is a dictionary do deserialize each of the fields
                for k, v in value.iteritems():
                    value[str(k)] = cls._deserialize_field(k, v)
        elif hasattr(value, '__iter__'):
            # It is iterable to treat it like a list
            value = [cls._deserialize_field(None, x) for x in value]
        return value

    def get_id(self):
        '''Return the non-namespaced id for the object.'''
        return self.key

    @classmethod
    @utils.sync.optional_sync
    @tornado.gen.coroutine
    def get(cls, key, create_default=False, log_missing=True):
        '''Retrieve this object from the database.

        Inputs:
        key - Key for the object to retrieve
        create_default - If true, then if the object is not in the database, 
                         return a default version. Otherwise return None.
        log_missing - Log if the object is missing in the database.

        Returns the object
        '''
        if options.wants_postgres: 
            db = PostgresDB()
            conn = yield db.get_connection()

            obj = None 
            query = "SELECT _data, _type \
                     FROM %s \
                     WHERE _data->>'key' = '%s'" % (cls._baseclass_name().lower(), key)

            cursor = yield conn.execute(query)
            result = cursor.fetchone()
            if result:
                obj = cls._create(key, result)
            else:
                if log_missing:
                    _log.warn('No %s for id %s in db' % (cls.__name__, key))
                if create_default:
                    obj = cls(key)

            db.return_connection(conn)
            raise tornado.gen.Return(obj)
        else: 
            db_connection = DBConnection.get(cls)
            jdata = yield tornado.gen.Task(db_connection.conn.get, key) 
            if jdata is None:
                if log_missing:
                    _log.warn('No %s for %s' % (cls.__name__, key))
                if create_default:
                    raise tornado.gen.Return(cls(key))
                else:
                    raise tornado.gen.Return(None)
            raise tornado.gen.Return(cls._create(key, json.loads(jdata)))

    @classmethod
    @utils.sync.optional_sync
    @tornado.gen.coroutine
    def get_many(cls, keys, create_default=False, log_missing=True, func_level_wpg=True):
        ''' Get many objects of the same type simultaneously

        This is more efficient than one at a time.

        Inputs:
        keys - List of keys to get
        create_default - If true, then if the object is not in the database, 
                         return a default version. Otherwise return None.
        log_missing - Log if the object is missing in the database.
        callback - Optional callback function to call

        Returns:
        A list of cls objects or None depending on create_default settings
        '''
        return cls._get_many_with_raw_keys(keys, create_default, log_missing, func_level_wpg)

    @classmethod
    @utils.sync.optional_sync
    @tornado.gen.coroutine
    def get_many_with_pattern(cls, pattern):
        '''Returns many objects that match a pattern.

        Note, this can be a slow call because getting the keys is slow

        Inputs:
        pattern - A pattern, usually with a * to match keys

        Outputs:
        A list of cls objects
        '''
        retval = []
        if options.wants_postgres:
            results = [] 
            db = PostgresDB()
            conn = yield db.get_connection()
            query = "SELECT _data, _type \
                     FROM %s \
                     WHERE _data->>'key' ~ '%s'" % (cls._baseclass_name().lower(), pattern)

            cursor = yield conn.execute(query)
            for result in cursor:
                obj = cls._create(result['_data']['key'], result)
                results.append(obj) 
            db.return_connection(conn)
            raise tornado.gen.Return(results)
        else: 
            db_connection = DBConnection.get(cls)
            keys = yield tornado.gen.Task(db_connection.fetch_keys_from_db, pattern, keys_per_call=10000)
            raise tornado.gen.Return([x for x in 
                                     cls._get_many_with_raw_keys(keys)
                                     if x is not None])

    @classmethod
    @utils.sync.optional_sync
    @tornado.gen.coroutine
    def _get_many_with_raw_keys(cls, keys, create_default=False,
                                log_missing=True, func_level_wpg=True):
        '''Gets many objects with raw keys instead of namespaced ones.
        '''
        #MGET raises an exception for wrong number of args if keys = []
        if len(keys) == 0:
            raise tornado.gen.Return([])

        if options.wants_postgres and func_level_wpg:
            rv = []
            obj_map = OrderedDict() 
            db = PostgresDB()
            conn = yield db.get_connection()
               
            query = "SELECT _data, _type \
                     FROM %s \
                     WHERE _data->>'key' IN(%s)" % (cls._baseclass_name().lower(), 
                                                    ",".join("'{0}'".format(k) for k in keys))
            cursor = yield conn.execute(query)

            def _map_new_results(results):
                for key in keys: 
                    obj_map[key] = None 
                for result in results:
                    obj_key = result['_data']['key'] 
                    #obj_map[obj_key] = result['_data'] 
                    obj_map[obj_key] = result
 
            def _build_return_items(): 
                for key, item in obj_map.iteritems():
                    if item: 
                        obj = cls._create(key, item) 
                    else:
                        if log_missing:
                            _log.warn('No %s for %s' % (cls.__name__, key))
                        if create_default:
                            obj = cls(key)
                        else:
                            obj = None
                    rv.append(obj) 
                  
            _map_new_results(cursor.fetchall())
            _build_return_items() 
            db.return_connection(conn)

            raise tornado.gen.Return(rv)
        else: 
            db_connection = DBConnection.get(cls)
    
            def _process(results):
                mappings = []
                for key, item in zip(keys, results):
                    if item:
                        obj = cls._create(key, json.loads(item))
                    else:
                        if log_missing:
                            _log.warn('No %s for %s' % (cls.__name__, key))
                        if create_default:
                            obj = cls(key)
                        else:
                            obj = None
                    mappings.append(obj)
                return mappings
    
            items = yield tornado.gen.Task(db_connection.conn.mget, keys)
            raise tornado.gen.Return(_process(items))
    
    @classmethod
    @utils.sync.optional_sync
    @tornado.gen.coroutine
    def modify(cls, key, func, create_missing=False):
        '''Allows you to modify the object in the database atomically.

        While in func, you have a lock on the object so you are
        guaranteed for it not to change. It is automatically saved at
        the end of func.
        
        Inputs:
        func - Function that takes a single parameter (the object being edited)
        key - The key of the object to modify
        create_missing - If True, create the default object if it doesn't exist

        Returns: A copy of the updated object or None, if the object wasn't
                 in the database and thus couldn't be updated.

        Example usage:
        StoredObject.modify('thumb_a', lambda thumb: thumb.update_phash())
        '''
        def _process_one(d):
            val = d[key]
            if val is not None:
                func(val)

        updated_d = yield StoredObject.modify_many(
                 [key], _process_one,
                 create_missing=create_missing,
                 create_class=cls, 
                 async=True)
        raise tornado.gen.Return(updated_d[key])

    @classmethod
    @utils.sync.optional_sync
    @tornado.gen.coroutine
    def modify_many(cls, keys, func, create_missing=False, create_class=None):
        '''Allows you to modify objects in the database atomically.

        While in func, you have a lock on the objects so you are
        guaranteed for them not to change. The objects are
        automatically saved at the end of func.
        
        Inputs:
        func - Function that takes a single parameter (dictionary of key -> object being edited)
        keys - List of keys of the objects to modify
        create_missing - If True, create the default object if it doesn't exist
        create_class - The class of the object to create. If None, 
                       cls is used (which is the most common case)

        Returns: A dictionary of {key -> updated object}. The updated
        object could be None if it wasn't in the database and thus
        couldn't be modified

        Example usage:
        SoredObject.modify_many(['thumb_a'], 
          lambda d: thumb.update_phash() for thumb in d.itervalues())
        '''
        if create_class is None:
            create_class = cls
            
        if options.wants_postgres:
            db = PostgresDB()
            conn = yield db.get_connection()
            if len(keys) == 0:
                raise tornado.gen.Return({})
            # get the items, sql in a loop -- i would prefer 
            # an IN here, but trying to maintain create_missing
                
            mappings = {}
            orig_objects = {}
             
            for key in keys:
                query = "SELECT _data, _type \
                         FROM %s \
                         WHERE _data->>'key' = '%s'" % (create_class(key)._baseclass_name().lower(), key)

                cursor = yield conn.execute(query)
                item = cursor.fetchone()
                if item is None:
                    if create_missing:
                        cur_obj = create_class(key)
                    else:
                        _log.warn_n('Could not find postgres object: %s' % key)
                        cur_obj = None
                else:
                    cur_obj = create_class._create(key, item)
                    orig_objects[key] = create_class._create(key, item)

                mappings[key] = cur_obj
            try:
                func(mappings)
            finally:
                sql_statements = []
                for key, obj in mappings.iteritems():
                   original_object = orig_objects.get(key, None)
                   if obj is not None and original_object is None: 
                       query_tuple = db.get_insert_json_query_tuple(obj)
                       sql_statements.append(query_tuple) 
                   elif obj is not None and obj != original_object:
                       query_tuple = db.get_update_json_query_tuple(obj)
                       sql_statements.append(query_tuple) 
            try: 
                cursor = yield conn.transaction(sql_statements)
            except Exception as e: 
                _log.error('unknown error when running sql_statments %s in transaction %s' % (sql_statements, e))
            finally: 
                db.return_connection(conn)
                raise tornado.gen.Return(mappings) 
        else:  
            def _getandset(pipe):
                # mget can't handle an empty list 
                if len(keys) == 0:
                    return {}
    
                items = pipe.mget(keys)
                pipe.multi()
    
                mappings = {}
                orig_objects = {}
                key_sets = collections.defaultdict(list)
                for key, item in zip(keys, items):
                    if item is None:
                        if create_missing:
                            cur_obj = create_class(key)
                            if cur_obj is not None:
                                key_sets[cur_obj._set_keyname()].append(key)
                        else:
                            _log.error('Could not get redis object: %s' % key)
                            cur_obj = None
                    else:
                        cur_obj = create_class._create(key, json.loads(item))
                        orig_objects[key] = create_class._create(key,
                                                                 json.loads(item))
                    mappings[key] = cur_obj
                try:
                    func(mappings)
                finally:
                    to_set = {}
                    for key, obj in mappings.iteritems():
                        if obj is not None and obj != orig_objects.get(key, None):
                            to_set[key] = obj.to_json()
    
                    to_set['updated'] = str(datetime.datetime.utcnow()) 
    
                    if len(to_set) > 0:
                        pipe.mset(to_set)
                    for set_key, cur_keys in key_sets.iteritems():
                        pipe.sadd(set_key, *cur_keys)
                return mappings
    
            db_connection = DBConnection.get(create_class)

            result = yield tornado.gen.Task(db_connection.conn.transaction, 
                                            _getandset, *keys, value_from_callable=True)

            raise tornado.gen.Return(result)
            
    @classmethod
    @utils.sync.optional_sync
    @tornado.gen.coroutine
    def save_all(cls, objects):
        '''Save many objects simultaneously'''
        data = {}
        rv = True 
        if options.wants_postgres:
            db = PostgresDB()
            conn = yield db.get_connection()
            sql_statements = [] 
            for obj in objects:
                query_tuple = db.get_insert_json_query_tuple(obj)
                sql_statements.append(query_tuple)
            try:  
                cursor = yield conn.transaction(sql_statements)
            except psycopg2.IntegrityError as e: 
                '''we rollback the transaction, but we still need to 
                   save all the objects that were in the transaction
                   we also do not know what object caused the integrityerror, 
                   so just save on all of them'''
                for obj in objects: 
                    obj.save() 
            except Exception as e: 
                rv = False
                _log.exception('an unknown error occurred when saving an object %s' % e) 
                statemon.state.increment('postgres_unknown_errors')

            db.return_connection(conn)
            raise tornado.gen.Return(rv) 
        else: 
            db_connection = DBConnection.get(cls)
            key_sets = collections.defaultdict(list) # set_keyname -> [keys]
            for obj in objects:
                obj.updated = str(datetime.datetime.utcnow())
                data[obj.key] = obj.to_json()
                key_sets[obj._set_keyname()].append(obj.key)
    
            def _save_and_add2set(pipe):
                for set_key, keys in key_sets.iteritems():
                    pipe.sadd(set_key, *keys)
                pipe.mset(data)
                return True
    
            lock_keys = key_sets.keys() + data.keys()
            result = yield tornado.gen.Task(db_connection.conn.transaction, 
                                            _save_and_add2set,
                                            *lock_keys,
                                            value_from_callable=True)
            raise tornado.gen.Return(result)                                 

    @classmethod
    def _erase_all_data(cls):
        '''Clear the database that contains objects of this type '''
        db_connection = DBConnection.get(cls)
        db_connection.clear_db()

    @classmethod
    @utils.sync.optional_sync
    @tornado.gen.coroutine
    def delete(cls, key):
        '''Delete an object from the database.

        Returns True if the object was successfully deleted
        '''
        rv = yield cls._delete_many_raw_keys([key], async=True)
        raise tornado.gen.Return(rv)

    @classmethod
    @utils.sync.optional_sync
    @tornado.gen.coroutine
    def delete_many(cls, keys):
        '''Deletes many objects simultaneously

        Inputs:
        keys - List of keys to delete

        Returns:
        True if it was delete sucessfully
        '''
        rv = yield cls._delete_many_raw_keys(keys, async=True)
        raise tornado.gen.Return(rv)

    @classmethod
    @utils.sync.optional_sync
    @tornado.gen.coroutine
    def _delete_many_raw_keys(cls, keys):
        '''Deletes many objects by their raw keys'''
        if options.wants_postgres:
            db = PostgresDB()
            conn = yield db.get_connection()
            sql_statements = []
            for key in keys:
                query = "DELETE FROM %s \
                         WHERE _data->>'key' = '%s'" % (cls._baseclass_name().lower(), 
                                              key)
                sql_statements.append(query) 
            #TODO figure out rv
            cursor = yield conn.transaction(sql_statements)
            db.return_connection(conn)  
        else:  
            db_connection = DBConnection.get(cls)
            key_sets = collections.defaultdict(list) # set_keyname -> [keys]
            for key in keys:
                obj = cls(key)
                obj.key = key
                key_sets[obj._set_keyname()].append(key)

            def _del_and_remfromset(pipe):
                for set_key, keys in key_sets.iteritems():
                    pipe.srem(set_key, *keys)
                    pipe.delete(*keys)
                return True
            
<<<<<<< HEAD
            result = yield tornado.gen.Task(db_connection.conn.transaction, 
                                            _del_and_remfromset,
                                            *keys,
                                            value_from_callable=True)
            raise tornado.gen.Return(result)
    
    @classmethod
    @tornado.gen.coroutine 
    def _handle_all_changes_pg(cls, future, func): 
        '''Callback to handle all changes occurring on postgres objects 
           
           the singleton connection that stores a map from classname -> func 

           it will take this list and call all the expecting cbs with a format 
           of : 
               func(key, object, operation) 

           these come in off a postgres trigger, see migrations/cmsdb.sql for 
             the definition of the this trigger. 
        '''
        results = future.result()
        for r in results: 
            r = json.loads(r)
            key = r['_key'] 
            op = r['tg_op']
            obj = yield cls.get(key, async=True)
            try:
                statemon.state.increment('postgres_successful_pubsub_callbacks')
                yield tornado.gen.maybe_future(func(obj.get_id() if obj else key, obj, op))
            except Exception as e:
                _log.error('Unexpected exception on PG db change when calling'
                           ' %s with arguments %s: %s' % 
                           (func, (key, obj, op), e))

=======
        if callback:
            db_connection.conn.transaction(_del_and_remfromset,
                                           *keys,
                                           value_from_callable=True,
                                           callback=callback)
        else:
            return db_connection.blocking_conn.transaction(
                _del_and_remfromset,
                *keys,
                value_from_callable=True)

    @classmethod
    @utils.sync.optional_sync
    @tornado.gen.coroutine
    def delete_related_data(cls, key):
        '''Deletes all data associated with a given object.

        For example, on the video object, this will delete the
        VideoMetadata object, the VideoStatus object, the
        NeonApiRequest object and all data related to each
        thumbnail. This function is not defined for every object type.

        Inputs:
        key - The internal key to delete
        '''
        raise NotImplementedError()
        
>>>>>>> 5c6ad0b3
    @classmethod
    def _handle_all_changes(cls, msg, func, conn, get_object):
        '''Handles any changes to objects subscribed on pubsub.

        Used with subscribe_to_changes.

        Drains the channel of keys that have changed and gets them
        from the database in one big extraction instead of a ton of
        small ones. Then, for each object, func is called once.

        Inputs:
        func - The function to call with each object. 
        conn - The connection we can drain from
        msg - The message structure for the first event
        '''
        keys = [cls.key2id(msg['channel'].partition(':')[2])]
        ops = [msg['data']]
        response = conn.get_parsed_message()
        while response is not None:
            message_type = response[0]
            if message_type in blockingRedis.client.PubSub.PUBLISH_MESSAGE_TYPES:
                ops.append(response[3])
                keys.append(cls.key2id(response[2].partition(':')[2]))
    
            response = conn.get_parsed_message()
    
        # Filter out the invalid keys
        filtered = zip(*filter(lambda x: cls.is_valid_key(x[0]),
                               zip(*(keys, ops))))
        if len(filtered) == 0:
            return
        keys, ops = filtered
    
        if get_object:
            # this is a dirty hack, to prevent a race condition 
            # when we subscribe to changes in redis, but want to 
            # push to postgres -- i don't want to lock get_many for this 
            # case, adding the extra parameter instead to force redis here
            objs = cls.get_many(keys, func_level_wpg=False)
        else:
            objs = [None for x in range(len(keys))]
    
        for key, obj, op in zip(*(keys, objs, ops)):
            if obj is None or isinstance(obj, cls):
                try:
                    func(key, obj, op)
                except Exception as e:
                    _log.error('Unexpected exception on db change when calling'
                               ' %s with arguments %s: %s' % 
                               (func, (key, obj, op), e))

    @classmethod
    @utils.sync.optional_sync
    @tornado.gen.coroutine
    def subscribe_to_changes(cls, func, pattern='*', get_object=True):
        '''Subscribes to changes in the database.

        When a change occurs, func is called with the key, the updated
        object and the operation. The function must be thread safe as
        it will be called in a thread in a different context.

        Inputs:
        func - The function to call with signature func(key, obj, op)
        pattern - Pattern of keys to subscribe to
        get_object - If True, the object will be grabbed from the db.
                     Otherwise, it will be passed into the function as None
        '''
        if options.wants_postgres:
            pubsub = PostgresPubSub();
            pattern = cls._baseclass_name().lower()
            yield pubsub.listen(pattern, 
                                lambda x: cls._handle_all_changes_pg(x, func))
        else: 
            conn = PubSubConnection.get(cls)
        
            yield conn.subscribe(
                lambda x: cls._handle_all_changes(x, func, conn, get_object),
                '__keyspace@0__:%s' % cls.format_subscribe_pattern(pattern),
                async=True)

    @classmethod
    @utils.sync.optional_sync
    @tornado.gen.coroutine
    def unsubscribe_from_changes(cls, channel):
        if options.wants_postgres:
            pubsub = PostgresPubSub();
            yield pubsub.unlisten(cls._baseclass_name().lower()) 
        else: 
            conn = PubSubConnection.get(cls)
        
            yield conn.unsubscribe(
                '__keyspace@0__:%s' % cls.format_subscribe_pattern(channel),
                async=True)

    @classmethod
    def format_subscribe_pattern(cls, pattern):
        return cls.format_key(pattern)

class StoredObjectIterator():
    '''An iterator that generates objects of a specific type.

    It needs a list of keys to iterate through. Also, can be used
    synchronously in the normal way, or asynchronously by:

    iter = StoredObjectIterator(cls, keys)
    while True:
        item = yield iter.next(async=True)
        if isinstance(item, StopIteration):
          break
    '''
    def __init__(self, obj_class, keys, page_size=100, max_results=None,
                 skip_missing=False):
        '''Create the iterator

        Inputs:
        cls - Type of object to return
        keys - List of keys to iterate through
        page_size - Number of entries to grab from the db at once
        max_results - Maximum number of entries to return
        skip_missing - Should missing entries be skipped on the iteration
        '''
        self.obj_class = obj_class
        self.keys = keys
        self.page_size = page_size
        self.max_results = max_results
        self.curidx = 0
        self.items_returned = 0
        self.cur_objs = []
        self.skip_missing = skip_missing

    def __iter__(self):
        self.curidx = 0
        self.items_returned = 0
        self.cur_objs = []
        return self

    @utils.sync.optional_sync
    @tornado.gen.coroutine
    def next(self):
        if (self.max_results is not None and
            self.items_returned >= self.max_results):
            e = StopIteration()
            e.value = StopIteration()
            raise e

        while len(self.cur_objs) == 0:
            if self.curidx >= len(self.keys):
                # Got all the entries
                e = StopIteration()
                e.value = StopIteration()
                raise e
            
            # Get more objects
            self.cur_objs = yield tornado.gen.Task(
                self.obj_class.get_many,
                self.keys[self.curidx:(self.curidx+self.page_size)])
            if self.skip_missing:
                self.cur_objs = [x for x in self.cur_objs if x is not None]
            self.curidx += self.page_size

        self.items_returned += 1
        raise tornado.gen.Return(self.cur_objs.pop())
        

class NamespacedStoredObject(StoredObject):
    '''An abstract StoredObject that is namespaced by the baseclass classname.

    Subclasses of this must define _baseclass_name in the base class
    of the hierarchy. 
    '''
    
    def __init__(self, key):
        super(NamespacedStoredObject, self).__init__(
            self.__class__.format_key(key))

    def get_id(self):
        '''Return the non-namespaced id for the object.'''
        return self.key2id(self.key)

    @classmethod
    def key2id(cls, key):
        '''Converts a key to an id'''
        return re.sub(cls._baseclass_name().lower() + '_', '', key)

    @classmethod
    def _baseclass_name(cls):
        '''Returns the class name of the base class of the hierarchy.

        This should be implemented in the base class as:
        return <Class>.__name__
        '''
        raise NotImplementedError()

    @classmethod
    def _set_keyname(cls):
        return 'objset:%s' % cls._baseclass_name()

    @classmethod
    def format_key(cls, key):
        ''' Format the database key with a class specific prefix '''
        if key and key.startswith(cls._baseclass_name().lower()):
            return key
        else:
            return '%s_%s' % (cls._baseclass_name().lower(), key)

    @classmethod
    @utils.sync.optional_sync
    @tornado.gen.coroutine
    def get(cls, key, create_default=False, log_missing=True):
        '''Return the object for a given key.'''
        rv = yield super(NamespacedStoredObject, cls).get(
                         cls.format_key(key),
                         create_default=create_default,
                         log_missing=log_missing, 
                         async=True)
        raise tornado.gen.Return(rv)

    @classmethod
    @utils.sync.optional_sync
    @tornado.gen.coroutine
    def get_many(cls, keys, create_default=False, log_missing=True, func_level_wpg=True):
        '''Returns the list of objects from a list of keys.

        Each key must be a tuple
        '''
        rv = yield super(NamespacedStoredObject, cls).get_many(
                         [cls.format_key(x) for x in keys],
                         create_default=create_default,
                         log_missing=log_missing, 
                         func_level_wpg=func_level_wpg, 
                         async=True)
        raise tornado.gen.Return(rv) 

    @classmethod
    @utils.sync.optional_sync
    @tornado.gen.coroutine
    def get_all(cls):
        ''' Get all the objects in the database of this type

        Inputs:
        callback - Optional callback function to call

        Returns:
        A list of cls objects.
        '''
        retval = []
        i = cls.iterate_all()
        while True:
            item = yield i.next(async=True)
            if isinstance(item, StopIteration):
                break
            retval.append(item)

        raise tornado.gen.Return(retval)

    @classmethod
    @utils.sync.optional_sync
    @tornado.gen.coroutine
    def iterate_all(cls, max_request_size=100, max_results=None):
        '''Return an iterator for all the ojects of this type.

        The set of keys to grab happens once so if the db changes while
        the iteration is going, so neither new or deleted objects will

        You can use it asynchronously like:
        iter = cls.get_iterator()
        while True:
          item = yield iter.next(async=True)
          if isinstance(item, StopIteration):
            break

        or just use it synchronously like a normal iterator.
        '''
        keys = yield cls.get_all_keys(async=True)
        raise tornado.gen.Return(
            StoredObjectIterator(cls, keys, page_size=max_request_size,
                                 max_results=max_results, skip_missing=True))

    @classmethod
    @utils.sync.optional_sync
    @tornado.gen.coroutine
    def get_all_keys(cls):
        '''Return all the keys in the database for this object type.'''
        if options.wants_postgres: 
            rv = True  
            db = PostgresDB()
            conn = yield db.get_connection()

            query = "SELECT _data->>'key' FROM %s" % cls._baseclass_name().lower()
            cursor = yield conn.execute(query, cursor_factory=psycopg2.extensions.cursor)
            keys_list = [i[0] for i in cursor.fetchall()]
            db.return_connection(conn)
            rv = [x.partition('_')[2] for x in keys_list if
                                      x is not None]
            raise tornado.gen.Return(rv) 
        else: 
            db_connection = DBConnection.get(cls)
            raw_keys = yield tornado.gen.Task(db_connection.fetch_keys_from_db,
                                              set_name=cls._set_keyname())
            raise tornado.gen.Return([x.partition('_')[2] for x in raw_keys if
                                      x is not None])

    @classmethod
    @utils.sync.optional_sync
    @tornado.gen.coroutine
    def modify(cls, key, func, create_missing=False):
        rv = yield super(NamespacedStoredObject, cls).modify(
                                 cls.format_key(key),
                                 func,
                                 create_missing=create_missing, async=True)
        raise tornado.gen.Return(rv) 

    @classmethod
    @utils.sync.optional_sync
    @tornado.gen.coroutine
    def modify_many(cls, keys, func, create_missing=False):
        def _do_modify(raw_mappings):
            # Need to convert the keys in the mapping to the ids of the objects
            mod_mappings = dict(((v.get_id(), v) for v in 
                                 raw_mappings.itervalues()))
            return func(mod_mappings)

        rv = yield super(NamespacedStoredObject, cls).modify_many(
                                 [cls.format_key(x) for x in keys],
                                 _do_modify,
                                 create_missing=create_missing, async=True)
        raise tornado.gen.Return(rv) 

    @classmethod
    @utils.sync.optional_sync
    @tornado.gen.coroutine
    def delete(cls, key, callback=None):
        rv = yield super(NamespacedStoredObject, cls).delete(
                                 cls.format_key(key), async=True)
        raise tornado.gen.Return(rv) 

    @classmethod
    @utils.sync.optional_sync
    @tornado.gen.coroutine
    def delete_many(cls, keys, callback=None):
        rv = yield super(NamespacedStoredObject, cls).delete_many(
                               [cls.format_key(k) for k in keys], async=True)
        raise tornado.gen.Return(rv) 

class DefaultedStoredObject(NamespacedStoredObject):
    '''Namespaced object where a get-like operation will never returns None.

    Instead of None, a default object is returned, so a subclass should
    specify a reasonable default constructor
    '''
    def __init__(self, key):
        super(DefaultedStoredObject, self).__init__(key)

    @classmethod
    @utils.sync.optional_sync
    @tornado.gen.coroutine
    def get(cls, key, log_missing=True, callback=None):
        rv = yield super(DefaultedStoredObject, cls).get(
                    key,
                    create_default=True,
                    log_missing=log_missing,
                    callback=callback, 
                    async=True)
        raise tornado.gen.Return(rv) 

    @classmethod
    @utils.sync.optional_sync
    @tornado.gen.coroutine
    def get_many(cls, keys, log_missing=True, callback=None, func_level_wpg=True):
        rv = yield super(DefaultedStoredObject, cls).get_many(
                    keys,
                    create_default=True,
                    log_missing=log_missing,
                    callback=callback, 
                    func_level_wpg=func_level_wpg,
                    async=True)
        raise tornado.gen.Return(rv) 

    @classmethod
    @utils.sync.optional_sync
    @tornado.gen.coroutine
    def modify_many(cls, keys, func, create_missing=None, callback=None):
        rv = yield super(DefaultedStoredObject, cls).modify_many(
                    keys, 
                    func, 
                    create_missing=True, 
                    callback=callback, 
                    async=True)
        raise tornado.gen.Return(rv) 

class AbstractHashGenerator(object):
    ' Abstract Hash Generator '

    @staticmethod
    def _api_hash_function(_input):
        ''' Abstract hash generator '''
        return hashlib.md5(_input).hexdigest()

class NeonApiKey(NamespacedStoredObject):
    ''' Static class to generate Neon API Key'''

    def __init__(self, a_id, api_key=None):
        super(NeonApiKey, self).__init__(a_id)
        self.api_key = api_key

    @classmethod
    def _baseclass_name(cls):
        '''
        Returns the class name of the base class of the hierarchy.
        '''
        return NeonApiKey.__name__
    
    @classmethod
    def id_generator(cls, size=24, 
            chars=string.ascii_lowercase + string.digits):
        return ''.join(random.choice(chars) for x in range(size))

        
    @classmethod
    @utils.sync.optional_sync
    @tornado.gen.coroutine
    def generate(cls, a_id):
        ''' generate api key hash
            if present in DB, then return it
        
        #NOTE: Generate method directly saves the key
        '''
        api_key = NeonApiKey.id_generator()
        obj = NeonApiKey(a_id, api_key)
        
        # Check if the api_key for the account id exists in the DB
        _api_key = cls.get_api_key(a_id)
        if _api_key is not None:
            raise tornado.gen.Return(_api_key)
        else:
            result = yield obj.save(async=True) 
            if result:
                raise tornado.gen.Return(api_key)

    def to_json(self):
        #NOTE: This is a misnomer. It is being overriden here since the save()
        # function uses to_json() and the NeonApiKey is saved as a plain string
        # in the database
        if options.wants_postgres:
            return json.dumps(self.__dict__) 
        else:  
            return self.api_key
    
    @classmethod
    def _create(cls, key, obj_dict):
        obj = NeonApiKey(key)
        obj.value = obj_dict
        return obj_dict
    
    @classmethod
    def get_api_key(cls, a_id, callback=None):
        ''' get api key from db '''

        # Use get
        api_key = cls.get(a_id, callback)
        return api_key

    @classmethod
    @utils.sync.optional_sync
    @tornado.gen.coroutine
    def get(cls, a_id, callback=None):
        #NOTE: parent get() method uses json.loads() hence overriden here
        key = cls.format_key(a_id)
        if options.wants_postgres:
            db = PostgresDB()
            conn = yield db.get_connection()
            
            query = "SELECT _data \
                     FROM %s \
                     WHERE _data->>'key' = '%s'" % (cls.__name__.lower(), key)

            cursor = yield conn.execute(query)
            result = cursor.fetchone()
            db.return_connection(conn)
            if result:  
                raise tornado.gen.Return(result['_data']['api_key']) 
            else: 
                raise tornado.gen.Return(None) 
        else:  
            db_connection = DBConnection.get(cls)
            if callback:
                db_connection.conn.get(key, callback) 
            else:
                raise tornado.gen.Return(db_connection.blocking_conn.get(key))
   
    @classmethod
    def get_many(cls, keys, callback=None):
        raise NotImplementedError()
    
    @classmethod
    @utils.sync.optional_sync
    @tornado.gen.coroutine
    def get_all(cls, keys, callback=None):
        raise NotImplementedError()

    @classmethod
    def modify(cls, key, func, create_missing=False, callback=None):
        raise NotImplementedError()
    
    @classmethod
    def modify_many(cls, keys, func, create_missing=False, callback=None):
        raise NotImplementedError()

class InternalVideoID(object):
    ''' Internal Video ID Generator '''
    NOVIDEO = 'NOVIDEO' # External video id to specify that there is no video

    VALID_EXTERNAL_REGEX = '[0-9a-zA-Z\-\.~]+'
    VALID_INTERNAL_REGEX = ('[0-9a-zA-Z]+_%s' % VALID_EXTERNAL_REGEX)
    
    @staticmethod
    def generate(api_key, vid=None):
        ''' external platform vid --> internal vid '''
        if vid is None:
            vid = InternalVideoID.NOVIDEO
        key = '%s_%s' % (api_key, vid)
        return key

    @staticmethod
    def is_no_video(internal_vid):
        '''Returns true if this video id refers to there not being a video'''
        return internal_vid.partition('_')[2] == InternalVideoID.NOVIDEO

    @staticmethod
    def to_external(internal_vid):
        ''' internal vid -> external platform vid'''
        
        #first part of the key doesn't have _, hence use this below to 
        #generate the internal vid. 
        #note: found later that Ooyala can have _ in their video ids
                
        if "_" not in internal_vid:
            _log.error('key=InternalVideoID msg=Invalid internal id %s' %internal_vid)
            return internal_vid

        vid = "_".join(internal_vid.split('_')[1:])
        return vid

class TrackerAccountID(object):
    ''' Tracker Account ID generation '''
    @staticmethod
    def generate(_input):
        ''' Generate a CRC 32 for Tracker Account ID'''
        return str(abs(binascii.crc32(_input)))

class TrackerAccountIDMapper(NamespacedStoredObject):
    '''
    Maps a given Tracker Account ID to API Key 

    This is needed to keep the tracker id => api_key
    '''
    STAGING = "staging"
    PRODUCTION = "production"

    def __init__(self, tai, api_key=None, itype=None):
        super(TrackerAccountIDMapper, self).__init__(tai)
        self.value = api_key 
        self.itype = itype

    def get_tai(self):
        '''Retrieves the TrackerAccountId of the object.'''
        return self.key.partition('_')[2]

    @classmethod
    def _baseclass_name(cls):
        '''Returns the class name of the base class of the hierarchy.
        '''
        return TrackerAccountIDMapper.__name__
    
    @classmethod
    def get_neon_account_id(cls, tai, callback=None):
        '''
        returns tuple of api_key, type(staging/production)
        '''
        def format_tuple(result):
            ''' format result tuple '''
            if result:
                return result.value, result.itype

        if callback:
            cls.get(tai, lambda x: callback(format_tuple(x)))
        else:
            return format_tuple(cls.get(tai))

class User(NamespacedStoredObject): 
    ''' User 
    
    These are users that can used across multiple systems most notably 
    the API and the current UI. 

    Each of these can be attached to a NeonUserAccount (misnamed, but this 
    is our Application/Customer layer). This will grant the User access to 
    anything the NeonUserAccount can access.  
        
    Users can be associated to many NeonUserAccounts     
    ''' 
    def __init__(self, 
                 username, 
                 password='password', 
                 access_level=AccessLevels.ALL_NORMAL_RIGHTS):
 
        super(User, self).__init__(username)

        # here for the conversion to postgres, not used yet  
        self.user_id = uuid.uuid1().hex

        # the users username, chosen by them, redis key 
        self.username = username

        # the users password_hash, we don't store plain text passwords 
        self.password_hash = sha256_crypt.encrypt(password)

        # short-lived JWtoken that will give user access to API calls 
        self.access_token = None

        # longer-lived JWtoken that will allow a user to refresh a token
        # this token should only be sent over HTTPS to the auth endpoints
        # for now this is not encrypted 
        self.refresh_token = None

        # access level granted to this user, uses class AccessLevels 
        self.access_level = access_level 
 
    @classmethod
    def _baseclass_name(cls):
        '''Returns the class name of the base class of the hierarchy.
        '''
        return 'users' 
        
class NeonUserAccount(NamespacedStoredObject):
    ''' NeonUserAccount

    Every user in the system has a neon account and all other integrations are 
    associated with this account. 

    @videos: video id / jobid map of requests made directly through neon api
    @integrations: all the integrations associated with this acccount

    '''
    def __init__(self, 
                 a_id, 
                 api_key=None, 
                 default_size=(DefaultSizes.WIDTH,DefaultSizes.HEIGHT), 
                 name=None, 
                 abtest=True, 
                 serving_enabled=True, 
                 serving_controller=ServingControllerType.IMAGEPLATFORM, 
                 users=[]):

        # Account id chosen/or generated by the api when account is created 
        self.account_id = a_id 
        splits = '_'.split(a_id)
        if api_key is None and len(splits) == 2:
            api_key = splits[1]
        self.neon_api_key = self.get_api_key() if api_key is None else api_key
        super(NeonUserAccount, self).__init__(self.neon_api_key)
        self.tracker_account_id = TrackerAccountID.generate(self.neon_api_key)
        self.staging_tracker_account_id = \
                TrackerAccountID.generate(self.neon_api_key + "staging") 
        self.videos = {} #phase out,should be stored in neon integration
        # a mapping from integration id -> get_ovp() string
        self.integrations = {}
        # name of the individual who owns the account, mainly for internal use 
        # so we know who it is 
        self.name = name

        # The default thumbnail (w, h) to serve for this account
        self.default_size = default_size
        
        # Priority Q number for processing, currently supports {0,1}
        self.processing_priority = 1

        # Default thumbnail to show if we don't have one for a video
        # under this account.
        self.default_thumbnail_id = None
         
        # create on account creation this gives access to the API, passed via header
        self.api_v2_key = NeonApiKey.id_generator()
        
        # Boolean on wether AB tests can run
        self.abtest = abtest

        # Will thumbnails be served by our system?
        self.serving_enabled = serving_enabled

        # What controller is used to serve the image? Default to imageplatform
        self.serving_controller = serving_controller

        # What users are privy to the information assoicated to this NeonUserAccount
        # simply a list of usernames 
        self.users = users
        
    @classmethod
    def _baseclass_name(cls):
        '''Returns the class name of the base class of the hierarchy.
        '''
        return NeonUserAccount.__name__

    def get_api_key(self):
        '''
        Get the API key for the account, If already in the DB the generate method
        returns it
        '''
        # Note: On DB retrieval the object gets created again, this may lead to
        # creation of an addional api key mapping ; hence prevent it
        # Figure out a cleaner implementation
        try:
            return self.neon_api_key
        except AttributeError:
            if NeonUserAccount.__name__.lower() not in self.account_id:
                return NeonApiKey.generate(self.account_id) 
            return 'None'

    def get_processing_priority(self):
        return self.processing_priority

    def set_processing_priority(self, p):
        self.processing_priority = p

    def add_platform(self, platform):
        '''Adds a platform object to the account.'''
        if len(self.integrations) == 0:
            self.integrations = {}
        self.integrations[platform.integration_id] = platform.get_ovp()

    @utils.sync.optional_sync
    @tornado.gen.coroutine
    def get_platforms(self):
        ''' get all platform accounts for the user '''

        ovp_map = {}
        #TODO: Add Ooyala when necessary
         
        for plat in [NeonPlatform, BrightcovePlatform, 
                     YoutubePlatform, BrightcoveIntegration, OoyalaIntegration]:
            ovp_map[plat.get_ovp()] = plat

        calls = []
        for integration_id, ovp_string in self.integrations.iteritems():
            try:
                plat_type = ovp_map[ovp_string]
                if plat_type == NeonPlatform:
                    calls.append(tornado.gen.Task(plat_type.get,
                                                  self.neon_api_key, '0'))
                else:
                    calls.append(tornado.gen.Task(plat_type.get,
                                                  self.neon_api_key,
                                                  integration_id))
                    
            except KeyError:
                _log.error('key=get_platforms msg=Invalid ovp string: %s' % 
                           ovp_string)

            except Exception as e:
                _log.exception('key=get_platforms msg=Error getting platform '
                               '%s' % e)

        retval = yield calls
        raise tornado.gen.Return(retval)

    @classmethod
    def get_ovp(cls):
        ''' ovp string '''
        return "neon"
    
    def add_video(self, vid, job_id):
        ''' vid,job_id in to videos'''
        
        self.videos[str(vid)] = job_id
    
    def to_json(self):
        ''' to json '''
        return json.dumps(self, default=lambda o: o.__dict__)

    @utils.sync.optional_sync
    @tornado.gen.coroutine
    def add_default_thumbnail(self, image, integration_id='0', replace=False):
        '''Adds a default thumbnail to the account.

        Note that the NeonUserAccount object is saved after this change.

        Inputs:
        image - A PIL image that will be added as the default thumb
        integration_id - Used to specify the CDN hosting parameters.
                         Defaults to the one associated with the NeonPlatform
        replace - If true, then will replace the existing default thumb
        '''
        if self.default_thumbnail_id is not None and not replace:
            raise ValueError('The account %s already has a default thumbnail'
                             % self.neon_api_key)

        cur_rank = 0
        if self.default_thumbnail_id is not None:
            old_default = yield tornado.gen.Task(ThumbnailMetadata.get,
                                                 self.default_thumbnail_id)
            if old_default is None:
                raise ValueError('The old thumbnail is not in the database. '
                                 'This should never happen')
            cur_rank = old_default.rank - 1

        cdn_key = CDNHostingMetadataList.create_key(self.neon_api_key,
                                                    integration_id)
        cdn_metadata = yield tornado.gen.Task(
            CDNHostingMetadataList.get,
            cdn_key)

        tmeta = ThumbnailMetadata(
            None,
            InternalVideoID.generate(self.neon_api_key, None),
            ttype=ThumbnailType.DEFAULT,
            rank=cur_rank)
        yield tmeta.add_image_data(image, cdn_metadata=cdn_metadata, async=True)
        self.default_thumbnail_id = tmeta.key
        
        success = yield tornado.gen.Task(tmeta.save)
        if not success:
            raise IOError("Could not save thumbnail")

        success = yield tornado.gen.Task(self.save)
        if not success:
            raise IOError("Could not save account data with new default thumb")

    @classmethod
    def create(cls, json_data):
        ''' create obj from json data'''
        if not json_data:
            return None
        params = json.loads(json_data)
        a_id = params['account_id']
        api_key = params['neon_api_key']
        na = cls(a_id, api_key)
       
        for key in params:
            na.__dict__[key] = params[key]
        
        return na
   
    @classmethod
    @utils.sync.optional_sync
    @tornado.gen.coroutine
    def get_all_accounts(cls):
        ''' Get all NeonUserAccount instances '''
        retval = yield tornado.gen.Task(cls.get_all)
        raise tornado.gen.Return(retval)
    
    @classmethod
    def get_neon_publisher_id(cls, api_key):
        '''
        Get Neon publisher ID; This is also the Tracker Account ID
        '''
        na = cls.get(api_key)
        if nc:
            return na.tracker_account_id

    @utils.sync.optional_sync
    @tornado.gen.coroutine
    def get_internal_video_ids(self):
        '''Return the list of internal videos ids for this account.'''
        if options.wants_postgres:
            rv = True  
            db = PostgresDB()
            conn = yield db.get_connection()
            # right now, we are gonna do this with a LIKE query on the 
            # indexed key field, however, as data grows it may become 
            # necessary to store account_id/api_key on the object or table : 
            # index that, and query based on that
            query = "SELECT _data->>'key' FROM " + VideoMetadata._baseclass_name().lower() + \
                    " WHERE _data->>'key' LIKE %s" 
            # what a mess...escaping 'hack' 
            params = [self.neon_api_key+'%']
            cursor = yield conn.execute(query, params, cursor_factory=psycopg2.extensions.cursor)
            rv = [i[0] for i in cursor.fetchall()]

            db.return_connection(conn)
            raise tornado.gen.Return(rv) 
        else: 
            db_connection = DBConnection.get(self)
            vids = yield tornado.gen.Task(db_connection.fetch_keys_from_db,
                                          set_name='objset:%s' % self.neon_api_key)
            raise tornado.gen.Return(list(vids))

    @utils.sync.optional_sync
    @tornado.gen.coroutine
    def iterate_all_videos(self, max_request_size=100):
        '''Returns an iterator across all the videos for this account in the
        database.

        The iterator can be used asynchronously. See StoredObjectIterator

        The set of keys to grab happens once so if the db changes while
        the iteration is going, so neither new or deleted objects will
        be returned.

        Inputs:
        max_request_size - Maximum number of objects to request from
        the database at a time.
        '''
        vids = yield self.get_internal_video_ids(async=True)
        raise tornado.gen.Return(
            StoredObjectIterator(VideoMetadata, vids,
                                 page_size=max_request_size,
                                 skip_missing=True))

    @utils.sync.optional_sync
    @tornado.gen.coroutine
    def get_all_job_keys(self):
        '''Return a list of (job_id, api_key) of all the jobs for this account.
        '''
        if options.wants_postgres:
            db = PostgresDB()
            conn = yield db.get_connection()
            base_class_name = NeonApiRequest._baseclass_name().lower()

            query = "SELECT _data->>'key' FROM " + base_class_name + \
                    " WHERE _data->>'key' LIKE %s"
 
            params = [base_class_name+'_'+self.neon_api_key+'_%']
            cursor = yield conn.execute(query, params, cursor_factory=psycopg2.extensions.cursor)
            tuple_to_list = [i[0] for i in cursor.fetchall()]
            db.return_connection(conn)

            raise tornado.gen.Return([x.split('_')[:0:-1] for x in tuple_to_list])
        else:  
            db_connection = DBConnection.get(self)
            base_keys = yield tornado.gen.Task(db_connection.fetch_keys_from_db,
                                               set_name='objset:request:%s' % 
                                               self.neon_api_key)

            raise tornado.gen.Return([x.split('_')[:0:-1] for x in base_keys])

    @utils.sync.optional_sync
    @tornado.gen.coroutine
    def iterate_all_jobs(self, max_request_size=100):
        '''Returns an iterator across all the jobs for this account in the
        database.

        The iterator can be used asynchronously. See StoredObjectIterator

        The set of keys to grab happens once so if the db changes while
        the iteration is going, so neither new or deleted objects will
        be returned.

        Inputs:
        max_request_size - Maximum number of objects to request from
        the database at a time.
        '''
        keys = yield self.get_all_job_keys(async=True)
        raise tornado.gen.Return(
            StoredObjectIterator(NeonApiRequest, keys,
                                 page_size=max_request_size,
                                 skip_missing=True))

# define a ProcessingStrategy, that will dictate the behavior of the model.
class ProcessingStrategy(DefaultedStoredObject):
    '''
    Defines the model parameters with which a client wishes their data to be
    analyzed.

    NOTE: The majority of these parameters share their names with the
    parameters that are used to initialize local_video_searcher. For any
    parameter for which this is the case, see local_video_searcher.py for
    more elaborate documentation.
    '''
    def __init__(self, account_id, processing_time_ratio=2.5,
                 local_search_width=32, local_search_step=4, n_thumbs=5,
                 feat_score_weight=2.0, mixing_samples=40, max_variety=True,
                 startend_clip=0.1, adapt_improve=True, analysis_crop=None):
        super(ProcessingStrategy, self).__init__(account_id)

        # The processing time ratio dictates the maximum amount of time the
        # video can spend in processing, which is given by:
        #
        # max_processing_time = (length of video in seconds * 
        #                        processing_time_ratio)
        self.processing_time_ratio = processing_time_ratio

        # (this should rarely need to be changed)
        # Local search width is the size of the local search regions. If the
        # local_search_step is x, then for any frame which starts a local
        # search region i, the frames searched are given by
        # 
        # i : i + local_search_width in steps of x.
        self.local_search_width = local_search_width

        # (this should rarely need to be changed)
        # Local search step gives the step size between frames that undergo
        # analysis in a local search region. See the documentation for
        # local search width for the documentation.
        self.local_search_step = local_search_step

        # The number of thumbs that are desired as output from the video
        # searching process.
        self.n_thumbs = n_thumbs

        # (this should rarely need to be changed)
        # feat_score_weight is a multiplier that allows the feature score to
        # be combined with the valence score. This is given by:
        # 
        # combined score = (valence score) + 
        #                  (feat_score_weight * feature score)
        self.feat_score_weight = feat_score_weight

        # (this should rarely need to be changed)
        # Mixing samples is the number of initial samples to take to get
        # estimates for the running statistics.
        self.mixing_samples = mixing_samples

        # (this should rarely need to be changed)
        # max variety determines whether or not the model should pay attention
        # to the content of the images with respect to the variety of the top
        # thumbnails.
        self.max_variety = max_variety

        # startend clip determines how much of the video should be 'clipped'
        # prior to the analysis, to exclude things like titleframes and
        # credit rolls.
        self.startend_clip = startend_clip

        # adapt improve is a boolean that determines whether or not we should
        # be using CLAHE (contrast-limited adaptive histogram equalization) to
        # improve frames. 
        self.adapt_improve = adapt_improve

        # analysis crop dictates the region of the image that should be
        # excluded prior to the analysis. It can be expressed in three ways:
        #
        # All methods are performed by specifying floats x.
        #
        # Method one: A single float x, 0 < x <= 1.0
        #       - Takes the center (x*100)% of the image. For instance, if x 
        #         were 0.4, then 60% of the image's horizontal and vertical 
        #         would be removed (i.e., 30% off the left, 30% off the right, 
        #         30% off the top, 30% off the bottom). 
        # 
        # Method two: Two floats x y, both between 0 and 1.0 excluding 0.
        #       - Takes (1.0 - x)/2 off the top and (1.0 - x)/2 off the bottom
        #         and (1.0 -y)/2 off the left and (1.0 - y)/2 off the right.
        #
        # Method three: All sides are specified with four floats, clockwise 
        #         order from the top (top, right, bottom, left). Four floats, 
        #         as a list.
        #           NOTE:
        #         In contrast to the other methods, the floats specify how
        #         much to remove from each side (rather than how much to leave
        #         in). So they are all between 0 and 0.5 (although higher
        #         values are possible, they will no longer be with respect to
        #         the center of the image and the behavior can get wonkey). 
        #         Given x1, y1, x2, y2, crops (x1 * 100)% off the top, 
        #         (y1 * 100)% off the right, etc. 
        #         For example, to remove the bottom 1/3rd of an image, you
        #         would specify [0., 0., .3333, 0.]
        self.analysis_crop = analysis_crop

    @classmethod
    def _baseclass_name(cls):
        '''Returns the class name of the base class of the hierarchy.
        '''
        return ProcessingStrategy.__name__

class ExperimentStrategy(DefaultedStoredObject):
    '''Stores information about the experimental strategy to use.

    Keyed by account_id (aka api_key)
    '''
    SEQUENTIAL='sequential'
    MULTIARMED_BANDIT='multi_armed_bandit'
    
    def __init__(self, account_id, exp_frac=0.01,
                 holdback_frac=0.01,
                 min_conversion = 50,
                 frac_adjust_rate = 0.0,
                 only_exp_if_chosen=False,
                 always_show_baseline=True,
                 baseline_type=ThumbnailType.RANDOM,
                 chosen_thumb_overrides=False,
                 override_when_done=True,
                 experiment_type=SEQUENTIAL,
                 impression_type=MetricType.VIEWS,
                 conversion_type=MetricType.CLICKS,
                 max_neon_thumbs=None):
        super(ExperimentStrategy, self).__init__(account_id)
        # Fraction of traffic to experiment on.
        self.exp_frac = exp_frac
        
        # Fraction of traffic in the holdback experiment once
        # convergence is complete
        self.holdback_frac = holdback_frac

        # If true, an experiment will only be run if a thumb is
        # explicitly chosen. This and chosen_thumb_overrides had
        # better not both be true.
        self.only_exp_if_chosen = only_exp_if_chosen

        # minimum combined conversion numbers before calling an experiment
        # complete
        self.min_conversion = min_conversion

        # Fraction adjusting power rate. When this number is 0, it is
        # equivalent to all the serving fractions being the same,
        # while if it is 1.0, the serving fraction will be controlled
        # by the strategy.
        self.frac_adjust_rate = frac_adjust_rate

        # If True, a baseline of baseline_type will always be used in the
        # experiment. The other baseline could be an editor generated
        # one, which is always shown if it's there.
        self.always_show_baseline = always_show_baseline

        # The type of thumbnail to consider the baseline
        self.baseline_type = baseline_type

        # If true, if there is a chosen thumbnail, it automatically
        # takes 100% of the traffic and the experiment is shutdown.
        self.chosen_thumb_overrides =  chosen_thumb_overrides

        # If true, then when the experiment has converged on a best
        # thumbnail, it overrides the majority one and leaves a
        # holdback. If this is false, when the experiment is done, we
        # will only run the best thumbnail in the experiment
        # percentage. This is useful for pilots that are hidden from
        # the editors.
        self.override_when_done = override_when_done

        # The strategy used to run the experiment phase
        self.experiment_type = experiment_type

        # The types of measurements that mean an impression or a
        # conversion for this account
        self.impression_type = impression_type
        self.conversion_type = conversion_type

        # The maximum number of Neon thumbs to run in the
        # experiment. If None, all of them are used.
        self.max_neon_thumbs = max_neon_thumbs

    @classmethod
    def _baseclass_name(cls):
        '''Returns the class name of the base class of the hierarchy.
        '''
        return ExperimentStrategy.__name__
        

class CDNHostingMetadataList(DefaultedStoredObject):
    '''A list of CDNHostingMetadata objects.

    Keyed by (api_key, integration_id). Use the create_key method to
    generate it before calling a normal function like get().
    
    '''
    def __init__(self, key, cdns=None):
        super(CDNHostingMetadataList, self).__init__(key)
        if self.get_id() and len(self.get_id().split('_')) != 2:
            raise ValueError('Invalid key %s. Must be generated using '
                             'create_key()' % self.get_id())
        if cdns is None:
            self.cdns = [NeonCDNHostingMetadata()]
        else:
            self.cdns = cdns

    def __iter__(self):
        '''Iterate through the cdns.'''
        return [x for x in self.cdns if x is not None].__iter__()

    @classmethod
    def create_key(cls, api_key, integration_id):
        '''Create a key for using in this table'''
        return '%s_%s' % (api_key, integration_id)

    @classmethod
    def _baseclass_name(cls):
        '''Returns the class name of the base class of the hierarchy.
        '''
        return CDNHostingMetadataList.__name__
    
    def get_json_data(self):
        return json.dumps(json.loads(self.to_json())['_data'])

class CDNHostingMetadata(NamespacedStoredObject):
    '''
    Specify how to host the the images with one CDN platform.

    Currently on S3 hosting to customer bucket is well defined

    These objects are not stored directly in the database.  They are
    actually stored in CDNHostingMetadataLists. If you try to save
    them directly, you will get a NotImplementedError.
    ''' 
    
    def __init__(self, key=None, cdn_prefixes=None, resize=False, 
                 update_serving_urls=False,
                 rendition_sizes=None,
                 source_crop=None,
                 crop_with_saliency=True,
                 crop_with_face_detection=True,
                 crop_with_text_detection=True):

        self.key = key

        # List of url prefixes to put in front of the path. If there
        # is no transport scheme, http:// will be added. Also, there
        # is no trailing slash
        cdn_prefixes = cdn_prefixes or []
        self.cdn_prefixes = map(CDNHostingMetadata._normalize_cdn_prefix,
                                cdn_prefixes)
        
        # If true, the images should be resized into all the desired
        # renditions.
        self.resize = resize

        # Should the images be added to ThumbnailServingURL object?
        self.update_serving_urls = update_serving_urls

        # source crop specifies the region of the image from which
        # the result will originate. It can be expressed in three ways:
        #
        # All methods are performed by specifying floats x.
        #
        # Method one: A single float x, 0 < x <= 1.0
        #       - Takes the center (x*100)% of the image. For instance, if x 
        #         were 0.4, then 60% of the image's horizontal and vertical 
        #         would be removed (i.e., 30% off the left, 30% off the right, 
        #         30% off the top, 30% off the bottom). 
        # 
        # Method two: Two floats x y, both between 0 and 1.0 excluding 0.
        #       - Takes (1.0 - x)/2 off the top and (1.0 - x)/2 off the bottom
        #         and (1.0 -y)/2 off the left and (1.0 - y)/2 off the right.
        #
        # Method three: All sides are specified with four floats, clockwise 
        #         order from the top (top, right, bottom, left). Four floats, 
        #         as a list.
        #           NOTE:
        #         In contrast to the other methods, the floats specify how
        #         much to remove from each side (rather than how much to leave
        #         in). So they are all between 0 and 0.5 (although higher
        #         values are possible, they will no longer be with respect to
        #         the center of the image and the behavior can get wonkey). 
        #         Given x1, y1, x2, y2, crops (x1 * 100)% off the top, 
        #         (y1 * 100)% off the right, etc. 
        #         For example, to remove the bottom 1/3rd of an image, you
        #         would specify [0., 0., .3333, 0.]
        self.source_crop = source_crop
        self.crop_with_saliency = crop_with_saliency
        self.crop_with_face_detection = crop_with_face_detection
        self.crop_with_text_detection = crop_with_text_detection

        # A list of image rendition sizes to generate if resize is
        # True. The list is of (w, h) tuples.
        self.rendition_sizes = rendition_sizes or [
            [120, 67],
            [120, 90],
            [160, 90],
            [160, 120],
            [210, 118],
            [320, 180],
            [320, 240],
            [480, 270],
            [480, 360],
            [640, 360],
            [640, 480],
            [1280, 720]]

        # the created and updated on these objects
        # self.created = self.updated = str(datetime.datetime.utcnow())

    # TODO(sunil or mdesnoyer): Write a function to add a new
    # rendition size to the list and upload the requisite images to
    # where they are hosted. Some of the functionality will be in
    # cdnhosting, but this object will have to be saved too. We
    # probably want to update all the images in the account or it
    # could have parameters like a single image, all the images newer
    # than a date etc.

    def save(self):
        raise NotImplementedError()

    @classmethod
    def save_all(cls, *args, **kwargs):
        raise NotImplementedError()

    @classmethod
    def modify(cls, *args, **kwargs):
        raise NotImplementedError()

    @classmethod
    def modify_many(cls, *args, **kwargs):
        raise NotImplementedError()

    @classmethod
    def _create(cls, key, obj_dict):
        obj = super(CDNHostingMetadata, cls)._create(key, obj_dict)

        # Normalize the CDN prefixes
        obj.cdn_prefixes = map(CDNHostingMetadata._normalize_cdn_prefix,
                               obj.cdn_prefixes)
        
        return obj

    @staticmethod
    def _normalize_cdn_prefix(prefix):
      '''Normalizes a cdn prefix so that it starts with a scheme and does
      not end with a slash.

      e.g. http://neon.com
           https://neon.com
      '''
      prefix_split = urlparse.urlparse(prefix, 'http')
      if prefix_split.netloc == '':
        path_split = prefix_split.path.partition('/')
        prefix_split = [x for x in prefix_split]
        prefix_split[1] = path_split[0]
        prefix_split[2] = path_split[1]
      scheme_added = urlparse.urlunparse(prefix_split)
      return scheme_added.strip('/')
      
class S3CDNHostingMetadata(CDNHostingMetadata):
    '''
    If the images are to be uploaded to S3 bucket use this formatter  

    '''
    def __init__(self, key=None, access_key=None, secret_key=None, 
                 bucket_name=None, cdn_prefixes=None, folder_prefix=None,
                 resize=False, update_serving_urls=False, do_salt=True,
                 make_tid_folders=False, rendition_sizes=None, policy=None,
                 source_crop=None, crop_with_saliency=True,
                 crop_with_face_detection=True,
                 crop_with_text_detection=True):
        '''
        Create the object
        '''
        super(S3CDNHostingMetadata, self).__init__(
            key, cdn_prefixes, resize, update_serving_urls, rendition_sizes, 
            source_crop, crop_with_saliency, crop_with_face_detection,
            crop_with_text_detection)
        self.access_key = access_key # S3 access key
        self.secret_key = secret_key # S3 secret access key
        self.bucket_name = bucket_name # S3 bucket to host in
        self.folder_prefix = folder_prefix # Folder prefix to host in

        # Add a random named directory between folder prefix and the 
        # image name? Useful for performance when serving.
        self.do_salt = do_salt

        # make folders for easy navigation. This puts the image in the
        # form <api_key>/<video_id>/<thumb_id>.jpg
        self.make_tid_folders = make_tid_folders

        # What aws policy should the images be uploaded with
        self.policy = policy

class NeonCDNHostingMetadata(S3CDNHostingMetadata):
    '''
    Hosting on S3 using the Neon keys.
    
    This default hosting just uses pure S3, no cloudfront.
    '''
    def __init__(self, key=None,
                 bucket_name='n3.neon-images.com',
                 cdn_prefixes=None,
                 folder_prefix=None,
                 resize=True,
                 update_serving_urls=True,
                 do_salt=True,
                 make_tid_folders=False,
                 rendition_sizes=None,
                 source_crop=None, crop_with_saliency=True,
                 crop_with_face_detection=True,
                 crop_with_text_detection=True):
        super(NeonCDNHostingMetadata, self).__init__(
            key,
            bucket_name=bucket_name,
            cdn_prefixes=(cdn_prefixes or ['n3.neon-images.com']),
            folder_prefix=folder_prefix,
            resize=resize,
            update_serving_urls=update_serving_urls,
            do_salt=do_salt,
            make_tid_folders=make_tid_folders,
            rendition_sizes=rendition_sizes,
            policy='public-read',
            source_crop=source_crop,
            crop_with_saliency=crop_with_saliency,
            crop_with_face_detection=crop_with_face_detection,
            crop_with_text_detection=crop_with_text_detection)

class PrimaryNeonHostingMetadata(S3CDNHostingMetadata):
    '''
    Primary Neon S3 Hosting
    This is where the primary copy of the thumbnails are stored
    
    @make_tid_folders: If true, _ is replaced by '/' to create folder
    '''
    def __init__(self, key=None,
                 bucket_name='host-thumbnails',
                 folder_prefix=None,
                 source_crop=None, crop_with_saliency=True,
                 crop_with_face_detection=True,
                 crop_with_text_detection=True):
        super(PrimaryNeonHostingMetadata, self).__init__(
            key,
            bucket_name=bucket_name,
            folder_prefix=folder_prefix,
            resize=False,
            update_serving_urls=False,
            do_salt=False,
            make_tid_folders=True,
            policy='public-read',
            source_crop=source_crop,
            crop_with_saliency=crop_with_saliency,
            crop_with_face_detection=crop_with_face_detection,
            crop_with_text_detection=crop_with_text_detection)

class CloudinaryCDNHostingMetadata(CDNHostingMetadata):
    '''
    Cloudinary images
    '''

    def __init__(self, key=None,source_crop=None, crop_with_saliency=True,
            crop_with_face_detection=True,
            crop_with_text_detection=True):
        super(CloudinaryCDNHostingMetadata, self).__init__(
            key,
            resize=False,
            update_serving_urls=False,
            source_crop=source_crop,
            crop_with_saliency=crop_with_saliency,
            crop_with_face_detection=crop_with_face_detection,
            crop_with_text_detection=crop_with_text_detection)

class AkamaiCDNHostingMetadata(CDNHostingMetadata):
    '''
    Akamai Netstorage CDN Metadata
    '''

    def __init__(self, key=None, host=None, akamai_key=None, akamai_name=None,
                 folder_prefix=None, cdn_prefixes=None, rendition_sizes=None,
                 cpcode=None,source_crop=None, crop_with_saliency=True,
                 crop_with_face_detection=True,
                 crop_with_text_detection=True):
        super(AkamaiCDNHostingMetadata, self).__init__(
            key,
            cdn_prefixes=cdn_prefixes,
            resize=True,
            update_serving_urls=True,
            rendition_sizes=rendition_sizes,
            source_crop=source_crop,
            crop_with_saliency=crop_with_saliency,
            crop_with_face_detection=crop_with_face_detection,
            crop_with_text_detection=crop_with_text_detection)

        # Host for uploading to akamai. Can have http:// or not
        self.host = host

        # Parameters to talk to akamai
        self.akamai_key = akamai_key
        self.akamai_name = akamai_name

        # The folder prefix to prepend to where the file will be
        # stored and served from. Slashes at the beginning and end are
        # optional
        self.folder_prefix=folder_prefix

        # CPCode string for uploading to Akamai. Should be something
        # like 17645
        self.cpcode = cpcode

    @classmethod
    def _create(cls, key, obj_dict):
        obj = super(AkamaiCDNHostingMetadata, cls)._create(key, obj_dict)

        # An old object could have had a baseurl, which was smashed
        # together the folder prefix and cpcode. That was confusing,
        # but in case there's an old object around, fix it. Also, in
        # that case, the cdn_prefixes could have had the folder prefix
        # in them, so remove them.
        if hasattr(obj, 'baseurl'):
            split = obj.baseurl.strip('/').partition('/')
            obj.cpcode = split[0].strip('/')
            obj.folder_prefix = split[2].strip('/')
            obj.cdn_prefixes = [re.sub(obj.folder_prefix, '', x).strip('/')
                                for x in obj.cdn_prefixes]
            del obj.baseurl
        
        return obj

class AbstractIntegration(NamespacedStoredObject):
    ''' Abstract Integration class '''

    def __init__(self, integration_id=None, enabled=True, 
                       video_submit_retries=0):
        
        if integration_id is None: 
            integration_id = uuid.uuid1().hex
        super(AbstractIntegration, self).__init__(integration_id)
        self.integration_id = integration_id
        
        # should this integration be used 
        self.enabled = enabled
        
        # how many times have we tried to submit the current video
        self.video_submit_retries = video_submit_retries

    @classmethod
    def _baseclass_name(cls):
        return AbstractIntegration.__name__


# DEPRECATED use AbstractIntegration instead
class AbstractPlatform(NamespacedStoredObject):
    ''' Abstract Platform/ Integration class

    The ids for these objects are tuples of (type, api_key, i_id)
    type can be None, in which case it becomes cls._baseclass_name()
    '''

    def __init__(self, api_key, i_id=None, abtest=False, enabled=True, 
                serving_enabled=True,
                serving_controller=ServingControllerType.IMAGEPLATFORM):
        super(AbstractPlatform, self).__init__((None, api_key, i_id))
        self.neon_api_key = api_key 
        self.integration_id = i_id 
        self.videos = {} # External video id (Original Platform VID) => Job ID
        self.abtest = abtest # Boolean on wether AB tests can run
        self.enabled = enabled # Account enabled for auto processing of videos 

        # Will thumbnails be served by our system?
        self.serving_enabled = serving_enabled

        # What controller is used to serve the image? Default to imageplatform
        self.serving_controller = serving_controller 

    @classmethod
    def format_key(cls, key):
        if isinstance(key, basestring):
            # It's already the proper key
            return key

        if len(key) == 2:
            typ = None
            api_key, i_id = key
        else:
            typ, api_key, i_id = key
        if typ is None:
            typ = cls._baseclass_name().lower()
        api_splits = api_key.split('_')
        if len(api_splits) > 1:
            api_key, i_id = api_splits[1:]
        return '_'.join([typ, api_key, i_id])

    @classmethod
    def key2id(cls, key):
        '''Converts a key to an id'''
        return key.split('_')

    @classmethod
    def _baseclass_name(cls):
        return cls.__name__

    @classmethod
    def _set_keyname(cls):
        return 'objset:%s' % cls._baseclass_name()
   
    @classmethod
    def _create(cls, key, obj_dict):
        def __get_type(key):
            '''
            Get the platform type
            '''
            platform_type = key.split('_')[0]
            typemap = {
                'neonplatform' : NeonPlatform,
                'brightcoveplatform' : BrightcovePlatform,
                'ooyalaplatform' : OoyalaPlatform,
                'youtubeplatform' : YoutubePlatform
                }
            try:
                platform = typemap[platform_type]
                return platform.__name__
            except KeyError, e:
                _log.exception("Invalid Platform Object")
                raise ValueError() # is this the right exception to throw?

        if obj_dict:
            if not '_type' in obj_dict or not '_data' in obj_dict:
                obj_dict = {
                    '_type': __get_type(obj_dict['key']),
                    '_data': copy.deepcopy(obj_dict)
                }
            
            return super(AbstractPlatform, cls)._create(cls.format_key(key),
                                                        obj_dict)

    @utils.sync.optional_sync
    @tornado.gen.coroutine
    def save(self, callback=None):
        raise NotImplementedError("To save this object use modify()")
        # since we need a default constructor with empty strings for the 
        # eval magic to work, check here to ensure apikey and i_id aren't empty
        # since the key is generated based on them
        if self.neon_api_key == '' or self.integration_id == '':
            raise Exception('Invalid initialization of AbstractPlatform or its\
                subclass object. api_key and i_id should not be empty')

        super(AbstractPlatform, self).save(callback)

    @classmethod
    @utils.sync.optional_sync
    @tornado.gen.coroutine
    def get(cls, api_key, i_id):
        ''' get instance '''
        rv = yield super(AbstractPlatform, cls).get((None, api_key, i_id), async=True)
        raise tornado.gen.Return(rv) 
    
    @classmethod
    @utils.sync.optional_sync
    @tornado.gen.coroutine
    def modify(cls, api_key, i_id, func, create_missing=False):
        def _set_parameters(x):
            typ, api_key, i_id = x.get_id()
            x.neon_api_key = api_key
            x.integration_id = i_id
            func(x)
        rv = yield super(AbstractPlatform, cls).modify(
                (None, api_key, i_id),
                _set_parameters,
                create_missing=create_missing, 
                async=True)
        raise tornado.gen.Return(rv) 

    @classmethod
    @utils.sync.optional_sync
    @tornado.gen.coroutine
    def modify_many(cls, keys, func, create_missing=False):
        def _set_parameters(objs):
            for x in objs.itervalues():
                typ, api_key, i_id = x.get_id()
                x.neon_api_key = api_key
                x.integration_id = i_id
            func(objs)

        rv = yield super(AbstractPlatform, cls).modify_many(
              keys, 
              _set_parameters,
              create_missing=create_missing, 
              async=True)
        raise tornado.gen.Return(rv)

    @classmethod
    @utils.sync.optional_sync
    @tornado.gen.coroutine
    def delete(cls, api_key, i_id):
        rv = yield super(AbstractPlatform, cls).delete(
                         (None, api_key, i_id), async=True)
        raise tornado.gen.Return(rv)
        
    #@classmethod
    #@utils.sync.optional_sync
    #@tornado.gen.coroutine
    #def delete_many(cls, keys):
    #    rv = yield super(AbstractPlatform, cls).delete_many(
    #                     [cls._generate_subkey(api_key, i_id) for 
    #                     api_key, i_id in keys], async=True)
    #    raise tornado.gen.Return(rv)

    def to_json(self):
        ''' to json '''
        return json.dumps(self, default=lambda o: o.__dict__) 

    def add_video(self, vid, job_id):
        ''' external video id => job_id '''
        self.videos[str(vid)] = job_id

    def get_videos(self):
        ''' list of external video ids '''
        return self.videos.keys()
    
    def get_internal_video_ids(self):
        ''' return list of internal video ids for the account ''' 
        i_vids = [] 
        for vid in self.videos.keys(): 
            i_vids.append(InternalVideoID.generate(self.neon_api_key, vid))
        return i_vids

    @classmethod
    def get_ovp(cls):
        ''' ovp string '''
        raise NotImplementedError

    @classmethod
    @utils.sync.optional_sync
    @tornado.gen.coroutine
    def get_all_keys(cls):
        '''The keys will be of the form (type, api_key, integration_id).'''
        
        neon_keys = yield NeonPlatform._get_all_keys_impl(async=True)
        bc_keys = yield BrightcovePlatform._get_all_keys_impl(async=True)
        oo_keys = yield OoyalaPlatform._get_all_keys_impl(async=True)
        yt_keys = yield YoutubePlatform._get_all_keys_impl(async=True)

        keys = neon_keys + bc_keys + oo_keys + yt_keys

        raise tornado.gen.Return(keys)

    @classmethod
    @utils.sync.optional_sync
    @tornado.gen.coroutine
    def _get_all_keys_impl(cls):
        keys = yield super(AbstractPlatform, cls).get_all_keys(async=True)
        raise tornado.gen.Return([[cls._baseclass_name().lower()] + x.split('_') 
                                  for x in keys])

    @classmethod
    @utils.sync.optional_sync
    @tornado.gen.coroutine
    def subscribe_to_changes(cls, func, pattern='*', get_object=True):
        yield [
            NeonPlatform.subscribe_to_changes(func, pattern, get_object,
                                              async=True),
            BrightcovePlatform.subscribe_to_changes(
                func, pattern, get_object, async=True),
            YoutubePlatform.subscribe_to_changes(
                func, pattern, get_object, async=True),
            OoyalaPlatform.subscribe_to_changes(
                func, pattern, get_object, async=True)]

    @classmethod
    @tornado.gen.coroutine
    def _subscribe_to_changes_impl(cls, func, pattern, get_object):
        yield super(AbstractPlatform, cls).subscribe_to_changes(
            func, pattern, get_object, async=True)

    @classmethod
    @utils.sync.optional_sync
    @tornado.gen.coroutine
    def unsubscribe_from_changes(cls, channel):
        yield [
            NeonPlatform.unsubscribe_from_changes(channel, async=True),
            BrightcovePlatform.unsubscribe_from_changes(channel, async=True),
            YoutubePlatform.unsubscribe_from_changes(channel, async=True),
            OoyalaPlatform.unsubscribe_from_changes(channel, async=True)]

    @classmethod
    @tornado.gen.coroutine
    def _unsubscribe_from_changes_impl(cls, channel):
        yield super(AbstractPlatform, cls).unsubscribe_from_changes(
            channel, async=True)

    @classmethod
    def format_subscribe_pattern(cls, pattern):
        return '%s_%s' % (cls._baseclass_name().lower(), pattern)
    

    @classmethod
    def _erase_all_data(cls):
        ''' erase all data ''' 
        db_connection = DBConnection.get(cls)
        db_connection.clear_db()
 

    @utils.sync.optional_sync
    @tornado.gen.coroutine
    def delete_all_video_related_data(self, platform_vid,
            *args, **kwargs):
        '''
        Delete all data related to a given video

        request, vmdata, thumbs, thumb serving urls
        
        #NOTE: Don't you dare call this method unless you really want to 
        delete 
        '''
        
        do_you_want_to_delete = kwargs.get('really_delete_keys', False)
        if do_you_want_to_delete == False:
            return

        def _del_video(p_inst):
            try:
                p_inst.videos.pop(platform_vid)
            except KeyError, e:
                _log.error('no such video to delete')
                return
        
        i_vid = InternalVideoID.generate(self.neon_api_key, 
                                         platform_vid)
        vm = yield tornado.gen.Task(VideoMetadata.get, i_vid)
        # update platform instance
        yield tornado.gen.Task(self.modify,
                               self.neon_api_key, '0',
                               _del_video)

<<<<<<< HEAD
        # delete the request object
        yield tornado.gen.Task(NeonApiRequest.delete,
                               self.videos[platform_vid],
                               self.neon_api_key)

        if vm is not None:
            # delete the video object
            yield tornado.gen.Task(VideoMetadata.delete, i_vid)

            # delete the thumbnails
            yield tornado.gen.Task(ThumbnailMetadata.delete_many,
                                   vm.thumbnail_ids)

            # delete the serving urls
            yield tornado.gen.Task(ThumbnailServingURLs.delete_many,
                                   vm.thumbnail_ids)

=======
        yield VideoMetadata.delete_related_data(i_vid, async=True)
        
>>>>>>> 5c6ad0b3
class NeonPlatform(AbstractPlatform):
    '''
    Neon Integration ; stores all info about calls via Neon API
    '''
    def __init__(self, api_key, a_id=None, abtest=False):
        # By default integration ID 0 represents 
        # Neon Platform Integration (access via neon api)
        
        super(NeonPlatform, self).__init__(api_key, '0', abtest)
        self.account_id = a_id
        self.neon_api_key = api_key 
   
    @classmethod
    def get_ovp(cls):
        ''' ovp string '''
        return "neon"

    @classmethod
    @utils.sync.optional_sync
    @tornado.gen.coroutine
    def get_all_keys(cls):
        keys = yield cls._get_all_keys_impl(async=True)
        raise tornado.gen.Return(keys)

    @classmethod
    @utils.sync.optional_sync
    @tornado.gen.coroutine
    def subscribe_to_changes(cls, func, pattern='*', get_object=True):
        yield cls._subscribe_to_changes_impl(func, pattern, get_object)

    @classmethod
    @utils.sync.optional_sync
    @tornado.gen.coroutine
    def unsubscribe_from_changes(cls, channel):
        yield cls._unsubscribe_from_changes_impl(channel)

    @classmethod
    def _baseclass_name(cls):
        if options.wants_postgres: 
            return AbstractPlatform.__name__ 
        else: 
            return NeonPlatform.__name__

class BrightcoveIntegration(AbstractIntegration):
    ''' Brightcove Integration class '''

    REFERENCE_ID = '_reference_id'
    BRIGHTCOVE_ID = '_bc_id'
    
    def __init__(self, i_id=None, a_id='', p_id=None, 
                rtoken=None, wtoken=None,
                last_process_date=None, abtest=False, callback_url=None,
                uses_batch_provisioning=False,
                id_field=BRIGHTCOVE_ID,
                enabled=True,
                serving_enabled=True,
                oldest_video_allowed=None, 
                video_submit_retries=0):

        ''' On every request, the job id is saved '''

        super(BrightcoveIntegration, self).__init__(i_id, enabled)
        self.account_id = a_id
        self.publisher_id = p_id
        self.read_token = rtoken
        self.write_token = wtoken
        #The publish date of the last processed video - UTC timestamp seconds
        self.last_process_date = last_process_date 
        self.linked_youtube_account = False
        self.account_created = time.time() #UTC timestamp of account creation
        self.rendition_frame_width = None #Resolution of video to process
        self.video_still_width = 480 #default brightcove still width
        # the ids of playlist to create video requests from
        self.playlist_feed_ids = []
        # the url that will be called when a video is finished processing 
        self.callback_url = callback_url

        # Does the customer use batch provisioning (i.e. FTP
        # uploads). If so, we cannot rely on the last modified date of
        # videos. http://support.brightcove.com/en/video-cloud/docs/finding-videos-have-changed-media-api
        self.uses_batch_provisioning = uses_batch_provisioning

        # Which custom field to use for the video id. If it is
        # BrightcovePlatform.REFERENCE_ID, then the reference_id field
        # is used. If it is BRIGHTCOVE_ID, the 'id' field is used.
        self.id_field = id_field

        # A ISO date string of the oldest video publication date to
        # ingest even if is updated in Brightcove.
        self.oldest_video_allowed = oldest_video_allowed

        # Amount of times we have retried a video submit 
        self.video_submit_retries = video_submit_retries 

    @classmethod
    def get_ovp(cls):
        ''' return ovp name'''
        return "brightcove_integration"

    def get_api(self, video_server_uri=None):
        '''Return the Brightcove API object for this platform integration.'''
        return api.brightcove_api.BrightcoveApi(
            self.neon_api_key, self.publisher_id, 
            self.read_token, self.write_token) 

    def set_rendition_frame_width(self, f_width):
        ''' Set framewidth of the video resolution to process '''
        self.rendition_frame_width = f_width

    def set_video_still_width(self, width):
        ''' Set framewidth of the video still to be used 
            when the still is updated in the brightcove account '''
        self.video_still_width = width

class CNNIntegration(AbstractIntegration):
    ''' CNN Integration class '''

    def __init__(self, 
                 account_id='',
                 api_key_ref='', 
                 enabled=True, 
                 last_process_date=None):  

        ''' On every successful processing, the last video processed date is saved '''

        super(CNNIntegration, self).__init__(None, enabled=enabled)
        # The publish date of the last video we looked at - ISO 8601
        self.last_process_date = last_process_date 
        # user.neon_api_key this integration belongs to 
        self.account_id = account_id
        # the api_key required to make requests to cnn api - external
        self.api_key_ref = api_key_ref

class FoxIntegration(AbstractIntegration):
    ''' Fox Integration class '''

    def __init__(self, 
                 account_id='',
                 feed_pid_ref='', 
                 enabled=True, 
                 last_process_date=None):  

        ''' On every successful processing, the last video processed date is saved '''

        super(FoxIntegration, self).__init__(None, enabled=enabled)
        # The publish date of the last video we looked at - ISO 8601
        self.last_process_date = last_process_date 
        # user.account_id this integration belongs to 
        self.account_id = account_id
        # the feed_pid_ref required by the fox api - external
        self.feed_pid_ref = feed_pid_ref

# DEPRECATED use BrightcoveIntegration instead 
class BrightcovePlatform(AbstractPlatform):
    ''' Brightcove Platform/ Integration class '''
    REFERENCE_ID = '_reference_id'
    BRIGHTCOVE_ID = '_bc_id'
    
    def __init__(self, api_key, i_id=None, a_id='', p_id=None, 
                rtoken=None, wtoken=None, auto_update=False,
                last_process_date=None, abtest=False, callback_url=None,
                uses_batch_provisioning=False,
                id_field=BRIGHTCOVE_ID,
                enabled=True,
                serving_enabled=True,
                oldest_video_allowed=None, 
                video_submit_retries=0):

        ''' On every request, the job id is saved '''

        super(BrightcovePlatform, self).__init__(api_key, i_id, abtest,
                                                 enabled, serving_enabled)
        self.account_id = a_id
        self.publisher_id = p_id
        self.read_token = rtoken
        self.write_token = wtoken
        self.auto_update = auto_update 
        #The publish date of the last processed video - UTC timestamp 
        self.last_process_date = last_process_date 
        self.linked_youtube_account = False
        self.account_created = time.time() #UTC timestamp of account creation
        self.rendition_frame_width = None #Resolution of video to process
        self.video_still_width = 480 #default brightcove still width
        # the ids of playlist to create video requests from
        self.playlist_feed_ids = []
        # the url that will be called when a video is finished processing 
        self.callback_url = callback_url

        # Does the customer use batch provisioning (i.e. FTP
        # uploads). If so, we cannot rely on the last modified date of
        # videos. http://support.brightcove.com/en/video-cloud/docs/finding-videos-have-changed-media-api
        self.uses_batch_provisioning = uses_batch_provisioning

        # Which custom field to use for the video id. If it is
        # BrightcovePlatform.REFERENCE_ID, then the reference_id field
        # is used. If it is BRIGHTCOVE_ID, the 'id' field is used.
        self.id_field = id_field

        # A ISO date string of the oldest video publication date to
        # ingest even if is updated in Brightcove.
        self.oldest_video_allowed = oldest_video_allowed

        # Amount of times we have retried a video submit 
        self.video_submit_retries = video_submit_retries 

    @classmethod
    def get_ovp(cls):
        ''' return ovp name'''
        return "brightcove"

    @classmethod
    @utils.sync.optional_sync
    @tornado.gen.coroutine
    def subscribe_to_changes(cls, func, pattern='*', get_object=True):
        yield cls._subscribe_to_changes_impl(func, pattern, get_object)

    @classmethod
    @utils.sync.optional_sync
    @tornado.gen.coroutine
    def unsubscribe_from_changes(cls, channel):
        yield cls._unsubscribe_from_changes_impl(channel)

    def get_api(self, video_server_uri=None):
        '''Return the Brightcove API object for this platform integration.'''
        return api.brightcove_api.BrightcoveApi(
            self.neon_api_key, self.publisher_id,
            self.read_token, self.write_token)

    def set_rendition_frame_width(self, f_width):
        ''' Set framewidth of the video resolution to process '''
        self.rendition_frame_width = f_width

    def set_video_still_width(self, width):
        ''' Set framewidth of the video still to be used 
            when the still is updated in the brightcove account '''
        self.video_still_width = width

    @classmethod
    @utils.sync.optional_sync
    @tornado.gen.coroutine
    def get_all_keys(cls):
        keys = yield cls._get_all_keys_impl(async=True)
        raise tornado.gen.Return(keys)

    @classmethod
    def _baseclass_name(cls):
        if options.wants_postgres: 
            return AbstractPlatform.__name__ 
        else: 
            return BrightcovePlatform.__name__

class YoutubePlatform(AbstractPlatform):
    ''' Youtube platform integration '''

    # TODO(Sunil): Fix this class when Youtube is implemented 

    def __init__(self, api_key, i_id=None, a_id='', access_token=None,
                 refresh_token=None,
                expires=None, auto_update=False, abtest=False):
        super(YoutubePlatform, self).__init__(api_key, i_id, abtest)
        self.account_id = a_id
        self.access_token = access_token
        self.refresh_token = refresh_token
        self.expires = expires
        self.generation_time = None
        self.valid_until = 0  

        #if blob is being created save the time when access token was generated
        if access_token:
            self.valid_until = time.time() + float(expires) - 50
        self.auto_update = auto_update
    
        self.channels = None

    @classmethod
    def get_ovp(cls):
        ''' ovp '''
        return "youtube"

    @classmethod
    @utils.sync.optional_sync
    @tornado.gen.coroutine
    def subscribe_to_changes(cls, func, pattern='*', get_object=True):
        yield cls._subscribe_to_changes_impl(func, pattern, get_object)

    @classmethod
    @utils.sync.optional_sync
    @tornado.gen.coroutine
    def unsubscribe_from_changes(cls, channel):
        yield cls._unsubscribe_from_changes_impl(channel)
    
    def get_access_token(self, callback):
        ''' Get a valid access token, if not valid -- get new one and set expiry'''
        def access_callback(result):
            if result:
                self.access_token = result
                self.valid_until = time.time() + 3550
                callback(self.access_token)
            else:
                callback(False)

        #If access token has expired
        if time.time() > self.valid_until:
            yt = api.youtube_api.YoutubeApi(self.refresh_token)
            yt.get_access_token(access_callback)
        else:
            #return current token
            callback(self.access_token)
   
    def add_channels(self, callback):
        '''
        Add a list of channels that the user has
        Get a valid access token first
        '''
        def save_channel(result):
            if result:
                self.channels = result
                callback(True)
            else:
                callback(False)

        def atoken_exec(atoken):
            if atoken:
                yt = api.youtube_api.YoutubeApi(self.refresh_token)
                yt.get_channels(atoken, save_channel)
            else:
                callback(False)

        self.get_access_token(atoken_exec)


    def get_videos(self, callback, channel_id=None):
        '''
        get list of videos from youtube
        '''

        def atoken_exec(atoken):
            if atoken:
                yt = api.youtube_api.YoutubeApi(self.refresh_token)
                yt.get_videos(atoken, playlist_id, callback)
            else:
                callback(False)

        if channel_id is None:
            playlist_id = self.channels[0]["contentDetails"]["relatedPlaylists"]["uploads"] 
            self.get_access_token(atoken_exec)
        else:
            # Not yet supported
            callback(None)

    def create_job(self):
        '''
        Create youtube api request
        '''
        pass

    @classmethod
    @utils.sync.optional_sync
    @tornado.gen.coroutine
    def get_all_keys(cls):
        keys = yield cls._get_all_keys_impl(async=True)
        raise tornado.gen.Return(keys)

    @classmethod
    def _baseclass_name(cls):
        if options.wants_postgres: 
            return AbstractPlatform.__name__ 
        else: 
            return YoutubePlatform.__name__

class OoyalaIntegration(AbstractIntegration):
    '''
    OOYALA Integration
    '''
    def __init__(self, 
                 i_id=None, 
                 a_id='', 
                 p_code=None, 
                 api_key=None, 
                 api_secret=None): 
        '''
        Init ooyala platform 
        
        Partner code, o_api_key & api_secret are essential 
        for api calls to ooyala 

        '''
        super(OoyalaIntegration, self).__init__(i_id)
        self.account_id = a_id
        self.partner_code = p_code
        self.api_key = api_key
        self.api_secret = api_secret 
 
    @classmethod
    def get_ovp(cls):
        ''' return ovp name'''
        return "ooyala_integration"

    @classmethod
    def generate_signature(cls, secret_key, http_method, 
                    request_path, query_params, request_body=''):
        ''' Generate signature for ooyala requests'''
        signature = secret_key + http_method.upper() + request_path
        for key, value in query_params.iteritems():
            signature += key + '=' + value
            signature = base64.b64encode(hashlib.sha256(signature).digest())[0:43]
            signature = urllib.quote_plus(signature)
            return signature 
    
# DEPRECATED use OoyalaIntegration instead 
class OoyalaPlatform(AbstractPlatform):
    '''
    OOYALA Platform
    '''
    def __init__(self, api_key, i_id=None, a_id='', p_code=None, 
                 o_api_key=None, api_secret=None, auto_update=False): 
        '''
        Init ooyala platform 
        
        Partner code, o_api_key & api_secret are essential 
        for api calls to ooyala 

        '''

        super(OoyalaPlatform, self).__init__(api_key, i_id)
 
        self.account_id = a_id
        self.partner_code = p_code
        self.ooyala_api_key = o_api_key
        self.api_secret = api_secret 
        self.auto_update = auto_update 
    
    @classmethod
    def get_ovp(cls):
        ''' return ovp name'''
        return "ooyala"

    @classmethod
    @utils.sync.optional_sync
    @tornado.gen.coroutine
    def subscribe_to_changes(cls, func, pattern='*', get_object=True):
        yield cls._subscribe_to_changes_impl(func, pattern, get_object)

    @classmethod
    @utils.sync.optional_sync
    @tornado.gen.coroutine
    def unsubscribe_from_changes(cls, channel):
        yield cls._unsubscribe_from_changes_impl(channel)
    
    @classmethod
    def generate_signature(cls, secret_key, http_method, 
                    request_path, query_params, request_body=''):
        ''' Generate signature for ooyala requests'''
        signature = secret_key + http_method.upper() + request_path
        for key, value in query_params.iteritems():
            signature += key + '=' + value
            signature = base64.b64encode(hashlib.sha256(signature).digest())[0:43]
            signature = urllib.quote_plus(signature)
            return signature 
    
    @classmethod
    @utils.sync.optional_sync
    @tornado.gen.coroutine
    def get_all_keys(cls):
        keys = yield cls._get_all_keys_impl(async=True)
        raise tornado.gen.Return(keys)

    @classmethod
    def _baseclass_name(cls):
        if options.wants_postgres: 
            return AbstractPlatform.__name__ 
        else: 
            return OoyalaPlatform.__name__

#######################
# Request Blobs 
######################

class RequestState(object):
    'Request state enumeration'

    UNKNOWN    = "unknown"
    SUBMIT     = "submit"
    PROCESSING = "processing"
    FINALIZING = "finalizing" # In the process of finalizing the request
    REQUEUED   = "requeued"
    FINISHED   = "finished"
    SERVING    = "serving" # Thumbnails are ready to be served 
    INT_ERROR  = "internal_error" # Neon had some code error
    CUSTOMER_ERROR = "customer_error" # customer request had a partial error 
    REPROCESS  = "reprocess" #new state added to support clean reprocessing

    # The following states are all DEPRECATED
    SERVING_AND_ACTIVE = "serving_active" # DEPRECATED    
    FAILED     = "failed" # DEPRECATED in favor of INT_ERROR, CUSTOMER_ERROR
    ACTIVE     = "active" # DEPRECATED. Thumbnail selected by editor; Only releavant to BC

class CallbackState(object):
    '''State enums for callbacks being sent.'''
    NOT_SENT = 'not_sent' # Callback has not been sent
    SUCESS = 'sucess' # Callback was sent sucessfully
    ERROR = 'error' # Error sending the callback

class NeonApiRequest(NamespacedStoredObject):
    '''
    Instance of this gets created during request creation
    (Neon web account, RSS Cron)
    Json representation of the class is saved in the server queue and redis  
    '''

    def __init__(self, job_id, api_key=None, vid=None, title=None, url=None, 
            request_type=None, http_callback=None, default_thumbnail=None,
            integration_type='neon', integration_id='0',
            external_thumbnail_id=None, publish_date=None,
            callback_state=CallbackState.NOT_SENT):
        splits = job_id.split('_')
        if len(splits) == 3:
            # job id was given as the raw key
            job_id = splits[2]
            api_key = splits[1]
        super(NeonApiRequest, self).__init__(
            self._generate_subkey(job_id, api_key))
        self.job_id = job_id
        self.api_key = api_key 
        self.video_id = vid #external video_id
        self.video_title = title
        self.video_url = url
        self.request_type = request_type
        # The url to send the callback response
        self.callback_url = http_callback
        self.callback_state = callback_state
        self.state = RequestState.SUBMIT
        self.fail_count = 0 # Number of failed processing tries
        
        self.integration_type = integration_type
        self.integration_id = integration_id
        self.default_thumbnail = default_thumbnail # URL of a default thumb
        self.external_thumbnail_id = external_thumbnail_id

        # The job response. Should be a dictionary defined by 
        # VideoCallbackResponse
        self.response = {}

        # API Method
        self.api_method = None
        self.api_param  = None
        self.publish_date = publish_date # ISO date format of when video is published
       
        # field used to store error message on partial error, explict error or 
        # additional information about the request
        self.msg = None

    @classmethod
    def key2id(cls, key):
        '''Converts a key to an id'''
        splits = key.split('_')
        return (splits[2], splits[1])

    @classmethod
    def _generate_subkey(cls, job_id, api_key=None):
        if job_id.startswith('request'):
            # Is is really the full key, so just return the subportion
            return job_id.partition('_')[2]
        if job_id is None or api_key is None:
            return None
        return '_'.join([api_key, job_id])

    def _set_keyname(self):
        return '%s:%s' % (super(NeonApiRequest, self)._set_keyname(),
                          self.api_key)

    @classmethod
    def _baseclass_name(cls):
        # For backwards compatibility, we don't use the classname
        return 'request'

    @classmethod
    def _create(cls, key, obj_dict):
        '''Create the object.

        Needed for backwards compatibility for old style data that
        doesn't include the classname. Instead, request_type holds
        which class to create.
        '''
        if obj_dict:
            if not '_type' in obj_dict or not '_data' in obj_dict:
                # Old style object, so adjust the object dictionary
                typemap = {
                    'brightcove' : BrightcoveApiRequest,
                    'ooyala' : OoyalaApiRequest,
                    'youtube' : YoutubeApiRequest,
                    'neon' : NeonApiRequest,
                    None : NeonApiRequest
                    }
                obj_dict = {
                    '_type': typemap[obj_dict['request_type']].__name__,
                    '_data': copy.deepcopy(obj_dict)
                    }
            obj = super(NeonApiRequest, cls)._create(key, obj_dict)

            try:
                obj.publish_date = datetime.datetime.utcfromtimestamp(
                    obj.publish_date / 1000.)
                obj.publish_date = obj.publish_date.isoformat()
            except ValueError:
                pass
            except TypeError:
                pass
            return obj

    def get_default_thumbnail_type(self):
        '''Return the thumbnail type that should be used for a default 
        thumbnail in the request.
        '''
        return ThumbnailType.DEFAULT
  
    def set_api_method(self, method, param):
        ''' 'set api method and params ''' 
        
        self.api_method = method
        self.api_param  = param

        #TODO:validate supported methods

    @classmethod
    @utils.sync.optional_sync
    @tornado.gen.coroutine
    def get(cls, job_id, api_key, log_missing=True):
        ''' get instance '''
        rv = yield super(NeonApiRequest, cls).get(cls._generate_subkey(job_id, api_key),
                                                  log_missing=log_missing,
                                                  async=True) 
        raise tornado.gen.Return(rv) 

    @classmethod
    @utils.sync.optional_sync
    @tornado.gen.coroutine
    def get_many(cls, keys, log_missing=True, func_level_wpg=True):
        '''Returns the list of objects from a list of keys.

        Each key must be a tuple of (job_id, api_key)
        '''
        rv = yield super(NeonApiRequest, cls).get_many(
                          [cls._generate_subkey(*k) for k in keys],
                          log_missing=log_missing,
                          func_level_wpg=func_level_wpg, 
                          async=True)
        raise tornado.gen.Return(rv) 

    @classmethod
    def get_all(cls):
        raise NotImplementedError()

    @classmethod
    @utils.sync.optional_sync
    @tornado.gen.coroutine
    def modify(cls, job_id, api_key, func, create_missing=False, 
               callback=None):
        rv = yield super(NeonApiRequest, cls).modify(
                cls._generate_subkey(job_id, api_key),
                func,
                create_missing=create_missing,
                callback=callback, 
                async=True)
        raise tornado.gen.Return(rv) 

    @classmethod
    @utils.sync.optional_sync
    @tornado.gen.coroutine
    def modify_many(cls, keys, func, create_missing=False, callback=None):
        '''Modify many keys.

        Each key must be a tuple of (job_id, api_key)
        '''
        rv = yield super(NeonApiRequest, cls).modify_many(
                    [cls._generate_subkey(*k) for k in keys],
                    func,
                    create_missing=create_missing,
                    callback=callback, 
                    async=True)
        raise tornado.gen.Return(rv) 

    @classmethod
    @utils.sync.optional_sync
    @tornado.gen.coroutine
    def delete(cls, job_id, api_key, callback=None):
        rv = yield super(NeonApiRequest, cls).delete(
                cls._generate_subkey(job_id, api_key),
                callback=callback, 
                async=True)
        raise tornado.gen.Return(rv) 

    @classmethod
    @utils.sync.optional_sync
    @tornado.gen.coroutine
    def delete_many(cls, keys, callback=None):
        rv = yield super(NeonApiRequest, cls).delete_many(
                [cls._generate_subkey(job_id, api_key) for 
                job_id, api_key in keys],
                callback=callback, 
                async=True)
        raise tornado.gen.Return(rv) 
    
    @utils.sync.optional_sync
    @tornado.gen.coroutine
    def save_default_thumbnail(self, cdn_metadata=None):
        '''Save the default thumbnail by attaching it to a video. The video
        metadata for this request must be in the database already.

        Inputs:
        cdn_metadata - If known, the metadata to save to the cdn.
                       Otherwise it will be looked up.
        '''
        try:
            thumb_url = self.default_thumbnail
        except AttributeError:
            thumb_url = None

        if not thumb_url:
            # No default thumb to upload
            return

        thumb_type = self.get_default_thumbnail_type()

        # Check to see if there is already a thumbnail that the system
        # knows about (and thus was already uploaded)
        
        video = yield tornado.gen.Task(
            VideoMetadata.get,
            InternalVideoID.generate(self.api_key,
                                     self.video_id))
        if video is None:
            msg = ('VideoMetadata for job %s is missing. '
                   'Cannot add thumbnail' % self.job_id)
            _log.error(msg)
            raise DBStateError(msg)

        known_thumbs = yield tornado.gen.Task(
            ThumbnailMetadata.get_many,
            video.thumbnail_ids)
        min_rank = 1
        for thumb in known_thumbs:
            if thumb.type == thumb_type:
                if thumb_url in thumb.urls:
                    # The exact thumbnail is already there
                    return
            
                if thumb.rank < min_rank:
                    min_rank = thumb.rank
        cur_rank = min_rank - 1

        # Upload the new thumbnail
        meta = ThumbnailMetadata(
            None,
            ttype=thumb_type,
            rank=cur_rank,
            external_id=self.external_thumbnail_id)
        thumb = yield video.download_and_add_thumbnail(meta,
                                               thumb_url,
                                               cdn_metadata,
                                               save_objects=True,
                                               async=True)
        raise tornado.gen.Return(thumb) 
        # Push a thumbnail serving directive to Kinesis so that it can
        # be served quickly.

    @utils.sync.optional_sync
    @tornado.gen.coroutine
    def send_callback(self, send_kwargs=None):
        '''Sends the callback to the customer if necessary.

        Inputs:
        send_kwargs - Keyword arguments to utils.http.send_request for when
                      sending the callback
        '''
        if not options.send_callbacks:
            return
        new_callback_state = CallbackState.NOT_SENT
        response = None
        if self.callback_url:
            # Check the callback url format
            parsed = urlparse.urlsplit(self.callback_url)
            if parsed.scheme not in ('http', 'https'):
                _log.error_n('Invalid callback url job %s acct %s: %s'
                             % (self.job_id, self.api_key, self.callback_url))
                statemon.state.increment('invalid_callback_url')
                new_callback_state = CallbackState.ERROR
            else:

                # Build the response
                response = VideoCallbackResponse.create_from_dict(
                    self.response)
                internal_vid = InternalVideoID.generate(self.api_key,
                                                        self.video_id)
                vstatus = yield tornado.gen.Task(VideoStatus.get, internal_vid)
                response.experiment_state = vstatus.experiment_state
                response.winner_thumbnail = vstatus.winner_tid
                response.processing_state = self.state
                response.job_id = self.job_id
                response.video_id = self.video_id
            
                # Send the callback
                self.response = response.to_dict()
                send_kwargs = send_kwargs or {}
                cb_request = tornado.httpclient.HTTPRequest(
                    url=self.callback_url,
                    method='PUT',
                    headers={'content-type' : 'application/json'},
                    body=response.to_json(),
                    request_timeout=20.0,
                    connect_timeout=10.0)
                cb_response = yield utils.http.send_request(
                    cb_request,
                    no_retry_codes=[405],
                    async=True,
                    **send_kwargs)
                if cb_response.error:
                    # Now try a POST for backwards compatibility
                    cb_request.method='POST'
                    cb_response = yield utils.http.send_request(cb_request,
                                                                async=True,
                                                                **send_kwargs)
                    if cb_response.error:
                        statemon.state.define_and_increment(
                            'callback_error.%s' % self.api_key)
                                                            
                        statemon.state.increment('callback_error')
                        _log.warn('Error when sending callback to %s for '
                                  'video %s: %s' %
                                  (self.callback_url, self.video_id,
                                   cb_response.error))
                        new_callback_state = CallbackState.ERROR
                    else:
                       statemon.state.increment('sucessful_callbacks')
                       new_callback_state = CallbackState.SUCESS 
                else:
                    statemon.state.increment('sucessful_callbacks')
                    new_callback_state = CallbackState.SUCESS

            # Modify the database state
            def _mod_obj(x):
                x.callback_state = new_callback_state
                if response:
                    x.response = response.to_dict()
            yield tornado.gen.Task(self.modify, self.job_id, self.api_key,
                                   _mod_obj)

class BrightcoveApiRequest(NeonApiRequest):
    '''
    Brightcove API Request class
    '''
    def __init__(self, job_id, api_key=None, vid=None, title=None, url=None,
                 rtoken=None, wtoken=None, pid=None, http_callback=None,
                 i_id=None, default_thumbnail=None):
        super(BrightcoveApiRequest,self).__init__(
            job_id, api_key, vid, title, url,
            request_type='brightcove',
            http_callback=http_callback,
            default_thumbnail=default_thumbnail)
        self.read_token = rtoken
        self.write_token = wtoken
        self.publisher_id = pid
        self.integration_id = i_id 
        self.autosync = False
     
    def get_default_thumbnail_type(self):
        '''Return the thumbnail type that should be used for a default 
        thumbnail in the request.
        '''
        return ThumbnailType.BRIGHTCOVE

class OoyalaApiRequest(NeonApiRequest):
    '''
    Ooyala API Request class
    '''
    def __init__(self, job_id, api_key=None, i_id=None, vid=None, title=None,
                 url=None, oo_api_key=None, oo_secret_key=None,
                 http_callback=None, default_thumbnail=None):
        super(OoyalaApiRequest, self).__init__(
            job_id, api_key, vid, title, url,
            request_type='ooyala',
            http_callback=http_callback,
            default_thumbnail=default_thumbnail)
        self.oo_api_key = oo_api_key
        self.oo_secret_key = oo_secret_key
        self.integration_id = i_id 
        self.autosync = False

    def get_default_thumbnail_type(self):
        '''Return the thumbnail type that should be used for a default 
        thumbnail in the request.
        '''
        return ThumbnailType.OOYALA

class YoutubeApiRequest(NeonApiRequest):
    '''
    Youtube API Request class
    '''
    def __init__(self, job_id, api_key=None, vid=None, title=None, url=None,
                 access_token=None, refresh_token=None, expiry=None,
                 http_callback=None, default_thumbnail=None):
        super(YoutubeApiRequest,self).__init__(
            job_id, api_key, vid, title, url,
            request_type='youtube',
            http_callback=http_callback,
            default_thumbnail=default_thumbnail)
        self.access_token = access_token
        self.refresh_token = refresh_token
        self.integration_type = "youtube"
        self.previous_thumbnail = None # TODO(Sunil): Remove this
        self.expiry = expiry

    def get_default_thumbnail_type(self):
        '''Return the thumbnail type that should be used for a default 
        thumbnail in the request.
        '''
        return ThumbnailType.YOUTUBE

###############################################################################
## Thumbnail store T_URL => TID => Metadata
############################################################################### 

class ThumbnailID(AbstractHashGenerator):
    '''
    Static class to generate thumbnail id

    _input: String or Image stream. 

    Thumbnail ID is: <internal_video_id>_<md5 MD5 hash of image data>
    '''
    VALID_REGEX = '%s_[0-9A-Za-z]+' % InternalVideoID.VALID_INTERNAL_REGEX

    @staticmethod
    def generate(_input, internal_video_id):
        return '%s_%s' % (internal_video_id, ThumbnailMD5.generate(_input))

    @classmethod
    def is_valid_key(cls, key):
        return len(key.split('_')) == 3

class ThumbnailMD5(AbstractHashGenerator):
    '''Static class to generate the thumbnail md5.

    _input: String or Image stream.
    '''
    salt = 'Thumbn@il'
    
    @staticmethod
    def generate_from_string(_input):
        ''' generate hash from string '''
        _input = ThumbnailMD5.salt + str(_input)
        return AbstractHashGenerator._api_hash_function(_input)

    @staticmethod
    def generate_from_image(imstream):
        ''' generate hash from image '''

        filestream = StringIO()
        imstream.save(filestream,'jpeg')
        filestream.seek(0)
        return ThumbnailMD5.generate_from_string(filestream.buf)

    @staticmethod
    def generate(_input):
        ''' generate hash method ''' 
        if isinstance(_input, basestring):
            return ThumbnailMD5.generate_from_string(_input)
        else:
            return ThumbnailMD5.generate_from_image(_input)


class ThumbnailServingURLs(NamespacedStoredObject):
    '''
    Keeps track of the URLs to serve for each thumbnail id.

    Specifically, maps:

    thumbnail_id -> { (width, height) -> url }

    or, instead of a full url map, there can be a base_url and a list of sizes.
    In that case, the full url would be generated by 
    <base_url>/FNAME_FORMAT % (thumbnail_id, width, height)
    '''    
    FNAME_FORMAT = "neontn%s_w%s_h%s.jpg"
    FNAME_REGEX = ('neontn(%s)_w([0-9]+)_h([0-9]+)\.jpg' % 
                   ThumbnailID.VALID_REGEX)

    def __init__(self, thumbnail_id, size_map=None, base_url=None, sizes=None):
        super(ThumbnailServingURLs, self).__init__(thumbnail_id)
        self.size_map = size_map or {}
        
        self.base_url = base_url
        self.sizes = sizes or set([]) # List of (width, height)

    def __eq__(self, other):
        '''Sets can't do cmp, so we need to overright so that == and != works.
        '''
        if ((other is None) or 
            (type(other) != type(self)) or 
            (self.__dict__.keys() != other.__dict__.keys())):
            return False
        for k, v in self.__dict__.iteritems():
            if v != other.__dict__[k]:
                return False
        return True

    def __ne__(self, other):
        return not self.__eq__(other)

    def __len__(self):
        return len(self.size_map) + len(self.sizes)
    
    @classmethod
    def _baseclass_name(cls):
        '''Returns the class name of the base class of the hierarchy.
        '''
        return ThumbnailServingURLs.__name__

    def get_thumbnail_id(self):
        '''Return the thumbnail id for this mapping.'''
        return self.get_id()

    def add_serving_url(self, url, width, height):
        '''Adds a url to serve for a given width and height.

        If there was a previous entry, it is overwritten.
        '''
        if self.base_url is not None:
            urlRe = re.compile(
                '%s/%s' % (re.escape(self.base_url),
                           ThumbnailServingURLs.FNAME_REGEX))
            if urlRe.match(url):
                self.sizes.add((width, height))
                return
            else:
                # TODO(mdesnoyer): once the db is cleaned, make this
                # raise a ValueError
                _log.warn_n('url %s does not conform to base %s' %
                            (url, self.base_url))
        self.size_map[(width, height)] = str(url)

    def get_serving_url(self, width, height):
        '''Get the serving url for a given width and height.

        Raises a KeyError if there isn't one.
        '''
        if (width, height) in self.sizes:
            return (self.base_url + '/' + ThumbnailServingURLs.FNAME_FORMAT %
                    (self.get_thumbnail_id(), width, height))
        return self.size_map[(width, height)]

    def get_serving_url_count(self):
        '''Return the number of serving urls in this object.'''
        return len(self.size_map) + len(self.sizes)

    def is_valid_size(self, width, height):
        '''Returns true if there is a url for this size image.'''
        sz = (width, height)
        return sz in self.sizes or sz in self.size_map

    def __iter__(self):
        '''Iterator of size, url pairs.'''
        return itertools.chain(
            self.size_map.iteritems(),
            ((k, self.get_serving_url(*k)) for k in self.sizes))

    @staticmethod
    def create_filename(tid, width, height):
        '''Creates a filename for a given thumbnail id at a specific size.'''
        return ThumbnailServingURLs.FNAME_FORMAT % (tid, width, height)

    def to_dict(self):
        new_dict = {
            '_type': self.__class__.__name__,
            '_data': copy.copy(self.__dict__)
            }
        new_dict['_data']['size_map'] = self.size_map.items()
        new_dict['_data']['sizes'] = list(self.sizes)
        return new_dict

    @classmethod
    def _create(cls, key, obj_dict):
        obj = super(ThumbnailServingURLs, cls)._create(key, obj_dict)
        if obj:
            # Convert the sizes into tuples and a set
            obj.sizes = set((tuple(x) for x in obj.sizes))
            
            # Load in the url entries into the object
            size_map = obj.size_map
            obj.size_map = {}
            # Find the base url to save that way
            bases = set((os.path.dirname(x[1]) for x in size_map))
            if len(bases) == 1 and obj.base_url is None:
                obj.base_url = bases.pop()
            for k, v in size_map:
                width, height = k
                obj.add_serving_url(v, width, height)
            return obj

        
class ThumbnailURLMapper(NamespacedStoredObject):
    '''
    Schema to map thumbnail url to thumbnail ID. 

    _input - thumbnail url ( key ) , tid - string/image, converted to thumbnail ID
            if imdata given, then generate tid 
    
    THUMBNAIL_URL => (tid)
    
    # NOTE: This has been deprecated and hence not being updated to be a stored
    object
    TODO: Remove this object. It is no longer needed
    '''
    
    def __init__(self, thumbnail_url, tid, imdata=None):
        self.key = thumbnail_url
        if not imdata:
            self.value = tid
        else:
            #TODO: Is this imdata really needed ? 
            raise #self.value = ThumbnailID.generate(imdata) 

    def to_json(self):
        # Actually not json because we are only storing the value
        return str(self.value)

    @classmethod
    def _baseclass_name(cls):
        return ThumbnailURLMapper.__name__

    @classmethod
    def get_id(cls, key, callback=None):
        ''' get thumbnail id '''
        db_connection = DBConnection.get(cls)
        if callback:
            db_connection.conn.get(key, callback)
        else:
            return db_connection.blocking_conn.get(key)

    @classmethod
    def _erase_all_data(cls):
        ''' del all data'''
        db_connection = DBConnection.get(cls)
        db_connection.clear_db()

class ThumbnailMetadata(StoredObject):
    '''
    Class schema for Thumbnail information.

    Keyed by thumbnail id
    '''
    def __init__(self, tid, internal_vid=None, urls=None, created=None,
                 width=None, height=None, ttype=None,
                 model_score=None, model_version=None, enabled=True,
                 chosen=False, rank=None, refid=None, phash=None,
                 serving_frac=None, frameno=None, filtered=None, ctr=None,
                 external_id=None):
        super(ThumbnailMetadata,self).__init__(tid)
        self.video_id = internal_vid #api_key + platform video id
        self.external_id = external_id # External id if appropriate
        self.urls = urls or []  # List of all urls associated with single image
        self.created_time = created or datetime.datetime.now().strftime(
            "%Y-%m-%d %H:%M:%S")# Timestamp when thumbnail was created 
        self.enabled = enabled #boolen, indicates if this thumbnail can be displayed/ tested with 
        self.chosen = chosen #boolean, indicates this thumbnail is chosen by the user as the primary one
        self.width = width
        self.height = height
        self.type = ttype #neon1../ brightcove / youtube
        self.rank = 0 if not rank else rank  #int 
        self.model_score = model_score #string
        self.model_version = model_version #string
        self.frameno = frameno #int Frame Number
        self.filtered = filtered # String describing how it was filtered
        #TODO: remove refid. It's not necessary
        self.refid = refid #If referenceID exists *in case of a brightcove thumbnail
        self.phash = phash # Perceptual hash of the image. None if unknown
        self.do_source_crop = False # see cdnhosting.CDNHosting.upload
        self.do_smart_crop = False # see cdnhosting.CDNHosting.upload
        if self.type is ThumbnailType.NEON:
            self.do_source_crop = True
            self.do_smart_crop = True

        # DEPRECATED: Use the ThumbnailStatus table instead
        self.serving_frac = serving_frac 

        # DEPRECATED: Use the ThumbnailStatus table instead
        self.ctr = ctr
        
        # NOTE: If you add more fields here, modify the merge code in
        # video_processor/client, Add unit test to check this

    @classmethod
    def _baseclass_name(cls):
        '''Returns the class name of the base class of the hierarchy.
        '''
        return ThumbnailMetadata.__name__

    def _set_keyname(self):
        '''Key the set by the video id'''
        return 'objset:%s' % self.key.rpartition('_')[0]

    @classmethod
    def is_valid_key(cls, key):
        return ThumbnailID.is_valid_key(key)

    def update_phash(self, image):
        '''Update the phash from a PIL image.'''
        self.phash = cv.imhash_index.hash_pil_image(
            image,
            hash_type=options.hash_type,
            hash_size=options.hash_size)

    def get_account_id(self):
        ''' get the internal account id. aka api key '''
        return self.key.split('_')[0]
    
    def get_metadata(self):
        ''' get a dictionary of the thumbnail metadata

        This function is deprecated and is kept only for backwards compatibility
        '''
        return self.to_dict()
    
    def to_dict_for_video_response(self):
        ''' to dict for video response object
            replace key to thumbnail_id 
        '''
        new_dict = copy.copy(self.__dict__)
        new_dict["thumbnail_id"] = new_dict.pop("key")
        return new_dict

    @utils.sync.optional_sync
    @tornado.gen.coroutine
    def add_image_data(self, image, video_info=None, cdn_metadata=None):
        '''Incorporates image data to the ThumbnailMetadata object.

        Also uploads the image to the CDNs and S3.

        Inputs:
        image - A PIL image
        cdn_metadata - A list CDNHostingMetadata objects for how to upload the
                       images. If this is None, it is looked up, which is 
                       slow. If a source_crop is requested, the image is also
                       cropped here.
        
        '''        
        image = PILImageUtils.convert_to_rgb(image)
        # Update the image metadata
        self.width = image.size[0]
        self.height = image.size[1]
        self.update_phash(image)

        # Convert the image to JPG
        fmt = 'jpeg'
        filestream = StringIO()
        image.save(filestream, fmt, quality=90) 
        filestream.seek(0)
        imgdata = filestream.read()

        self.key = ThumbnailID.generate(imgdata, self.video_id)

        # Host the primary copy of the image 
        primary_hoster = cmsdb.cdnhosting.CDNHosting.create(
            PrimaryNeonHostingMetadata())
        s3_url_list = yield primary_hoster.upload(image, self.key, async=True, 
                                        do_source_crop=self.do_source_crop,
                                        do_smart_crop=self.do_smart_crop)
        
        # TODO (Sunil):  Add redirect for the image

        # Add the primary image to Thumbmetadata
        s3_url = None
        if len(s3_url_list) == 1:
            s3_url = s3_url_list[0][0]
            self.urls.insert(0, s3_url)

        # Host the image on the CDN
        if cdn_metadata is None:
            # Lookup the cdn metadata
            if video_info is None: 
                video_info = yield tornado.gen.Task(VideoMetadata.get,
                                                    self.video_id)

            cdn_key = CDNHostingMetadataList.create_key(
                video_info.get_account_id(), video_info.integration_id)
            cdn_metadata = yield tornado.gen.Task(CDNHostingMetadataList.get,
                                                  cdn_key)
            if cdn_metadata is None:
                # Default to hosting on the Neon CDN if we don't know about it
                cdn_metadata = [NeonCDNHostingMetadata()]
        
        hosters = [cmsdb.cdnhosting.CDNHosting.create(x) for x in cdn_metadata]
        yield [x.upload(image, self.key, s3_url, async=True, 
                        do_source_crop=self.do_source_crop,
                        do_smart_crop=self.do_smart_crop) for x in hosters]

    @classmethod
    def get_video_id(cls, tid, callback=None):
        '''Given a thumbnail id, retrieves the internal video id 
            asscociated with thumbnail
        '''

        if callback:
            def handle_obj(obj):
                if obj:
                    callback(obj.video_id)
                else:
                    callback(None)
            cls.get(tid, callback=handle_obj)
        else:
            obj = cls.get(tid)
            if obj:
                return obj.video_id
            else:
                return None

    @staticmethod
    def enable_thumbnail(thumbnails, new_tid):
        ''' enable thumb in a list of thumbnails given a new thumb id '''
        new_thumb_obj = None; old_thumb_obj = None
        for thumb in thumbnails:
            #set new tid as chosen
            if thumb.key == new_tid: 
                thumb.chosen = True
                new_thumb_obj = thumb 
            else:
                #set chosen=False for old tid
                if thumb.chosen == True:
                    thumb.chosen = False 
                    old_thumb_obj = thumb 

        #return only the modified thumbnail objs
        return new_thumb_obj, old_thumb_obj 

    @classmethod
    @utils.sync.optional_sync
    @tornado.gen.coroutine
    def delete_related_data(cls, key):
        yield tornado.gen.Task(ThumbnailStatus.delete, key)
        yield tornado.gen.Task(ThumbnailServingURLs.delete, key)
        yield tornado.gen.Task(ThumbnailMetadata.delete, key)

class ThumbnailStatus(DefaultedStoredObject):
    '''Holds the current status of the thumbnail in the wild.'''

    def __init__(self, thumbnail_id, serving_frac=None, ctr=None,
                 imp=None, conv=None, serving_history=None):
        super(ThumbnailStatus, self).__init__(thumbnail_id)

        # The fraction of traffic this thumbnail will get
        self.serving_frac = serving_frac

        # List of (time, serving_frac) tuples
        self.serving_history = serving_history or []

        # The current click through rate for this thumbnail
        self.ctr = ctr

        # The number of impressions this thumbnail received
        self.imp = imp

        # The number of conversions this thumbnail received
        self.conv = conv

    def set_serving_frac(self, serving_frac):
        '''Sets the serving fraction. Returns true if it is new.'''
        if (self.serving_frac is None or 
            abs(serving_frac - self.serving_frac) > 1e-3):
            self.serving_frac = serving_frac
            self.serving_history.append(
                (datetime.datetime.utcnow().isoformat(),
                 serving_frac))
            return True
        return False
            

    @classmethod
    def _baseclass_name(cls):
        '''Returns the class name of the base class of the hierarchy.
        '''
        return ThumbnailStatus.__name__

class VideoMetadata(StoredObject):
    '''
    Schema for metadata associated with video which gets stored
    when the video is processed

    Contains list of Thumbnail IDs associated with the video
    '''

    '''  Keyed by API_KEY + VID (internal video id) '''
    
    def __init__(self, video_id, tids=None, request_id=None, video_url=None,
                 duration=None, vid_valence=None, model_version=None,
                 i_id=None, frame_size=None, testing_enabled=True,
                 experiment_state=ExperimentState.UNKNOWN,
                 experiment_value_remaining=None,
                 serving_enabled=True, custom_data=None,
                 publish_date=None):
        super(VideoMetadata, self).__init__(video_id) 
        self.thumbnail_ids = tids or []
        self.url = video_url 
        self.duration = duration # in seconds
        self.video_valence = vid_valence 
        self.model_version = model_version
        self.job_id = request_id
        self.integration_id = i_id
        self.frame_size = frame_size #(w,h)
        # Is A/B testing enabled for this video?
        self.testing_enabled = testing_enabled

        # DEPRECATED. Use VideoStatus table instead
        self.experiment_state = \
          experiment_state if testing_enabled else ExperimentState.DISABLED
        self.experiment_value_remaining = experiment_value_remaining

        # Will thumbnails for this video be served by our system?
        self.serving_enabled = serving_enabled 
        
        # Serving URL (ISP redirect URL) 
        # NOTE: This is set by mastermind by calling get_serving_url() method
        # after the request state has been changed to SERVING
        self.serving_url = None

        # A dictionary of extra metadata
        self.custom_data = custom_data or {}

        # The time the video was published in ISO 8601 format
        self.publish_date = publish_date

    def _set_keyname(self):
        '''Key by the account id'''
        return 'objset:%s' % self.get_account_id()

    @classmethod
    def _baseclass_name(cls):
        '''Returns the class name of the base class of the hierarchy.
        '''
        return VideoMetadata.__name__

    @classmethod
    def is_valid_key(cls, key):
        return len(key.split('_')) == 2

    def get_id(self):
        ''' get internal video id '''
        return self.key

    def get_account_id(self):
        ''' get the internal account id. aka api key '''
        return self.key.split('_')[0]

    def get_frame_size(self):
        ''' framesize of the video '''
        if self.__dict__.has_key('frame_size'):
            return self.frame_size

    @utils.sync.optional_sync
    @tornado.gen.coroutine
    def get_winner_tid(self):
        '''
        Get the TID that won the A/B test
        '''
        video_status = yield tornado.gen.Task(VideoStatus.get, self.key)
        raise tornado.gen.Return(video_status.winner_tid)

    @utils.sync.optional_sync
    @tornado.gen.coroutine
    def add_thumbnail(self, thumb, image, cdn_metadata=None,
                      save_objects=False, video=None):
        '''Add thumbnail to the video.

        Saves the thumbnail object, and the video object if
        save_object is true.

        Inputs:
        @thumb: ThumbnailMetadata object. Should be incomplete
                because image based data will be added along with 
                information about the video. The object will be updated with
                the proper key and other information
        @image: PIL Image
        @cdn_metadata: A list of CDNHostingMetadata objects for how to upload
                       the images. If this is None, it is looked up, which is 
                       slow.
        @save_objects: If true, the database is updated. Otherwise, 
                       just this object is updated along with the thumbnail
                       object.
        '''
        thumb.video_id = self.key
        yield thumb.add_image_data(image, self, cdn_metadata, 
                                   async=True)

        # TODO(mdesnoyer): Use a transaction to make sure the changes
        # to the two objects are atomic. For now, put in the thumbnail
        # data and then update the video metadata.
        if save_objects:
            sucess = yield tornado.gen.Task(thumb.save)
            if not sucess:
                raise IOError("Could not save thumbnail")

            updated_video = yield tornado.gen.Task(
                VideoMetadata.modify,
                self.key,
                lambda x: x.thumbnail_ids.append(thumb.key))
            if updated_video is None:
                # It wasn't in the database, so save this object
                self.thumbnail_ids.append(thumb.key)
                sucess = yield tornado.gen.Task(self.save)
                if not sucess:
                    raise IOError("Could not save video data")
            else:
                self.__dict__ = updated_video.__dict__
        else:
            self.thumbnail_ids.append(thumb.key)

        raise tornado.gen.Return(thumb)

    
    @utils.sync.optional_sync
    @tornado.gen.coroutine
    def download_image_from_url(self, image_url): 
        try:
            image = yield cvutils.imageutils.PILImageUtils.download_image(image_url,
                    async=True)
        except IOError, e:
            msg = "IOError while downloading image %s: %s" % (
                image_url, e)
            _log.warn(msg)
            raise ThumbDownloadError(msg)
        except tornado.httpclient.HTTPError as e:
            msg = "HTTP Error while dowloading image %s: %s" % (
                image_url, e)
            _log.warn(msg)
            raise ThumbDownloadError(msg)

        raise tornado.gen.Return(image)

    @utils.sync.optional_sync
    @tornado.gen.coroutine
    def download_and_add_thumbnail(self, 
                                   thumb=None, 
                                   image_url=None,
                                   cdn_metadata=None,
                                   image=None, 
                                   external_thumbnail_id=None, 
                                   save_objects=False):
        '''
        Download the image and add it to this video metadata

        Inputs:
        @thumb: ThumbnailMetadata object. Should be incomplete
                because image based data will be added along with 
                information about the video. The object will be updated with
                the proper key and other information
        @image_url: url of the image to download
        @cdn_metadata: A list CDNHostingMetadata objects for how to upload the
                       images. If this is None, it is looked up, which is slow.
        @save_objects: If true, the database is updated. Otherwise, 
                       just this object is updated along with the thumbnail
                       object.
        '''
        if image is None: 
            image = yield self.download_image_from_url(image_url, async=True) 
        if thumb is None: 
            thumb = ThumbnailMetadata(None,
                          ttype=ThumbnailType.DEFAULT,
                          external_id=external_thumbnail_id)
        thumb.urls.append(image_url)
        thumb = yield self.add_thumbnail(thumb, image, cdn_metadata,
                                         save_objects, async=True)
        raise tornado.gen.Return(thumb)

    @classmethod
    def get_video_request(cls, internal_video_id, callback=None):
        ''' get video request data '''
        if not callback:
            vm = cls.get(internal_video_id)
            if vm:
                api_key = vm.key.split('_')[0]
                return NeonApiRequest.get(vm.job_id, api_key)
            else:
                return None
        else:
            raise AttributeError("Callbacks not allowed")

    @classmethod
    @utils.sync.optional_sync
    @tornado.gen.coroutine
    def get_video_requests(cls, i_vids):
        '''
        Get video request objs given video_ids
        '''
        vms = yield tornado.gen.Task(VideoMetadata.get_many, i_vids)
        retval = [None for x in vms]
        request_keys = []
        request_idx = []
        cur_idx = 0
        for vm in vms:
            rkey = None
            if vm:
                api_key = vm.key.split('_')[0]
                rkey = (vm.job_id, api_key)
                request_keys.append(rkey)
                request_idx.append(cur_idx)
            cur_idx += 1
          
        #requests = yield tornado.gen.Task(NeonApiRequest.get_many, request_keys)  
        requests = yield NeonApiRequest.get_many(request_keys, async=True)  
        for api_request, idx in zip(requests, request_idx):
            retval[idx] = api_request
        raise tornado.gen.Return(retval)

    @utils.sync.optional_sync
    @tornado.gen.coroutine
    def get_serving_url(self, staging=False, save=True):
        '''
        Get the serving URL of the video. If self.serving_url is not
        set, fetch the neon publisher id (TAI) and save the video object 
        with the serving_url set
        
        NOTE: any call to this function will return a valid serving url. 
        multiple calls to this function may or may not return the same URL 

        @save : If true, the url is saved to the database
        '''
        subdomain_index = random.randrange(1, 4)
        platform_vid = InternalVideoID.to_external(self.get_id())
        serving_format = "http://i%s.neon-images.com/v1/client/%s/neonvid_%s.jpg"

        if self.serving_url and not staging:
            # Return the saved serving_url
            raise tornado.gen.Return(self.serving_url)

        nu = yield tornado.gen.Task(
                NeonUserAccount.get, self.get_account_id())
        pub_id = nu.staging_tracker_account_id if staging else \
          nu.tracker_account_id
        serving_url = serving_format % (subdomain_index, pub_id,
                                                platform_vid)

        if not staging:

            def _update_serving_url(vobj):
                vobj.serving_url = self.serving_url
            if save:
                # Keep information about the serving url around
                self.serving_url = serving_url
                yield tornado.gen.Task(VideoMetadata.modify, self.key,
                                       _update_serving_url)
        raise tornado.gen.Return(serving_url)
        
    @utils.sync.optional_sync
    @tornado.gen.coroutine
    def image_available_in_isp(self):
        try:
            neon_user_account = yield tornado.gen.Task(NeonUserAccount.get,
                                                       self.get_account_id())
            if neon_user_account is None:
                msg = ('Cannot find the neon user account %s for video %s. '
                       'This should never happen' % 
                       (self.get_account_id(), self.key))
                _log.error(msg)
                raise DBStateError(msg)
                
            request = tornado.httpclient.HTTPRequest(
                'http://%s/v1/video?%s' % (
                    options.isp_host,
                    urllib.urlencode({
                        'video_id' : InternalVideoID.to_external(self.key),
                        'publisher_id' : neon_user_account.tracker_account_id
                        })),
                follow_redirects=True)
            res = yield utils.http.send_request(request, async=True)

            if res.code != 200:
                if res.code != 204:
                    _log.error('Unexpected response looking up video %s on '
                               'isp: %s' % (self.key, res))
                else:
                    _log.debug('Image not available in ISP yet.')
                raise tornado.gen.Return(False)
                
            raise tornado.gen.Return(True)
        except tornado.httpclient.HTTPError as e: 
            _log.error('Unexpected response looking up video %s on '
                       'isp: %s' % (self.key, e))

        raise tornado.gen.Return(False)

    @classmethod
    @utils.sync.optional_sync
    @tornado.gen.coroutine
    def delete_related_data(cls, key):
        vmeta = yield tornado.gen.Task(VideoMetadata.get, key)

        if vmeta is None:
            # Nothing to delete
            return
        
        yield tornado.gen.Task(VideoStatus.delete, key)

        yield tornado.gen.Task(NeonApiRequest.delete,
                               vmeta.job_id,
                               vmeta.get_account_id())

        for tid in vmeta.thumbnail_ids:
            yield ThumbnailMetadata.delete_related_data(tid, async=True)

        yield tornado.gen.Task(VideoMetadata.delete, key)
    

class VideoStatus(DefaultedStoredObject):
    '''Stores the status of the video in the wild for often changing entries.

    '''
    def __init__(self, video_id, experiment_state=ExperimentState.UNKNOWN,
                 winner_tid=None,
                 experiment_value_remaining=None,
                 state_history=None):
        super(VideoStatus, self).__init__(video_id)

        # State of the experiment
        self.experiment_state = experiment_state

        # Thumbnail id of the winner thumbnail
        self.winner_tid = winner_tid

        # For the multi-armed bandit strategy, the value remaining
        # from the monte carlo analysis.
        self.experiment_value_remaining = experiment_value_remaining

        # [(time, new_state)]
        self.state_history = state_history or []

    def set_experiment_state(self, value):
        if value != self.experiment_state:
            self.experiment_state = value
            self.state_history.append(
                (datetime.datetime.utcnow().isoformat(),
                 value))

    @classmethod
    def _baseclass_name(cls):
        '''Returns the class name of the base class of the hierarchy.
        '''
        return VideoStatus.__name__ 

class AbstractJsonResponse(object):
    
    def to_dict(self):
        return self.__dict__

    def to_json(self):
        return json.dumps(self, default=lambda o: o.__dict__)

    @classmethod
    def create_from_dict(cls, d):
        '''Create the object from a dictionary.'''
        retval = cls()
        if d is not None:
            for k, v in d.iteritems():
                retval.__dict__[k] = v
        retval.timestamp = str(time.time())

        return retval

class VideoResponse(AbstractJsonResponse):
    ''' VideoResponse object that contains list of thumbs for a video 
        # NOTE: this obj is only used to format in to a json response 
    '''
    def __init__(self, vid, job_id, status, i_type, i_id, title, duration,
            pub_date, cur_tid, thumbs, abtest=True, winner_thumbnail=None,
            serving_url=None):
        self.video_id = vid # External video id
        self.job_id = job_id 
        self.status = status
        self.integration_type = i_type
        self.integration_id = i_id
        self.title = title
        self.duration = duration
        self.publish_date = pub_date
        self.current_thumbnail = cur_tid
        #list of ThumbnailMetdata dicts 
        self.thumbnails = thumbs if thumbs else [] 
        self.abtest = abtest
        self.winner_thumbnail = winner_thumbnail
        self.serving_url = serving_url

class VideoCallbackResponse(AbstractJsonResponse):
    def __init__(self, jid=None, vid=None, fnos=None, thumbs=None,
                 s_url=None, err=None,
                 processing_state=RequestState.UNKNOWN,
                 experiment_state=ExperimentState.UNKNOWN,
                 winner_thumbnail=None):
        self.job_id = jid
        self.video_id = vid
        self.framenos = fnos if fnos is not None else []
        self.thumbnails = thumbs if thumbs is not None else []
        self.serving_url = s_url
        self.error = err
        self.timestamp = str(time.time())
        self.processing_state = processing_state
        self.experiment_state = experiment_state
        self.winner_thumbnail = winner_thumbnail
    
if __name__ == '__main__':
    # If you call this module you will get a command line that talks
    # to the server. nifty eh?
    utils.neon.InitNeon()
    code.interact(local=locals())<|MERGE_RESOLUTION|>--- conflicted
+++ resolved
@@ -1801,7 +1801,7 @@
                    if obj is not None and original_object is None: 
                        query_tuple = db.get_insert_json_query_tuple(obj)
                        sql_statements.append(query_tuple) 
-                   elif obj is not None and obj != original_object:
+                   elif obj is not None:
                        query_tuple = db.get_update_json_query_tuple(obj)
                        sql_statements.append(query_tuple) 
             try: 
@@ -1974,7 +1974,6 @@
                     pipe.delete(*keys)
                 return True
             
-<<<<<<< HEAD
             result = yield tornado.gen.Task(db_connection.conn.transaction, 
                                             _del_and_remfromset,
                                             *keys,
@@ -2009,18 +2008,6 @@
                            ' %s with arguments %s: %s' % 
                            (func, (key, obj, op), e))
 
-=======
-        if callback:
-            db_connection.conn.transaction(_del_and_remfromset,
-                                           *keys,
-                                           value_from_callable=True,
-                                           callback=callback)
-        else:
-            return db_connection.blocking_conn.transaction(
-                _del_and_remfromset,
-                *keys,
-                value_from_callable=True)
-
     @classmethod
     @utils.sync.optional_sync
     @tornado.gen.coroutine
@@ -2037,7 +2024,6 @@
         '''
         raise NotImplementedError()
         
->>>>>>> 5c6ad0b3
     @classmethod
     def _handle_all_changes(cls, msg, func, conn, get_object):
         '''Handles any changes to objects subscribed on pubsub.
@@ -3828,32 +3814,10 @@
                                          platform_vid)
         vm = yield tornado.gen.Task(VideoMetadata.get, i_vid)
         # update platform instance
-        yield tornado.gen.Task(self.modify,
-                               self.neon_api_key, '0',
-                               _del_video)
-
-<<<<<<< HEAD
-        # delete the request object
-        yield tornado.gen.Task(NeonApiRequest.delete,
-                               self.videos[platform_vid],
-                               self.neon_api_key)
-
-        if vm is not None:
-            # delete the video object
-            yield tornado.gen.Task(VideoMetadata.delete, i_vid)
-
-            # delete the thumbnails
-            yield tornado.gen.Task(ThumbnailMetadata.delete_many,
-                                   vm.thumbnail_ids)
-
-            # delete the serving urls
-            yield tornado.gen.Task(ThumbnailServingURLs.delete_many,
-                                   vm.thumbnail_ids)
-
-=======
+        yield self.modify(self.neon_api_key, '0', _del_video, async=True)
+
         yield VideoMetadata.delete_related_data(i_vid, async=True)
         
->>>>>>> 5c6ad0b3
 class NeonPlatform(AbstractPlatform):
     '''
     Neon Integration ; stores all info about calls via Neon API
@@ -5192,9 +5156,12 @@
     @utils.sync.optional_sync
     @tornado.gen.coroutine
     def delete_related_data(cls, key):
-        yield tornado.gen.Task(ThumbnailStatus.delete, key)
-        yield tornado.gen.Task(ThumbnailServingURLs.delete, key)
-        yield tornado.gen.Task(ThumbnailMetadata.delete, key)
+        #yield tornado.gen.Task(ThumbnailStatus.delete, key)
+        #yield tornado.gen.Task(ThumbnailServingURLs.delete, key)
+        #yield tornado.gen.Task(ThumbnailMetadata.delete, key)
+        yield ThumbnailStatus.delete(key, async=True) 
+        yield ThumbnailServingURLs.delete(key, async=True)
+        yield ThumbnailMetadata.delete(key, async=True) 
 
 class ThumbnailStatus(DefaultedStoredObject):
     '''Holds the current status of the thumbnail in the wild.'''
@@ -5547,23 +5514,21 @@
     @utils.sync.optional_sync
     @tornado.gen.coroutine
     def delete_related_data(cls, key):
-        vmeta = yield tornado.gen.Task(VideoMetadata.get, key)
-
+        vmeta = yield VideoMetadata.get(key, async=True) 
         if vmeta is None:
             # Nothing to delete
             return
         
-        yield tornado.gen.Task(VideoStatus.delete, key)
-
-        yield tornado.gen.Task(NeonApiRequest.delete,
-                               vmeta.job_id,
-                               vmeta.get_account_id())
+        yield VideoStatus.delete(key, async=True)
+
+        yield NeonApiRequest.delete(vmeta.job_id,
+                                    vmeta.get_account_id(), 
+                                    async=True)
 
         for tid in vmeta.thumbnail_ids:
             yield ThumbnailMetadata.delete_related_data(tid, async=True)
 
-        yield tornado.gen.Task(VideoMetadata.delete, key)
-    
+        yield VideoMetadata.delete(key, async=True) 
 
 class VideoStatus(DefaultedStoredObject):
     '''Stores the status of the video in the wild for often changing entries.
