--- conflicted
+++ resolved
@@ -32,11 +32,7 @@
 from utils.options import define, options
 define("port", default=8888, help="run on the given port", type=int)
 define("service_url", default="http://localhost:8083/", 
-<<<<<<< HEAD
-        help="service url")
-=======
         help="service url", type=str)
->>>>>>> 4db0640a
 
 import logging
 _log = logging.getLogger(__name__)
