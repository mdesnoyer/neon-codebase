#!/usr/bin/env python
'''This script fires up the serving system and runs end to end tests.

***WARNING*** This test does not run completely locally. It interfaces
   with some Amazon services and will thus incure some fees. Also, it
   cannot be run from multiple locations at the same time.

TODO(mdesnoyer): Enable a version of this to run locally with out
Amazon dependencies.

Copyright: 2013 Neon Labs
Author: Mark Desnoyer (desnoyer@neon-lab.com)
'''
import os.path
import sys
base_path = os.path.abspath(os.path.join(os.path.dirname(__file__), '..'))
if sys.path[0] <> base_path:
    sys.path.insert(0,base_path)

import atexit
import clickTracker.clickLogServer
import clickTracker.logDatatoS3
import logging
import mastermind.server
import mysql.connector as sqldb
import multiprocessing
import os
import re
import signal
import stats.db
import stats.stats_processor
import subprocess
import supportServices.services
from supportServices import neondata
import tempfile
import time
import unittest
import utils.neon
import utils.ps
import random
from clickTracker.clickLogServer import TrackerData

from utils.options import define, options

define('stats_db', help='Name of the stats database to talk to',
       default='serving_tester')
define('stats_db_user', help='User for the stats db connection',
       default='neon')
define('stats_db_pass', help='Password for the stats db connection',
       default='neon')

_log = logging.getLogger(__name__)

class TestServingSystem(unittest.TestCase):

    def setUp(self):
        #TODO: Clear the databases

        #TODO: Add a couple of bare bones entries to the video db?

        #TODO: Setup endpoint to capture directives from mastermind
        pass

    def tearDown(self):
        pass

    def simulateLoads(self, n_loads, thumbs_ctr):
        '''Simulate a set of loads and clicks

        n_loads - Number of player-like loads to generate
        thumbs_ctr - Dict of thumbnail urls => target CTR for each thumb.
        randomize the click order
        '''
        random.seed(1)
        def format_get_request(vals):
            base_url = "http://localhost:%s?track=" %clickTracker.clickLogServer.port
            
        data = []    
        thumbs = thumbs_ctr.keys()
        for thumb,ctr in thumbs_ctr.iteritems():     
            ts = time.time()
            clicks = [x for x in range(ctr*n_loads)]
            random.shuffle(clicks)
            for i in range(n_loads):
                action = "load"
                if i in clicks:
                    action = "click"
                 
                cts = ts + i
                td = TrackData(action,0,"flashonlyplayer",cts,'',"neontestsite","127.0.0.1",thumbs)
                td_dict = td.__dict__()
                td_dict.pop('sts')
                data.append(td_dict)

    def assertDirectiveCaptured(self, directive, timeout=30):
        '''Verifies that a given directive is received.

        Inputs:
        directive - (video_id, [(thumb_id, frac)])
        timeout - How long to wait for the directive
        '''
        pass

    def getStats(self, video_id, thumb_id):
        '''Retrieves the statistics about a given thumb.

        Inputs:
        video_id - Video id
        thumb_id - Thumbnail id

        Outputs:
        (loads, clicks)
        '''
        pass
        

    #TODO: Add helper functions to add stuff to the video database?

    #TODO: Write the actual tests

def LaunchStatsDb():
    '''Launches the stats db, which is a mysql interface.

    Makes sure that the database is up.
    '''
    _log.info('Connecting to stats db')
    try:
        conn = sqldb.connect(user=options.stats_db_user,
                             password=options.stats_db_pass,
                             host='localhost',
                             database=options.stats_db)
    except sqldb.Error as e:
        _log.error(('Error connection to stats db. Make sure that you '
                    'have a mysql server running locally and that it has '
                    'a database name: %s with user: %s and pass: %s. ') 
                    % (options.stats_db, options.stats_db_user,
                       options.stats_db_pass))
        raise

    cursor = conn.cursor()
    stats.db.create_tables(cursor)
    
    _log.info('Connection to stats db is good')

def LaunchVideoDb():
    '''Launches the video db.'''

    _log.info('Launching video db')
    proc = subprocess.Popen([
        '/usr/bin/env', 'redis-server',
        os.path.join(os.path.dirname(__file__), 'test_video_db.conf')],
        stdout=subprocess.PIPE)

    # Wait until the db is up correctly
    upRe = re.compile('The server is now ready to accept connections on port')
    video_db_log = []
    while proc.poll() is None:
        line = proc.stdout.readline()
        video_db_log.append(line)
        if upRe.search(line):
            break

    if proc.poll() is not None:
        raise Exception('Error starting video db. Log:\n%s' %
                        '\n'.join(video_db_log))

    _log.info('Video db is up')

def LaunchSupportServices():
    proc = multiprocessing.Process(target=supportServices.services.main)
    proc.start()
    _log.info('Launching Support Services with pid %i' % proc.pid)

def LaunchMastermind():
    proc = multiprocessing.Process(target=mastermind.server.main)
    proc.start()
    _log.info('Launching Mastermind with pid %i' % proc.pid)

def LaunchClickLogServer():
    proc = multiprocessing.Process(
        target=clickTracker.clickLogServer.main)
    proc.start()
    _log.info('Launching click log server with pid %i' % proc.pid)

    proc = multiprocessing.Process(
        target=clickTracker.logDatatoS3.main)
    proc.start()
    _log.info('Launching s3 data pusher with pid %i' % proc.pid)

def LaunchStatsProcessor():
    proc = multiprocessing.Process(
        target=stats.stats_processor.main)
    proc.start()
    _log.info('Launching stats processor with pid %i' % proc.pid)

def main():
    signal.signal(signal.SIGTERM, lambda sig, y: sys.exit(-sig))
    atexit.register(utils.ps.shutdown_children)

    LaunchStatsDb()
    LaunchVideoDb()
    LaunchSupportServices()
    LaunchMastermind()
    LaunchClickLogServer()
    LaunchStatsProcessor()

    time.sleep(1)

    suite = unittest.TestLoader().loadTestsFromTestCase(TestServingSystem)
    result = unittest.TextTestRunner().run(suite)

    if result.wasSuccessful():
        sys.exit(0)
    else:
        sys.exit(1)
    

if __name__ == "__main__":
<<<<<<< HEAD
    utils.neon.InitNeonTest()
    #main()
    t = TestServingSystem()
=======
    utils.neon.InitNeon()
    main()
>>>>>>> 8775e0c9
<|MERGE_RESOLUTION|>--- conflicted
+++ resolved
@@ -38,6 +38,8 @@
 import utils.neon
 import utils.ps
 import random
+import urllib
+import urllib2
 from clickTracker.clickLogServer import TrackerData
 
 from utils.options import define, options
@@ -64,6 +66,14 @@
     def tearDown(self):
         pass
 
+    def temp_test_load(self):
+        l = 10
+        t = {}
+        t['ur1'] = 0.1
+        t['ur2'] = 0.2
+        t['ur3'] = 0.3
+
+        self.simulateLoads(l,t)
     def simulateLoads(self, n_loads, thumbs_ctr):
         '''Simulate a set of loads and clicks
 
@@ -73,24 +83,35 @@
         '''
         random.seed(1)
         def format_get_request(vals):
-            base_url = "http://localhost:%s?track=" %clickTracker.clickLogServer.port
-            
+            base_url = "http://localhost:%s/track?" %9080 #clickTracker.clickLogServer.port
+            base_url += urllib.urlencode(vals)
+            return base_url
+
         data = []    
         thumbs = thumbs_ctr.keys()
         for thumb,ctr in thumbs_ctr.iteritems():     
             ts = time.time()
-            clicks = [x for x in range(ctr*n_loads)]
+            clicks = [x for x in range(int(ctr*n_loads))]
             random.shuffle(clicks)
             for i in range(n_loads):
+                params = {}
                 action = "load"
                 if i in clicks:
                     action = "click"
-                 
-                cts = ts + i
-                td = TrackData(action,0,"flashonlyplayer",cts,'',"neontestsite","127.0.0.1",thumbs)
-                td_dict = td.__dict__()
-                td_dict.pop('sts')
-                data.append(td_dict)
+                    params['img'] = thumb
+                else:
+                    params['imgs'] = thumbs
+
+                params['a'] = action
+                params['ttype'] = 'flashonlyplayer'
+                params['id'] = 0
+                params['ts'] = ts + i 
+                params['page'] = "http://neontest"
+                params['cvid'] = 0
+                
+                req = format_get_request(params)
+                #make request 
+                response = urllib2.urlopen(req)
 
     def assertDirectiveCaptured(self, directive, timeout=30):
         '''Verifies that a given directive is received.
@@ -216,11 +237,5 @@
     
 
 if __name__ == "__main__":
-<<<<<<< HEAD
     utils.neon.InitNeonTest()
-    #main()
-    t = TestServingSystem()
-=======
-    utils.neon.InitNeon()
-    main()
->>>>>>> 8775e0c9
+    main()