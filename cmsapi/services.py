#!/usr/bin/env python
'''
This script launches the services server which hosts Services 
that neon web account uses.
- Neon Account managment
- Submit video processing request via Neon API, Brightcove, Youtube
'''
import os.path
import sys
__base_path__ = os.path.abspath(os.path.join(os.path.dirname(__file__), '..'))
if sys.path[0] != __base_path__:
    sys.path.insert(0, __base_path__)

import api.brightcove_api
import datetime
import json
import hashlib
import PIL.Image as Image
import logging
import os
import random
import signal
import time
import tornado.httpserver
import tornado.ioloop
import tornado.web
import tornado.escape
import tornado.gen
import tornado.httpclient
import traceback
import utils.neon
import utils.logs
import utils.http

from StringIO import StringIO
from cmsdb import neondata
from utils.inputsanitizer import InputSanitizer
from utils import statemon
import utils.sync
from utils.options import define, options

define("thumbnailBucket", default="host-thumbnails", type=str,
        help="S3 bucket to Host thumbnails ")
define("port", default=8083, help="run on the given port", type=int)
define("local", default=0, help="call local service", type=int)
define("video_server", default="50.19.216.114", help="thumbnails.neon api", type=str)
define("max_videoid_size", default=128, help="max vid size", type=int)
# max tid size = vid_size + 40(md5 hexdigest)
define("max_tid_size", default=168, help="max tid size", type=int)

import logging
_log = logging.getLogger(__name__)

def sig_handler(sig, frame):
    ''' signal handler'''
    _log.debug('Caught signal: %s'%sig)
    tornado.ioloop.IOLoop.instance().stop()

def CachePrimer():
    '''
    #TODO: On Bootstrap and periodic intervals, 
    #Load important blobs that don't change with TTL From storage in to cache
    '''
    pass

################################################################################
# Monitoring variables
################################################################################
statemon.define('total_requests', int) #all requests
_total_requests_ref = statemon.state.get_ref('total_requests')

# HHTP 500s totals and fine-grained issues counters
statemon.define('bad_gateway', int) # all HTTP 502s
_bad_gateway_ref = statemon.state.get_ref('bad_gateway')
statemon.define('internal_err', int) # all HTTP 500s
_internal_err_ref = statemon.state.get_ref('internal_err')
statemon.define('unexpected_exception', int)
statemon.define('custom_thumbnail_not_added', int)
statemon.define('brightcove_api_failure', int)
statemon.define('account_not_created', int)
statemon.define('account_not_updated', int)
statemon.define('ooyala_api_failure', int)
statemon.define('thumb_metadata_not_saved', int)
statemon.define('thumb_metadata_not_modified', int)
statemon.define('db_error', int)
statemon.define('thumb_updated', int)
statemon.define('custom_thumb_upload', int)
statemon.define('abtest_state_update', int)

# HTTP 400s total and fine-grained issues counters
statemon.define('bad_request', int) #all HTTP 400s
_bad_request_ref = statemon.state.get_ref('bad_request')
statemon.define('invalid_api_key', int)
statemon.define('invalid_method', int)
statemon.define('invalid_state_request', int)
statemon.define('invalid_thumbnail_id', int)
statemon.define('invalid_job_id', int)
statemon.define('invalid_video_id', int)
statemon.define('account_id_missing', int)
statemon.define('account_not_found', int)
statemon.define('job_not_found', int)
statemon.define('video_not_found', int)
_video_not_found_ref = statemon.state.get_ref('video_not_found')
statemon.define('api_params_missing', int)
statemon.define('invalid_video_link', int)
statemon.define('deprecated', int)
statemon.define('invalid_image_link', int)
statemon.define('video_id_missing', int)
statemon.define('job_creation_fail', int)
statemon.define('content_type_missing', int)
statemon.define('integration_id_missing', int)
statemon.define('thumbnail_args_missing', int)
statemon.define('invalid_json', int)
statemon.define('malformed_request', int)
statemon.define('not_supported', int)

#Place holder images for processing
placeholder_images = [
                'http://cdn.neon-lab.com/webaccount/neon_processing_1.png',
                'http://cdn.neon-lab.com/webaccount/neon_processing_2.png',
                'http://cdn.neon-lab.com/webaccount/neon_processing_3.png',
                'http://cdn.neon-lab.com/webaccount/neon_processing_4.png',
                'http://cdn.neon-lab.com/webaccount/neon_processing_5.png',
                'http://cdn.neon-lab.com/webaccount/neon_processing_6.png',
                'http://cdn.neon-lab.com/webaccount/neon_processing_7.png',
                ]
################################################################################
# Helper classes  
################################################################################

class GetVideoStatusResponse(object):
    ''' VideoStatus response on *_integration calls '''
    def __init__(self, items, count, page_no=0, page_size=100,
            processing_count=0, recommended_count=0, published_count=0,
            serving_count=0):
        self.items = items
        self.total_count = count 
        self.page_no = page_no
        self.page_size = page_size
        self.processing_count = processing_count
        self.recommended_count = recommended_count
        self.published_count = published_count
        self.serving_count = serving_count

    def to_json(self):
        ''' to json''' 
        for item in self.items:
            if item:
                for thumb in item['thumbnails']:
                    score = thumb['model_score']
                    if score == float('-inf') or score == '-inf' or score is None:
                        thumb['model_score'] =  -1 * sys.maxint

        return json.dumps(self, default=lambda o: o.__dict__)

################################################################################
# Account Handler
################################################################################

class CMSAPIHandler(tornado.web.RequestHandler):
    ''' /api/v1/accounts handler '''
    
    def prepare(self):
        ''' Called before every request is processed '''
       
        # If POST or PUT, then decode the json arguments
        if not self.request.method == "GET":
            ctype = self.request.headers.get("Content-Type")
            if ctype is None:
                data = '{"error": "missing content type header use json or\
                urlencoded"}'
                statemon.state.increment('content_type_missing')
                self.send_json_response(data, 400)
                return

            ## Convert any json input in to argument dictionary
            if self.request.body and "application/json" in ctype:
                try:
                    json_data = json.loads(self.request.body)
                    for k, v in json_data.items():
                        # Tornado expects values in the argument dict to be lists.
                        # in tornado.web.RequestHandler._get_argument the last
                        # argument is returned.

                        # The value has to be unicode, so convert it
                        if not isinstance(v, basestring):
                            v = json.dumps(v)
                        json_data[k] = [v]
                    #clear the request body arguments from dict
                    #self.request.arguments.pop(self.request.body)
                    self.request.arguments.update(json_data)
                except ValueError, e:
                    statemon.state.increment('invalid_json')
                    self.send_json_response('{"error": "invalid json request"}', 400)

        self.api_key = self.request.headers.get('X-Neon-API-Key') 
        if self.api_key == None:
            if self.request.uri.split('/')[-1] == "accounts" \
                    and self.request.method == 'POST':
                #only account creation call can lack this header
                return
            else:
                _log.exception("key=initialize msg=api header missing")
                data = '{"error": "missing or invalid api key" }'
                statemon.state.increment('invalid_api_key')
                self.send_json_response(data, 400)
                return

    @tornado.gen.coroutine
    def async_sleep(self, secs):
        ''' async sleep'''
        yield tornado.gen.Task(tornado.ioloop.IOLoop.current().add_timeout, 
                time.time() + secs)

    @tornado.gen.coroutine
    def delayed_callback(self, secs, callback):
        ''' delay a callback by x secs'''
        yield tornado.gen.Task(tornado.ioloop.IOLoop.current().add_timeout, 
                time.time() + secs)
        callback(secs)

    #### Support Functions #####

    @tornado.gen.coroutine
    def verify_account(self, a_id):
        ''' verify account '''

        api_key = neondata.NeonApiKey.get_api_key(a_id)
        if api_key == self.api_key:
            raise tornado.gen.Return(True)
        else:
            data = '{"error":"invalid api_key or account id"}'
            _log.warning(("key=verify_account "
                          "msg=api key doesn't match for account %s") % a_id)
            statemon.state.increment('invalid_api_key')
            self.send_json_response(data, 400)
            raise tornado.gen.Return(False)
        
    ######## HTTP Methods #########

    def send_json_response(self, data, status=200):
        '''Send response to service client '''
       
        statemon.state.increment(ref=_total_requests_ref, safe=False)
        if status == 400 or status == 409:
            statemon.state.increment(ref=_bad_request_ref, safe=False)
            _log.warn("Bad Request %r" % self.request)
        elif status == 502:
            statemon.state.increment(ref=_bad_gateway_ref, safe=False)
            _log.warn("Gateway Error. Request %r" % self.request)
        elif status >= 500:
            statemon.state.increment(ref=_internal_err_ref, safe=False)
            _log.warn("Internal Error. Request %r" % self.request)

        self.set_header("Content-Type", "application/json")
        self.set_status(status)
        self.write(data)
        self.finish()
    
    def method_not_supported(self):
        ''' unsupported method response'''
        data = '{"error":"api method not supported or REST URI is incorrect"}'
        _log.warn('Received invalid method %s', self.request.uri)
        statemon.state.increment('invalid_method')
        self.send_json_response(data, 400)

    @tornado.gen.coroutine
    def get_platform_account(self, i_type, i_id):
        #Get account/integration
        
        platform_account = None

        # Loose comparison
        if "brightcove" in i_type:
            platform_account = yield neondata.BrightcovePlatform.get(self.api_key, i_id, async=True)
        elif "ooyala" in i_type:
            platform_account = yield neondata.OoyalaPlatform.get(self.api_key, i_id, async=True)
        elif "neon" in i_type: 
            platform_account = yield neondata.NeonPlatform.get(self.api_key, i_id, async=True)

        raise tornado.gen.Return(platform_account)


    @tornado.gen.coroutine
    def get(self, *args, **kwargs):
        ''' 
        GET /accounts/:account_id/status
        GET /accounts/:account_id/[brightcove_integrations|youtube_integrations] \
                /:integration_id/videos
        '''
        
        uri_parts = self.request.uri.split('/')

        try:
            #NOTE: compare string in parts[-1] since get args aren't cleaned up
            if "accounts" in self.request.uri:
                #Get account id
                try:
                    a_id = uri_parts[4]
                    itype = uri_parts[5]
                    i_id = uri_parts[6]
                    method = ''
                    if len(uri_parts) >= 8:
                        method = uri_parts[7]
                except Exception, e:
                    _log.error("key=get request msg=  %s" %e)
                    self.send_json_response(
                        '{"error":"malformed request, check API doc"}', 400)
                    statemon.state.increment('malformed_request')
                    return
                
                #Verify Account
                is_verified = yield self.verify_account(a_id)
                if not is_verified:
                    return

                if method == '':
                    yield self.get_account_info(itype, i_id)
                    return

                elif method == "status":
                    #self.get_account_status(itype,i_id)
                    self.send_json_response('{"error":"not yet impl"}', 200)
                    return

                elif method == "tracker_account_id":
                    yield self.get_tracker_account_id()

                elif method == "abteststate":
                    video_id = uri_parts[-1].split('?')[0]
                    yield self.get_abtest_state(video_id)

                elif method == "videos" or "videos" in method:
                    video_state = None
                    #NOTE: Video ids here are external video ids
                    ids = self.get_argument('video_ids', None)
                    video_ids = None if ids is None else ids.split(',')
                    #NOTE: Clean up the parsing 
                    if len(uri_parts) == 9:
                        video_state = uri_parts[-1].split('?')[0]
                        if video_state not in ["processing", "recommended",
                                "published", "failed", "serving"]:
                                
                                # Check if there was a "/" 
                                if len(video_state) < 2: 
                                    vide_state = None
                                else:
                                    # Check if param after videos is a videoId 
                                    video_ids = [uri_parts[-1]]
                                    video_state = None

                    if itype  == "neon_integrations":
                        yield self.get_video_status("neon", i_id, video_ids,
                                                    video_state)
                
                    elif itype  == "brightcove_integrations":
                        yield self.get_video_status("brightcove", i_id,
                                                    video_ids, video_state)
                    
                    elif itype == "youtube_integrations":
                        statemon.state.increment('not_supported')
                        self.send_json_response(
                            '{"error": "not supported yet"}', 400)
                       
                elif method == "videoids":
                    yield self.get_all_video_ids(itype, i_id)
                
                else:
                    _log.warning(('key=account_handler '
                                  'msg=Invalid method in request %s method %s') 
                                  % (self.request.uri, method))
                    statemon.state.increment('invalid_method')
                    self.send_json_response(
                            '{"error": "api not supported yet"}', 400)

            elif "jobs" in self.request.uri:
                try:
                    job_id = uri_parts[4].split("?")[0]
                    yield self.get_job_status(job_id)
                    return
                except:
                    statemon.state.increment('invalid_job_id')
                    self.send_json_response(
                            '{"error": "invalid api call"}', 400)
                    return

            else:
                _log.warning(('key=account_handler '
                              'msg=Account missing in request %s')
                              % self.request.uri)
                statemon.state.increment('account_id_missing')
                self.send_json_response(
                            '{"error": "api not supported yet"}', 400)
        
        except Exception, e:
            # Catch all block to send a generic message on internal failure
            # and friendly logging in to the error log 
            _log.exception("Internal Error: %s" % e)
            self.send_json_response('{"error":"Neon CMS API internal failure"}',
                    500)
            return


    @tornado.gen.coroutine
    def post(self, *args, **kwargs):
        ''' Post methods '''

        uri_parts = self.request.uri.split('/')
        a_id = None
        method = None
        itype = None
        i_id = None
        try:
            a_id = uri_parts[4]
            itype = uri_parts[5]
            i_id = uri_parts[6]
            method = uri_parts[7]
        except Exception, e:
            pass
     
        try: 
            #POST /accounts ##Crete neon user account
            if a_id is None and itype is None:
                #len(ur_parts) == 4
                try:
                    a_id = self.get_argument("account_id") 
                    yield self.create_account_and_neon_integration(a_id)
                except:
                    data = '{"error":"account id not specified"}'
                    statemon.state.increment('account_id_missing')
                    self.send_json_response(data, 400)                
                return

            #Account creation
            if method is None:
                #POST /accounts/:account_id/brightcove_integrations
                if "brightcove_integrations" in self.request.uri:
                    yield self.create_brightcove_integration()
                

            #Video Request creation   
            elif method == 'create_video_request':
                if i_id is None:
                    data = '{"error":"integration id not specified"}'
                    statemon.state.increment('integration_id_missing')
                    self.send_json_response(data, 400)
                    return

                if "brightcove_integrations" == itype:
                    yield self.create_neon_thumbnail_api_request(i_id)
                elif "neon_integrations" == itype:
                    yield self.create_neon_video_request_from_ui(i_id)
                else:
                    self.method_not_supported()

            # Create thumbnail API
            elif method == "create_thumbnail_api_request":
                if i_id is None:
                    data = '{"error":"integration id not specified"}'
                    statemon.state.increment('integration_id_missing')
                    self.send_json_response(data, 400)
                    return
                yield self.create_neon_thumbnail_api_request(i_id)
            elif method == "reprocess_video_request":
                #TODO(Sunil): Implement this endpoint
                self.method_not_supported()
            else:
                self.method_not_supported()
            
        except Exception, e:

            # Catch all block to send a generic message on internal failure
            # and friendly logging in to the error log 
            _log.exception("Internal Error: %s" % e)
            self.send_json_response('{"error":"Neon CMS API internal failure"}',
                    500)


    @tornado.gen.coroutine
    def put(self, *args, **kwargs):
        '''
        /accounts/:account_id/[brightcove_integrations|youtube_integrations] \
                /:integration_id/{method}
        '''
       
        uri_parts = self.request.uri.split('/')
        method = None
        itype  = None
        try:
            a_id = uri_parts[4]
            itype = uri_parts[5]
            i_id = uri_parts[6]
            method = uri_parts[7]
        except Exception, e:
            pass

        try:

            #Update Accounts
            if method is None or method == "update":
                if "brightcove_integrations" == itype:
                    yield self.update_brightcove_integration(i_id)
                elif itype is None:
                    #Update basic neon account
                    self.method_not_supported()
                else:
                    self.method_not_supported()

            #Update the thumbnail property
            elif method == "thumbnails":
                tid = uri_parts[-1].split('?')[0]
                yield self.update_thumbnail_property(tid)
            
            #Update the thumbnail
            elif method == "videos":
                if len(uri_parts) == 9:
                    vid = uri_parts[-1]
                    if vid == "null":
                        _log.warn('vid is null')
                        statemon.state.increment('invalid_video_id')
                        self.send_json_response('{"error": "video id null" }',
                                                400)
                        return

                    i_vid = neondata.InternalVideoID.generate(self.api_key,
                                                              vid)
                    try:
                        # Get video property to be updated
                        # (change current_thumbnail, upload custom thumb,
                        # abtest)
                        new_tid = self.get_argument('current_thumbnail', None)
                        abtest = self.get_argument('abtest', None)
                        
                        if abtest is not None:
                            state = InputSanitizer.to_bool(abtest)
                            yield self.update_video_abtest_state(i_vid, state)
                            return

                        elif new_tid is None and abtest is None:
                            # custom thumbnail upload
                            thumbs = json.loads(self.get_argument('thumbnails'))
                            thumb_urls = [x['urls'][0] for x in thumbs 
                                          if x['type'] == 'custom_upload'] 
                            yield self.upload_video_custom_thumbnails(
                                i_id, i_vid,
                                thumb_urls)
                            return
                    except IOError, e:
                        data = '{"error": "internal error adding custom thumb"}'
                        statemon.state.increment('custom_thumbnail_not_added')
                        self.send_json_response(data, 500)
                        return
                    except tornado.web.MissingArgumentError, e:
                        data = '{"error": "missing thumbnail_id or thumbnails argument"}'
                        _log.warn('Missing argument %s' % e) 
                        statemon.state.increment('thumbnail_args_missing')
                        self.send_json_response(data, 400)
                        return
                    except Exception, e:
                        _log.exception('Unexpected exception: %s' % e)
                        data = '{"error": "internal error"}'
                        statemon.state.increment('unexpected_exception')
                        self.send_json_response(data, 500)
                        return
                
                    self.method_not_supported()
                    return
                    
                else:
                    self.method_not_supported()
                    return
            else:
                _log.error("Method not supported")
                statemon.state.increment('not_supported')
                self.set_status(400)
                self.finish()
        except tornado.web.MissingArgumentError, e:
            raise
        
        except Exception, e:

            # Catch all block to send a generic message on internal failure
            # and friendly logging in to the error log 
            _log.exception("Internal Error: %s" % e)
            self.send_json_response('{"error":"Neon CMS API internal failure"}',
                    500)
    
    ############## User defined methods ###########

    @tornado.gen.coroutine
    def get_account_info(self, i_type, i_id):
        platform_account = yield tornado.gen.Task(self.get_platform_account, 
                            i_type, i_id)
       
        if platform_account:
            # TODO: Filter output in the future.
            self.send_json_response(platform_account.to_json(), 200)
        else:
            data = '{"error":"account not found"}'
            statemon.state.increment('account_not_found')
            self.send_json_response(data, 400)

    @tornado.gen.coroutine
    def get_tracker_account_id(self):
        '''
        Return tracker account id associated with the neon user account
        '''
        nu = yield tornado.gen.Task(neondata.NeonUserAccount.get,
                                    self.api_key)
        if nu:
            data = ('{"tracker_account_id":"%s","staging_tracker_account_id":"%s"}'
                    %(nu.tracker_account_id, nu.staging_tracker_account_id))
            self.send_json_response(data, 200)
        else:
            data = '{"error":"account not found"}'
            statemon.state.increment('account_not_found')
            self.send_json_response(data, 400)

    def get_neon_videos(self):
        ''' Get Videos which were called from the Neon API '''
        self.send_json_response('{"msg":"not yet implemented"}', 200)

    @tornado.gen.coroutine
    def get_job_status(self, job_id):
        '''
        Return the status of the job
        '''
        
        req = yield tornado.gen.Task(neondata.NeonApiRequest.get,
                                     job_id, self.api_key)
        if req:
            
            self.send_json_response(json.dumps(req,
                                    default=lambda o: o.__dict__))
            return
        statemon.state.increment('job_not_found')
        self.send_json_response('{"error":"job not found"}', 400)


    ## Submit a video request to Neon Video Server
    @tornado.gen.coroutine
    def submit_neon_video_request(self, api_key, video_id, video_url, 
                                  video_title, topn, callback_url, 
                                  default_thumbnail, integration_id=None,
                                  external_thumbnail_id=None,
                                  publish_date=None):

        '''
        Create the call in to the Video Server
        '''

        request_body = {}
        request_body["topn"] = topn 
        request_body["api_key"] = api_key 
        request_body["video_id"] = video_id 
        request_body["video_title"] = \
                video_url.split('//')[-1] if video_title is None else video_title 
        request_body["video_url"] = video_url
        request_body["default_thumbnail"] = default_thumbnail 
        request_body["external_thumbnail_id"] = external_thumbnail_id
        client_url = 'http://%s:8081/api/v1/submitvideo/topn'\
                        % options.video_server 
        if options.local == 1:
            client_url = 'http://localhost:8081/api/v1/submitvideo/topn'
        request_body["callback_url"] = callback_url 
        request_body["integration_id"] = integration_id or '0'
        request_body["publish_date"] = publish_date
        body = tornado.escape.json_encode(request_body)
        http_client = tornado.httpclient.AsyncHTTPClient()
        hdr = tornado.httputil.HTTPHeaders({"Content-Type": "application/json"})
        req = tornado.httpclient.HTTPRequest(url=client_url,
                                             method="POST",
                                             headers=hdr,
                                             body=body,
                                             request_timeout=300.0,
                                             connect_timeout=30.0)
        
        result = yield tornado.gen.Task(utils.http.send_request, req)
        
        if result.code == 409:
            job_id = json.loads(result.body)["job_id"]
            data = '{"error":"request already processed","video_id":"%s","job_id":"%s"}'\
                    % (video_id, job_id)
            self.send_json_response(data, 409)
            return

        if result.code == 400:
            data = '{"error":"bad request. check api specs","video_id":"%s"}' %\
                        video_id
            self.send_json_response(data, 400)
            return

        if result.error:
            _log.error("key=create_neon_thumbnail_api_request "
                    "msg=thumbnail api error %s" %result.error)
            data = '{"error":"neon thumbnail api error"}'
            self.send_json_response(data, 502)
            return

        #Success
        self.send_json_response(result.body, 201)
    
    @tornado.gen.coroutine
    def create_neon_thumbnail_api_request(self, integration_id):
        '''
        Endpoint for API calls to submit a video request
        '''
        video_id = InputSanitizer.sanitize_string(
            self.get_argument('video_id', None))
        if len(video_id) > options.max_videoid_size:
            statemon.state.increment('invalid_video_id')
            self.send_json_response(
                '{"error":"video id greater than 128 chars"}', 400)
            return    

        video_url = self.get_argument('video_url', "")
        video_url = video_url.replace("www.dropbox.com", 
                                "dl.dropboxusercontent.com")
        video_title = InputSanitizer.sanitize_string(
            self.get_argument('video_title', None))
        topn = self.get_argument('topn', 5)
        callback_url = InputSanitizer.sanitize_string(
            self.get_argument('callback_url', None))
        default_thumbnail = self.get_argument('default_thumbnail', None)
        external_thumb_id = None
        if default_thumbnail is not None:
            external_thumb_id = InputSanitizer.sanitize_string(
                self.get_argument('external_thumbnail_id', None))
        try:
            custom_data = InputSanitizer.to_dict(
                self.get_argument('custom_data', {}))
        except ValueError:
            self.send_json_response(
                '{"error":"custom data must be a dictionary"}', 400)
            return
        duration = InputSanitizer.sanitize_float(
            self.get_argument('duration', None))

        publish_date = InputSanitizer.sanitize_date(
            self.get_argument('publish_date', None))
        if publish_date is not None:
            publish_date = publish_date.isoformat()
        
        if video_id is None or video_url == "": 
            _log.error("key=create_neon_thumbnail_api_request "
                    "msg=malformed request or missing arguments")
            statemon.state.increment('malformed_request')
            self.send_json_response('{"error":"missing video_url"}', 400)
            return

        # Create the video metadata object
        internal_video_id = neondata.InternalVideoID.generate(self.api_key,
                                                              video_id)
        video = yield tornado.gen.Task(neondata.VideoMetadata.get,
                                       internal_video_id)
        if video is not None:
            data = {'error' : 'request already processed',
                    'video_id' : video_id,
                    'job_id' : video.job_id}
            self.send_json_response(json.dumps(data), 409)
            return
        video = neondata.VideoMetadata(internal_video_id,
                                       video_url=video_url,
                                       i_id=integration_id,
                                       serving_enabled=False,
                                       custom_data=custom_data,
                                       duration=duration,
                                       publish_date=publish_date)
        yield tornado.gen.Task(video.save)
        
        #Create Neon API Request
        yield self.submit_neon_video_request(
            self.api_key,
            video_id,
            video_url,
            video_title,
            topn,
            callback_url,
            default_thumbnail,
            integration_id,
            external_thumb_id,
            publish_date)

    @tornado.gen.coroutine
    def create_neon_video_request_from_ui(self, i_id):
        ''' neon platform request via the Neon/ Demo account in the UI 
            this call is required for customers that put a demo link in to the
            system and don't have a video id per se
        '''

        title = None
        try:
            video_url = self.get_argument('video_url')
            title = self.get_argument('title')
            #video_url = video_url.split('?')[0]
            video_url = video_url.replace("www.dropbox.com", 
                                "dl.dropboxusercontent.com")
        except:
            _log.error("key=create_neon_video_request_from_ui "
                    "msg=malformed request or missing arguments")
            statemon.state.increment('malformed_request')
            self.send_json_response('{"error":"missing video_url"}', 400)
            return
        
        invalid_url_links = ["youtube.com", "youtu.be"]
        for invalid_url_link in invalid_url_links:
            if invalid_url_link in video_url:
                data = '{"error":"link given is invalid or not a video file"}'
                statemon.state.increment('invalid_video_link')
                self.send_json_response(data, 400)
                return

        #Validate link
        invalid_content_types = ['text/html', 'text/plain', 'application/json',
                    'application/x-www-form-urlencoded', 
                    'text/html; charset=utf-8', 'text/html;charset=utf-8']
        http_client = tornado.httpclient.AsyncHTTPClient()
        headers = tornado.httputil.HTTPHeaders({'User-Agent': 'Mozilla/5.0 \
            (Windows; U; Windows NT 5.1; en-US; rv:1.9.1.7) Gecko/20091221 \
            Firefox/3.5.7 GTB6 (.NET CLR 3.5.30729)'})
       
        req = tornado.httpclient.HTTPRequest(url=video_url, headers=headers,
                        use_gzip=False, request_timeout=1.5)
        vresponse = yield tornado.gen.Task(http_client.fetch, req)
       
        #If timeout, Ignore for now, may be a valid slow link.  
        if vresponse.code != 599:
            ctype = vresponse.headers.get('Content-Type')
            if vresponse.error or ctype is None or ctype.lower() in invalid_content_types:
                data = '{"error":"link given is invalid or not a video file"}'
                statemon.state.increment('invalid_video_link')
                self.send_json_response(data, 400)
                return

        video_id = hashlib.md5(video_url).hexdigest()
        request_body = {}
        request_body["topn"] = 6 
        request_body["api_key"] = self.api_key 
        request_body["video_id"] = video_id 
        request_body["video_title"] = \
                video_url.split('//')[-1] if title is None else title 
        request_body["video_url"]   = video_url
        request_body["callback_url"] = None 
        client_url = 'http://%s:8081/api/v1/submitvideo/topn'\
                        % options.video_server 
        if options.local == 1:
            client_url = 'http://localhost:8081/api/v1/submitvideo/topn'
        body = tornado.escape.json_encode(request_body)
        hdr = tornado.httputil.HTTPHeaders({"Content-Type": "application/json"})
        req = tornado.httpclient.HTTPRequest(url=client_url,
                                             method="POST",
                                             headers=hdr,
                                             body=body,
                                             request_timeout=30.0,
                                             connect_timeout=10.0)
        
        result = yield tornado.gen.Task(utils.http.send_request, req)
        
        if result.code == 409:
            data = '{"error":"url already processed","video_id":"%s"}'%video_id
            self.send_json_response(data, 409)
            return
        
        if result.error:
            _log.error("key=create_neon_video_request_from_ui "
                    "msg=thumbnail api error %s" %result.error)
            data = '{"error":"neon thumbnail api error"}'
            self.send_json_response(data, 502)
            return

        # NOTE: job id gets inserted into Neon platform account on video server

        job_id = json.loads(result.body)["job_id"] # get job id from response
        t_urls = [] 
        thumbs = []
        im_index = int(hashlib.md5(video_id).hexdigest(), 16) \
                                        % len(placeholder_images)
        placeholder_url = placeholder_images[im_index] 
        t_urls.append(placeholder_url)
        ctime = datetime.datetime.now().strftime("%Y-%m-%d %H:%M:%S")
        tm = neondata.ThumbnailMetadata(0, video_id, t_urls, ctime, 0, 0,
                                        neondata.ThumbnailType.CENTERFRAME,
                                        0, 0)
        thumbs.append(tm.to_dict_for_video_response())
        vr = neondata.VideoResponse(video_id,
                            job_id,
                            neondata.RequestState.PROCESSING,
                            "neon",
                            "0",
                            title,
                            None, #duration
                            time.time() * 1000,
                            0, 
                            thumbs)
        self.send_json_response(vr.to_json(), 200)

    ##### Generic get_video_status #####

    @tornado.gen.coroutine
    def get_video_status(self, i_type, i_id, vids, video_state=None):
        '''
         i_type : Integration type neon/brightcove/ooyala
         i_id   : Integration ID
         vids   : Platform video ids
         video_state: State of the videos to be requested 

         Get platform video to populate in the web account
         Get account details from db, including videos that have been
         processed so far.
         Multiget all video requests, using jobid 
         Check cached videos to reduce the multiget ( lazy load)
         Aggregrate results and format for the client
        '''
        
        #counters 
        c_published = 0
        c_processing = 0
        c_recommended = 0
        c_failed = 0
        c_serving = 0

        #videos by state
        p_videos = []
        r_videos = []
        a_videos = []
        serving_videos = []
        f_videos = [] #failed videos 
        
        # flag that indicates if an empty video [] should be returned
        insert_non_existent_videos = False
        if vids is not None:
            insert_non_existent_videos = True 

        page_no = 0 
        page_size = 300
        try:
            page_no = int(self.get_argument('page_no'))
            page_size = min(int(self.get_argument('page_size')), 300)
        except:
            pass

        result = {}
        incomplete_states = [
            neondata.RequestState.SUBMIT, neondata.RequestState.PROCESSING,
            neondata.RequestState.REQUEUED, neondata.RequestState.REPROCESS]
        
        failed_states = [neondata.RequestState.INT_ERROR, 
                         neondata.RequestState.FAILED]
        
        # single video state, if video not found return an error
        # GET /api/v1/accounts/{account_id}/
        # {integration_type}/{integration_id}/videos/{video_id}
        if vids is not None and len(vids) == 1:
            i_vid = neondata.InternalVideoID.generate(self.api_key, vids[0])
            v = yield tornado.gen.Task(neondata.VideoMetadata.get, i_vid,
                                       log_missing=False)
            if not v:
                # Video is not in the system yet.
                statemon.state.increment(ref=_video_not_found_ref, safe=False)
                self.send_json_response('{"total_count": 1, "items":[{}],\
                        "error":"video not found"}', 400)
                return

        #1 Get job ids for the videos from account, get the request status
        platform_account = yield tornado.gen.Task(self.get_platform_account, 
                            i_type, i_id)

        if not platform_account:
            _log.error("key=get_video_status_%s msg=account not found" % i_type)
            statemon.state.increment('account_not_found')
            self.send_json_response('{"error":"%s account not found"}' % i_type, 400)
            return

        #return all videos in the account
        if vids is None:
            vids = platform_account.get_videos()
        
        # No videos in the account
        if not vids:
            vstatus_response = GetVideoStatusResponse(
                        [], 0, page_no, page_size,
                        c_processing, c_recommended, c_published, c_serving)
            data = vstatus_response.to_json() 
            self.send_json_response(data, 200)
            return
       
        total_count = len(vids)
        job_request_keys = [] 
        for vid in vids:
            try:
                job_id = platform_account.videos[vid]
                if job_id is not None:
                    job_request_keys.append((platform_account.videos[vid],
                                             self.api_key))
            except KeyError, e:
                #job id not found
                job_request_keys.append(("dummy","dummy"))
 
        #2 Get Job status
        # jobs that have completed, used to reduce # of keys to fetch 
        completed_videos = [] 
        # Get all requests and populate video response object in advance
        requests = yield tornado.gen.Task(neondata.NeonApiRequest.get_many,
                                          job_request_keys,
                                          log_missing=False) 
        ctime = datetime.datetime.now().strftime("%Y-%m-%d %H:%M:%S")
        for request, vid in zip(requests, vids):
            if not request:
                result[vid] = None #indicate job not found
                continue

            thumbs = None
            status = neondata.RequestState.PROCESSING 
            if request.state in incomplete_states:
                t_urls = []
                thumbs = []
                t_type = i_type
                if i_type == "neon":
                    im_index = int(hashlib.md5(vid).hexdigest(), 16) \
                                        % len(placeholder_images)
                    placeholder_url = placeholder_images[im_index] 
                    t_urls.append(placeholder_url)
                else:
                    # Newer API request objects don't have prev thumb
                    # hence add a fallback
                    try:
                        t_urls.append(request.previous_thumbnail)
                    except AttributeError, e:
                        t_urls.append(request.default_thumbnail)

                tm = neondata.ThumbnailMetadata(
                    0, #Create TID 0 as a temp id for previous thumbnail
                    neondata.InternalVideoID.generate(self.api_key, vid),
                    t_urls, ctime, 0, 0, t_type, 0, 0)
                thumbs.append(tm.to_dict_for_video_response())
                p_videos.append(vid)
            elif request.state in failed_states:
                status = "failed" 
                thumbs = None
                f_videos.append(vid)
            else:
                # Jobs have finished
                # append to completed_videos 
                # for backward compatibility with all videos api call 
                completed_videos.append(vid)
                status = "finished"
                thumbs = None
                if request.state == neondata.RequestState.FINISHED:
                    r_videos.append(vid) #finshed processing
                elif request.state in [neondata.RequestState.ACTIVE, 
                        neondata.RequestState.SERVING_AND_ACTIVE]:
                    a_videos.append(vid) #published /active
                elif request.state == neondata.RequestState.SERVING:
                    serving_videos.append(vid)
                    status = neondata.RequestState.SERVING

            pub_date = request.__dict__.get('publish_date', None)
            if pub_date is not None:
                try:
                    pub_date = pub_date / 1000.0
                except ValueError:
                    pub_date = dateutil.parser.parse(pub_date)
                except Exception:
                    pub_date = None
            pub_date = int(pub_date) if pub_date else None #type
            vr = neondata.VideoResponse(vid,
                              request.job_id,
                              status,
                              request.request_type,
                              i_id,
                              request.video_title,
                              None, #duration
                              pub_date,
                              0, #current tid,add fake tid
                              thumbs)

            result[vid] = vr
         
        #2b Filter videos based on state as requested
        if video_state:
            if video_state == "published": #active
                vids = completed_videos = a_videos
            elif video_state == "recommended":
                vids = completed_videos = r_videos
            elif video_state == "processing":
                vids = p_videos
                completed_videos = []
            elif video_state == "serving":
                vids = completed_videos = serving_videos
            elif video_state == "failed":
                vids = f_videos
                completed_videos = []
            else:
                _log.error("key=get_video_status_%s" 
                        " msg=invalid state requested" %i_type)
                statemon.state.increment('invalid_state_request')
                self.send_json_response('{"error":"invalid state request"}', 400)
                return

        # backward compatibilty for recommended videos, hence add 
        # all the videos to the recommended list
        if video_state == "recommended":
            completed_videos.extend(serving_videos)

        #3. Populate Completed videos
        keys = [neondata.InternalVideoID.generate(
            self.api_key, vid) for vid in completed_videos] #get internal vids

        if len(keys) > 0:
            video_results = yield [
                tornado.gen.Task(neondata.VideoMetadata.get_many, keys,
                                 log_missing=False),
                tornado.gen.Task(neondata.VideoStatus.get_many, keys,
                                 log_missing=False)]
            tids = []
            for vresult, vstatus in zip(*video_results):
                if vresult:
                    # extend list of tids
                    tids.extend(vresult.thumbnail_ids)
            
                    # Update A/B Test state for the videos
                    vid = neondata.InternalVideoID.to_external(vresult.key)
                    result[vid].abtest = vresult.testing_enabled

                    # Add a Serving URL 
                    result[vid].serving_url = vresult.serving_url

                    # Populate the state of the video
                    if vstatus is not None:
                        result[vid].winner_thumbnail = vstatus.winner_tid
                
            # Get all the thumbnail data for videos that are done
            thumbnail_results = yield [
                tornado.gen.Task(neondata.ThumbnailMetadata.get_many, tids),
                tornado.gen.Task(neondata.ThumbnailStatus.get_many, tids)]
            for thumb, thumb_status in zip(*thumbnail_results):
                # if thumbnail and thumb is not centerframe or random
                if thumb and thumb.type not in [neondata.ThumbnailType.CENTERFRAME, 
                        neondata.ThumbnailType.RANDOM]:
                    vid = neondata.InternalVideoID.to_external(thumb.video_id)
                    if not result.has_key(vid):
                        _log.debug("key=get_video_status_%s"
                                " msg=video deleted %s"%(i_type, vid))
                    else:
                        tdata = thumb.to_dict_for_video_response()
                        tdata.update(
                            ((k, v) for k,v in 
                             thumb_status.__dict__.iteritems()
                             if k != 'key'))
                        result[vid].thumbnails.append(tdata)
            
        #4. Set the default thumbnail for each of the video
        tid_key = "thumbnail_id"
        for res in result:
            vres = result[res]
            if vres:
                platform_thumb_id = None
                for thumb in vres.thumbnails:
                    if thumb['chosen'] == True:
                        vres.current_thumbnail = thumb[tid_key]
                        if "neon" in thumb['type']:
                            vres.status = "active"

                    if thumb['type'] == i_type:
                        platform_thumb_id = thumb[tid_key]

                if vres.status == "finished" and vres.current_thumbnail == 0:
                    vres.current_thumbnail = platform_thumb_id

        #6. Set ab test state
        #convert to dict and count total counts for each state
        vresult = []
        for res in result:
            vres = result[res]
            if vres and vres.video_id in vids: #filter videos by state 
                vresult.append(vres.to_dict())
            else:
                if insert_non_existent_videos:
                    vresult.append({})
        c_processing = len(p_videos)
        c_recommended = len(r_videos)
        c_published = len(a_videos)
        c_failed = len(f_videos)
        c_serving = len(serving_videos)

        s_vresult = vresult
        # no sorting required since csv was requested
        if not insert_non_existent_videos:
            if i_type == "brightcove":
                #Sort brightcove videos by video_id, since publish_date 
                #is not currently set on ingest of videos
                s_vresult = sorted(
                    vresult, 
                    key=lambda k: k.get('submit_time', k['video_id']),
                    reverse=True)
            else:
                s_vresult = sorted(vresult, 
                                   key=lambda k: k['publish_date'],
                                   reverse=True)
           
        #2c Pagination, case: There are more vids than page_size
        if len(s_vresult) > page_size:
            s_index = page_no * page_size
            e_index = (page_no +1) * page_size
            s_vresult = s_vresult[s_index:e_index]

        vstatus_response = GetVideoStatusResponse(
                        s_vresult, total_count, page_no, page_size,
                        c_processing, c_recommended, c_published, c_serving)
        data = vstatus_response.to_json() 
        self.send_json_response(data, 200)

    @tornado.gen.coroutine
<<<<<<< HEAD
    def create_brightcove_video_request(self, i_id):
        ''' Create request for brightcove video 
        submit a job on neon server, update video in the brightcove account
        '''
        #check video id
        try:
            vid = self.get_argument('video_id')
        except:
            data = '{"error": "video_id not set"}'
            statemon.state.increment('video_id_missing')
            self.send_json_response(data, 400)
            
        account = yield neondata.BrightcovePlatform.get(self.api_key, i_id, async=True)

        if account:
            #submit job for processing
            result = yield tornado.gen.Task(account.create_job)
            if not result: 
                data = '{"error": ""}'
                self.send_json_response(data, 200)  
            else:
                data = '{"error": "failed to create job, bad request"}'
                statemon.state.increment('job_creation_fail')
                self.send_json_response(data, 400)  
        else:
            data = '{"error": "no such account"}'
            statemon.state.increment('account_not_found')
            self.send_json_response(data, 400)
        
    @tornado.gen.coroutine
    def update_video_brightcove(self, i_id, i_vid, new_tid):
        ''' update thumbnail for a brightcove video '''
        #TODO : Check for the linked youtube account 
        
        p_vid = neondata.InternalVideoID.to_external(i_vid)
        ba = yield neondata.BrightcovePlatform.get(self.api_key, i_id, async=True)

        if not ba:
            _log.error("key=update_video_brightcove" 
                    " msg=account doesnt exist api key=%s " 
                    "i_id=%s"%(self.api_key,i_id))
            data = '{"error": "no such account"}'
            statemon.state.increment('account_not_found')
            self.send_json_response(data, 400)
            return

        result = yield tornado.gen.Task(ba.update_thumbnail, i_vid, new_tid)
        
        if result:
            _log.info("key=update_video_brightcove" 
                        " msg=thumbnail updated for video=%s tid=%s"\
                        %(p_vid, new_tid))
            data = ''
            self.send_json_response(data, 200)
            return
        else:
            if result is None:
                data = '{"error": "internal error"}'
                self.send_json_response(data, 500)
                return
            else:
                data = '{"error": "brightcove api failure"}'
                statemon.state.increment('brightcove_api_failure')
                self.send_json_response(data, 502)
                return

    @tornado.gen.coroutine
=======
>>>>>>> f9f159b9
    def create_account_and_neon_integration(self, a_id):
        '''
        Create Neon user account and add neon integration
        '''
        user = neondata.NeonUserAccount(a_id)
        api_key = user.neon_api_key
        nuser_data = yield tornado.gen.Task(
            neondata.NeonUserAccount.get, a_id)
        if not nuser_data:
            def _create_neon_platform(x):
                x.account_id = a_id
            nplatform = yield neondata.NeonPlatform.modify(api_key, 
                                                           '0', 
                                                           _create_neon_platform, 
                                                           create_missing=True, 
                                                           async=True)
            user.add_platform(nplatform)
            res = yield tornado.gen.Task(user.save)
            if res:
                tai_mapper = neondata.TrackerAccountIDMapper(
                    user.tracker_account_id, api_key,
                    neondata.TrackerAccountIDMapper.PRODUCTION)
                tai_staging_mapper = neondata.TrackerAccountIDMapper(
                    user.staging_tracker_account_id, api_key,
                    neondata.TrackerAccountIDMapper.STAGING)
                staging_resp = yield tornado.gen.Task(tai_staging_mapper.save)
                resp = yield tornado.gen.Task(tai_mapper.save)
                if not (staging_resp and resp):
                    _log.error("key=create_neon_user "
                               " msg=failed to save tai %s" %
                               user.tracker_account_id)

                # Set the default experimental strategy
                strategy = neondata.ExperimentStrategy(api_key)
                res = yield tornado.gen.Task(strategy.save)
                if not res:
                    _log.error('Bad database response when adding '
                               'the default strategy for Neon account %s'
                               % api_key)
                    
                data = ('{ "neon_api_key": "%s", "tracker_account_id":"%s",'
                            '"staging_tracker_account_id": "%s" }'
                            %(user.neon_api_key, user.tracker_account_id,
                            user.staging_tracker_account_id)) 
                self.send_json_response(data, 200)
            else:
                data = '{"error": "account not created"}'
                statemon.state.increment('account_not_created')
                self.send_json_response(data, 500)

        else:
            data = '{"error": "integration/ account already exists"}'
            self.send_json_response(data, 409)

    @tornado.gen.coroutine
    def create_brightcove_integration(self):
        ''' Create Brightcove Account for the Neon user
        Add the integration in to the neon user account
        Extract params from post request --> create acccount in DB 
        --> verify tokens in brightcove -->
        send top 5 videos requests or appropriate error to client
        '''

        try:
            a_id = self.request.uri.split('/')[-2]
            i_id = InputSanitizer.to_string(self.get_argument("integration_id"))
            p_id = InputSanitizer.to_string(self.get_argument("publisher_id"))
            rtoken = InputSanitizer.to_string(self.get_argument("read_token"))
            wtoken = InputSanitizer.to_string(self.get_argument("write_token"))
            autosync = InputSanitizer.to_bool(self.get_argument("auto_update"))

        except Exception,e:
            _log.error("key=create brightcove account msg= %s" %e)
            data = '{"error": "API Params missing"}'
            statemon.state.increment('api_params_missing')
            self.send_json_response(data, 400)
            return 

        na = yield tornado.gen.Task(neondata.NeonUserAccount.get,
                                    self.api_key)
        #Create and Add Platform Integration
        if na:
            
            #Check if integration exists
            if len(na.integrations) >0 and na.integrations.has_key(i_id):
                data = '{"error": "integration already exists"}'
                self.send_json_response(data, 409)
            else:
                def _initialize_bc_plat(x):
                    x.account_id = a_id
                    x.publisher_id = p_id
                    x.read_token = rtoken
                    x.write_token = wtoken
                    x.auto_update = autosync
                    x.last_process_date = time.time()
                    
                bc = yield neondata.BrightcovePlatform.modify(self.api_key, i_id,
                                                              _initialize_bc_plat,
                                                              create_missing=True, 
                                                              async=True)
                na = yield tornado.gen.Task(
                    neondata.NeonUserAccount.modify,
                    self.api_key,
                    lambda x: x.add_platform(bc))
                
                #Saved platform
                if na:
                    # Verify that the token works by making a call to
                    # Brightcove
                    bc_api = bc.get_api()
                    try:
                        bc_response = yield bc_api.search_videos(page_size=10,
                                                                 async=True)
                    except api.brightcove_api.BrightcoveApiError as e:
                        _log.error("Error accessing the Brightcove api. "
                                   "There is probably something wrong with "
                                   "the token for account %s, integration %s"
                                   % (self.api_key, bc.integration_id))
                        data = ('{"error": "Read token given is incorrect'  
                                ' or brightcove api failed"}')
                        self.send_json_response(data, 502)
                        return
                    
                    self.send_json_response('{}', 200)
                else:
                    data = '{"error": "platform was not added,\
                                account creation issue"}'
                    statemon.state.increment('account_not_created')
                    self.send_json_response(data, 500)
                    return
        else:
            _log.error("key=create brightcove account " 
                        "msg= account not found %s" %self.api_key)

    @tornado.gen.coroutine
    def update_brightcove_integration(self, i_id):
        ''' Update Brightcove account details '''
        try:
            rtoken = InputSanitizer.to_string(self.get_argument("read_token"))
            wtoken = InputSanitizer.to_string(self.get_argument("write_token"))
            autosync = InputSanitizer.to_bool(self.get_argument("auto_update"))
        except Exception,e:
            _log.error("key=create brightcove account msg= %s" %e)
            data = '{"error": "API Params missing"}'
            statemon.state.increment('api_params_missing')
            self.send_json_response(data, 400)
            return

        uri_parts = self.request.uri.split('/')

        def _update_fields(x):
            if x.auto_update == False and autosync == True:
                statemon.state.increment('deprecated')
                self.send_json_response(
                    '{"error": "autopublish feature has been deprecated"}',
                    400)
                return
            x.auto_update = autosync
            x.read_token = rtoken
            x.write_token = wtoken
        bc = yield neondata.BrightcovePlatform.modify(self.api_key, i_id, _update_fields, async=True)
        if not bc:
            _log.error("key=update_brightcove_integration " 
                    "msg=no such account %s integration id %s"\
                    % (self.api_key, i_id))
            data = '{"error": "account doesnt exists"}'
            statemon.state.increment('account_not_found')
            self.send_json_response(data, 400)
<<<<<<< HEAD
   
    ##################################################################
    # Ooyala Methods
    ##################################################################

    @tornado.gen.coroutine
    def create_ooyala_integration(self):
        '''
        Create Ooyala Integration
        '''

        try:
            a_id = self.request.uri.split('/')[-2]
            i_id = InputSanitizer.to_string(
                self.get_argument("integration_id"))
            partner_code = InputSanitizer.to_string(
                self.get_argument("partner_code"))
            oo_api_key = InputSanitizer.to_string(
                self.get_argument("oo_api_key"))
            oo_secret_key = InputSanitizer.to_string(
                self.get_argument("oo_secret_key"))
            autosync = InputSanitizer.to_bool(self.get_argument("auto_update"))

        except Exception,e:
            _log.error("key=create_ooyla_account msg= %s" %e)
            data = '{"error": "API Params missing"}'
            statemon.state.increment('api_params_missing')
            self.send_json_response(data, 400)
            return 

        na = yield tornado.gen.Task(neondata.NeonUserAccount.get,
                                    self.api_key)
        #Create and Add Platform Integration
        if na:
            
            #Check if integration exists
            if len(na.integrations) >0 and na.integrations.has_key(i_id):
                data = '{"error": "integration already exists"}'
                self.send_json_response(data, 409)
            else:
                def _initialize_oo_plat(x):
                    x.account_id = a_id
                    x.partner_code = partner_code
                    x.ooyala_api_key = oo_api_key
                    x.api_secret = oo_secret_key
                    x.auto_update = autosync

                oo_account = yield neondata.OoyalaPlatform.modify(self.api_key, i_id,
                                                                  _initialize_oo_plat,
                                                                  create_missing=True, 
                                                                  async=True)

                na = yield tornado.gen.Task(
                    neondata.NeonUserAccount.modify,
                    self.api_key,
                    lambda x: x.add_platform(oo_account))
                
                if na:
                    
                    response = yield tornado.gen.Task(
                        oo_account.create_video_requests_on_signup, 10)
                    ctime = datetime.datetime.now().strftime(
                        "%Y-%m-%d %H:%M:%S")
                    video_response = []
                    if not response:
                        _log.error("key=create_ooyala_account " 
                                    " msg=ooyala api call failed or token error")
                        data = '{"error": "invalid api key or secret"}'
                        self.send_json_response(data, 502)
                        return
                   
                    #if reponse is empty? no videos in the account
                    #Build video response
                    for item in response:
                        t_urls = []
                        thumbs = []
                        t_urls.append(item['preview_image_url'])
                        tm = neondata.ThumbnailMetadata(
                                0,
                                neondata.InternalVideoID.generate(self.api_key,
                                    item["embed_code"]),
                                t_urls, ctime, 0, 0, "ooyala", 0, 0)
                        thumbs.append(tm.to_dict_for_video_response())
                        vr = neondata.VideoResponse(item["embed_code"],
                              None,
                              "processing",
                              "ooyala",
                              i_id,
                              item['name'],
                              None,
                              None,
                              0, #current tid,add fake tid
                              thumbs)
                        video_response.append(vr.to_dict())
                        
                    vstatus_response = GetVideoStatusResponse(
                                        video_response, len(video_response))
                    data = vstatus_response.to_json() 
                    self.send_json_response(data, 201)
                    return
                else:
                    data = '{"error": "platform was not added,\
                                account creation issue"}'
                    statemon.state.increment('account_not_created')
                    self.send_json_response(data, 500)

    #2. Update  the Account
    @tornado.gen.coroutine
    def update_ooyala_integration(self, i_id):
        ''' Update Ooyala account details '''
    
        try:
            partner_code = InputSanitizer.to_string(
                self.get_argument("partner_code"))
            oo_api_key = InputSanitizer.to_string(
                self.get_argument("oo_api_key"))
            oo_secret_key = InputSanitizer.to_string(
                self.get_argument("oo_secret_key"))
            autosync = InputSanitizer.to_bool(self.get_argument("auto_update"))
        except Exception,e:
            _log.error("key=update ooyala account msg= %s" %e)
            data = '{"error": "API Params missing"}'
            statemon.state.increment('api_params_missing')
            self.send_json_response(data, 400)
            return

        uri_parts = self.request.uri.split('/')

        def _update_fields(x):
            x.partner_code = partner_code
            x.ooyala_api_key = oo_api_key
            x.api_secret = oo_secret_key 
            x.autosync = autosync

        oo = yield tornado.gen.Task(neondata.OoyalaPlatform.modify,
                                    self.api_key, i_id, _update_fields)
        if oo:
            data = ''
            self.send_json_response(data, 200)
        else:
            _log.error("key=update_ooyala_integration msg=no such account ") 
            data = '{"error": "Account doesnt exists"}'
            statemon.state.increment('account_not_found')
            self.send_json_response(data, 400)

    @tornado.gen.coroutine
    def update_video_ooyala(self, i_id, i_vid, new_tid):
        ''' update thumbnail for a Ooyala video '''
        
        p_vid = neondata.InternalVideoID.to_external(i_vid)
        
        #Get account/integration
        oo = yield tornado.gen.Task(neondata.OoyalaPlatform.get,
                self.api_key, i_id)
        if not oo:
            _log.error("key=update_video_ooyala" 
                    " msg=account doesnt exist api key=%s " 
                    "i_id=%s"%(self.api_key,i_id))
            data = '{"error": "no such account"}'
            statemon.state.increment('account_not_found')
            self.send_json_response(data, 400)
            raise tornado.gen.Return()

        result = yield tornado.gen.Task(oo.update_thumbnail, i_vid, new_tid)
        
        if result:
            _log.info("key=update_video_ooyala" 
                        " msg=thumbnail updated for video=%s tid=%s"\
                        %(p_vid, new_tid))
            data = ''
            self.send_json_response(data, 200)
        else:
            if result is None:
                data = '{"error": "ooyala api failure"}'
                statemon.state.increment('ooyala_api_failure')
                self.send_json_response(data, 502)
            else:
                data = '{"error": "internal error"}'
                self.send_json_response(data, 500)
=======
>>>>>>> f9f159b9

    # Get all the video ids
    @tornado.gen.coroutine
    def get_all_video_ids(self, itype, i_id):
        '''
        Get all the video ids from an account
        '''
        platform_account = yield tornado.gen.Task(self.get_platform_account, 
                            itype, i_id)
        if not platform_account:
            _log.error("%s account not found" % itype)
            statemon.state.increment('account_not_found')
            self.send_json_response('{"error":"%s account not found"}' % itype,
                    400)
            return

        vids = platform_account.get_videos()
        if not vids:
            vids = []
        data = json.dumps({ "videoids" : vids})
        self.send_json_response(data, 200)

    @tornado.gen.coroutine
    def upload_video_custom_thumbnails(self, i_id, i_vid, thumb_urls):
        '''
        Add custom thumbnails to the video

        Inputs:
        @i_id: Integration id
        @i_vid: Internal video id
        @thumb_urls: List of image urls that will be ingested
        '''

        p_vid = neondata.InternalVideoID.to_external(i_vid)
        
        # Get the video object
        vmdata = yield tornado.gen.Task(neondata.VideoMetadata.get, i_vid)
        if not vmdata:
            _log.error("Could not find video: %s" % i_vid)
            statemon.state.increment(ref=_video_not_found_ref, safe=False)
            self.send_json_response("Video not found: %s" % p_vid, 400)

        # Figure out the rank of the custom thumbs we know about so far
        existing_thumbs = yield tornado.gen.Task(
            neondata.ThumbnailMetadata.get_many,
            vmdata.thumbnail_ids)
        min_rank = 1
        for thumb in existing_thumbs:
            if (thumb.type == neondata.ThumbnailType.CUSTOMUPLOAD and 
                thumb.rank < min_rank):
                min_rank = thumb.rank
        cur_rank = min_rank - 1

        # Get the CDN metadata
        cdn_metadata = yield tornado.gen.Task(
            neondata.CDNHostingMetadataList.get,
            neondata.CDNHostingMetadataList.create_key(vmdata.get_account_id(),
                                                       i_id))

        # Upload the thumbnails to the hosting services
        thumb_futures = []
        new_thumbs = []
        for url in thumb_urls:
            new_thumb = neondata.ThumbnailMetadata(
                None,
                internal_vid = i_vid,
                ttype=neondata.ThumbnailType.CUSTOMUPLOAD,
                rank=cur_rank)
            new_thumbs.append(new_thumb)
            
            thumb_futures.append(vmdata.download_and_add_thumbnail(
                new_thumb,
                url,
                cdn_metadata=cdn_metadata,
                async=True))
                                                                
            cur_rank -= cur_rank

        try:
            yield thumb_futures
        except Exception as e:
            data = '{"error": "Invalid image link or failed to download image"}'
            _log.exception('Error downloading the image %s: %s' %
                           (thumb_urls, e))
            statemon.state.increment('invalid_image_link')
            self.send_json_response(data, 400)
            return
        new_tids = [x.key for x in new_thumbs]

        # Now save the information in the database
        # TODO(sunil): Do this as a transaction
        result = yield tornado.gen.Task(neondata.ThumbnailMetadata.save_all,
                                        new_thumbs)
        if result:
            vm_save = yield tornado.gen.Task(
                neondata.VideoMetadata.modify,
                i_vid,
                lambda x: x.thumbnail_ids.extend(new_tids))
            if vm_save:
                _log.info("custom thumbnails added to video=%s tids=%s"\
                          %(i_vid, new_tids))
                data = ''
                self.send_json_response(data, 202)
                statemon.state.increment('custom_thumb_upload')
                return
            else:
                _log.error('Error modifying the video metadata for vid %s' %
                           i_vid)
                data = '{"error": "internal error"}'
                statemon.state.increment('thumb_metadata_not_modified')
                self.send_json_response(data, 500)
                return
        else:
            _log.error('Error saving new thumbnail metadata to vid %s' %
                       i_vid)
            data = '{"error": "internal error"}'
            statemon.state.increment('thumb_metadata_not_saved')
            self.send_json_response(data, 500)
            return

    @tornado.gen.coroutine
    def update_video_abtest_state(self, i_vid, state):
        '''
        For a given video update the ABTest state
        '''

        vmdata = yield tornado.gen.Task(neondata.VideoMetadata.get, i_vid)
        if not vmdata:
            statemon.state.increment(ref=_video_not_found_ref, safe=False)
            self.send_json_response('{"error": "vid not found"}', 400)
            return
        
        if not isinstance(state, bool):
            statemon.state.increment('malformed_request')
            self.send_json_response(
                '{"error": "invalid data type or not boolean"}', 400)
            return

        def _update_video(vm):
            vm.testing_enabled = state
        result = yield tornado.gen.Task(neondata.VideoMetadata.modify, i_vid,
                _update_video)
        
        if not result:
            statemon.state.increment('db_error')
            self.send_json_response('{"error": "internal db error"}', 500)
            return

        statemon.state.increment('abtest_state_update')
        self.send_json_response('', 202)

    ### AB Test State #####
    
    @tornado.gen.coroutine
    def get_abtest_state(self, vid):

        '''
        Return the A/B Test state of the video
        Possible status values are:
        (running, complete, disabled, override, unkown) 

        if state == complete, return all the serving URLs
       
        json response:
        {  
            "state": "running",  
            "data" : []
        }
        
        '''

        i_vid = neondata.InternalVideoID.generate(self.api_key, vid)
        video_status = yield tornado.gen.Task(neondata.VideoStatus.get, i_vid)
        if not video_status:
            statemon.state.increment(ref=_video_not_found_ref, safe=False)
            self.send_json_response('{"error": "vid not found"}', 400)
            return

        state = video_status.experiment_state
        
        response = {}
        response['state'] = state
        response['data'] = []

        # If complete, then send all the URLs for a given tid
        if state == neondata.ExperimentState.COMPLETE:
            rdata = []
            # Find the winner tid

            # If serving fraction = 1.0 its the winner
            # If override == true, then pick highest
            # else filter all > exp_frac ; then max frac

            winner_tid = video_status.winner_tid
            if winner_tid:
                s_urls = yield tornado.gen.Task(
                    neondata.ThumbnailServingURLs.get,
                    winner_tid)
                for size_tup, url in s_urls:
                    #Add urls to data section
                    s_url = {}
                    s_url['url'] = url 
                    s_url['width'] = size_tup[0]
                    s_url['height'] = size_tup[1]
                    rdata.append(s_url)
                response['data'] = rdata

                video_meta = yield tornado.gen.Task(neondata.VideoMetadata.get,
                                                    i_vid)
                if not video_meta:
                    statemon.state.increment(ref=_video_not_found_ref,
                                             safe=False)
                    self.send_json_response('{"error": "vid not found"}', 400)
                    return
                
                # Get original sized thumbnail or max resolution
                try:
                    o_url = s_urls.get_serving_url(video_meta.frame_size[0],
                        video_meta.frame_size[1])
                except Exception, e:
                    # On any kind of exception
                    # TODO: get nearest to original frame_size
                    # For IGN this is sufficient, enhance this when needed

                    s_tup = max(s_urls, key=lambda item:item[0])[0]
                    o_url = s_urls.get_serving_url(s_tup[0], s_tup[1]) 

                response['original_thumbnail'] = o_url
                
                if o_url is None:
                    _log.error("orignal_thumbnail is None for video id %s" %
                            i_vid)
            else:
                response['state'] = "unknown" #should we define error state? 
                _log.error("winner tid not found for video id %s" % i_vid)

        data = json.dumps(response)
        self.send_json_response(data, 200)

    @tornado.gen.coroutine
    def update_thumbnail_property(self, tid):
       
        invalid_msg = "invalid thumbnail id or thumbnail id not found" 
        if tid is None:
            statemon.state.increment('invalid_thumbnail_id')
            self.send_json_response(invalid_msg, 400)

        prop = self.get_argument('property')
        if prop not in ['enabled']:
            raise tornado.web.MissingArgumentError('property')
        val = InputSanitizer.to_bool(self.get_argument('value'))

        def _mod_property(thumb_obj):
            thumb_obj.__dict__[prop] = val
                  

        tmdata = yield tornado.gen.Task(neondata.ThumbnailMetadata.modify,
                                        tid, _mod_property)
        if tmdata is None:
            statemon.state.increment('malformed_request')
            self.send_json_response(invalid_msg, 400)

        statemon.state.increment('thumb_updated')
        self.send_json_response('', 202)

<<<<<<< HEAD

######################################################################
## Brightcove support handler -- Mainly used by brigthcovecontroller 
######################################################################

class BcoveHandler(tornado.web.RequestHandler):
    @tornado.gen.coroutine
    def get(self, *args, **kwargs):
        ''' get '''
        self.finish()

    @tornado.gen.coroutine
    def post(self, *args, **kwargs):
        ''' post '''

        self.internal_video_id = self.request.uri.split('/')[-1]
        method = self.request.uri.split('/')[-2]
        self.a_id = self.request.uri.split('/')[-3] #internal a_id (api_key)
        
        if "update" in method:
            #update thumbnail  (vid, new tid)
            yield self.update_thumbnail()
        else:
            raise tornado.web.MissingArgumentError('method')


    @tornado.gen.coroutine
    def update_thumbnail(self):
        ''' /api/v1/brightcovecontroller/%s/updatethumbnail/%s '''

        try:
            new_tid = self.get_argument('thumbnail_id')
            nosave = self.get_argument('nosavedb', True)
        except:
            self.set_status(400)
            self.finish()
            return
        vmdata = yield tornado.gen.Task(
                 neondata.VideoMetadata.get, self.internal_video_id)
        if vmdata:
            i_id = vmdata.integration_id
            ba  = yield neondata.BrightcovePlatform.get(self.a_id, i_id, async=True)
            if ba:
                bcove_vid = neondata.InternalVideoID.to_external(
                    self.internal_video_id)
                result = yield tornado.gen.Task(
                    ba.update_thumbnail,
                    self.internal_video_id, new_tid, True) #nosave true
                if result:
                    self.set_status(200)
                else:
                    _log.error("key=bcove_handler "
                            " msg=failed to update thumbnail for" 
                            " %s %s"%(self.internal_video_id, new_tid))
                    self.set_status(502)
            else:
                _log.error("key=bcove_handler msg=failed to fetch " 
                           " neondata.BrightcovePlatform %s i_id %s" % 
                           (self.a_id, i_id))
                self.set_status(502)
        else:
            _log.error("key=bcove_handler "
                    " msg=failed to fetch video metadata or video not present for "
                    "%s %s"%(self.internal_video_id, new_tid))
            self.set_status(502)
        self.finish()

=======
>>>>>>> f9f159b9
class HealthCheckHandler(tornado.web.RequestHandler):
    '''Handler for health check ''' 

    @tornado.gen.coroutine
    def get(self, *args, **kwargs):
        '''Handle a test tracking request.'''
        if "video_server" in  self.request.uri:
            # Make a call to video server health check
            client_url = 'http://%s:8081/healthcheck'\
                            % options.video_server 
            req = tornado.httpclient.HTTPRequest(url=client_url,
                                                 method="GET",
                                                 request_timeout=5.0)
            result = yield tornado.gen.Task(utils.http.send_request, req)
            if result.error:
                self.set_status(502)
                self.write('{"error": "videoserver healthcheck fails"}') 
            else:
                self.set_status(200)
            self.finish()
            return

        self.write("<html> Server OK </html>")
        self.finish()

################################################################
### MAIN
################################################################

application = tornado.web.Application([
        (r"/healthcheck(.*)", HealthCheckHandler),
        (r'/api/v1/accounts(.*)', CMSAPIHandler),
        (r'/api/v1/jobs(.*)', CMSAPIHandler)],
        gzip=True)

def main():
    
    global server
    
    signal.signal(signal.SIGTERM, sig_handler)
    signal.signal(signal.SIGINT, sig_handler)
    
    server = tornado.httpserver.HTTPServer(application)
    server.listen(options.port)
    tornado.ioloop.IOLoop.current().start()

if __name__ == "__main__":
    utils.neon.InitNeon()
    main()<|MERGE_RESOLUTION|>--- conflicted
+++ resolved
@@ -1211,92 +1211,23 @@
         self.send_json_response(data, 200)
 
     @tornado.gen.coroutine
-<<<<<<< HEAD
-    def create_brightcove_video_request(self, i_id):
-        ''' Create request for brightcove video 
-        submit a job on neon server, update video in the brightcove account
-        '''
-        #check video id
-        try:
-            vid = self.get_argument('video_id')
-        except:
-            data = '{"error": "video_id not set"}'
-            statemon.state.increment('video_id_missing')
-            self.send_json_response(data, 400)
-            
-        account = yield neondata.BrightcovePlatform.get(self.api_key, i_id, async=True)
-
-        if account:
-            #submit job for processing
-            result = yield tornado.gen.Task(account.create_job)
-            if not result: 
-                data = '{"error": ""}'
-                self.send_json_response(data, 200)  
-            else:
-                data = '{"error": "failed to create job, bad request"}'
-                statemon.state.increment('job_creation_fail')
-                self.send_json_response(data, 400)  
-        else:
-            data = '{"error": "no such account"}'
-            statemon.state.increment('account_not_found')
-            self.send_json_response(data, 400)
-        
-    @tornado.gen.coroutine
-    def update_video_brightcove(self, i_id, i_vid, new_tid):
-        ''' update thumbnail for a brightcove video '''
-        #TODO : Check for the linked youtube account 
-        
-        p_vid = neondata.InternalVideoID.to_external(i_vid)
-        ba = yield neondata.BrightcovePlatform.get(self.api_key, i_id, async=True)
-
-        if not ba:
-            _log.error("key=update_video_brightcove" 
-                    " msg=account doesnt exist api key=%s " 
-                    "i_id=%s"%(self.api_key,i_id))
-            data = '{"error": "no such account"}'
-            statemon.state.increment('account_not_found')
-            self.send_json_response(data, 400)
-            return
-
-        result = yield tornado.gen.Task(ba.update_thumbnail, i_vid, new_tid)
-        
-        if result:
-            _log.info("key=update_video_brightcove" 
-                        " msg=thumbnail updated for video=%s tid=%s"\
-                        %(p_vid, new_tid))
-            data = ''
-            self.send_json_response(data, 200)
-            return
-        else:
-            if result is None:
-                data = '{"error": "internal error"}'
-                self.send_json_response(data, 500)
-                return
-            else:
-                data = '{"error": "brightcove api failure"}'
-                statemon.state.increment('brightcove_api_failure')
-                self.send_json_response(data, 502)
-                return
-
-    @tornado.gen.coroutine
-=======
->>>>>>> f9f159b9
     def create_account_and_neon_integration(self, a_id):
         '''
         Create Neon user account and add neon integration
         '''
         user = neondata.NeonUserAccount(a_id)
         api_key = user.neon_api_key
-        nuser_data = yield tornado.gen.Task(
-            neondata.NeonUserAccount.get, a_id)
+        nuser_data = yield neondata.NeonUserAccount.get(a_id, async=True)
         if not nuser_data:
             def _create_neon_platform(x):
                 x.account_id = a_id
+            #import pdb; pdb.set_trace()
             nplatform = yield neondata.NeonPlatform.modify(api_key, 
                                                            '0', 
                                                            _create_neon_platform, 
                                                            create_missing=True, 
                                                            async=True)
+            #import pdb; pdb.set_trace()
             user.add_platform(nplatform)
             res = yield tornado.gen.Task(user.save)
             if res:
@@ -1449,7 +1380,6 @@
             data = '{"error": "account doesnt exists"}'
             statemon.state.increment('account_not_found')
             self.send_json_response(data, 400)
-<<<<<<< HEAD
    
     ##################################################################
     # Ooyala Methods
@@ -1629,8 +1559,6 @@
             else:
                 data = '{"error": "internal error"}'
                 self.send_json_response(data, 500)
-=======
->>>>>>> f9f159b9
 
     # Get all the video ids
     @tornado.gen.coroutine
@@ -1896,76 +1824,6 @@
         statemon.state.increment('thumb_updated')
         self.send_json_response('', 202)
 
-<<<<<<< HEAD
-
-######################################################################
-## Brightcove support handler -- Mainly used by brigthcovecontroller 
-######################################################################
-
-class BcoveHandler(tornado.web.RequestHandler):
-    @tornado.gen.coroutine
-    def get(self, *args, **kwargs):
-        ''' get '''
-        self.finish()
-
-    @tornado.gen.coroutine
-    def post(self, *args, **kwargs):
-        ''' post '''
-
-        self.internal_video_id = self.request.uri.split('/')[-1]
-        method = self.request.uri.split('/')[-2]
-        self.a_id = self.request.uri.split('/')[-3] #internal a_id (api_key)
-        
-        if "update" in method:
-            #update thumbnail  (vid, new tid)
-            yield self.update_thumbnail()
-        else:
-            raise tornado.web.MissingArgumentError('method')
-
-
-    @tornado.gen.coroutine
-    def update_thumbnail(self):
-        ''' /api/v1/brightcovecontroller/%s/updatethumbnail/%s '''
-
-        try:
-            new_tid = self.get_argument('thumbnail_id')
-            nosave = self.get_argument('nosavedb', True)
-        except:
-            self.set_status(400)
-            self.finish()
-            return
-        vmdata = yield tornado.gen.Task(
-                 neondata.VideoMetadata.get, self.internal_video_id)
-        if vmdata:
-            i_id = vmdata.integration_id
-            ba  = yield neondata.BrightcovePlatform.get(self.a_id, i_id, async=True)
-            if ba:
-                bcove_vid = neondata.InternalVideoID.to_external(
-                    self.internal_video_id)
-                result = yield tornado.gen.Task(
-                    ba.update_thumbnail,
-                    self.internal_video_id, new_tid, True) #nosave true
-                if result:
-                    self.set_status(200)
-                else:
-                    _log.error("key=bcove_handler "
-                            " msg=failed to update thumbnail for" 
-                            " %s %s"%(self.internal_video_id, new_tid))
-                    self.set_status(502)
-            else:
-                _log.error("key=bcove_handler msg=failed to fetch " 
-                           " neondata.BrightcovePlatform %s i_id %s" % 
-                           (self.a_id, i_id))
-                self.set_status(502)
-        else:
-            _log.error("key=bcove_handler "
-                    " msg=failed to fetch video metadata or video not present for "
-                    "%s %s"%(self.internal_video_id, new_tid))
-            self.set_status(502)
-        self.finish()
-
-=======
->>>>>>> f9f159b9
 class HealthCheckHandler(tornado.web.RequestHandler):
     '''Handler for health check ''' 
 
