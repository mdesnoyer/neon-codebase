### Python Stuff ###
*.py[cod]

# C extensions
*.so

# Packages
*.egg
*.egg-info
dist
build
eggs
parts
bin
var
sdist
develop-eggs
.installed.cfg
lib
lib64
__pycache__
.pyenv

# Installer logs
pip-log.txt

# Unit test / coverage reports
.coverage
.tox
nosetests.xml
pylint.out

# Translations
*.mo

# Mr Developer
.mr.developer.cfg
#.project
.pydevproject


#### Log stuff ###
*.log
*.out
*.txt
*.prof
*.queries

#### Emacs stuff ###
*~

#### Java stuff ###
*.class
*.jar
*.war
*.ear
.metadata
.mtj.tmp/
hs_err_pid*

#### Schema Compiled Files ####
*.avsc

#### cmake stuff ###
CMakeCache.txt
CMakeFiles
!CMakeLists.txt
#Makefile
cmake_install.cmake
install_manifest.txt
CTestResults.xml

#### git stuff ###
*.orig

<<<<<<< HEAD
#### PyCharm ####
.idea

#### AirFlow ####
airflow.cfg
airflow/logs/*
=======
#### swap files ### 
*.swo
*.swn
*.swp
>>>>>>> 69993df0
<|MERGE_RESOLUTION|>--- conflicted
+++ resolved
@@ -73,16 +73,14 @@
 #### git stuff ###
 *.orig
 
-<<<<<<< HEAD
 #### PyCharm ####
 .idea
 
 #### AirFlow ####
 airflow.cfg
 airflow/logs/*
-=======
+
 #### swap files ### 
 *.swo
 *.swn
-*.swp
->>>>>>> 69993df0
+*.swp