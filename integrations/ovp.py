--- conflicted
+++ resolved
@@ -55,30 +55,11 @@
         self.account_id = account_id
         # An AbstractPlatform or AbstractIntegration Object
         self.platform = platform
-<<<<<<< HEAD
         # specify whether we want an async iterator  
-=======
-        # hacky to make generic work for dual keyed platform objects
-        self.is_platform_dual_keyed = False
-        # specify whether we want an async iterator
->>>>>>> 5560b346
         self.wants_async_iter = False
         # must be set to your video iterator for submit_ovp_videos
         self.video_iter = None
-<<<<<<< HEAD
  
-    @tornado.gen.coroutine 
-    def submit_ovp_videos(self, 
-                          iter_func, 
-                          continue_on_error=False, 
-                          grab_new_thumb=True): 
-        '''Submits many videos utilizing child class functions 
-
-        Parameters: 
-=======
-        # if the platform needs videos on it, TODO remove this
-        self.needs_platform_videos = False
-
     @tornado.gen.coroutine
     def submit_ovp_videos(self,
                           iter_func,
@@ -87,7 +68,6 @@
         '''Submits many videos utilizing child class functions
 
         Parameters:
->>>>>>> 5560b346
         videos - json object of many videos
 
         Returns:
@@ -110,10 +90,11 @@
                 video = yield iter_func()
                 if isinstance(video, StopIteration):
                     break
-<<<<<<< HEAD
                 try: 
-                    job_id = yield self.submit_one_video_object(video, 
-                                                                grab_new_thumb=grab_new_thumb)
+                    job_id = yield self.submit_one_video_object(
+                        video, 
+                        grab_new_thumb=grab_new_thumb)
+
                 except TypeError as e: 
                     _log.warning('Can not process video : %s due to : %s' % 
                         (video, e))
@@ -128,29 +109,6 @@
             except OVPNoValidURL: 
                 _log.error('Unable to find a valid url for video_id : %s' % \
                     self.get_video_id(video))
-=======
-                try:
-                    job_id = yield self.submit_one_video_object(
-                            video, grab_new_thumb=grab_new_thumb)
-                except TypeError as e:
-                    _log.warning('Can not process video : %s due to : %s' %
-                                 (video, e))
-                    continue
-
-                if job_id:
-                    video_dict[self.get_video_id(video)] = job_id
-                    added_jobs += 1
-            except KeyError as e:
-                # let's continue here, we do not have enough to submit
-                pass
-            except OVPCustomRefIDError:
-                pass
-            except OVPRefIDError:
-                pass
-            except OVPNoValidURL:
-                _log.error('Unable to find a valid url for video_id : %s' %
-                           self.get_video_id(video))
->>>>>>> 5560b346
                 pass
             except OVPError as e:
                 if continue_on_error:
@@ -173,33 +131,17 @@
                     # update last_process_date, so we start on this video next time
                     yield self.update_last_processed_date(last_processed_date,
                                                           reset_retries=False)
-<<<<<<< HEAD
+
                     self.platform = yield self.platform.modify(
                         self.platform.integration_id,
                         _increase_retries, 
                         async=True)
 
-                    _log.info('Added or found %d jobs for account : %s integration : %s before failure.' % \
-                                (added_jobs, self.neon_api_key, self.platform.integration_id))
-                    return 
-=======
-                    if self.is_platform_dual_keyed:
-                        self.platform = yield tornado.gen.Task(
-                            self.platform.modify,
-                            self.platform.neon_api_key,
-                            self.platform.integration_id,
-                            _increase_retries)
-                    else:
-                        self.platform = yield tornado.gen.Task(
-                            self.platform.modify,
-                            self.platform.integration_id,
-                            _increase_retries)
                     _log.info('Added or found %d jobs for account:'
                               '%s integration: %s before failure.' %
                               (added_jobs, self.neon_api_key,
                                   self.platform.integration_id))
-                    return
->>>>>>> 5560b346
+                    return 
                 else:
                     _log.error('Unknown error, reached max retries on '
                                'video submit for account %s: item %s: %s' %
@@ -272,12 +214,10 @@
                 publish_date = publish_date.isoformat()
             except AttributeError as e:
                 # already a string, leave it alone
-<<<<<<< HEAD
                 pass 
         existing_video = yield neondata.VideoMetadata.get(
             neondata.InternalVideoID.generate(self.neon_api_key, video_id), 
             async=True)
-       
         try:       
             response = yield self.submit_video(video_id=video_id, 
                                                video_url=video_url, 
@@ -306,66 +246,9 @@
 
         raise tornado.gen.Return(rv) 
       
-    @tornado.gen.coroutine 
-    def update_last_processed_date(self, 
-                                   last_mod_date, 
-=======
-                pass
-
-        existing_video = yield tornado.gen.Task(
-                neondata.VideoMetadata.get,
-                neondata.InternalVideoID.generate(self.neon_api_key, video_id))
-
-        # TODO this won't be necessary once videos are removed from platforms
-        if not self.does_video_exist(existing_video, video_id):
-            try:
-                response = yield self.submit_video(
-                    video_id=video_id,
-                    video_url=video_url,
-                    callback_url=callback_url,
-                    external_thumbnail_id=thumb_id,
-                    custom_data=custom_data,
-                    duration=duration,
-                    publish_date=publish_date,
-                    video_title=unicode(video_title),
-                    default_thumbnail=default_thumbnail)
-
-                if response['job_id']:
-                    rv = response['job_id']
-            except Exception as e:
-                if existing_video is not None:
-                    rv = existing_video.job_id
-                raise e
-            finally:
-                # TODO: Remove this hack once videos aren't attached to
-                # platform objects.
-                # HACK: Add the video to the platform object because our call
-                # will put it on the NeonPlatform object.
-                if self.needs_platform_videos:
-                    if rv is not None:
-                        self.platform = yield tornado.gen.Task(
-                                self.platform.modify,
-                                self.platform.neon_api_key,
-                                self.platform.integration_id,
-                                lambda x: x.add_video(video_id, rv))
-        else:
-            if existing_video:
-                rv = existing_video.job_id
-            if rv is None:
-                # TODO remove this when platform videos are no more!
-                if self.needs_platform_videos:
-                    rv = self.platform.videos[video_id]
-            if rv is not None:
-                yield self._update_video_info(video, video_id, rv)
-            if grab_new_thumb:
-                yield self._grab_new_thumb(video, video_id)
-
-        raise tornado.gen.Return(rv)
-
     @tornado.gen.coroutine
     def update_last_processed_date(self,
                                    last_mod_date,
->>>>>>> 5560b346
                                    reset_retries=True):
         if last_mod_date is not None:
             def _set_mod_date_and_retries(x):
@@ -374,26 +257,10 @@
                     x.last_process_date = new_date
                 if reset_retries:
                     x.video_submit_retries = 0
-<<<<<<< HEAD
             self.platform = yield self.platform.modify(
                 self.platform.integration_id,
                 _set_mod_date_and_retries, 
                 async=True)
-            
-=======
-            if self.is_platform_dual_keyed:
-                self.platform = yield tornado.gen.Task(
-                    self.platform.modify,
-                    self.platform.neon_api_key,
-                    self.platform.integration_id,
-                    _set_mod_date_and_retries)
-            else:
-                self.platform = yield tornado.gen.Task(
-                    self.platform.modify,
-                    self.platform.integration_id,
-                    _set_mod_date_and_retries)
-
->>>>>>> 5560b346
             _log.debug(
                 'updated last process date for account %s integration %s' %
                 (self.account_id, self.platform.integration_id))
@@ -486,6 +353,7 @@
         def _update_publish_date(x):
             x.publish_date = publish_date
             x.job_id = job_id
+
         yield tornado.gen.Task(
             neondata.VideoMetadata.modify,
             video_id,
