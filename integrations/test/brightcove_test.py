--- conflicted
+++ resolved
@@ -1867,11 +1867,7 @@
             with self.assertRaises(integrations.ovp.OVPError):
                 yield self.integration.lookup_and_submit_videos(
                     [1234567, 'v2'])
-<<<<<<< HEAD
-
-=======
-    
->>>>>>> 1248fde5
+
 if __name__ == '__main__':
     utils.neon.InitNeon()
     unittest.main()