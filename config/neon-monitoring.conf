--- conflicted
+++ resolved
@@ -21,12 +21,9 @@
       save_vmdata_error: 1 
       save_tmdata_error: 1 
     server:
-<<<<<<< HEAD
+      server_queue: 100
       dequeue_requests: 1 #at least 1 rpm
   controllers:
     brightcove_controller:
       pqsize: 100 # at least > 100
-      thumbchangetask: 5 # >5 per min 
-=======
-      server_queue: 100 
->>>>>>> d2d4b987
+      thumbchangetask: 5 # >5 per min 