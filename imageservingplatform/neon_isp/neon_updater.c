/*
 * Neon Mastermind data file Updater Thread
 *
 * Checks every 'x' seconds if a mastermind file has been published,
 * if available then downloads, validates and saves it on disk. 
 *
 * */

#include <string.h>
#include <time.h>
#include <stdlib.h>
#include <signal.h>
#include <pthread.h>
#include "neon_updater.h"
#include "neon_mastermind.h" 
#include "neon_fetch.h"
#include "neon_utils.h"
#include "neon_stats.h"
#include "neon_log.h"


// updater thread
static pthread_t neon_updater_thread;

// optional thread attributes
//static pthread_attr_t neon_attr;

// shutdown flag for updater thread
static int neon_shutdown = 0;


// Configuration
static time_t sleep_time = 10;
static time_t fetch_timeout = 30;
static const char * mastermind_url = 0; // HTTP REST URL to marstermind file 
// TODO: Need to lock the download path if >1 worker process will be spun
static const char * mastermind_filepath             = 0; // download the file here
static const char * validated_mastermind_filepath   = 0; 
static const char * s3port = 0;
static const char * s3downloader = 0;
static const int test_config = 1;

/*
 * Initialize the config parameters for the updater thread
 *
 * */
void neon_updater_config_init(unsigned char *m_url, 
                                unsigned char *m_valid_path, 
                                unsigned char *m_download_path, 
                                unsigned char * s3_port, 
                                unsigned char * s3downloader_fpath, 
                                time_t s_time){
    
    // Mastermind REST URI
	if (mastermind_url == 0)
		mastermind_url = strdup((const char *) m_url);
	else
		free((void *) mastermind_url);

    // Validater Mastermind file path
    if (validated_mastermind_filepath == 0)
        validated_mastermind_filepath = strdup((const char *) m_valid_path);
    else
        free((void*) validated_mastermind_filepath);
    
    // Mastermind download file path
    if (mastermind_filepath == 0)
        mastermind_filepath = strdup((const char *) m_download_path);
    else
        free((void*) mastermind_filepath);

    // Updater Sleep time in seconds
    srand(time(NULL));
    int r = rand() % 100;
    sleep_time += s_time + r;
    //neon_log_error("NEON Config sleep time %d", sleep_time);
    
    // s3downloader filepath
	if (s3downloader == 0 && s3downloader_fpath != NULL)
		s3downloader = strdup((const char *) s3downloader_fpath);
	else
		free((void *) s3downloader);

    // s3cmd config filepath
	if (s3port == 0 && s3_port != NULL)
		s3port = strdup((const char *) s3_port);
	else
		free((void *) s3port);
}	

void *
neon_runloop(void * arg){
    
    // turn off all signals here
    /*
    sigset_t set;
    sigfillset(&set);
    sigprocmask(SIG_BLOCK, &set, NULL);
    */
  
   	// Enable the SIGCHLD default handler (else it doesnt work on ubuntu)
   	signal(SIGCHLD, SIG_DFL);	
    
    ngx_log_error(NGX_LOG_ERR, ngx_cycle->log, 0, "updater: started");
  
    neon_stats_init();
    
    neon_mastermind_init();
    
    // check if we have a validated mastermind data file exist on disk
	/*
	if(neon_check_file_exist(validated_mastermind_filepath) == NEON_TRUE)
	{

	// get the expiry date of the file
	time_t expiry = neon_get_expiry(validated_mastermind_filepath);

	// if not expired then load it in
	if(neon_check_expired(expiry) == NEON_FALSE)
	neon_mastermind_load(validated_mastermind_filepath);

	}
	*/
   
    ///////////////////////////////////////////
    //  Runloop
    ///////////////////////////////////////////
    
    while(neon_shutdown != NEON_TRUE){
        neon_log_error("Neon updater run loop");
        
        // check if the current mastermind's expiry is approaching
        if(neon_mastermind_expired() == NEON_TRUE){
        
            /*
             *  fetch new mastermind file from S3
             */
<<<<<<< HEAD
            char *error_msg = NULL; 
            if(neon_fetch(mastermind_url, mastermind_filepath, s3downloader, s3port, fetch_timeout, &error_msg) == NEON_FETCH_FAIL) {
=======
            if(neon_fetch(mastermind_url, mastermind_filepath, s3port, s3downloader, fetch_timeout) == NEON_FETCH_FAIL) {
>>>>>>> 26709d22
                
                // log
                ngx_log_error(NGX_LOG_ERR, ngx_cycle->log, 0, 
                        "updater: failed to fetch mastermind file: %s", error_msg);
                neon_stats[NEON_UPDATER_HTTP_FETCH_FAIL]++; 
                neon_sleep(sleep_time);
                continue;
            }
            if (error_msg) {
                free(error_msg); 
            } 

            
            neon_stats[MASTERMIND_FILE_FETCH_SUCCESS]++; 
            
            /*
             *  Validate expiry of new file 
             */
            time_t new_mastermind_expiry = neon_get_expiry(mastermind_filepath);
            if (new_mastermind_expiry < time(0)){
                
                if(neon_mastermind_is_expiry_greater_than_current(new_mastermind_expiry) == NEON_TRUE){
                    ngx_log_error(NGX_LOG_ERR, ngx_cycle->log, 0, 
                            "updater: fetched mastermind is expired but ahead of current");
                    neon_stats[NEON_UPDATER_MASTERMIND_EXPIRED]++;
                }else{ 
                    ngx_log_error(NGX_LOG_ERR, ngx_cycle->log, 0, 
                            "updater: fetched mastermind is expired and older than current");
                    neon_stats[NEON_UPDATER_MASTERMIND_EXPIRED]++;
                    neon_sleep(sleep_time);
                    continue;
                }
	        } 
            
            /*
             *  Parse and process new mastermind file into memory
             */
            NEON_LOAD_ERROR load_error = neon_mastermind_load(mastermind_filepath);

            // success
            if(load_error == NEON_LOAD_OK || load_error == NEON_LOAD_PARTIAL) {

                // if some non-fatal errors were detected
                if(load_error == NEON_LOAD_PARTIAL) {
                    ngx_log_error(NGX_LOG_ERR, ngx_cycle->log, 0, "updater: some mastermind entries were rejected needing "
                        "prompt investigation: %s", neon_mastermind_error);            
                }
            }   
            // failure
            else {
                ngx_log_error(NGX_LOG_ERR, ngx_cycle->log, 0, 
                        "updater: mastermind load failed: error: %s", neon_mastermind_error);
                neon_stats[NEON_UPDATER_MASTERMIND_LOAD_FAIL]++;
                neon_sleep(sleep_time);
                continue; 
            }

            /*
             *  Rename mastermind file as validated
             */
            if( neon_rename(mastermind_filepath, validated_mastermind_filepath) == NEON_RENAME_FAIL) {
        
                ngx_log_error(NGX_LOG_ERR, ngx_cycle->log, 0, 
                        "updater: failed to rename validated mastermind file, error: %s", neon_rename_error);
                neon_stats[NEON_UPDATER_MASTERMIND_RENAME_FAIL]++;
                neon_sleep(sleep_time);
                continue;
            }

	        // log success
            ngx_log_error(NGX_LOG_ERR, ngx_cycle->log, 0, 
                    "updater: fetched and loaded mastermind file successfully");
            neon_stats[MASTERMIND_RENAME_SUCCESS]++;
        }
        
        // go to sleep until next cycle
        neon_sleep(sleep_time);
        
    }

    neon_mastermind_shutdown();

    return 0;
}


/*
 * Updater thread creation 
 *
 * */

int
neon_start_updater(){
    
    int ret = 0;
    long t = 0;
    
    ret = pthread_create(&neon_updater_thread, NULL, neon_runloop, (void *)t);
    
    if(ret != 0) {
        
    }
    
    return 0;
}

/*
 * Updater thread shutdown
 * */

int
neon_terminate_updater(){
    
    neon_shutdown = 1;
    
    int ret = pthread_join(neon_updater_thread, 0);
    
    if(ret != 0)
        neon_log_error("cannot stop updater thread");

    return 0;
}



<|MERGE_RESOLUTION|>--- conflicted
+++ resolved
@@ -135,13 +135,8 @@
             /*
              *  fetch new mastermind file from S3
              */
-<<<<<<< HEAD
             char *error_msg = NULL; 
-            if(neon_fetch(mastermind_url, mastermind_filepath, s3downloader, s3port, fetch_timeout, &error_msg) == NEON_FETCH_FAIL) {
-=======
-            if(neon_fetch(mastermind_url, mastermind_filepath, s3port, s3downloader, fetch_timeout) == NEON_FETCH_FAIL) {
->>>>>>> 26709d22
-                
+            if(neon_fetch(mastermind_url, mastermind_filepath, s3port, s3downloader, fetch_timeout, &error_msg) == NEON_FETCH_FAIL) {
                 // log
                 ngx_log_error(NGX_LOG_ERR, ngx_cycle->log, 0, 
                         "updater: failed to fetch mastermind file: %s", error_msg);
