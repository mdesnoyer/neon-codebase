/*
 * Neon Mastermind Interface 
 *
 * Methods used by the Neon module
 *
 * Manage the mastermind file (previous copy and current)
 *
 * Lookup methods in to mastermind data structure: AccountId, ImageURL
 * */

#include <stdlib.h>
#include <errno.h>
#include <string.h>
#include <exception>
#include "neon_stats.h"
#include "neon_mastermind.h"
#include "neonException.h"
#include "mastermind.h"


static Mastermind * mastermind_current = 0;
static Mastermind * mastermind_old = 0;

char * neon_mastermind_error = 0;
const int neon_mastermind_error_size = 2048;

Mastermind *
neon_get_mastermind(){

    return  mastermind_current;
}


static NEON_BOOLEAN
deallocate_mastermind(Mastermind * m){
    if(m == 0)
        return NEON_TRUE;
    
    m->Shutdown();
    
    delete m;
    return NEON_TRUE;
}


NEON_BOOLEAN
neon_mastermind_init(){
    
    neon_mastermind_error = new char[neon_mastermind_error_size + 1];
    
    mastermind_current = new Mastermind();
    mastermind_current->Init();
    
    mastermind_old = new Mastermind();
    mastermind_old->Init();

    return NEON_TRUE;
}


void 
neon_mastermind_shutdown() {
    deallocate_mastermind(mastermind_current);
    deallocate_mastermind(mastermind_old);
    mastermind_current = 0;
    mastermind_old = 0;
    
<<<<<<< HEAD
    if(neon_mastermind_error)
        delete neon_mastermind_error;
=======
    if(neon_load_error)
        delete [] neon_load_error;
>>>>>>> 9d681ae3
}


NEON_LOAD_ERROR
neon_mastermind_load(const char * filepath){

    Mastermind * to_delete = 0;
    Mastermind * candidate = 0;
    
    // recover memory of older mastermind before
    // processing a new one
    to_delete = mastermind_old;
    mastermind_old = 0;
    deallocate_mastermind(to_delete);
   
    // parse
    try {
        candidate = new Mastermind();
        
        candidate->Init(filepath, mastermind_current->GetExpiry());
    }
    catch (NeonException * error)
    {
        // create error message
        snprintf(neon_mastermind_error, neon_mastermind_error_size, "%s", error->GetMessage());
        delete error;
        
        // erase candidate
        if(candidate)
            delete candidate;
        
        return NEON_LOAD_FAIL;
    }
    catch (std::bad_alloc e) {
        
        snprintf(neon_mastermind_error, neon_mastermind_error_size, "%s", "unable to allocate memory");
        neon_stats[NGINX_OUT_OF_MEMORY]++; 
        
        // erase candidate
        if(candidate)
            delete candidate;
        
        return NEON_LOAD_FAIL;
    }
    catch (...) {
        
        snprintf(neon_mastermind_error, neon_mastermind_error_size, "%s", "unable to allocate memory");
        
        // erase candidate
        if(candidate)
            delete candidate;
    
        return NEON_LOAD_FAIL;
    }

    // replace
    mastermind_old = mastermind_current;
    mastermind_current = candidate;
    
    return NEON_LOAD_OK;
}



NEON_MASTERMIND_ACCOUNT_ID_LOOKUP_ERROR
neon_mastermind_account_id_lookup(const char * publisher_id,
                                  const char ** account_id,
                                  int * account_id_size){

    Mastermind * mastermind = neon_get_mastermind();
    
    if(mastermind_current == 0)
        return NEON_MASTERMIND_ACCOUNT_ID_LOOKUP_FAIL;
    
    // find account id
    (*account_id) = mastermind->GetAccountId(publisher_id, *account_id_size);
    
    if(*account_id == 0)
        return NEON_MASTERMIND_ACCOUNT_ID_LOOKUP_NOT_FOUND;

    return NEON_MASTERMIND_ACCOUNT_ID_LOOKUP_OK;
}


/*
 * Lookup logic
 */
NEON_MASTERMIND_IMAGE_URL_LOOKUP_ERROR
neon_mastermind_image_url_lookup(const char * accountId,
                                    const char * videoId,
                                    ngx_str_t * bucketId,
                                    int height,
                                    int width,
                                    const char ** url,
                                    int * size){
    
    Mastermind * mastermind = neon_get_mastermind();
    
    if(mastermind_current == 0)
        return NEON_MASTERMIND_IMAGE_URL_LOOKUP_FAIL;

    
    (*url) = mastermind->GetImageUrl(accountId, videoId, 
                                      bucketId->data, bucketId->len,
                                      height, width, *size);
    
    if(*url == 0)
        return NEON_MASTERMIND_IMAGE_URL_LOOKUP_NOT_FOUND;
    

    return NEON_MASTERMIND_IMAGE_URL_LOOKUP_OK;
}

/*
 * TID lookup Interface method 
 *
 * */

NEON_MASTERMIND_TID_LOOKUP_ERROR
neon_mastermind_tid_lookup(const char * accountId,
                            const char * videoId,
                            ngx_str_t * bucketId,
                            const char ** tid,
                            int * size){

    Mastermind * mastermind = neon_get_mastermind();
    
    if(mastermind_current == 0)
        return NEON_MASTERMIND_TID_LOOKUP_FAIL;

    
    (*tid) = mastermind->GetThumbnailID(accountId, videoId, 
                                        bucketId->data, 
                                        bucketId->len, 
                                        *size); 

    
    if(*tid == 0)
        return NEON_MASTERMIND_TID_LOOKUP_NOT_FOUND;
    

    return NEON_MASTERMIND_TID_LOOKUP_OK;
}

/*
 * Check if the current mastermind data has expired
 *
 * */

NEON_BOOLEAN
neon_mastermind_expired(){
    
    if(mastermind_current == NULL)
        return NEON_TRUE;
    
    time_t now = time(0);
    
    if(now >= mastermind_current->GetExpiry())
        return NEON_TRUE;
    
    return NEON_FALSE;
}

/*
 * Health Check handler
 *
 * This is used by the ISP nginx module hook to 
 * determine the state of the Image Platform
 *
 * */

int
neon_mastermind_healthcheck()
{
    // not in service
    if(mastermind_current == NULL)
        return 0;
    
    // in service but expired mastermind information
    if(neon_mastermind_expired() == NEON_TRUE){
        //NeonLog::Error("mastermind expired: %d", mastermind_current->GetExpiry());
        return 1;
    }
    
    // in service
    return 2;
}

NEON_BOOLEAN 
neon_mastermind_is_expiry_greater_than_current(time_t exp){
    if(exp >= mastermind_current->GetExpiry())
        return NEON_TRUE;
    else
        return NEON_FALSE;
}<|MERGE_RESOLUTION|>--- conflicted
+++ resolved
@@ -65,13 +65,8 @@
     mastermind_current = 0;
     mastermind_old = 0;
     
-<<<<<<< HEAD
-    if(neon_mastermind_error)
-        delete neon_mastermind_error;
-=======
     if(neon_load_error)
         delete [] neon_load_error;
->>>>>>> 9d681ae3
 }
 
 
