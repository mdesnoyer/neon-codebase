--- conflicted
+++ resolved
@@ -381,25 +381,8 @@
         # for enabled/abtest on account (api_key) -> (abtest, serving_enabled)
         self._accounts_options = {}
 
-<<<<<<< HEAD
         # io_loop for this thread, responsible for doing watcher stuff
         self.io_loop = tornado.ioloop.IOLoop(make_current=False)
-=======
-        self._account_last_updated_time = {} 
-
-    def __del__(self):
-        self.stop()
-        del self._video_updater
-
-    def run(self):
-        is_initialized = False
-        while not self._stopped.is_set():
-            try:
-                with self.activity_watcher.activate():
-                    if not is_initialized:
-                        self._initialize_serving_directives()
->>>>>>> df2a712c
-
         # the timer that will fire the watcher every polling delay
         self.timer = utils.sync.PeriodicCoroutineTimer(
              self._initialize_directives, 
@@ -409,8 +392,7 @@
         # have we ran the initial intialization on this thing 
         self.is_initialized = False
 
-        # how many accounts we have remaining on the big update
-        # self.accounts_remaining = 0   
+        self._account_last_updated_time = {} 
 
     def __del__(self):
         self.stop()
@@ -533,31 +515,22 @@
                 account.neon_api_key,
                 exp_strat)
 
-<<<<<<< HEAD
-            video_ids = yield account.get_internal_video_ids(async=True)
-            for video_id in video_ids:
-                self._schedule_video_update(video_id)
-            
-            yield self.process_queued_video_updates()
-=======
             video_id = None
             akey = account.neon_api_key
             since = self._account_last_updated_time.get(
                 akey, 
                 None) 
- 
-            for video_id in account.get_internal_video_ids(
-                 since=since):
+            video_ids = yield account.get_internal_video_ids(since=since, async=True)
+            for video_id in video_ids:
                 self._schedule_video_update(video_id)
  
-            self.process_queued_video_updates()
+            yield self.process_queued_video_updates()
 
             if video_id: 
                 # pull the last video, it will be the most recent one 
-                video = neondata.VideoMetadata.get(video_id)
+                video = yield neondata.VideoMetadata.get(video_id, async=True)
                 if video:  
                     self._account_last_updated_time[akey] = video.updated
->>>>>>> df2a712c
 
         statemon.state.increment('videodb_batch_update')
         self.is_loaded.set()
@@ -600,7 +573,6 @@
                     _log.error('Could not find information about video %s' % video_id)
                     continue
     
-<<<<<<< HEAD
                 acct_abtest, acct_serving_enabled = self._accounts_options[
                     video.get_account_id()]
     
@@ -646,40 +618,6 @@
                     # updated so that the next round, we might send a new
                     # callback and put it in serving state.
                     self.directive_pusher.set_video_updated(video_id)
-=======
-    def _handle_video_update(self, video_id, video_metadata):
-        '''Processes a new video state for a single video.'''
-        if video_metadata is None:
-            statemon.state.increment('no_videometadata')
-            _log.error('Could not find information about video %s' % video_id)
-            return
-        
-        thumb_ids = sorted(set(video_metadata.thumbnail_ids))
-
-        try:
-            acct_abtest, acct_serving_enabled = self._accounts_options[
-                video_metadata.get_account_id()] 
-        except KeyError as e:
-            _log.warn_n('Could not find account info for %s' %
-                        video_metadata.get_account_id())
-            statemon.state.increment('no_account_info')
-            return
- 
-        account_id = video_id.split('_')[0]
-        in_sub_list = account_id in self._account_subscribers 
-        abtest = video_metadata.testing_enabled and acct_abtest 
-        serving_enabled = video_metadata.serving_enabled and acct_serving_enabled and in_sub_list
-
-        if serving_enabled:
-            thumbnails = []
-            thumbs = neondata.ThumbnailMetadata.get_many(thumb_ids)
-            for thumb_id, meta in zip(thumb_ids, thumbs):
-                if meta is None:
-                    statemon.state.increment('no_thumbnailmetadata')
-                    _log.error('Could not find metadata for thumb %s' %
-                               thumb_id)
-                    return
->>>>>>> df2a712c
                 else:
                     self.mastermind.remove_video_info(video_id)
                     for thumb_id in thumb_ids:
