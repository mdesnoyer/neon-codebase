--- conflicted
+++ resolved
@@ -91,9 +91,12 @@
         self.redis_patcher.start()
         self.addCleanup(neondata.DBConnection.clear_singleton_instance)
 
+        # TODO(wiley): Once we actually listen to the priors but keep
+        # serving fractions constant, set frac_adjust_rate to the
+        # default setup
         self.mastermind = Mastermind()
         self.mastermind.update_experiment_strategy(
-            'acct1', ExperimentStrategy('acct1'))
+            'acct1', ExperimentStrategy('acct1', frac_adjust_rate=1.0))
         logging.getLogger('mastermind.core').reset_sample_counters()
 
     def tearDown(self):
@@ -233,7 +236,8 @@
 
     def test_more_conversions_than_impressions(self):
         self.mastermind.update_experiment_strategy(
-            'acct1', ExperimentStrategy('acct1', exp_frac=1.0))
+            'acct1', ExperimentStrategy('acct1', exp_frac=1.0,
+                                        frac_adjust_rate=1.0))
 
         directive = self.mastermind._calculate_current_serving_directive(
             VideoInfo(
@@ -332,16 +336,10 @@
                                                ctr=None,
                                                model_version=None,
                                                phash=4437921476290916540,
-<<<<<<< HEAD
                                                filtered=None,
                                                ttype='centerframe',
-                                               model_score=None))])
-=======
-                                               filtered=None, 
-                                               ttype='centerframe', 
                                                model_score=None))],
                  score_type=ScoreType.CLASSICAL)
->>>>>>> ef79a13e
 
         self.mastermind._calculate_new_serving_directive('testacct123_4324552316001')
         self.assertEquals(len(self.mastermind.serving_directive['testacct123_4324552316001'][1]), 7)
@@ -405,18 +403,11 @@
                                                urls=['http://blah.invalid2.jpg'],
                                                ttype='neon', model_score=5.3649998500954)),
                  build_thumb(ThumbnailMetadata('n9', 'vid1', rank=0, height=720, width=1280,
-<<<<<<< HEAD
                                                model_version='20130924_crossfade_withalg',
                                                phash='4576300592785859720',
                                                urls=['http://blah.invalid2.jpg'],
-                                               ttype='neon', model_score=None))])
-=======
-                                               model_version='20130924_crossfade_withalg', 
-                                               phash='4576300592785859720', 
-                                               urls=['http://blah.invalid2.jpg'], 
                                                ttype='neon', model_score=None))],
                  score_type=ScoreType.CLASSICAL)
->>>>>>> ef79a13e
 
         self.mastermind._calculate_new_serving_directive('acct1_vid1')
         self.assertEquals(len(self.mastermind.serving_directive['acct1_vid1'][1]), 9)
@@ -481,20 +472,12 @@
                                                urls=['http://blah.invalid2.jpg'],
                                                ttype='neon', model_score=5.3649998500954)),
                  build_thumb(ThumbnailMetadata('n9', 'vid1', rank=0, height=720, width=1280,
-<<<<<<< HEAD
                                                model_version='20130924_crossfade_withalg',
                                                phash='4576300592785859720',
                                                urls=['http://blah.invalid2.jpg'],
-                                               ttype='neon', model_score=None))]))[1]
-
-=======
-                                               model_version='20130924_crossfade_withalg', 
-                                               phash='4576300592785859720', 
-                                               urls=['http://blah.invalid2.jpg'], 
                                                ttype='neon', model_score=None))],
                  score_type=ScoreType.CLASSICAL))[1]
- 
->>>>>>> ef79a13e
+
         self.assertEquals(len(directive), 9)
         self.assertAlmostEqual(sum(directive.values()), 1.0)
 
@@ -572,13 +555,8 @@
         self.assertEqual(directive, {'n1': 0.0, 'n2':0.01, 'ctr':0.99 })
 
     def test_finding_baseline_thumb(self):
-<<<<<<< HEAD
-        video_info = VideoInfo('acct1', True, [])
-
-=======
         video_info = VideoInfo('acct1', True, [], score_type=ScoreType.CLASSICAL)
-        
->>>>>>> ef79a13e
+
         # When there is just a Neon thumb, we should show the Neon one
         video_info.thumbnails.append(
             build_thumb(ThumbnailMetadata('n1', 'vid1', ttype='neon')))
@@ -834,14 +812,9 @@
                  build_thumb(ThumbnailMetadata('ctr', 'vid1',
                                                ttype='random')),
                  build_thumb(ThumbnailMetadata('bc', 'vid1',
-<<<<<<< HEAD
-                                               ttype='brightcove'))]))[1]
-
-=======
                                                ttype='brightcove'))],
                  score_type=ScoreType.CLASSICAL))[1]
-        
->>>>>>> ef79a13e
+
         self.assertAlmostEqual(directive['n2'], 0.99)
         self.assertAlmostEqual(directive['bc'], 0.0)
         self.assertGreater(directive['n1'], directive['ctr'])
@@ -1278,7 +1251,8 @@
         # There needs to be enough impressions of each thumb in order
         # to shut them off.
         self.mastermind.update_experiment_strategy(
-            'acct1', ExperimentStrategy('acct1', exp_frac=1.0))
+            'acct1', ExperimentStrategy('acct1', exp_frac=1.0,
+                                        frac_adjust_rate=1.0))
 
         video_info = VideoInfo(
             'acct1', True,
@@ -1308,7 +1282,8 @@
         # that we don't know anything about, we drive a lot of
         # traffice there.
         self.mastermind.update_experiment_strategy(
-            'acct1', ExperimentStrategy('acct1', exp_frac=1.0))
+            'acct1', ExperimentStrategy('acct1', exp_frac=1.0,
+                                        frac_adjust_rate=1.0))
 
         video_info = VideoInfo(
             'acct1', True,
@@ -1801,7 +1776,7 @@
 class TestExperimentState(test_utils.neontest.TestCase):
     def setUp(self):
         super(TestExperimentState, self).setUp()
-        numpy.random.seed(1984935)
+        numpy.random.seed(1984937)
 
         # Mock out the redis connection so that it doesn't throw an error
         self.redis = test_utils.redis.RedisServer()
@@ -1817,9 +1792,12 @@
             [ThumbnailMetadata('acct1_vid1_v1t1', 'acct1_vid1',
                                ttype='neon'),
              ThumbnailMetadata('acct1_vid1_v1t2', 'acct1_vid1', ttype='neon')])
+        self.mastermind.wait_for_pending_modifies()
+        new_video_status = neondata.VideoStatus.get('acct1_vid1')
+        self.assertEquals(new_video_status.experiment_state,
+                          neondata.ExperimentState.RUNNING)
 
     def tearDown(self):
-        self.mastermind.wait_for_pending_modifies()
         self.redis.stop()
         super(TestExperimentState, self).tearDown()
 
@@ -1831,21 +1809,25 @@
         self.mastermind.update_stats_info([
             ('acct1_vid1', 'acct1_vid1_v1t1', 2000, 0, 130, 0),
             ('acct1_vid1', 'acct1_vid1_v1t2', 2000, 0, 135, 0)])
+        self.mastermind.wait_for_pending_modifies()
+        
         directives = dict([x for x in self.mastermind.get_directives()])
         fractions = directives[('acct1', 'acct1_vid1')]
         fractions_test1 = dict([x for x in fractions])
-        self.assertGreater(fractions_test1['acct1_vid1_v1t2'],
-            fractions_test1['acct1_vid1_v1t1'])
+        self.assertEqual(fractions_test1['acct1_vid1_v1t2'], 0.5)
+        self.assertEqual(fractions_test1['acct1_vid1_v1t1'], 0.5)
         video_status = neondata.VideoStatus.get('acct1_vid1')
         self.assertEqual(video_status.experiment_state,
                          neondata.ExperimentState.RUNNING)
-        self.assertEquals(self.mastermind.experiment_state['acct1_vid1'],
-                          neondata.ExperimentState.RUNNING)
+        self.assertEqual(self.mastermind.experiment_state['acct1_vid1'],
+                         neondata.ExperimentState.RUNNING)
+        self.assertIsNone(video_status.winner_tid)
 
         self.mastermind.update_stats_info([
-            ('acct1_vid1', 'acct1_vid1_v1t1', 2000, 0, 135, 0),
+            ('acct1_vid1', 'acct1_vid1_v1t1', 2000, 0, 300, 0),
             ('acct1_vid1', 'acct1_vid1_v1t2', 2000, 0, 130, 0)])
-        directives = dict([x for x in self.mastermind.get_directives()])
+        self.mastermind.wait_for_pending_modifies()
+         
         directives = dict([x for x in self.mastermind.get_directives()])
         fractions = directives[('acct1', 'acct1_vid1')]
         fractions_test2 = dict([x for x in fractions])
@@ -1853,13 +1835,12 @@
             fractions_test2['acct1_vid1_v1t2'])
         video_status = neondata.VideoStatus.get('acct1_vid1')
         self.assertEqual(video_status.experiment_state,
-                         neondata.ExperimentState.RUNNING)
-        self.assertEquals(self.mastermind.experiment_state['acct1_vid1'],
-                          neondata.ExperimentState.RUNNING)
-        self.assertAlmostEquals(fractions_test1['acct1_vid1_v1t1'],
-                          fractions_test2['acct1_vid1_v1t2'], delta=0.05)
-        self.assertAlmostEquals(fractions_test1['acct1_vid1_v1t2'],
-                          fractions_test2['acct1_vid1_v1t1'], delta=0.05)
+                         neondata.ExperimentState.COMPLETE)
+        self.assertEqual(self.mastermind.experiment_state['acct1_vid1'],
+                         neondata.ExperimentState.COMPLETE)
+        self.assertEqual(fractions_test2['acct1_vid1_v1t2'], 0.0)
+        self.assertEqual(fractions_test2['acct1_vid1_v1t1'], 1.0)
+        self.assertEqual(video_status.winner_tid, 'acct1_vid1_v1t1')
 
 
     def test_update_stats_when_experiment_complete(self):
@@ -1870,6 +1851,8 @@
         self.mastermind.update_stats_info([
             ('acct1_vid1', 'acct1_vid1_v1t1', 2000, 0, 100, 0),
             ('acct1_vid1', 'acct1_vid1_v1t2', 2000, 0, 135, 0)])
+        self.mastermind.wait_for_pending_modifies()
+        
         directives = dict([x for x in self.mastermind.get_directives()])
         fractions = directives[('acct1', 'acct1_vid1')]
         fractions = dict([x for x in fractions])
@@ -1878,12 +1861,19 @@
             fractions['acct1_vid1_v1t1'])
         self.assertEqual(video_status.experiment_state,
                          neondata.ExperimentState.COMPLETE)
-        self.assertEquals(self.mastermind.experiment_state['acct1_vid1'],
-                          neondata.ExperimentState.COMPLETE)
+        self.assertEqual(self.mastermind.experiment_state['acct1_vid1'],
+                         neondata.ExperimentState.COMPLETE)
+        self.assertEqual(video_status.winner_tid, 'acct1_vid1_v1t2')
+        self.assertEqual(fractions['acct1_vid1_v1t1'], 0.0)
+        self.assertEqual(fractions['acct1_vid1_v1t2'], 1.0)
 
         self.mastermind.update_stats_info([
-            ('acct1_vid1', 'acct1_vid1_v1t1', 2000, 0, 135, 0),
+            ('acct1_vid1', 'acct1_vid1_v1t1', 2000, 0, 300, 0),
             ('acct1_vid1', 'acct1_vid1_v1t2', 2000, 0, 130, 0)])
+        self.mastermind.wait_for_pending_modifies()
+
+        # The experiment was already completed, so the winner should still
+        # be the same
         directives = dict([x for x in self.mastermind.get_directives()])
         directives = dict([x for x in self.mastermind.get_directives()])
         fractions = directives[('acct1', 'acct1_vid1')]
@@ -1893,8 +1883,9 @@
         video_status = neondata.VideoStatus.get('acct1_vid1')
         self.assertEqual(video_status.experiment_state,
                          neondata.ExperimentState.COMPLETE)
-        self.assertEquals(self.mastermind.experiment_state['acct1_vid1'],
-                          neondata.ExperimentState.COMPLETE)
+        self.assertEqual(self.mastermind.experiment_state['acct1_vid1'],
+                         neondata.ExperimentState.COMPLETE)
+        self.assertEqual(video_status.winner_tid, 'acct1_vid1_v1t2')
 
     def test_update_experiment_state_directive(self):
         # Set the experiment state to be complete
@@ -1922,15 +1913,18 @@
         self.mastermind.update_stats_info([
             ('acct1_vid1', 'acct1_vid1_v1t1', 2000, 0, 100, 0),
             ('acct1_vid1', 'acct1_vid1_v1t2', 2000, 0, 135, 0)])
+        self.mastermind.wait_for_pending_modifies()
         directives = dict([x for x in self.mastermind.get_directives()])
         fractions = directives[('acct1', 'acct1_vid1')]
         fractions = dict([x for x in fractions])
-        # The fractions should not have changed, because 'complete'
+        # The fractions should not have changed, because the
+        # experiment was complete
         self.assertEquals(fractions['acct1_vid1_v1t1'], 0.3)
         self.assertEquals(fractions['acct1_vid1_v1t2'], 0.7)
 
         # Set the experiment state to be not complete
-        video_status = neondata.VideoStatus('acct1_vid1', 'unknown',
+        video_status = neondata.VideoStatus(
+            'acct1_vid1', neondata.ExperimentState.UNKNOWN,
             'acct1_vid1_v1t2', 0.01)
         self.mastermind.update_experiment_state_directive(
             'acct1_vid1', video_status,
@@ -1940,6 +1934,8 @@
         self.mastermind.update_stats_info([
             ('acct1_vid1', 'acct1_vid1_v1t1', 2000, 0, 100, 0),
             ('acct1_vid1', 'acct1_vid1_v1t2', 2000, 0, 135, 0)])
+        self.mastermind.wait_for_pending_modifies()
+        
         directives = dict([x for x in self.mastermind.get_directives()])
         fractions = directives[('acct1', 'acct1_vid1')]
         fractions = dict([x for x in fractions])
@@ -1948,8 +1944,9 @@
         self.assertNotEquals(fractions['acct1_vid1_v1t2'], 0.7)
 
     def test_update_experiment_state_directive_none_frac(self):
-        with self.assertLogExists(logging.ERROR,
-                                  'The thumbnail_status acct1_vid1_v1t1'):
+        with self.assertLogExists(
+                logging.ERROR,
+                'The thumbnail_status acct1_vid1_v1t1 has None'):
             # Set the experiment state to be complete
             thumbnail_status_1 = neondata.ThumbnailStatus(
                 'acct1_vid1_v1t1',
@@ -1961,19 +1958,32 @@
                 ctr = 0.03)
             video_status = neondata.VideoStatus('acct1_vid1',
                 neondata.ExperimentState.COMPLETE, 'acct1_vid1_v1t2', 0.01)
+
             self.mastermind.update_experiment_state_directive(
                 'acct1_vid1', video_status,
                 [thumbnail_status_1, thumbnail_status_2])
+
+            # The experiment state is unknown, so re-calculate the serving
+            # directives
+            self.mastermind.wait_for_pending_modifies()
             self.assertEquals(self.mastermind.experiment_state['acct1_vid1'],
-                              neondata.ExperimentState.UNKNOWN)
-            self.mastermind.wait_for_pending_modifies()
+                              neondata.ExperimentState.RUNNING)
             new_video_status = neondata.VideoStatus.get('acct1_vid1')
             self.assertEquals(new_video_status.experiment_state,
-                              neondata.ExperimentState.UNKNOWN)
+                              neondata.ExperimentState.RUNNING)
+            self.assertIsNone(new_video_status.winner_tid)
+            self.assertAlmostEquals(
+                neondata.ThumbnailStatus.get('acct1_vid1_v1t1').serving_frac,
+                0.5)
+            self.assertAlmostEquals(
+                neondata.ThumbnailStatus.get('acct1_vid1_v1t2').serving_frac,
+                0.5)
+            
 
     def test_update_experiment_state_directive_wrong_thumbnail_status(self):
-        with self.assertLogExists(logging.ERROR,
-                                  'ThumbnailStatus video id acct1_vid3'):
+        with self.assertLogExists(
+                logging.ERROR,
+                'ThumbnailStatus video id acct1_vid3 does not match'):
             # Set the experiment state to be complete
             thumbnail_status_1 = neondata.ThumbnailStatus(
                 'acct1_vid3_v1t1',
@@ -1985,19 +1995,30 @@
                 ctr = 0.03)
             video_status = neondata.VideoStatus('acct1_vid1',
                 neondata.ExperimentState.COMPLETE, 'acct1_vid1_v1t2', 0.01)
+            
             self.mastermind.update_experiment_state_directive(
                 'acct1_vid1', video_status,
                 [thumbnail_status_1, thumbnail_status_2])
+            
+
+            self.mastermind.wait_for_pending_modifies()
             self.assertEquals(self.mastermind.experiment_state['acct1_vid1'],
-                              neondata.ExperimentState.UNKNOWN)
-            self.mastermind.wait_for_pending_modifies()
+                              neondata.ExperimentState.RUNNING)
             new_video_status = neondata.VideoStatus.get('acct1_vid1')
             self.assertEquals(new_video_status.experiment_state,
-                              neondata.ExperimentState.UNKNOWN)
+                              neondata.ExperimentState.RUNNING)
+            self.assertIsNone(new_video_status.winner_tid)
+            self.assertAlmostEquals(
+                neondata.ThumbnailStatus.get('acct1_vid1_v1t1').serving_frac,
+                0.5)
+            self.assertAlmostEquals(
+                neondata.ThumbnailStatus.get('acct1_vid1_v1t2').serving_frac,
+                0.5)
 
     def test_update_experiment_state_directive_not_sum_1(self):
-        with self.assertLogExists(logging.ERROR,
-                                  'ThumbnailStatus of video id acct1_vid1'):
+        with self.assertLogExists(
+                logging.ERROR,
+                'ThumbnailStatus of video id acct1_vid1 does not sum to 1.0'):
             # Set the experiment state to be complete
             thumbnail_status_1 = neondata.ThumbnailStatus(
                 'acct1_vid1_v1t1',
@@ -2009,15 +2030,24 @@
                 ctr = 0.03)
             video_status = neondata.VideoStatus('acct1_vid1',
                 neondata.ExperimentState.COMPLETE, 'acct1_vid1_v1t2', 0.01)
+            
             self.mastermind.update_experiment_state_directive(
                 'acct1_vid1', video_status,
                 [thumbnail_status_1, thumbnail_status_2])
+
+            self.mastermind.wait_for_pending_modifies()
             self.assertEquals(self.mastermind.experiment_state['acct1_vid1'],
-                              neondata.ExperimentState.UNKNOWN)
-            self.mastermind.wait_for_pending_modifies()
+                              neondata.ExperimentState.RUNNING)
             new_video_status = neondata.VideoStatus.get('acct1_vid1')
             self.assertEquals(new_video_status.experiment_state,
-                              neondata.ExperimentState.UNKNOWN)
+                              neondata.ExperimentState.RUNNING)
+            self.assertIsNone(new_video_status.winner_tid)
+            self.assertAlmostEquals(
+                neondata.ThumbnailStatus.get('acct1_vid1_v1t1').serving_frac,
+                0.5)
+            self.assertAlmostEquals(
+                neondata.ThumbnailStatus.get('acct1_vid1_v1t2').serving_frac,
+                0.5)
 
 class TestStatusUpdatesInDb(test_utils.neontest.AsyncTestCase):
     def setUp(self):
