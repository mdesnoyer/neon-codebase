#!/usr/bin/env python
'''
Unittests for portions of the mastermind server.

Author: Mark Desnoyer (desnoyer@neon-lab.com)
Copyright 2013 Neon Labs
'''
import os.path
import sys
__base_path__ = os.path.abspath(os.path.join(os.path.dirname(__file__), '..',
                                             '..'))
if sys.path[0] != __base_path__:
    sys.path.insert(0, __base_path__)
import mastermind.server

import boto.exception
from cmsdb import neondata
import datetime as date
import dateutil.parser
import fake_filesystem
import fake_tempfile
import happybase
import impala.error
import json
import gzip
import logging
import mastermind.core
from mock import MagicMock, patch
import mock
import re
import sqlite3
import stats.db
from StringIO import StringIO
import struct
import socket
import test_utils.mock_boto_s3
import test_utils.neontest
import test_utils.postgresql 
import thrift.Thrift
import time
import tornado.web
import unittest
import utils.neon
from utils.options import options
import utils.ps
from utils import statemon

STAGING = neondata.TrackerAccountIDMapper.STAGING
PROD = neondata.TrackerAccountIDMapper.PRODUCTION

<<<<<<< HEAD
#@patch('mastermind.server.neondata')
class TestVideoDBWatcher(test_utils.neontest.AsyncTestCase):
=======
class ServerPostgresTest(test_utils.neontest.TestCase):
    def tearDown(self): 
        self.postgresql.clear_all_tables()
        super(ServerPostgresTest, self).tearDown()

    @classmethod
    def setUpClass(cls):
        super(ServerPostgresTest, cls).tearDownClass() 
        cls.max_io_loop_size = options.get(
            'cmsdb.neondata.max_io_loop_dict_size')
        options._set('cmsdb.neondata.max_io_loop_dict_size', 10)
        dump_file = '%s/cmsdb/migrations/cmsdb.sql' % (__base_path__)
        cls.postgresql = test_utils.postgresql.Postgresql(dump_file=dump_file)

    @classmethod
    def tearDownClass(cls): 
        cls.postgresql.stop()
        options._set('cmsdb.neondata.max_io_loop_dict_size', 
            cls.max_io_loop_size)
        super(ServerPostgresTest, cls).tearDownClass()
 
class ServerAsyncPostgresTest(test_utils.neontest.AsyncTestCase):
    def tearDown(self): 
        self.postgresql.clear_all_tables()
        super(ServerAsyncPostgresTest, self).tearDown()

    @classmethod
    def setUpClass(cls):
        super(ServerAsyncPostgresTest, cls).tearDownClass() 
        cls.max_io_loop_size = options.get(
            'cmsdb.neondata.max_io_loop_dict_size')
        options._set('cmsdb.neondata.max_io_loop_dict_size', 10)
        dump_file = '%s/cmsdb/migrations/cmsdb.sql' % (__base_path__)
        cls.postgresql = test_utils.postgresql.Postgresql(dump_file=dump_file)

    @classmethod
    def tearDownClass(cls): 
        cls.postgresql.stop()
        options._set('cmsdb.neondata.max_io_loop_dict_size', 
            cls.max_io_loop_size)
        super(ServerAsyncPostgresTest, cls).tearDownClass() 

@patch('mastermind.server.neondata')
class TestVideoDBWatcher(ServerPostgresTest):
>>>>>>> df2a712c
    def setUp(self):
        self.callback_patcher = patch('cmsdb.neondata.utils.http')
        self.callback_patcher.start()
        
        self.mastermind = mastermind.core.Mastermind()
        self.directive_publisher = mastermind.server.DirectivePublisher(
            self.mastermind)
        self.watcher = mastermind.server.VideoDBWatcher(
            self.mastermind,
            self.directive_publisher)
        logging.getLogger('mastermind.server').reset_sample_counters()
        acct = neondata.NeonUserAccount('acct1', 
            'apikey', 
            serving_enabled=True)
        acct.save()
        super(TestVideoDBWatcher, self).setUp()

    def tearDown(self):
        self.mastermind.wait_for_pending_modifies()
<<<<<<< HEAD
        self.redis_patcher.stop()
        self.postgresql.clear_all_tables()
=======
>>>>>>> df2a712c
        self.callback_patcher.stop()
        super(TestVideoDBWatcher, self).tearDown()

    @classmethod
    def setUpClass(cls):
        options._set('cmsdb.neondata.wants_postgres', 1)
        dump_file = '%s/cmsdb/migrations/cmsdb.sql' % (__base_path__)
        cls.postgresql = test_utils.postgresql.Postgresql(dump_file=dump_file)

    @classmethod
    def tearDownClass(cls):
        options._set('cmsdb.neondata.wants_postgres', 0)
        cls.postgresql.stop()

    #@patch('mastermind.server.neondata')
    #@patch('cmsdb.neondata.NeonUserAccount.get_internal_video_ids')
    @tornado.testing.gen_test
    #def test_good_db_data(self, get_ivids_mock, datamock):
    def test_good_db_data(self):
     #   datamock = self._future_wrap_mock(datamock)
      #  get_ivids_mock = self._future_wrap_mock(get_ivids_mock)  
      #  datamock.InternalVideoID = neondata.InternalVideoID

        self.directive_publisher.last_published_videos.add('apikey1' + '_0')
        # set up 4 accounts with videos, make sure it processes 
        # them all correctly
 
<<<<<<< HEAD
        acct1 = yield neondata.NeonUserAccount('acct1', 'apikey1').save(async=True)
=======
        acct1 = neondata.NeonUserAccount('acct1', 
            'apikey1', 
            serving_enabled=True)
>>>>>>> df2a712c
        job11 = neondata.NeonApiRequest('job11', 'apikey1', 0)
        job11.state = neondata.RequestState.FINISHED
        yield job11.save(async=True) 

        # a job in submit state, without any thumbnails
        job12 = neondata.NeonApiRequest('job12', 'apikey1', 10)
        job12.state = neondata.RequestState.SUBMIT
<<<<<<< HEAD
        yield job12.save(async=True) 
          
        acct2 = neondata.NeonUserAccount('acct2', 'apikey2').save(async=True)
=======

        acct2 = neondata.NeonUserAccount('acct2', 
            'apikey2', 
            serving_enabled=True)
>>>>>>> df2a712c
        job21 = neondata.NeonApiRequest('job21', 'apikey2', 1)
        job21.state = neondata.RequestState.FINISHED
        yield job21.save(async=True) 

        job22 = neondata.NeonApiRequest('job22', 'apikey2', 2)
        job22.state = neondata.RequestState.FINISHED
        yield job22.save(async=True) 

<<<<<<< HEAD
        acct3 = neondata.NeonUserAccount('acct3', 'apikey3')
        yield acct3.save(async=True) 
=======
        acct3 = neondata.NeonUserAccount('acct3', 
           'apikey3', 
           serving_enabled=True)
>>>>>>> df2a712c
        job31 = neondata.NeonApiRequest('job31', 'apikey3', 4)
        job31.state = neondata.RequestState.CUSTOMER_ERROR
        yield job31.save(async=True)

<<<<<<< HEAD
        acct4 = neondata.NeonUserAccount('acct4', 'apikey4')
        yield acct4.save(async=True) 
=======
        acct4 = neondata.NeonUserAccount('acct4', 
            'apikey4', 
            serving_enabled=True)

        datamock.NeonUserAccount.iterate_all.return_value = [acct1,acct2,acct3,acct4] 
        get_ivids_mock.side_effect = [
                                       ['apikey1_0','apikey1_10'], 
                                       ['apikey2_1','apikey2_2'], 
                                       ['apikey3_4'], 
                                       [] 
                                     ] 
>>>>>>> df2a712c

        # Define the video meta data
        yield neondata.VideoMetadata(
                'apikey1' + '_0',
                ['apikey1'+'_0_t01','apikey1'+'_0_t02','apikey1'+'_0_t03'],
                i_id='i1').save(async=True) 
        yield neondata.VideoMetadata('apikey1' + '_10', [],
              i_id='i1').save(async=True) 

        yield neondata.VideoMetadata('apikey2' + '_1',
                                     ['apikey2'+'_1_t11'],
                                     i_id='i2').save(async=True) 

        yield neondata.VideoMetadata(
                'apikey2' + '_2',
                ['apikey2'+'_2_t21', 'apikey2'+'_2_t22'],
                i_id='i2').save(async=True)

        yield neondata.VideoMetadata(
                'apikey3' + '_4',
                ['apikey3'+'_4_t41', 'apikey3'+'_4_t42'],
                i_id='0').save(async=True) 

        TMD = neondata.ThumbnailMetadata
<<<<<<< HEAD
        yield TMD('apikey1'+'_0_t01','apikey1'+'_0',
                                  ttype='brightcove').save(async=True) 
        yield TMD('apikey1'+'_0_t02','apikey1'+'_0',ttype='neon',
                                  rank=0, chosen=True).save(async=True)
        yield TMD('apikey1'+'_0_t03','apikey1'+'_0',ttype='neon',
                                  rank=1).save(async=True)
         
        yield TMD('apikey2'+'_1_t11','apikey2'+'_1',
                              ttype='brightcove').save(async=True) 
        yield TMD('apikey2'+'_2_t21','apikey2'+'_2',
                                  ttype='random').save(async=True)
        yield TMD('apikey2'+'_2_t22','apikey2'+'_2',ttype='neon', 
                                  chosen=True).save(async=True)
        yield TMD('apikey3'+'_4_t41','apikey3'+'_4',ttype='neon',
                                  rank=0).save(async=True)
        yield TMD('apikey3'+'_4_t42','apikey3'+'_4',ttype='neon',
                                  rank=1).save(async=True)
 
        yield neondata.ExperimentStrategy('apikey1', exp_frac=0.0).save(async=True)
        yield neondata.ExperimentStrategy('apikey2').save(async=True)
        yield neondata.ExperimentStrategy('apikey3').save(async=True)
        yield neondata.ExperimentStrategy('apikey4').save(async=True)
        
=======
        tid_meta = {
            'apikey1'+'_0_t01': TMD('apikey1'+'_0_t01','apikey1'+'_0',
                                  ttype='brightcove'),
            'apikey1'+'_0_t02': TMD('apikey1'+'_0_t02','apikey1'+'_0',ttype='neon', 
                                  rank=0, chosen=True),
            'apikey1'+'_0_t03': TMD('apikey1'+'_0_t03','apikey1'+'_0',ttype='neon', 
                                  rank=1),
            'apikey2'+'_1_t11': TMD('apikey2'+'_1_t11','apikey2'+'_1',
                                  ttype='brightcove'),
            'apikey2'+'_2_t21': TMD('apikey2'+'_2_t21','apikey2'+'_2',
                                  ttype='random'),
            'apikey2'+'_2_t22': TMD('apikey2'+'_2_t22','apikey2'+'_2',ttype='neon', 
                                  chosen=True),
            'apikey3'+'_4_t41': TMD('apikey3'+'_4_t41','apikey3'+'_4',ttype='neon', 
                                  rank=0),
            'apikey3'+'_4_t42': TMD('apikey3'+'_4_t42','apikey3'+'_4',ttype='neon', 
                                  rank=1),
            }
        datamock.ThumbnailMetadata.get_many.side_effect = \
                lambda tids: [tid_meta[tid] for tid in tids]

        # Define the serving strategy
        datamock.ExperimentStrategy.get.side_effect = \
          [neondata.ExperimentStrategy('apikey1', exp_frac=0.0),
           neondata.ExperimentStrategy('apikey2', 
               exp_frac=0.01, holdback_frac=0.01),
           neondata.ExperimentStrategy('apikey3',
               exp_frac=0.01, holdback_frac=0.01),
           neondata.ExperimentStrategy('apikey4',
               exp_frac=0.01, holdback_frac=0.01)]

>>>>>>> df2a712c
        # Process the data
        yield self.watcher._process_db_data(True)

        # Check the resulting directives
        directives = dict((x[0], dict(x[1]))
                          for x in self.mastermind.get_directives())
        self.assertEquals(len(directives), 4)
        self.assertEquals(directives[('apikey1', 'apikey1'+'_0')],
                          {'apikey1'+'_0_t01': 0.0, 'apikey1'+'_0_t02': 1.0,
                           'apikey1'+'_0_t03': 0.0})
        self.assertEquals(directives[('apikey2', 'apikey2'+'_1')],
                          {'apikey2'+'_1_t11': 1.0})
        self.assertEquals(directives[('apikey2', 'apikey2'+'_2')],
                          {'apikey2'+'_2_t21': 0.01, 'apikey2'+'_2_t22': 0.99})
        self.assertGreater(
            directives[('apikey3', 'apikey3'+'_4')]['apikey3'+'_4_t41'], 0.0)
        self.assertGreater(
            directives[('apikey3', 'apikey3'+'_4')]['apikey3'+'_4_t42'], 0.0)
        # video in submit state without thumbnails shouldn't be in
        # the directive file
        self.assertFalse(directives.has_key(('apikey1', 'apikey1'+'_10')))

        self.assertTrue(self.watcher.is_loaded.is_set())
        self.assertNotIn('apikey1' + '_0', 
                         self.directive_publisher.last_published_videos)

    @tornado.testing.gen_test
    def test_serving_url_update(self):
        api_key = "neonapikey"

        acct1 = yield neondata.NeonUserAccount('acct1', api_key).save(async=True)
        job11 = neondata.NeonApiRequest('job11', api_key, 0, 
                                        't', 't', 'r', 'h')
        yield job11.save(async=True) 

        yield neondata.VideoMetadata(api_key + '_0',
                                     [api_key+'_0_t01',
                                      api_key+'_0_t02']).save(async=True)

        TMD = neondata.ThumbnailMetadata
        yield TMD(api_key+'_0_t01',api_key+'_0',
                  ttype='brightcove').save(async=True)
        yield TMD(api_key+'_0_t02',api_key+'_0',ttype='neon', 
                  rank=0, chosen=True).save(async=True)
 
        tsu1 = neondata.ThumbnailServingURLs(
            api_key+'_0_t01',
            base_url='http://one.com', 
            sizes = [(640, 480), (120,90)])
        yield tsu1.save(async=True) 
        tsu2 = neondata.ThumbnailServingURLs(
            api_key+'_0_t02',
            base_url='http://two.com', 
            sizes = [(800, 600), (120,90)])
        yield tsu2.save(async=True)
        serving_urls = [tsu2, tsu1]

        # Process the data
        yield self.watcher._process_db_data(True)
        # Make sure that the serving urls were sent to the directive pusher
        self.assertEquals(len(self.directive_publisher.serving_urls), 2)

    #@patch('mastermind.server.neondata')
    @tornado.testing.gen_test
    def test_tracker_id_update(self):
        get_all_mocker = patch( 
            'mastermind.server.neondata.TrackerAccountIDMapper.get_all') 
        get_all_mock = self._future_wrap_mock(get_all_mocker.start())
        
        get_all_mock.return_value = [
            neondata.TrackerAccountIDMapper('tai1', 'acct1', STAGING),
            neondata.TrackerAccountIDMapper('tai11', 'acct2', PROD),
            neondata.TrackerAccountIDMapper('tai2', 'acct1', PROD)
            ]
        
        # Process the data
        yield self.watcher._process_db_data(True)

        # Make sure we have the tracker account id mapping
        self.assertEqual(self.directive_publisher.tracker_id_map,
                         {'tai1': 'acct1',
                          'tai2': 'acct1',
                          'tai11': 'acct2'})
        get_all_mocker.stop() 

<<<<<<< HEAD
    @tornado.testing.gen_test
    def test_account_default_thumb_update(self):
        get_all_mocker = patch(
            'mastermind.server.neondata.NeonUserAccount.get_all') 
        get_all_mock = self._future_wrap_mock(get_all_mocker.start())
        get_ivids_mocker = patch(
            'cmsdb.neondata.NeonUserAccount.get_internal_video_ids')
        get_ivids_mock = self._future_wrap_mock(get_ivids_mocker.start()) 
 
        a1 = neondata.NeonUserAccount('a1', 'acct1')
        a1.default_thumbnail_id = 'a1_NOVIDEO_tdef'
        a2 = neondata.NeonUserAccount('a2', 'acct2')
        get_all_mock.return_value = [
=======
    @patch('cmsdb.neondata.NeonUserAccount.get_internal_video_ids')
    def test_account_default_thumb_update(self, get_ivids_mock, datamock):
        datamock.InternalVideoID = neondata.InternalVideoID
        a1 = neondata.NeonUserAccount('a1', 'acct1', serving_enabled=True)
        a1.default_thumbnail_id = 'a1_NOVIDEO_tdef'
        a2 = neondata.NeonUserAccount('a2', 'acct2', serving_enabled=True)
        datamock.NeonUserAccount.iterate_all.return_value = [
>>>>>>> df2a712c
            a1, a2]
        get_ivids_mock.return_value = [] 

        # Process the data
        yield self.watcher._process_db_data(True)

        # Check the data
        self.assertEqual(self.directive_publisher.default_thumbs['acct1'],
                         'a1_NOVIDEO_tdef')
        self.assertNotIn('acct2', self.directive_publisher.default_thumbs)

        # Check if we remove the default thumb, it is removed from the map
        a1.default_thumbnail_id = None
        yield self.watcher._process_db_data(True)
        self.assertNotIn('acct1', self.directive_publisher.default_thumbs)
        get_all_mocker.stop() 
        get_ivids_mocker.stop() 

    @patch('cmsdb.neondata.NeonUserAccount.get_internal_video_ids')
    @tornado.testing.gen_test
    def test_default_size_update(self, get_ivids_mock):
        account_get_all_mocker = patch(
            'mastermind.server.neondata.NeonUserAccount.get_all') 
        account_get_all_mock = self._future_wrap_mock(
            account_get_all_mocker.start()) 
        account_get_all_mock.return_value = [
            neondata.NeonUserAccount('a1', 'acct1', default_size=(160, 90)),
            neondata.NeonUserAccount('a2', 'acct2'),
            neondata.NeonUserAccount('a3', 'acct3', default_size=(640, 480))]
        get_ivids_mock.return_value = [] 
        # Process the data
        yield self.watcher._process_db_data(True)

        # Check the data
        self.assertEqual(self.directive_publisher.default_sizes['acct1'],
                         (160, 90))
        self.assertEqual(self.directive_publisher.default_sizes['acct2'],
                         (160, 90))
        self.assertEqual(self.directive_publisher.default_sizes['acct3'],
                         (640, 480))
        account_get_all_mocker.stop() 

<<<<<<< HEAD
    @patch('mastermind.server.neondata')
    @tornado.testing.gen_test
    def test_connection_error(self, datamock):
        datamock.TrackerAccountIDMapper.get_all.side_effect = \
          [redis.ConnectionError]

        with self.assertRaises(redis.ConnectionError):
            yield self.watcher._process_db_data(True)

    @tornado.testing.gen_test
    def test_video_metadata_missing(self):
        get_ivids_mocker = patch('cmsdb.neondata.NeonUserAccount.get_internal_video_ids')
        get_ivids_mock = self._future_wrap_mock(get_ivids_mocker.start()) 
        api_key = 'apikey'
        acct = neondata.NeonUserAccount('acct1', api_key)
        yield acct.save(async=True) 
=======
    @patch('cmsdb.neondata.NeonUserAccount.get_internal_video_ids')
    def test_video_metadata_missing(self, get_internal_vids_mock, datamock):
        datamock.InternalVideoID = neondata.InternalVideoID
        api_key = 'apikey'
        acct = neondata.NeonUserAccount('acct1', api_key, serving_enabled=True)
        datamock.NeonUserAccount.iterate_all.return_value = [acct] 
>>>>>>> df2a712c
        job11 = neondata.NeonApiRequest('job11', api_key, 0)
        job12 = neondata.NeonApiRequest('job12', api_key, 10)
        yield neondata.NeonApiRequest.save_all([job11, job12], async=True) 
        
        get_ivids_mock.return_value = ['apikey_0', 'apikey_10'] 

        with self.assertLogExists(
                logging.ERROR,
                'Could not find information about video apikey_0'):
            with self.assertLogExists(logging.ERROR,
                                      'Could not find information about '
                                      'video apikey_10'):
                yield self.watcher._process_db_data(True) 
        
        self.assertTrue(self.watcher.is_loaded.is_set())
        get_ivids_mocker.stop() 

    @tornado.testing.gen_test
    def test_thumb_metadata_missing(self):
        api_key = 'apikey'
        job11 = neondata.NeonApiRequest('job11', api_key, 0)
        yield job11.save(async=True)
        job12 = neondata.NeonApiRequest('job12', api_key, 1)
<<<<<<< HEAD
        yield job12.save(async=True) 
        acct = neondata.NeonUserAccount('acct1', api_key)
        yield acct.save(async=True) 
        yield neondata.VideoMetadata(
            api_key+ '_0',
            [api_key+'_0_t01',api_key+'_0_t02',api_key+'_0_t03'],
            i_id='i1').save(async=True) 
=======
        acct = neondata.NeonUserAccount('acct1', api_key, serving_enabled=True)
        datamock.NeonUserAccount.iterate_all.return_value = [acct] 
        
        vid_meta = {
            api_key + '_0': neondata.VideoMetadata(
                api_key+ '_0',
                [api_key+'_0_t01',api_key+'_0_t02',api_key+'_0_t03'],
                i_id='i1'),
            api_key + '_1': neondata.VideoMetadata(api_key + '_1',
                                                   [api_key+'_1_t11'],
                                                   i_id='i1'),
            }
        datamock.VideoMetadata.get_many.side_effect = \
                        lambda vids: [vid_meta[vid] for vid in vids]
        get_ivids_mock.return_value = [api_key+'_0', api_key+'_1'] 
>>>>>>> df2a712c

        yield neondata.VideoMetadata(
            api_key + '_1',
            [api_key+'_1_t11'],
            i_id='i1').save(async=True) 

        TMD = neondata.ThumbnailMetadata
        yield TMD(api_key+'_0_t01',api_key+'_0',
                  ttype='brightcove').save(async=True) 
        yield TMD(api_key+'_0_t02',api_key+'_0',ttype='neon',
                  rank=0, chosen=True).save(async=True)
        yield TMD(api_key+'_1_t11',api_key+'_1',
                  ttype='brightcove').save(async=True)
 
        with self.assertLogExists(logging.ERROR,
                                  'Could not find metadata for thumb'):
            yield self.watcher._process_db_data(True)

        # Make sure that there is a directive about the other
        # video in the account.
        directives = dict((x[0], dict(x[1]))
                          for x in self.mastermind.get_directives())
        self.assertEquals(directives[(api_key, api_key+'_1')],
                          {api_key+'_1_t11': 1.0})
        self.assertEquals(len(directives), 1)

        # Make sure that the processing gets flagged as done
        self.assertTrue(self.watcher.is_loaded.is_set())

    @tornado.testing.gen_test(timeout=10.0)
    def test_serving_disabled(self):
        tsu_mocker = patch('mastermind.server.neondata.ThumbnailServingURLs.get_many')
        tsumock = self._future_wrap_mock(tsu_mocker.start())
        acct_iter_mocker = patch('mastermind.server.neondata.NeonUserAccount.get_all')
        acct_iter_mock = self._future_wrap_mock(acct_iter_mocker.start())
        get_ivids_mocker = patch('cmsdb.neondata.NeonUserAccount.get_internal_video_ids')
        get_ivids_mock = self._future_wrap_mock(get_ivids_mocker.start()) 
        api_key = "neonapikey"

        job11 = neondata.NeonApiRequest('job11', api_key, 0, 
                                        't', 't', 'r', 'h')
        job12 = neondata.NeonApiRequest('job11', api_key, '1')
<<<<<<< HEAD
        acct = neondata.NeonUserAccount('acct1', api_key)
        acct_iter_mock.return_value = [acct]
        tsumock.get_many.side_effect = [] 
        get_ivids_mock.return_value = [api_key+'_0', api_key+'_1']
        vid_meta = {}  
        for key in (api_key+'_0', api_key+'_1'): 
            vid_meta[key] = {}  
            vid_meta[key]['video'] = None 
            vid_meta[key]['thumbnails'] = [] 
            vid_meta[key]['thumbnail_serving_urls'] = []

        vid_meta[api_key+'_0']['video'] = neondata.VideoMetadata(api_key + '_0',
=======
        acct = neondata.NeonUserAccount('acct1', api_key, serving_enabled=True)
        datamock.NeonUserAccount.iterate_all.return_value = [acct] 

        vid_meta = {
            api_key + '_0': neondata.VideoMetadata(api_key + '_0',
>>>>>>> df2a712c
                                                   [api_key+'_0_t01',
                                                    api_key+'_0_t02'],
                                                    i_id='i1')
        vid_meta[api_key+'_1']['video'] = neondata.VideoMetadata(api_key + '_1',
                                                   [api_key+'_1_t11'],
                                                   i_id='i1')

        TMD = neondata.ThumbnailMetadata
        vid_meta[api_key+'_0']['thumbnails'] = {} 
        vid_meta[api_key+'_0']['thumbnails'][api_key+'_0_t01'] = TMD(
            api_key+'_0_t01',
            api_key+'_0',
            ttype='brightcove')
        vid_meta[api_key+'_0']['thumbnails'][api_key+'_0_t02'] = TMD(
            api_key+'_0_t02',
            api_key+'_0',
            ttype='neon', 
            rank=0, 
            chosen=True)
         
        vid_meta[api_key+'_1']['thumbnails'] = {}  
        vid_meta[api_key+'_1']['thumbnails'][api_key+'_1_t11'] = TMD(
            api_key+'_1_t11',
            api_key+'_1',
            ttype='brightcove')

        vmeta_mocker = patch('mastermind.server.neondata.VideoMetadata.get_videos_thumbnails_serving_urls')
        vmeta_mock = self._future_wrap_mock(vmeta_mocker.start())
        vmeta_mock.return_value = vid_meta 
        yield self.watcher._process_db_data(False)

        # Make sure that there is a directive for both videos
        directives = dict((x[0], dict(x[1]))
                          for x in self.mastermind.get_directives())
        self.assertEquals(len(directives), 2)
        self.assertEquals(directives[(api_key, api_key+'_0')],
                          {api_key+'_0_t01': 0.0, api_key+'_0_t02':1.0})
        self.assertEquals(directives[(api_key, api_key+'_1')],
                          {api_key+'_1_t11': 1.0})

        # Now disable one of the videos
        vid_meta[api_key+'_0']['video'].serving_enabled = False
        vmeta_mock.return_value = vid_meta 
        yield self.watcher._process_db_data(True)

        # Make sure that only one directive is left
        directives = dict((x[0], dict(x[1]))
                          for x in self.mastermind.get_directives())
        self.assertEquals(len(directives), 1)
        self.assertEquals(directives[(api_key, api_key+'_1')],
                          {api_key+'_1_t11': 1.0})

        # Finally, disable the account and make sure that there are no
        # directives
        acct.serving_enabled = False 
        acct_iter_mock.return_value = [acct]
        yield self.watcher._process_db_data(True)
        self.assertEquals(len([x for x in self.mastermind.get_directives()]),
                          0)

        tsu_mocker.stop()
        acct_iter_mocker.stop()
        get_ivids_mocker.stop()
        vmeta_mocker.stop() 

<<<<<<< HEAD
    @tornado.testing.gen_test
    def test_initialize_serving_directives(self): 
        acct1 = neondata.NeonUserAccount('a1', 'a1')
        acct2 = neondata.NeonUserAccount('a2', 'a2')
        yield acct1.save(async=True)
        yield acct2.save(async=True) 
=======
        datamock.InternalVideoID = neondata.InternalVideoID
        acct1 = neondata.NeonUserAccount('a1', 'a1', serving_enabled=True)
        acct2 = neondata.NeonUserAccount('a2', 'a2', serving_enabled=True)

        datamock.NeonUserAccount.iterate_all.return_value = [acct1,acct2] 
>>>>>>> df2a712c

        # Define the video meta data
        yield neondata.VideoMetadata(
                'a1_vid1',
                ['a1_vid1_t01'],
                i_id='i1').save(async=True)
        yield neondata.VideoMetadata(
                'a2_vid1',
                ['a2_vid1_t01',
                 'a2_vid1_t02'],
                i_id='i2').save(async=True)
        yield neondata.VideoMetadata(
                'a2_vid2',
                ['a2_vid2_t01'],
                i_id='i2', serving_enabled=False).save(async=True) 

        # Define the video status
        yield neondata.VideoStatus('a1_vid1',
                             neondata.ExperimentState.COMPLETE).save(async=True)
        yield neondata.VideoStatus('a2_vid1',
                             neondata.ExperimentState.COMPLETE).save(async=True)
        yield neondata.VideoStatus('a2_vid2',
                             neondata.ExperimentState.COMPLETE).save(async=True) 

        # Define the thumbnail status
        yield neondata.ThumbnailStatus('a1_vid1_t01', '0.3').save(async=True)
        yield neondata.ThumbnailStatus('a2_vid1_t01', '0.3').save(async=True) 
        yield neondata.ThumbnailStatus('a2_vid1_t02', '0.7').save(async=True) 

        # Do the initialization
        yield self.watcher._initialize_serving_directives()

        # Make sure one video was updated
        directives = dict((x[0], dict(x[1]))
                          for x in self.mastermind.get_directives())
        self.assertEquals(len(directives), 1)
        self.assertEquals(directives[('a2', 'a2_vid1')],
                          {'a2_vid1_t01' : 0.3,
                           'a2_vid1_t02' : 0.7})
        self.assertEquals(self.mastermind.experiment_state['a2_vid1'],
                          neondata.ExperimentState.COMPLETE)

class TestVideoDBPushUpdatesPG(test_utils.neontest.AsyncTestCase): 
    def setUp(self):
        # Run a process cycle and then turn on the subscriptions
        self.callback_patcher = patch('cmsdb.neondata.utils.http')
        self.callback_patcher.start()
        self.acct = neondata.NeonUserAccount('acct1', 
                       'key1', 
                       serving_enabled=True)
        self.acct.save()

        # Setup api request
        self.job = neondata.NeonApiRequest('job1', 'key1', 'vid1')
        self.job.save()

        # Create a video with a couple of thumbs in the database
        self.vid = neondata.VideoMetadata('key1_vid1', request_id='job1',
                                          tids=['key1_vid1_t1', 'key1_vid1_t2'],
                                          i_id='i1')
        self.vid.save()
        self.thumbs =  [
            neondata.ThumbnailMetadata('key1_vid1_t1', 'key1_vid1',
                                       ttype='random'),
            neondata.ThumbnailMetadata('key1_vid1_t2', 'key1_vid1',
                                       ttype='neon')]
        neondata.ThumbnailMetadata.save_all(self.thumbs)
        neondata.ThumbnailServingURLs.save_all([
            neondata.ThumbnailServingURLs('key1_vid1_t1',
                                          {(160, 90) : 't1.jpg'}),
            neondata.ThumbnailServingURLs('key1_vid1_t2',
                                          {(160, 90) : 't2.jpg'})])
        neondata.TrackerAccountIDMapper(
            'tai1', 'key1', neondata.TrackerAccountIDMapper.PRODUCTION).save()
        neondata.ExperimentStrategy('key1', 
            exp_frac=0.01, 
            holdback_frac=0.01).save()
        self.mastermind = mastermind.core.Mastermind()
        self.directive_publisher = mastermind.server.DirectivePublisher(
            self.mastermind)
        self.watcher = mastermind.server.VideoDBWatcher(
            self.mastermind,
            self.directive_publisher)
        super(TestVideoDBPushUpdatesPG, self).setUp()
     
    def tearDown(self):
        self.watcher.__del__()
        self.postgresql.clear_all_tables()
        self.callback_patcher.stop()
        super(TestVideoDBPushUpdatesPG, self).tearDown()

    @classmethod
    def setUpClass(cls):
        dump_file = '%s/cmsdb/migrations/cmsdb.sql' % (__base_path__)
        cls.postgresql = test_utils.postgresql.Postgresql(dump_file=dump_file)
        super(TestVideoDBPushUpdatesPG, cls).setUpClass()

    @classmethod
    def tearDownClass(cls):
        cls.postgresql.stop()
        super(TestVideoDBPushUpdatesPG, cls).tearDownClass()

    def parse_directives(self):
        return dict((x[0], dict(x[1]))
                    for x in self.mastermind.get_directives())
    
    @tornado.testing.gen_test 
    def test_add_default_thumb_to_account(self):
        yield self.watcher._process_db_data(False)
        if not self.watcher._change_subscriber.is_alive():
            self.watcher._change_subscriber.start()

        tornado.ioloop.IOLoop.current().add_callback(lambda: 
            self.watcher._change_subscriber.subscribe_to_db_changes())
        while not self.watcher._change_subscriber._is_subscribed: 
            yield tornado.gen.sleep(0.1)
        default_acct_thumb = neondata.ThumbnailMetadata('key1_NOVIDEO_t0',
                                                        'key1_NOVIDEO',
                                                        ttype='default',
                                                        rank=0)
        yield default_acct_thumb.save(async=True)
        t_urls = neondata.ThumbnailServingURLs('key1_NOVIDEO_t0',
                                               {(160, 90) : 't_default.jpg'})
        yield t_urls.save(async=True)
        self.acct.default_thumbnail_id = 'key1_NOVIDEO_t0'
        self.acct.default_size = (640, 480)
        yield self.acct.save(async=True)
        yield self.assertWaitForEquals(
            lambda: self.directive_publisher.default_thumbs['key1'],
            'key1_NOVIDEO_t0', async=True)

        self.assertEquals(self.directive_publisher.default_sizes['key1'],
                          [640,480])

        yield self.assertWaitForEquals(
            lambda: self.directive_publisher.get_serving_urls(
                'key1_NOVIDEO_t0').get_serving_url(160, 90),
            't_default.jpg', async=True)
        self.acct.default_thumbnail_id = None
        yield self.acct.save(async=True)

        yield self.assertWaitForEquals(
            lambda: 'key1' in self.directive_publisher.default_thumbs,
            False, async=True)

    @tornado.testing.gen_test
    def test_turn_off_serving(self):
        yield self.watcher._process_db_data(False)
        if not self.watcher._change_subscriber.is_alive():
            self.watcher._change_subscriber.start()
        tornado.ioloop.IOLoop.current().spawn_callback(lambda: 
            self.watcher.run_updater())
        tornado.ioloop.IOLoop.current().add_callback(lambda: 
            self.watcher._change_subscriber.subscribe_to_db_changes())
        while not self.watcher._change_subscriber._is_subscribed: 
            yield tornado.gen.sleep(0.1)
        
        self.acct.serving_enabled = False 
        yield self.acct.save(async=True)  
        #yield self.watcher._process_db_data(False)
        yield self.assertWaitForEquals(
            lambda: 'key1' in self.watcher._account_subscribers, 
            False, async=True)
        yield self.assertWaitForEquals(
            lambda: len([x for x in self.mastermind.get_directives()]),
            0, async=True)

    @tornado.testing.gen_test(timeout=20.0) 
    def test_add_new_video(self):
        yield self.watcher._process_db_data(False)
        if not self.watcher._change_subscriber.is_alive():
            self.watcher._change_subscriber.start()

        tornado.ioloop.IOLoop.current().spawn_callback(lambda: 
            self.watcher.run_updater())

        tornado.ioloop.IOLoop.current().add_callback(lambda: 
            self.watcher._change_subscriber.subscribe_to_db_changes())
        while not self.watcher._change_subscriber._is_subscribed: 
            yield tornado.gen.sleep(0.1)
        thumb = neondata.ThumbnailMetadata('key1_vid2_t1', 'key1_vid2',
                                           ttype='random')
        yield thumb.save(async=True)
        vid = neondata.VideoMetadata('key1_vid2', request_id='job2',
                                     tids=['key1_vid2_t1'],
                                     i_id='i1')
        yield vid.save(async=True)
<<<<<<< HEAD

        yield tornado.gen.sleep(1.0) 
        yield neondata.BrightcovePlatform.modify(
            'key1', 'i1', lambda x: x.add_video('vid2', vid.job_id), 
            async=True)
=======
>>>>>>> df2a712c
        yield self.assertWaitForEquals(lambda: 
            len([x for x in self.mastermind.get_directives()]), 
              2, 
            async=True, timeout=10.0)
        yield self.assertWaitForEquals(lambda: 
            self.parse_directives()[('key1', 'key1_vid2')],
                {'key1_vid2_t1': 1.0}, 
            async=True)

    @tornado.testing.gen_test 
    def test_change_experiment_strategy(self):
        yield self.watcher._process_db_data(False)
        if not self.watcher._change_subscriber.is_alive():
            self.watcher._change_subscriber.start()

        tornado.ioloop.IOLoop.current().add_callback(lambda: 
            self.watcher._change_subscriber.subscribe_to_db_changes())
        while not self.watcher._change_subscriber._is_subscribed: 
            yield tornado.gen.sleep(0.1)

        exp = yield neondata.ExperimentStrategy('key1', exp_frac=0.1).save(async=True)
        def _parse_directives():
            return dict((x[0], dict(x[1]))
                        for x in self.mastermind.get_directives())
        yield self.assertWaitForEquals(
            self.parse_directives,
            {('key1', 'key1_vid1') : { 'key1_vid1_t1': 0.9,
                                       'key1_vid1_t2': 0.1}}, async=True)

    @tornado.testing.gen_test 
    def test_add_tracker_id(self):
        yield self.watcher._process_db_data(False)
        if not self.watcher._change_subscriber.is_alive():
            self.watcher._change_subscriber.start()

        tornado.ioloop.IOLoop.current().add_callback(lambda: 
            self.watcher._change_subscriber.subscribe_to_db_changes())
        while not self.watcher._change_subscriber._is_subscribed: 
            yield tornado.gen.sleep(0.1)
        yield neondata.TrackerAccountIDMapper(
                'tai2', 'key1', neondata.TrackerAccountIDMapper.STAGING).save(async=True)

        yield self.assertWaitForEquals(
                lambda : self.directive_publisher.tracker_id_map['tai2'], 
                'key1', 
                async=True)

    @tornado.testing.gen_test 
    def test_change_serving_urls(self):
        yield self.watcher._process_db_data(False)
        if not self.watcher._change_subscriber.is_alive():
            self.watcher._change_subscriber.start()

        tornado.ioloop.IOLoop.current().add_callback(lambda: 
            self.watcher._change_subscriber.subscribe_to_db_changes())
        while not self.watcher._change_subscriber._is_subscribed: 
            yield tornado.gen.sleep(0.1)

        yield neondata.ThumbnailServingURLs('key1_vid1_t1',
                                            {(160, 90) : 't1.jpg',
                                            (640, 480) : '640.jpg'}).save(async=True)
        yield self.assertWaitForEquals(
                 lambda: self.directive_publisher.get_serving_urls(
                     'key1_vid1_t1').get_serving_url(640,480),
                     '640.jpg', async=True)

        # Test deleting the serving url
        yield neondata.ThumbnailServingURLs.delete('key1_vid1_t1', async=True)
        yield self.assertWaitForEquals(
                  lambda: 'key1_vid1_t1' in self.directive_publisher.serving_urls,
                  False,
                  async=True)

class SQLWrapper(object):
    def __init__(self, test_case):
        self.conn = sqlite3.connect('file::memory:?cache=shared')
        self.test_case = test_case

    def cursor(self):
        return SQLWrapper.CursorWrapper(self.conn, self.test_case)

    def __getattr__(self, attr):
            return getattr(self.conn, attr)

    class CursorWrapper(object):
        def __init__(self, conn, test_case):
            self.cursor = conn.cursor()
            self.test_case = test_case

        def execute(self, *args, **kwargs):
            self.test_case.assertNotIn('\n', args[0])
            return self.cursor.execute(*args, **kwargs)

        def executemany(self, *args, **kwargs):
            self.test_case.assertNotIn('\n', args[0])
            return self.cursor.executemany(*args, **kwargs)

        def __getattr__(self, attr):
            return getattr(self.cursor, attr)

        def __iter__(self):
            return self.cursor.__iter__()

class MockHBaseCountTable(object):
    def __init__(self):
        self.data = {} # key => {colname=> cell integer}

    def scan(self, row_start=None, row_stop=None, columns=None):
        '''Function that simulates scanning a table.'''
        rows = sorted(self.data.items(), key=lambda x: x[0])
        for key, cols in rows:
            if row_start is not None and key < row_start:
                continue
            if row_stop is not None and key >= row_stop:
                break

            filtered_cols = {}
            for col, data in cols.iteritems():
                if columns is None or \
                  any([col.startswith(x) for x in columns]):
                    filtered_cols[col] = data
            yield key, filtered_cols

    def insert_count(self, key, col, value):
        '''Insert an entry into the table

        Inputs:
        key - Row key
        col - Full row name with family
        value - Integer value
        '''
        cols = self.data.setdefault(key, {})
        cols[col] = struct.pack('>q', value)

    def insert_row(self, key, col_map):
        '''Insert a row into the mock table.
        
        col_map - column -> integer count dictionary
        '''
        for col, value in col_map.iteritems():
            self.insert_count(key, col, value)

    def insert_event_row(self, key, il=None, iv=None, ic=None, vp=None):
        col_map = {}
        if il is not None:
            col_map['evts:il'] = il
        if iv is not None:
            col_map['evts:iv'] = iv
        if ic is not None:
            col_map['evts:ic'] = ic
        if vp is not None:
            col_map['evts:vp'] = vp
        self.insert_row(key, col_map)
        

class TestStatsDBWatcher(test_utils.neontest.TestCase):    
    def setUp(self):
        self.mastermind = MagicMock()
        self.watcher = mastermind.server.StatsDBWatcher(self.mastermind)

        def connect2db(*args, **kwargs):
            return SQLWrapper(self)
        self.ramdb = connect2db()

        cursor = self.ramdb.cursor()
        # Create the necessary tables (these are subsets of the real tables)
        cursor.execute('CREATE TABLE IF NOT EXISTS videoplays ('
                       'serverTime DOUBLE, '
                       'mnth INT, '
                       'yr INT)')
        cursor.execute('CREATE TABLE IF NOT EXISTS table_build_times ('
                       'done_time timestamp)')
        cursor.execute('CREATE TABLE IF NOT EXISTS EventSequences ('
                       'thumbnail_id varchar(128), '
                       'imloadclienttime DOUBLE, '
                       'imvisclienttime DOUBLE, '
                       'imclickclienttime DOUBLE, '
                       'adplayclienttime DOUBLE, '
                       'videoplayclienttime DOUBLE, '
                       'serverTime DOUBLE, '
                       'mnth INT, '
                       'yr INT, '
                       'tai varchar(64))')
        self.ramdb.commit()

        # Patch neondata and fill with some basic entries
        self.neondata_patcher = patch('mastermind.server.neondata')
        self.datamock = self.neondata_patcher.start()
        self.datamock.TrackerAccountIDMapper.iterate_all.return_value = [
            neondata.TrackerAccountIDMapper('tai1', 'acct1', PROD)]
        self.datamock.TrackerAccountIDMapper.PRODUCTION = PROD
        self.datamock.TrackerAccountIDMapper.STAGING = STAGING
        self.datamock.MetricType = neondata.MetricType
        self.datamock.ExperimentStrategy.get.side_effect = \
          lambda x: neondata.ExperimentStrategy(x)
        tid_map = {'tid11' : 'vid11', 'tid12' : 'vid12', 'tid21' : 'vid21'}
        self.datamock.ThumbnailMetadata.get_video_id.side_effect = \
          lambda tid: tid_map[tid]

        #patch impala connect
        self.sqlite_connect_patcher = \
          patch('mastermind.server.impala.dbapi.connect')
        self.sqllite_mock = self.sqlite_connect_patcher.start()
        self.sqllite_mock.side_effect = \
          lambda host=None, port=None: self.ramdb 

        #patch hbase connection
        self.hbase_patcher = patch('mastermind.server.happybase.Connection')
        self.hbase_conn = self.hbase_patcher.start()
        self.timethumb_table = MockHBaseCountTable()
        self.thumbtime_table = MockHBaseCountTable()
        def _pick_table(name):
            if name == 'TIMESTAMP_THUMBNAIL_EVENT_COUNTS':
                return self.timethumb_table
            elif name == 'THUMBNAIL_TIMESTAMP_EVENT_COUNTS':
                return self.thumbtime_table
            raise thrift.Thrift.TException('Unknown table')
        self.hbase_conn().table.side_effect = _pick_table

        # Patch the cluster lookup
        self.cluster_patcher = patch('mastermind.server.stats.cluster.Cluster')
        self.cluster_mock = self.cluster_patcher.start()

    def tearDown(self):
        self.neondata_patcher.stop()
        self.cluster_patcher.stop()
        self.hbase_patcher.stop()
        self.sqlite_connect_patcher.stop()

        try:
            cursor = self.ramdb.cursor()
            cursor.execute('drop table videoplays')
            cursor.execute('drop table eventsequences')
            cursor.execute('drop table if exists table_build_times')
            self.ramdb.commit()
        except Exception as e:
            pass
        self.ramdb.close()
        f = 'file::memory:?cache=shared'
        if os.path.exists(f):
            os.remove(f)

    def _get_all_stat_updates(self):
        retval = []
        for call in self.mastermind.update_stats_info.call_args_list:
            cargs, kwargs = call
            retval.extend([x for x in cargs[0]])
        return retval

    def _add_hbase_entry(self, timestamp, thumb_id, il=None, iv=None, ic=None,
                         vp=None):
        tstamp = date.datetime.utcfromtimestamp(timestamp).strftime(
            '%Y-%m-%dT%H')
        self.timethumb_table.insert_event_row(
            '%s_%s' % (tstamp, thumb_id),
            il, iv, ic, vp)
        self.thumbtime_table.insert_event_row(
            '%s_%s' % (thumb_id, tstamp),
            il, iv, ic, vp)

    def test_working_db(self):
        # Mock out the calls to the video database
        self.datamock.TrackerAccountIDMapper.iterate_all.return_value = [
            neondata.TrackerAccountIDMapper('tai1', 'acct1', STAGING),
            neondata.TrackerAccountIDMapper('tai11', 'acct2', PROD),
            neondata.TrackerAccountIDMapper('tai2', 'acct1', PROD)
            ]

        # Add entries to the batch database. The most recent entries
        # are in the current hour, whereas the older entries are an
        # hour back.
        cursor = self.ramdb.cursor()
        cursor.execute('REPLACE INTO VideoPlays '
                       '(serverTime, mnth, yr) values '
                       '(1405375746.324, 6, 2033)')
        cursor.execute('INSERT INTO table_build_times (done_time) values '
                       "('2014-12-03 10:14:15')")
        cursor.executemany('REPLACE INTO EventSequences '
        '(thumbnail_id, imvisclienttime, imclickclienttime, servertime, mnth, '
        'yr, tai) '
        'VALUES (?,?,?,?,?,?,?)', [
            ('tid11', 1405372146, None, 1405372146, 6, 2033, 'tai2'),
            ('tid11', 1405372146, None, 1405372146, 6, 2033, 'tai2'),
            ('tid11', 1405375626, None, 1405375626, 6, 2033, 'tai2'),
            ('tid11', 1405372146, 1405372146, 1405372146, 6, 2033, 'tai2'),
            ('tid12', 1405372146, 1405372146, 1405372146, 6, 2033, 'tai2'),
            ('tid21', 1405372146, None, 1405372146, 6, 2033, 'tai11'),
            ('tid21', None, 1405372146, 1405372146, 6, 2033, 'tai11')])
        self.ramdb.commit()

        # Add entries to the hbase incremental database
        self._add_hbase_entry(1405375626, 'tid11', iv=1, ic=0)
        self._add_hbase_entry(1405372146, 'tid11', iv=3, ic=1)
        self._add_hbase_entry(1405372146, 'tid12', iv=1, ic=1)
        self._add_hbase_entry(1405372146, 'tid21', iv=1, ic=1)

        # Check the stats db
        with self.assertLogExists(logging.INFO, 'Polling the stats database'):
            with self.assertLogExists(logging.INFO, 'Found a newer'):
                self.watcher._process_db_data()

        # Make sure the data got to mastermind
        self.assertEqual(self.mastermind.update_stats_info.call_count, 2)
        self.assertItemsEqual(self._get_all_stat_updates(),
                              [('vid11', 'tid11', 3, 1, 1, 0),
                               ('vid12', 'tid12', 1, 0, 1, 0),
                               ('vid21', 'tid21', 1, 0, 0, 0)])
        self.assertTrue(self.watcher.is_loaded)

        # If we call it again, the db hasn't been updated so nothing
        # should happen and we should just get the incremental update
        # for the latest hour.
        self.mastermind.update_stats_info.reset_mock()
        with self.assertLogNotExists(logging.INFO, 'Found a newer'):
            self.watcher._process_db_data()

        self.assertEqual(self.mastermind.update_stats_info.call_count, 1)
        self.assertItemsEqual(self._get_all_stat_updates(),
                              [('vid11', 'tid11', None, 1, None, 0)])
        self.assertTrue(self.watcher.is_loaded)

    def test_stat_db_connection_error(self):
        self.sqllite_mock.side_effect=impala.error.Error('some error')

        with self.assertLogExists(logging.ERROR, 'Error connecting to stats'):
            self.watcher._process_db_data()

    def test_stats_db_no_videoplay_data(self):
        cursor = self.ramdb.cursor()
        cursor.execute('INSERT INTO table_build_times (done_time) values '
                       "('2014-12-03 10:14:15')")
        cursor.executemany('REPLACE INTO EventSequences '
        '(thumbnail_id, imvisclienttime, imclickclienttime, mnth, yr, tai) '
        'VALUES (?,?,?,?,?,?)', [
            ('tid11', 1405372146, None, 6, 2033, 'tai2'),
            ('tid11', 1405372146, None, 6, 2033, 'tai2'),
            ('tid11', 1405372146, None, 6, 2033, 'tai2'),
            ('tid11', 1405372146, 1405372146, 6, 2033, 'tai2'),
            ('tid12', 1405372146, 1405372146, 6, 2033, 'tai2'),
            ('tid21', 1405372146, None, 6, 2033, 'tai11'),
            ('tid21', None, 1405372146, 6, 2033, 'tai11')])
        self.ramdb.commit()

        with self.assertLogExists(logging.ERROR, 
                                  ('Cannot find any videoplay events')):
            self.watcher._process_db_data()

        # Make sure that there was no stats update
        self.assertEqual(self.mastermind.update_stats_info.call_count, 1)
        self.assertItemsEqual(self._get_all_stat_updates(), [])

        # Make sure the job is flagged as ready
        self.assertTrue(self.watcher.is_loaded)

    def test_stats_db_batch_count_plays(self):
        # Mock out the calls to the video database
        self.datamock.TrackerAccountIDMapper.iterate_all.return_value = [
            neondata.TrackerAccountIDMapper('tai1', 'acct1', STAGING),
            neondata.TrackerAccountIDMapper('tai11', 'acct2', PROD),
            neondata.TrackerAccountIDMapper('tai2', 'acct1', PROD)
            ]
        self.datamock.ExperimentStrategy.get.side_effect = \
          lambda x: neondata.ExperimentStrategy(x,
              impression_type=neondata.MetricType.LOADS,
              conversion_type=neondata.MetricType.PLAYS)

        # Add entries to the database
        cursor = self.ramdb.cursor()
        cursor.execute('REPLACE INTO VideoPlays '
        '(serverTime, mnth, yr) values (1405375746.32, 6, 2033)')
        cursor.execute('INSERT INTO table_build_times (done_time) values '
                       "('2014-12-03 10:14:15')")
        cursor.executemany('REPLACE INTO EventSequences '
        '(thumbnail_id, imloadclienttime, imclickclienttime, adplayclienttime,'
        'videoplayclienttime, servertime, mnth, yr, tai) '
        'VALUES (?,?,?,?,?,?,?,?,?)', [
            ('tid11', 1405372146, None, None, None, 1405372146, 1, 2033,
             'tai2'),
            ('tid11', 1405372146, 1405372146, None, None, 1405372146, 1, 2033,
             'tai2'),
            ('tid11', 1405372146, 1405372146, 1405372146, None, 1405372146, 1,
             2033, 'tai2'),
            ('tid11', 1405372146, 1405372146, None, 1405372146, 1405372146, 1,
             2033, 'tai2'),
            ('tid12', 1405372146, 1405372146, 1405372146, 1405372146,
             1405372146, 1, 2033, 'tai2'),
            ('tid21', 1405372146, None, 1405372146, None, 1405372146, 1, 2033,
             'tai11'),
            ('tid21', 1405372146, None, 1405372146, 1405372146, 1405372146, 1,
             2033, 'tai11'),
            ('tid21', 1405372146, None, None, 1405372146, 1405372146, 1, 2033,
             'tai11'),
            ('tid21', None, 1405372146, 1405372146, 1405372146, 1405372146, 1,
             2033, 'tai11')])
        self.ramdb.commit()

        # Check the stats db
        with self.assertLogExists(logging.INFO, 'Polling the stats database'):
            with self.assertLogExists(logging.INFO, 'Found a newer'):
                self.watcher._process_db_data()

        # Make sure the data got to mastermind
        self.assertEqual(self.mastermind.update_stats_info.call_count, 2)
        self.assertItemsEqual(self._get_all_stat_updates(),
                              [('vid11', 'tid11', 4, 0, 2, 0),
                               ('vid12', 'tid12', 1, 0, 1, 0),
                               ('vid21', 'tid21', 3, 0, 0, 0)])
        self.assertTrue(self.watcher.is_loaded)

    def test_hbase_down_impala_up(self):
        # hbase connection attempt fails
        self.hbase_conn.side_effect = [
            thrift.transport.TTransport.TTransportException(
                None, 'Could not connect')]

        # Add entries to the batch database.
        cursor = self.ramdb.cursor()
        cursor.execute('REPLACE INTO VideoPlays '
                       '(serverTime, mnth, yr) values '
                       '(1405375746.324, 6, 2033)')
        cursor.execute('INSERT INTO table_build_times (done_time) values '
                       "('2014-12-03 10:14:15')")
        cursor.executemany('REPLACE INTO EventSequences '
        '(thumbnail_id, imvisclienttime, imclickclienttime, servertime, mnth, '
        'yr, tai) '
        'VALUES (?,?,?,?,?,?,?)', [
            ('tid11', 1405372146, None, 1405372146, 6, 2033, 'tai1'),
            ('tid11', 1405372146, 1405372146, 1405372146, 6, 2033, 'tai1')])
        self.ramdb.commit()

        # Check the stats db
        with self.assertLogExists(logging.INFO, 'Polling the stats database'):
            with self.assertLogExists(logging.INFO, 'Found a newer'):
                with self.assertLogExists(logging.ERROR,
                                          'Error connecting to incremental '
                                          'stats'):
                    self.watcher._process_db_data()

        # Make sure the data got to mastermind. Since we got an update
        # to the base, we want to set the incremental amount to 0 to
        # be conservative.
        self.assertEqual(self.mastermind.update_stats_info.call_count, 1)
        self.assertItemsEqual(self._get_all_stat_updates(),
                              [('vid11', 'tid11', 2, 0, 1, 0)])
        self.assertTrue(self.watcher.is_loaded)

    def test_missing_table_in_hbase(self):
        self.hbase_conn().table.side_effect = [
            happybase.hbase.ttypes.IOError('oops table missing')]
        happybase.hbase.ttypes.IOError

        # Force there to be no impala update
        cursor = self.ramdb.cursor()
        self.watcher.last_table_build = date.datetime.utcnow()
        cursor.execute('REPLACE INTO VideoPlays '
                       '(serverTime, mnth, yr) values '
                       '(1405375746.324, 6, 2033)')
        cursor.execute('INSERT INTO table_build_times (done_time) values '
                       "('2014-12-03 10:14:15')")
        self.ramdb.commit()

        # Check the stats db
        with self.assertLogExists(logging.INFO, 'Polling the stats database'):
            with self.assertLogExists(logging.ERROR,
                                      'Error connecting to incremental '
                                      'stats'):
                self.watcher._process_db_data()

        # Make sure the data got to mastermind
        self.assertEqual(self.mastermind.update_stats_info.call_count, 1)
        self.assertItemsEqual(self._get_all_stat_updates(), [])
        self.assertTrue(self.watcher.is_loaded)

    def test_missing_cols_in_hbase_db(self):
        # Skip filling the batch db
        self.watcher.last_table_build = date.datetime.utcnow()
        cursor = self.ramdb.cursor()
        cursor.execute('INSERT INTO table_build_times (done_time) values '
                       "('2014-12-03 10:14:15')")
        self.ramdb.commit()

        # There is only an impression column in the database
        self._add_hbase_entry(1405375626, 'tid11', iv=2)
        self._add_hbase_entry(1405379226, 'tid11', ic=1)

        self.watcher._process_db_data()

        # The conversion increment should be 0 in this case
        self.assertEqual(self.mastermind.update_stats_info.call_count, 1)
        self.assertItemsEqual(self._get_all_stat_updates(),
                              [('vid11', 'tid11', None, 2, None, 1)])
        self.assertTrue(self.watcher.is_loaded)

    def test_bad_entry_in_hbase(self):

        # Skip filling the batch db
        self.watcher.last_table_build = date.datetime.utcnow()
        cursor = self.ramdb.cursor()
        cursor.execute('INSERT INTO table_build_times (done_time) values '
                       "('2014-12-03 10:14:15')")
        self.ramdb.commit()

        # The data is malformed in the db. It must be 8 bytes
        self.timethumb_table.data['2014-07-14T22_tid11'] = { 
            'evts:iv' : '\x00\x08'}

        with self.assertLogExists(logging.WARNING, 'Invalid value found'):
            self.watcher._process_db_data()

        # The conversion increment should be 0 in this case
        self.assertEqual(self.mastermind.update_stats_info.call_count, 1)
        self.assertItemsEqual(self._get_all_stat_updates(), [])
        self.assertTrue(self.watcher.is_loaded)

    def test_cannot_find_cluster_on_boot(self):
        self.cluster_mock().find_cluster.side_effect = [
            stats.cluster.ClusterInfoError()
            ]
        self._add_hbase_entry(1405375746, 'tid11', iv=2, ic=1)
        
        with self.assertLogExists(logging.ERROR,
                                  'Could not find the cluster'):
            self.watcher._process_db_data()

        # Hbase should still be used
        self.assertEqual(self.mastermind.update_stats_info.call_count, 1)
        self.assertItemsEqual(self._get_all_stat_updates(),
                              [('vid11', 'tid11', None, 2, None, 1)])

    def test_cannot_find_cluster_or_hbase_on_boot(self):
        self.cluster_mock().find_cluster.side_effect = [
            stats.cluster.ClusterInfoError()
            ]
        self.hbase_conn.side_effect = [
            thrift.transport.TTransport.TTransportException(
                None, 'Could not connect')]

        with self.assertLogExists(logging.ERROR,
                                  'Could not find the cluster'):
            with self.assertLogExists(logging.ERROR,
                                      'Error connecting to incremental '
                                      'stats'):
                self.watcher._process_db_data()

        self.assertEqual(self.mastermind.update_stats_info.call_count, 1)
        self.assertItemsEqual(self._get_all_stat_updates(), [])

    def test_impala_goes_down_after_boot(self):

        # Add entries to the batch database.
        cursor = self.ramdb.cursor()
        cursor.execute('REPLACE INTO VideoPlays '
                       '(serverTime, mnth, yr) values '
                       '(1405375746.324, 6, 2033)')
        cursor.execute('INSERT INTO table_build_times (done_time) values '
                       "('2014-12-03 10:14:15')")
        cursor.executemany('REPLACE INTO EventSequences '
        '(thumbnail_id, imvisclienttime, imclickclienttime, servertime, mnth, '
        'yr, tai) '
        'VALUES (?,?,?,?,?,?,?)', [
            ('tid11', 1405372146, None, 1405372146, 6, 2033, 'tai1'),
            ('tid11', 1405372146, 1405372146, 1405372146, 6, 2033, 'tai1')])
        self.ramdb.commit()

        self._add_hbase_entry(1405372146, 'tid11', iv=4, ic=2)
        self._add_hbase_entry(1405379226, 'tid11', iv=3, ic=1)

        # Do the boot process, which reads from impala
        with self.assertLogExists(logging.INFO, 'Polling the stats database'):
            with self.assertLogExists(logging.INFO, 'Found a newer'):
                self.watcher._process_db_data()

        # Make sure the data got to mastermind
        self.assertEqual(self.mastermind.update_stats_info.call_count, 1)
        self.assertItemsEqual(self._get_all_stat_updates(),
                              [('vid11', 'tid11', 2, 3, 1, 1)])
        self.assertTrue(self.watcher.is_loaded)

        # Now impala goes down and we should still get the incremental
        # update from hbase.
        self.mastermind.update_stats_info.reset_mock()
        self.cluster_mock().find_cluster.side_effect = [
            stats.cluster.ClusterInfoError()
            ]
        self._add_hbase_entry(1405465626, 'tid11', iv=10, ic=3)
        with self.assertLogExists(logging.ERROR, 'Could not find the cluster'):
            self.watcher._process_db_data()
        self.assertEqual(self.mastermind.update_stats_info.call_count, 1)
        self.assertItemsEqual(self._get_all_stat_updates(),
                              [('vid11', 'tid11', None, 13, None, 4)])

    def test_missing_table_build_times(self):
        # Mock out the database call because if the table isn't there,
        # a impala.error.RPCError RPC status error:
        # TExecuteStatementResp: TStatus(errorCode=None,
        # errorMessage='AnalysisException: Table does not exist:
        # default.my_funk_time', sqlState='HY000', infoMessages=None,
        # statusCode=3 is thrown.
        mock_conn = MagicMock()
        mock_conn.cursor().execute.side_effect = [
            impala.error.RPCError('missing table')]
        self.sqllite_mock.side_effect = [mock_conn]

        with self.assertLogExists(logging.ERROR, 'Probably a table is not'):
            self.watcher._process_db_data()

        # Make sure that there was no stats update
        self.assertEqual(self.mastermind.update_stats_info.call_count, 1)
        self.assertItemsEqual(self._get_all_stat_updates(), [])
        
        self.assertTrue(self.watcher.is_loaded)

class TestDirectivePublisher(test_utils.neontest.AsyncTestCase):
    def setUp(self):
        super(TestDirectivePublisher, self).setUp()

        # Mock out the callback sending
        self.callback_patcher = patch('cmsdb.neondata.utils.http')
        self.callback_patcher.start()

        # Mock out the connection to S3
        self.s3_patcher = patch('mastermind.server.S3Connection')
        self.s3conn = test_utils.mock_boto_s3.MockConnection()
        self.s3_patcher.start().return_value = self.s3conn
        self.s3conn.create_bucket('neon-image-serving-directives-test')

        # Insert a fake filesystem
        self.filesystem = fake_filesystem.FakeFilesystem()
        self.real_tempfile = mastermind.server.tempfile
        mastermind.server.tempfile = fake_tempfile.FakeTempfileModule(
            self.filesystem)
        self.real_os = mastermind.server.os
        mastermind.server.os = fake_filesystem.FakeOsModule(self.filesystem)

        # Mock out neondata
        self.neondata_patcher = patch('mastermind.server.neondata')
        self.datamock = self.neondata_patcher.start()
        self.datamock.RequestState = neondata.RequestState
        self.datamock.ThumbnailServingURLs = neondata.ThumbnailServingURLs
        self.datamock.CallbackState = neondata.CallbackState

        self.old_serving_update_delay = options.get(
            'mastermind.server.serving_update_delay')
        options._set('mastermind.server.serving_update_delay', 0)

        self.mastermind = mastermind.core.Mastermind()
        self.publisher = mastermind.server.DirectivePublisher(
            self.mastermind)
        logging.getLogger('mastermind.server').reset_sample_counters()

    def tearDown(self):
        self.neondata_patcher.stop()
        self.callback_patcher.stop()
        mastermind.server.tempfile = self.real_tempfile
        mastermind.server.os = self.real_os
        self.s3_patcher.stop()
        options._set('mastermind.server.serving_update_delay',
                     self.old_serving_update_delay)
        del self.mastermind
        super(TestDirectivePublisher, self).tearDown()

    def _parse_directive_file(self, file_data):
        '''Returns expiry, {tracker_id -> account_id},
        {(account_id, video_id) -> json_directive}'''
        gz = gzip.GzipFile(fileobj=StringIO(file_data), mode='rb')
        lines = gz.read().split('\n')
        
        # Make sure the expiry is valid
        self.assertRegexpMatches(lines[0], 'expiry=.+')
        expiry = dateutil.parser.parse(lines[0].split('=')[1])

        # Split the data lines into tracker id maps, default thumb
        # maps and directives
        tracker_ids = {}
        default_thumbs = {}
        directives = {}
        found_end = False
        for line in lines[1:]:
            if len(line.strip()) == 0:
                # It's an empty line
                continue
            if line == 'end':
                found_end = True
                break
            data = json.loads(line)
            if data['type'] == 'pub':
                tracker_ids[data['pid']] = data['aid']
            elif data['type'] == 'dir':
                directives[(data['aid'], data['vid'])] = data
            elif data['type'] == 'default_thumb':
                default_thumbs[data['aid']] = data
            else:
                self.fail('Invalid data type: %s' % data['type'])

        self.assertTrue(found_end)

        return expiry, tracker_ids, default_thumbs, directives

    @tornado.testing.gen_test
    def test_s3_connection_error(self):
        bucket_mock = MagicMock()
        self.s3conn.get_bucket = bucket_mock
        bucket_mock.side_effect = socket.gaierror('Unknown name')

        with self.assertLogExists(logging.ERROR, 'Error connecting to S3'):
            yield self.publisher._publish_directives()

    @tornado.testing.gen_test
    def test_s3_bucket_missing(self):
        self.s3conn.delete_bucket('neon-image-serving-directives-test')

        with self.assertLogExists(logging.ERROR, 'Could not get bucket'):
            yield self.publisher._publish_directives()

    @tornado.testing.gen_test
    def test_s3_bucket_permission_error(self):
        bucket_mock = MagicMock()
        self.s3conn.get_bucket = bucket_mock
        bucket_mock.side_effect = boto.exception.S3PermissionsError('Ooops')

        with self.assertLogExists(logging.ERROR, 'Could not get bucket'):
            yield self.publisher._publish_directives()

    @tornado.testing.gen_test
    def test_basic_directive(self):
        # We will fill the data structures in the mastermind core
        # directly because it's too complicated to insert them using
        # the update* functions and mocking out all the db calls.
        vid_meta = {
            'acct1_vid1': neondata.VideoMetadata('acct1_vid1',
                                            tids=['acct1_vid1_tid11', 
                                                  'acct1_vid1_tid12', 
                                                  'acct1_vid1_tid13'], 
                                            request_id='job1'), 
            'acct1_vid2': neondata.VideoMetadata('acct1_vid2', 
                                            tids=['acct1_vid2_t21', 
                                             'acct1_vid2_t22'],
                                            request_id='job2')
            }
        get_many_mocker = patch('mastermind.server.neondata.VideoMetadata.get_many')
        get_many_mock = self._future_wrap_mock(get_many_mocker.start()) 
        get_many_mock.side_effect = \
                        lambda vids: [vid_meta[vid] for vid in vids]
        job_info = { 
            ('job1','acct1'): neondata.NeonApiRequest('job1', 'acct1', 'acct1_vid1'), 
            ('job2','acct1'): neondata.NeonApiRequest('job2', 'acct1', 'acct1_vid2') 
        }
        job_many_mocker = patch('mastermind.server.neondata.NeonApiRequest.get_many') 
        job_many_mock = self._future_wrap_mock(job_many_mocker.start()) 
        job_many_mock.side_effect = \
                        lambda jobs: [job_info[job] for job in jobs]
        self.mastermind.serving_directive = {
            'acct1_vid1': (('acct1', 'acct1_vid1'), 
                           [('tid11', 0.1),
                            ('tid12', 0.2),
                            ('tid13', 0.8)]),
            'acct1_vid2': (('acct1', 'acct1_vid2'), 
                           [('tid21', 0.0),
                            ('tid22', 1.0)])}
        self.mastermind.video_info = self.mastermind.serving_directive
        
        self.publisher.update_tracker_id_map({
            'tai1' : 'acct1',
            'tai1s' : 'acct1',
            'tai2p' : 'acct2'})
        self.publisher.update_default_thumbs({
            'acct1' : 'acct1_vid1_tid11'}
            )
        self.publisher.add_serving_urls(
            'acct1_vid1_tid11',
            neondata.ThumbnailServingURLs('acct1_vid1_tid11',
                                          base_url = 'http://first_tids.com',
                                          sizes=[(640, 480), (160,90)]))
        self.publisher.add_serving_urls(
            'acct1_vid1_tid12',
            neondata.ThumbnailServingURLs(
                'acct1_vid1_tid12',
                size_map = { (800, 600): 't12_800.jpg',
                             (160, 90): 't12_160.jpg'}))
        self.publisher.add_serving_urls(
            'acct1_vid1_tid13',
            neondata.ThumbnailServingURLs('acct1_vid1_tid13',
                                          base_url = 'http://third_tids.com',
                                          sizes=[(160, 90)]))
        self.publisher.add_serving_urls(
            'acct1_vid2_tid21',
            neondata.ThumbnailServingURLs(
                'acct1_vid2_tid21',
                base_url = 'http://two_one.com',
                sizes=[(1920,720), (160, 90)],
                size_map = {(320,240): 't21_320.jpg'}))
        self.publisher.add_serving_urls(
            'acct1_vid2_tid22',
            neondata.ThumbnailServingURLs('acct1_vid2_tid22',
                                          base_url = 'http://two_two.com',
                                          sizes=[(500,500), (160, 90)]))

        yield self.publisher._publish_directives()

        # Make sure that there are two directive files, one is the
        # REST endpoint and the second is a timestamped one.
        bucket = self.s3conn.get_bucket('neon-image-serving-directives-test')
        keys = [x for x in bucket.get_all_keys()]
        key_names = [x.name for x in keys]
        self.assertEquals(len(key_names), 2)
        self.assertEquals(keys[0].size,keys[1].size)
        self.assertIn('mastermind', key_names)
        key_names.remove('mastermind')
        self.assertRegexpMatches(key_names[0], '[0-9]+\.mastermind')
       
        # check that mastermind file has a gzip header 
        mastermind_file = bucket.get_key('mastermind')
        self.assertEqual(mastermind_file.content_type, 'application/x-gzip')

        # Now check the data format in the file
        expiry, tracker_ids, default_thumbs, directives = \
          self._parse_directive_file(
            mastermind_file.get_contents_as_string())
        
        # Make sure the expiry is valid
        self.assertGreater(expiry,
                           date.datetime.now(dateutil.tz.tzutc()) +
                           date.timedelta(seconds=300))

        # Validate the tracker mappings
        self.assertEqual(tracker_ids, {'tai1': 'acct1',
                                       'tai1s': 'acct1',
                                       'tai2p': 'acct2'})

        # Validate the default thumb
        self.assertEqual(default_thumbs, {
            'acct1' : {
                'type' : 'default_thumb',
                'aid' : 'acct1',
                'base_url' : 'http://first_tids.com',
                'default_size' : {'h': 90, 'w': 160},
                'img_sizes' : [{'h': 480, 'w': 640}, {'h': 90, 'w': 160}]
            }})

        # Validate the actual directives
        self.assertDictContainsSubset({
            'aid' : 'acct1',
            'vid' : 'acct1_vid1',
            'fractions' : [
                { 'pct' : 0.1,
                  'tid' : 'acct1_vid1_tid11',
                  'base_url' : 'http://first_tids.com',
                  'default_size' : {'h': 90, 'w': 160},
                  'img_sizes' : [{'h': 480, 'w': 640}, {'h': 90, 'w': 160}]
                },
                { 'pct' : 0.2,
                  'tid' : 'acct1_vid1_tid12',
                  'default_url' : 't12_160.jpg',
                  'imgs' : [
                      { 'h': 600, 'w': 800, 'url': 't12_800.jpg' },
                      { 'h': 90, 'w': 160, 'url': 't12_160.jpg' }]
                },
                { 'pct' : 0.8,
                  'tid' : 'acct1_vid1_tid13',
                  'base_url' : 'http://third_tids.com',
                  'default_size' : {'h': 90, 'w': 160},
                  'img_sizes' : [{'h': 90, 'w': 160}]
                }]
            },
            directives[('acct1', 'acct1_vid1')])
        self.assertLessEqual(
            dateutil.parser.parse(directives[('acct1', 'acct1_vid1')]['sla']),
            date.datetime.now(dateutil.tz.tzutc()))
        self.assertDictContainsSubset({
            'aid' : 'acct1',
            'vid' : 'acct1_vid2',
            'fractions' : [
                { 'pct' : 0.0,
                  'tid' : 'acct1_vid2_tid21',
                  'default_url' : 'http://two_one.com/neontnacct1_vid2_tid21_w160_h90.jpg',
                  'imgs' : [
                      { 'h': 240, 'w': 320, 'url': 't21_320.jpg' },
                      { 'h': 720, 'w': 1920, 'url': 'http://two_one.com/neontnacct1_vid2_tid21_w1920_h720.jpg' },
                      { 'h': 90, 'w': 160, 'url': 'http://two_one.com/neontnacct1_vid2_tid21_w160_h90.jpg' },
                      ]
                },
                { 'pct' : 1.0,
                  'tid' : 'acct1_vid2_tid22',
                  'base_url' : 'http://two_two.com',
                  'default_size' : {'h': 90, 'w': 160},
                  'img_sizes' : [{'h': 500, 'w': 500}, {'h': 90, 'w': 160}
                ]}]
            },
            directives[('acct1', 'acct1_vid2')])
        self.assertLessEqual(
            dateutil.parser.parse(directives[('acct1', 'acct1_vid2')]['sla']),
            date.datetime.now(dateutil.tz.tzutc()))
        job_many_mocker.stop()
        get_many_mocker.stop()
    
    @tornado.testing.gen_test
    def test_different_default_urls(self):
        api_key = 'acct1'
        vid_meta = {
            'acct1_vid1': neondata.VideoMetadata('acct1_vid1',
                                            tids=['acct1_vid1_t11'], 
                                            request_id='job1'), 
            'acct2_vid2': neondata.VideoMetadata('acct2_vid2', 
                                            tids=['acct2_vid2_t21', 
                                             'acct2_vid2_t22'],
                                            request_id='job2')
            }
        get_many_mocker = patch('mastermind.server.neondata.VideoMetadata.get_many')
        get_many_mock = self._future_wrap_mock(get_many_mocker.start()) 
        get_many_mock.side_effect = \
                        lambda vids: [vid_meta[vid] for vid in vids]
        job_info = { 
            ('job1','acct1'): neondata.NeonApiRequest('job1', 'acct1', 'acct1_vid1'), 
            ('job2','acct2'): neondata.NeonApiRequest('job2', 'acct2', 'acct2_vid2') 
        }
        job_many_mocker = patch('mastermind.server.neondata.NeonApiRequest.get_many') 
        job_many_mock = self._future_wrap_mock(job_many_mocker.start()) 
        job_many_mock.side_effect = \
                        lambda jobs: [job_info[job] for job in jobs]
        
        self.mastermind.serving_directive = {
            'acct1_vid1': (('acct1', 'acct1_vid1'), 
                           [('tid11', 1.0)]),
            'acct2_vid2': (('acct2', 'acct2_vid2'), 
                           [('tid21', 1.0),
                            ('tid22', 0.0)])}
        self.mastermind.video_info = self.mastermind.serving_directive
        
        self.publisher.update_tracker_id_map({'tai1' : 'acct1',
                                              'tai2' : 'acct2'})
        self.publisher.update_default_sizes({
            'acct1' : (640, 480),
            'acct2' : None
            })
        self.publisher.update_default_thumbs({
            'acct1' : 'acct1_vid1_tid11'}
            )
        self.publisher.add_serving_urls(
            'acct1_vid1_tid11',
            neondata.ThumbnailServingURLs('acct1_vid1_tid11',
                                          base_url = 'http://first_tids.com',
                                          sizes=[(640, 480), (160,90)]))
        self.publisher.add_serving_urls(
            'acct2_vid2_tid21',
            neondata.ThumbnailServingURLs('acct2_vid2_tid21',
                                          base_url = 'http://two_one.com',
                                          sizes=[(800,600), (160, 90)]))
        self.publisher.add_serving_urls(
            'acct2_vid2_tid22',
            neondata.ThumbnailServingURLs('acct2_vid2_tid22',
                                          base_url = 'http://two_two.com',
                                          sizes=[(800,600), (240,180),
                                                 (160, 90)]))

        yield self.publisher._publish_directives()

        bucket = self.s3conn.get_bucket('neon-image-serving-directives-test')
        expiry, tracker_ids, default_thumbs, directives = \
          self._parse_directive_file(
            bucket.get_key('mastermind').get_contents_as_string())

        # Validate the default thumb
        self.assertEqual(default_thumbs, {
            'acct1' : {
                'type' : 'default_thumb',
                'aid' : 'acct1',
                'base_url' : 'http://first_tids.com',
                'default_size' : {'h': 480, 'w': 640},
                'img_sizes' : [{'h': 480, 'w': 640}, {'h': 90, 'w': 160}]
                }
            })

        # Extract a dictionary of the default urls for each thumb
        defaults = {}
        for key, directive in directives.iteritems():
            for thumb in directive['fractions']:
                defaults[thumb['tid']] = thumb['default_size']

        # Validate the sizes
        self.assertEqual(defaults,
                         {'acct1_vid1_tid11': {'h': 480, 'w': 640}, 
                          'acct2_vid2_tid21': {'h': 90, 'w': 160},
                          'acct2_vid2_tid22': {'h': 90, 'w': 160}})
        job_many_mocker.stop()
        get_many_mocker.stop()

    @tornado.testing.gen_test
    def test_serving_url_missing(self):
        self.mastermind.serving_directive = {
            'acct1_vid1': (('acct1', 'acct1_vid1'), 
                           [('tid11', 1.0)]),
            'acct1_vid2': (('acct1', 'acct1_vid2'), 
                           [('tid21', 1.0),
                            ('tid22', 0.0)])}
        self.mastermind.video_info = self.mastermind.serving_directive
        self.publisher.update_tracker_id_map({'tai1' : 'acct1',
                                              'tai2' : 'acct2'})
        self.publisher.update_default_thumbs({
            'acct1' : 'acct1_vid1_tid11'}
            )

        self.publisher.add_serving_urls(
            'acct1_vid2_tid21',
            neondata.ThumbnailServingURLs('acct1_vid2_tid21',
                                          base_url = 'http://two_one.com',
                                          sizes=[(800,600), (160, 90)]))

        with self.assertLogExists(logging.ERROR,
                                  'Could not find serving url for thumb '
                                  'acct1_vid1_tid11, which is .*'
                                  'account acct1'):
            with self.assertLogExists(logging.ERROR, 
                                      ('Could not find all serving URLs for '
                                       'video: acct1_vid1')):
                with self.assertLogNotExists(logging.ERROR,
                                             ('Could not find all serving '
                                              'URLs for video: acct1_vid2')):
                    yield self.publisher._publish_directives()

        bucket = self.s3conn.get_bucket('neon-image-serving-directives-test')
        expiry, tracker_ids, default_thumbs, directives = \
          self._parse_directive_file(
            bucket.get_key('mastermind').get_contents_as_string())

        # Make sure that no default thumbs are listed
        self.assertEquals(default_thumbs, {})

        # Make sure that there is a directive for vid2 because tid22
        # is 0% serving, so we don't need to know the serving urls.
        self.assertDictContainsSubset({
            'aid' : 'acct1',
            'vid' : 'acct1_vid2',
            'fractions' : [
                { 'pct' : 1.0,
                  'tid' : 'acct1_vid2_tid21',
                  'base_url' : 'http://two_one.com',
                  'default_size' : {'h': 90, 'w': 160},
                  'img_sizes' : [{'h': 600, 'w': 800}, {'h': 90, 'w': 160}]
                }]
            },
            directives[('acct1', 'acct1_vid2')])

    @tornado.testing.gen_test
    def test_serving_url_list_empty(self):
        self.mastermind.serving_directive = {
            'acct1_vid2': (('acct1', 'acct1_vid2'), 
                           [('tid21', 1.0),
                            ('tid22', 0.0)])}
        self.mastermind.video_info = self.mastermind.serving_directive
        self.publisher.update_tracker_id_map({'tai1' : 'acct1',
                                              'tai2' : 'acct2'})

        self.publisher.add_serving_urls(
            'acct1_vid2_tid21',
            neondata.ThumbnailServingURLs('acct1_vid2_tid21'))

        with self.assertLogExists(logging.ERROR, 
                                  ('Could not find all serving URLs for '
                                   'video: acct1_vid2')):
            with self.assertLogExists(logging.WARNING,
                                      ('No valid sizes to serve for thumb '
                                       'acct1_vid2_tid21')):
                yield self.publisher._publish_directives()

        bucket = self.s3conn.get_bucket('neon-image-serving-directives-test')
        expiry, tracker_ids, default_thumbs, directives = \
          self._parse_directive_file(
            bucket.get_key('mastermind').get_contents_as_string())

class TestPublisherStatusUpdatesInDB(ServerAsyncPostgresTest):
    '''Tests for updates to the database when directives are published.'''
    def setUp(self):
        super(TestPublisherStatusUpdatesInDB, self).setUp()

        statemon.state._reset_values()

        # Mock out http connections
        self.http_patcher = patch('cmsdb.neondata.utils.http.send_request')
        self.http_mock = self._future_wrap_mock(self.http_patcher.start(),
                                                require_async_kw=True)
        self.callback_mock = MagicMock()
        self.isp_mock = MagicMock()
        def _handle_http(x, **kw):
            if '/v1/video?' in x.url:
                return self.isp_mock(x, **kw)
            else:
                return self.callback_mock(x, **kw)
        self.http_mock.side_effect = _handle_http

        self.callback_mock.side_effect = \
          lambda x, **kw: tornado.httpclient.HTTPResponse(x, 200)

        self.isp_mock.side_effect = \
          lambda x, **kw: tornado.httpclient.HTTPResponse(
              x, 200, effective_url='http://somewhere.com/neontnvid.jpg')

        # Mock out the connection to S3
        self.s3_patcher = patch('mastermind.server.S3Connection')
        self.s3conn = test_utils.mock_boto_s3.MockConnection()
        self.s3_patcher.start().return_value = self.s3conn
        self.s3conn.create_bucket('neon-image-serving-directives-test')

        # Insert a fake filesystem
        self.filesystem = fake_filesystem.FakeFilesystem()
        self.real_tempfile = mastermind.server.tempfile
        mastermind.server.tempfile = fake_tempfile.FakeTempfileModule(
            self.filesystem)
        self.real_os = mastermind.server.os
        mastermind.server.os = fake_filesystem.FakeOsModule(self.filesystem)

        # Start a database

        # setup neonuser account with apikey = 'acct1'
        self.acc = neondata.NeonUserAccount('myacctid', 
            'acct1', 
            serving_enabled=True)
        self.acc.save()

        # Initialize the data in the database that we actually need
        neondata.VideoMetadata(
            'acct1_vid1',
            tids=['acct1_vid1_tid11', 'acct1_vid1_tid12'],
            request_id='job1',
            i_id='int1').save()

        request = neondata.BrightcoveApiRequest(
            'job1', 'acct1', 'vid1',
            http_callback='http://callback.com')
        request.state = neondata.RequestState.FINISHED
        request.response = { 'video_id' : 'vid1' }
        request.save()

        self.old_serving_update_delay = options.get(
            'mastermind.server.serving_update_delay')
        options._set('mastermind.server.serving_update_delay', 0)

        # Create the publisher
        self.mastermind = mastermind.core.Mastermind()
        self.publisher = mastermind.server.DirectivePublisher(
            self.mastermind)

        # Set the state of the publisher and the mastermind core
        self.mastermind.serving_directive = {
            'acct1_vid1': (('acct1', 'acct1_vid1'), 
                           [('tid11', 0.1),
                            ('tid12', 0.9)])}
        self.mastermind.video_info = self.mastermind.serving_directive
        self.publisher.update_tracker_id_map({
            'tai1' : 'acct1'})
        self.publisher.add_serving_urls(
            'acct1_vid1_tid11',
            neondata.ThumbnailServingURLs('acct1_vid1_tid11',
                                          base_url = 'http://first_tids.com',
                                          sizes=[(640, 480), (160,90)]))
        self.publisher.add_serving_urls(
            'acct1_vid1_tid12',
            neondata.ThumbnailServingURLs(
                'acct1_vid1_tid12',
                size_map = { (800, 600): 't12_800.jpg',
                             (160, 90): 't12_160.jpg'}))

        logging.getLogger('mastermind.server').reset_sample_counters()

    def tearDown(self):
        self.http_patcher.stop()
        mastermind.server.tempfile = self.real_tempfile
        mastermind.server.os = self.real_os
        self.s3_patcher.stop()
        options._set('mastermind.server.serving_update_delay',
                     self.old_serving_update_delay)
        self._wait_for_db_updates()
        super(TestPublisherStatusUpdatesInDB, self).tearDown()

    def _wait_for_db_updates(self):
        self.io_loop.add_future(self.publisher.wait_for_pending_modifies(5),
                                lambda x: self.io_loop.stop())
        self.io_loop.start()

    @tornado.testing.gen_test
    def test_update_request_state_add_and_remove_video(self):
        self.assertEquals(neondata.NeonApiRequest.get('job1', 'acct1').state,
                          neondata.RequestState.FINISHED)
        
        self.assertEquals(neondata.VideoMetadata.get('acct1_vid1').serving_url,
                          None)
        yield self.publisher._publish_directives()
        yield tornado.gen.sleep(0.1)
        # Make sure that vid1 was changed in the database to serving
        # because it was just added.
        request = neondata.NeonApiRequest.get('job1', 'acct1')
        yield self.assertWaitForEquals(
            lambda: request.state == \
            neondata.RequestState.SERVING,
            True, async=True)

        yield self.assertWaitForEquals(
            lambda: request.callback_state == \
            neondata.CallbackState.SUCESS,
            True, async=True)

        self.assertEquals(self.callback_mock.call_count, 1)
        cb_request = self.callback_mock.call_args[0][0]
        self.assertDictContainsSubset(
            {'video_id' : 'vid1',
             'job_id' : 'job1',
             'error' : None,
             'processing_state' : neondata.RequestState.SERVING
             },
            json.loads(cb_request.body))
        self.assertEquals(cb_request.url, 'http://callback.com')
        

        # Make sure that the serving URL was added to the video
        serving_url = neondata.VideoMetadata.get('acct1_vid1').serving_url
        s3httpRe = re.compile(
                'http://i[0-9].neon-images.com/v1/client/%s/neonvid_([a-zA-Z0-9\-\._/]+)'\
                 % self.acc.tracker_account_id)
        self.assertRegexpMatches(serving_url, s3httpRe)

        self.assertIn('acct1_vid1', self.publisher.last_published_videos)

        # Now remove the video and make sure it goes back to state finished
        self.mastermind.remove_video_info('acct1_vid1')
        yield self.publisher._publish_directives()
        yield tornado.gen.sleep(0.1)
        yield self.assertWaitForEquals(lambda: 
            neondata.NeonApiRequest.get('job1', 'acct1').state == \
            neondata.RequestState.FINISHED, True, async=True)

        # Make sure the serving url is gone
        self.assertIsNone(neondata.VideoMetadata.get('acct1_vid1').serving_url)

        self.assertNotIn('acct1_vid1', self.publisher.last_published_videos)

    @tornado.testing.gen_test
    def test_request_state_when_no_serving_urls(self):
        self.publisher.serving_urls = {}

        yield self.publisher._publish_directives()
        yield tornado.gen.sleep(0.1)

        # The video shouldn't serve because there are not valid serving urls
        request = neondata.NeonApiRequest.get('job1', 'acct1')
        yield self.assertWaitForEquals(lambda: 
            request.state == \
            neondata.RequestState.FINISHED, True, async=True)

        # Make sure the callback wasn't sent
        yield self.assertWaitForEquals(
            lambda: request.callback_state == \
            neondata.CallbackState.NOT_SENT,
            True, async=True)
        self.assertFalse(self.callback_mock.called)

        self.assertIsNone(neondata.VideoMetadata.get('acct1_vid1').serving_url)

        self.assertNotIn('acct1_vid1', self.publisher.last_published_videos)

    @tornado.testing.gen_test
    def test_no_update_when_only_default_thumb(self):
        # TODO: Add ThumbnailMetadata change to this test when we
        # check for the thumb state instead of just the number of
        # thumbs

        # Only make one thumb valid
        self.mastermind.serving_directive = {
            'acct1_vid1': (('acct1', 'acct1_vid1'), 
                           [('tid11', 1.0)])}
        self.mastermind.video_info = self.mastermind.serving_directive

        yield self.publisher._publish_directives()
        yield tornado.gen.sleep(0.1)

        # The video shouldn't be in a serving state because there is only
        # the default thumb
        request = neondata.NeonApiRequest.get('job1', 'acct1')
        yield self.assertWaitForEquals(lambda: 
            request.state == \
            neondata.RequestState.FINISHED, True, async=True)

        # Make sure the callback wasn't sent
        yield self.assertWaitForEquals(
            lambda: request.callback_state == \
            neondata.CallbackState.NOT_SENT,
            True, async=True)
        self.assertFalse(self.callback_mock.called)

        self.assertIsNone(neondata.VideoMetadata.get('acct1_vid1').serving_url)

        self.assertNotIn('acct1_vid1', self.publisher.last_published_videos)

    @tornado.testing.gen_test
    def test_no_callback_if_already_sent(self):
        def _mod_request(x):
            x.callback_state = neondata.CallbackState.SUCESS
        neondata.NeonApiRequest.modify('job1', 'acct1', _mod_request)

        yield self.publisher._publish_directives()
        yield tornado.gen.sleep(0.1)

        # Make sure that vid1 was changed in the database to serving
        # because it was just added.
        request = neondata.NeonApiRequest.get('job1', 'acct1')
        yield self.assertWaitForEquals(lambda: 
            request.state == \
            neondata.RequestState.SERVING, True, async=True)

        # Make sure the callback was not sent again
        yield self.assertWaitForEquals(
            lambda: request.callback_state == \
            neondata.CallbackState.SUCESS,
            True, async=True)
        self.assertFalse(self.callback_mock.called)
     
    @tornado.testing.gen_test
    def test_callback_error(self):
        self.callback_mock.side_effect = \
          lambda x, **kw: tornado.httpclient.HTTPResponse(x, 400)

        with self.assertLogExists(logging.WARNING,
                                  'Error when sending callback'):
            yield self.publisher._publish_directives()
            yield tornado.gen.sleep(0.1)

        # Make sure that vid1 was changed in the database to serving
        # because it was just added.
        request = yield neondata.NeonApiRequest.get('job1', 'acct1', async=True)
        yield self.assertWaitForEquals(
            lambda: request.state == \
            neondata.RequestState.SERVING,
            True, async=True)

        yield self.assertWaitForEquals(
            lambda: request.callback_state == \
            neondata.CallbackState.ERROR,
            True, async=True)

        self.assertIn('acct1_vid1', self.publisher.last_published_videos)

    @tornado.testing.gen_test
    def test_unexpected_callback_error(self):
        self.callback_mock.side_effect = \
          [Exception('Some bad exception')]

        with self.assertLogExists(logging.WARNING,
                                  'Unexpected error when sending'):
            yield self.publisher._publish_directives()
            yield tornado.gen.sleep(0.1)

        # Make sure that vid1 was changed in the database to serving
        # because it was just added.
        request = neondata.NeonApiRequest.get('job1', 'acct1')
        yield self.assertWaitForEquals(
            lambda: request.state == \
            neondata.RequestState.SERVING,
            True, async=True)

        # Make sure the callback was flagged as error
        yield self.assertWaitForEquals(
            lambda: request.callback_state == \
            neondata.CallbackState.NOT_SENT,
            True, async=True)

        self.assertIn('acct1_vid1', self.publisher.last_published_videos)

    @tornado.testing.gen_test
    def test_callback_not_blocking(self):
        cb_wait = tornado.locks.Event()
        cb_done = tornado.locks.Event()
        @tornado.gen.coroutine
        def wait_for_event(x, **kwargs):
            yield cb_wait.wait()
            cb_done.set()
            raise tornado.gen.Return(tornado.httpclient.HTTPResponse(x, 200))
        self.callback_mock.side_effect = wait_for_event

        yield self.publisher._publish_directives()
        
        cb_wait.set()
        yield cb_done.wait()

        self.assertTrue(self.callback_mock.called)
        
    
    @tornado.testing.gen_test
    def test_isp_timeout(self):
        self.isp_mock.side_effect = \
          lambda x, **kw: tornado.httpclient.HTTPResponse(x, 400)
              
        with options._set_bounded('mastermind.server.isp_wait_timeout', -1.0):
            with self.assertLogExists(logging.ERROR, 'Timed out waiting for'):
                yield self.publisher._publish_directives()
                yield tornado.gen.sleep(0.1)

        self.assertEquals(statemon.state.get(
            'mastermind.server.timeout_waiting_for_isp'), 1)

        # Check the state of the database to make sure it was not updated
        request = neondata.NeonApiRequest.get('job1', 'acct1')
        yield self.assertWaitForEquals(
            lambda: request.state == \
            neondata.RequestState.FINISHED,
            True, async=True)
        yield self.assertWaitForEquals(
            lambda: request.callback_state == \
            neondata.CallbackState.NOT_SENT,
            True, async=True)
        self.assertFalse(self.callback_mock.called)
        self.assertIsNone(neondata.VideoMetadata.get('acct1_vid1').serving_url)
        
        self.assertNotIn('acct1_vid1', self.publisher.last_published_videos)

    @tornado.testing.gen_test
    def test_already_serving(self):
        request = neondata.NeonApiRequest.get('job1', 'acct1')
        request.state = neondata.RequestState.SERVING
        request.save()

        yield self.publisher._publish_directives()
        yield tornado.gen.sleep(0.1)

        # Don't need to send callback
        self.assertFalse(self.callback_mock.called)

        # Video is added to the list
        yield self.assertWaitForEquals( 
            lambda: 'acct1_vid1' in \
            self.publisher.last_published_videos, 
            True, async=True)

    # additional timeout as it takes a little longer 
    @tornado.testing.gen_test(timeout=20.0)
    def test_error_then_success(self):
        request = neondata.NeonApiRequest.get('job1', 'acct1')
        request.state = neondata.RequestState.INT_ERROR
        request.save()

        yield self.publisher._publish_directives()
        yield tornado.gen.sleep(0.1)

        # Don't need to send callback
        self.assertFalse(self.callback_mock.called)

        # Video is added to the list of known ones
        yield self.assertWaitForEquals( 
            lambda: 'acct1_vid1' in \
            self.publisher.last_published_videos, 
            True, async=True)

        # Now change the video and finish it
        request.state = neondata.RequestState.FINISHED
        request.save()
        self.publisher.set_video_updated('acct1_vid1')

        yield self.publisher._publish_directives()
        yield tornado.gen.sleep(0.1)

        # Check the state and callback
        request = neondata.NeonApiRequest.get('job1', 'acct1')

        #self.assertTrue(self.callback_mock.called)
        yield self.assertWaitForEquals( 
            lambda: self.callback_mock.called == \
            True, True, async=True) 
        yield self.assertWaitForEquals(
            lambda: request.state == \
            neondata.RequestState.SERVING,
            True, async=True)
        yield self.assertWaitForEquals(
            lambda: request.callback_state == \
            neondata.CallbackState.SUCESS,
            True, async=True)
        self.assertIsNotNone(neondata.VideoMetadata.get(
            'acct1_vid1').serving_url)

class SmokeTesting(ServerAsyncPostgresTest):
    def setUp(self):
        super(SmokeTesting, self).setUp()
        # Mock out the connection to S3
        self.s3_patcher = patch('mastermind.server.S3Connection')
        self.s3conn = test_utils.mock_boto_s3.MockConnection()
        self.s3_patcher.start().return_value = self.s3conn
        self.s3conn.create_bucket('neon-image-serving-directives-test')

        # Mock out the http connections
        self.http_patcher = patch('cmsdb.neondata.utils.http.send_request')
        self.http_mock = self._future_wrap_mock(self.http_patcher.start(),
                                                require_async_kw=True)
        self.callback_mock = MagicMock()
        self.isp_mock = MagicMock()
        def _handle_http(x, **kw):
            if '/v1/video?' in x.url:
                return self.isp_mock(x, **kw)
            else:
                return self.callback_mock(x, **kw)
        self.http_mock.side_effect = _handle_http

        self.callback_mock.side_effect = \
          lambda x, **kw: tornado.httpclient.HTTPResponse(x, 200)

        self.isp_mock.side_effect = \
          lambda x, **kw: tornado.httpclient.HTTPResponse(
              x, 200, effective_url='http://somewhere.com/neontnvid.jpg')

        # Insert a fake filesystem
        self.filesystem = fake_filesystem.FakeFilesystem()
        self.real_tempfile = mastermind.server.tempfile
        mastermind.server.tempfile = fake_tempfile.FakeTempfileModule(
            self.filesystem)
        self.real_os = mastermind.server.os
        mastermind.server.os = fake_filesystem.FakeOsModule(self.filesystem)

        # Use an in-memory sqlite for the impala server
        def connect2db(*args, **kwargs):
            return sqlite3.connect('file::memory:?cache=shared')
        self.ramdb = connect2db()

        cursor = self.ramdb.cursor()
        # Create the necessary tables (these are subsets of the real tables)
        cursor.execute('''CREATE TABLE IF NOT EXISTS videoplays (
                       serverTime DOUBLE,
                       mnth INT,
                       yr INT)''')
        cursor.execute('CREATE TABLE IF NOT EXISTS table_build_times ('
                       'done_time timestamp)')
        cursor.execute('''CREATE TABLE IF NOT EXISTS EventSequences (
                       thumbnail_id varchar(128),
                       imloadclienttime DOUBLE,
                       imvisclienttime DOUBLE,
                       imclickclienttime DOUBLE,
                       adplayclienttime DOUBLE,
                       videoplayclienttime DOUBLE,
                       serverTime DOUBLE, 
                       mnth INT,
                       yr INT,
                       tai varchar(64))''')
        self.ramdb.commit()

        #patch impala connect
        self.sqlite_connect_patcher = \
          patch('mastermind.server.impala.dbapi.connect')
        self.sqllite_mock = self.sqlite_connect_patcher.start()
        self.sqllite_mock.side_effect = connect2db

        #patch hbase connection
        self.hbase_patcher = patch('mastermind.server.happybase.Connection')
        self.hbase_conn = self.hbase_patcher.start()
        self.timethumb_table = MockHBaseCountTable()
        self.thumbtime_table = MockHBaseCountTable()
        def _pick_table(name):
            if name == 'TIMESTAMP_THUMBNAIL_EVENT_COUNTS':
                return self.timethumb_table
            elif name == 'THUMBNAIL_TIMESTAMP_EVENT_COUNTS':
                return self.thumbtime_table
            raise thrift.Thrift.TException('Unknown table')
        self.hbase_conn().table.side_effect = _pick_table

        # Patch the cluster lookup
        self.cluster_patcher = patch('mastermind.server.stats.cluster.Cluster')
        self.cluster_patcher.start()

        self.activity_watcher = utils.ps.ActivityWatcher()

        self.old_serving_update_delay = options.get(
            'mastermind.server.serving_update_delay')
        options._set('mastermind.server.serving_update_delay', 0)

        self.mastermind = mastermind.core.Mastermind()
        self.old_publishing_period = options.get(
            'mastermind.server.publishing_period') 
        options._set('mastermind.server.publishing_period', 0.1)
        self.directive_publisher = mastermind.server.DirectivePublisher(
            self.mastermind, activity_watcher=self.activity_watcher)
        self.video_watcher = mastermind.server.VideoDBWatcher(
            self.mastermind,
            self.directive_publisher,
            activity_watcher=self.activity_watcher)
        self.stats_watcher = mastermind.server.StatsDBWatcher(
            self.mastermind, activity_watcher=self.activity_watcher)

    def tearDown(self):
        mastermind.server.tempfile = self.real_tempfile
        mastermind.server.os = self.real_os
        self.hbase_patcher.stop()
        self.cluster_patcher.stop()
        self.http_patcher.stop()
        self.s3_patcher.stop()
        self.sqlite_connect_patcher.stop()
        options._set('mastermind.server.serving_update_delay',
                     self.old_serving_update_delay)
        options._set('mastermind.server.publishing_period',
                     self.old_publishing_period)
        self.directive_publisher.stop()
        self.video_watcher.stop()
        self.stats_watcher.stop()
        try:
            cursor = self.ramdb.cursor()
            cursor.execute('drop table videoplays')
            cursor.execute('drop table table_build_times')
            cursor.execute('drop table eventsequences')
            self.ramdb.commit()
        except Exception as e:
            pass
        self.ramdb.close()
        f = 'file::memory:?cache=shared'
        if os.path.exists(f):
            os.remove(f)
        del self.mastermind
        self.video_watcher.join(2)
        self.video_watcher.__del__()
        self.directive_publisher.join(2)
        self.stats_watcher.join(2)
        super(SmokeTesting, self).tearDown()

    def _add_hbase_entry(self, timestamp, thumb_id, il=None, iv=None, ic=None,
                         vp=None):
        tstamp = date.datetime.utcfromtimestamp(timestamp).strftime(
            '%Y-%m-%dT%H')
        self.timethumb_table.insert_event_row(
            '%s_%s' % (tstamp, thumb_id),
            il, iv, ic, vp)
        self.thumbtime_table.insert_event_row(
            '%s_%s' % (thumb_id, tstamp),
            il, iv, ic, vp)

    @tornado.testing.gen_test(timeout=10.0) 
    def test_integration(self):
        # This is purely a smoke test to see if anything breaks when
        # it's all hooked together.

        # Create the account with a default thumbnail
        default_acct_thumb = neondata.ThumbnailMetadata('key1_NOVIDEO_t0',
                                                        'key1_NOVIDEO',
                                                        ttype='default',
                                                        rank=0)
        default_acct_thumb.save()
        neondata.ThumbnailServingURLs('key1_NOVIDEO_t0',
                                      {(160, 90) : 't_default.jpg'}).save()
        acct = neondata.NeonUserAccount('acct1', 'key1', serving_enabled=True)
        acct.default_thumbnail_id = default_acct_thumb.key
        acct.save()

        # Setup api request and update the state to processed
        job = neondata.NeonApiRequest('job1', 'key1', 'vid1',
                                      http_callback='http://some_callback.com')
        job.state = neondata.RequestState.FINISHED
        job.save()
        
        # Create a video with a couple of thumbs in the database
        vid = neondata.VideoMetadata('key1_vid1', request_id='job1',
                                     tids=['key1_vid1_t1', 'key1_vid1_t2'],
                                     i_id='i1')
        vid.save()
        thumbs =  [neondata.ThumbnailMetadata('key1_vid1_t1', 'key1_vid1',
                                              ttype='centerframe'),
                   neondata.ThumbnailMetadata('key1_vid1_t2', 'key1_vid1',
                                              ttype='neon')]
        neondata.ThumbnailMetadata.save_all(thumbs)
        neondata.ThumbnailServingURLs.save_all([
            neondata.ThumbnailServingURLs('key1_vid1_t1',
                                          {(160, 90) : 't1.jpg'}),
            neondata.ThumbnailServingURLs('key1_vid1_t2',
                                          {(160, 90) : 't2.jpg'})])
        neondata.TrackerAccountIDMapper(
            'tai1', 'key1', neondata.TrackerAccountIDMapper.PRODUCTION).save()
        neondata.ExperimentStrategy('key1').save()
        
        # Add a couple of entries to the stats db
        cursor = self.ramdb.cursor()
        cursor.execute('''REPLACE INTO VideoPlays
        (serverTime, mnth, yr) values (1405372146.32, 6, 2033)''')
        cursor.execute('INSERT INTO table_build_times (done_time) values '
                       "('2014-12-03 10:14:15')")
        cursor.executemany('''REPLACE INTO EventSequences
        (thumbnail_id, imvisclienttime, imclickclienttime, servertime, mnth, 
        yr, tai)
        VALUES (?,?,?,?,?,?,?)''', [
            ('key1_vid1_t1', 1405372146, 1405372146, None, 6, 2033, 'tai1'),
            ('key1_vid1_t1', 1405372146, 1405372146, 1405372146, 6, 2033,
             'tai1'),
            ('key1_vid1_t2', 1405372146, 1405372146, None, 6, 2033, 'tai1'),
            ('key1_vid1_t2', None, 1405372146, 1405372146, 6, 2033, 'tai1')])
        self.ramdb.commit()

        # Add entries to the hbase incremental database
        self._add_hbase_entry(1405375626, 'key1_vid1_t1', iv=1, ic=0)
        self._add_hbase_entry(1405372146, 'key1_vid1_t1', iv=3, ic=1)
        self._add_hbase_entry(1405372146, 'key1_vid1_t2', iv=1, ic=1)

        # Start all the threads
        self.video_watcher.start()
        self.video_watcher.wait_until_loaded(10.0)
        while not self.video_watcher._change_subscriber._is_subscribed: 
            yield tornado.gen.sleep(0.1)
        self.stats_watcher.start()
        self.stats_watcher.wait_until_loaded(5.0)
        self.directive_publisher.start()
        time.sleep(1) # Make sure that the directive publisher gets busy
        self.activity_watcher.wait_for_idle()

        yield self.directive_publisher.wait_for_pending_modifies(5.0)
        # See if there is anything in S3 (which there should be)
        bucket = self.s3conn.get_bucket('neon-image-serving-directives-test')
        data = bucket.get_key('mastermind').get_contents_as_string()
        gz = gzip.GzipFile(fileobj=StringIO(data), mode='rb')
        lines = gz.read().split('\n')
        self.assertEqual(len(lines), 5)

        # check the DB to ensure it has changed
        req = neondata.VideoMetadata.get_video_request('key1_vid1')
        self.assertEqual(req.state, neondata.RequestState.SERVING)
        self.assertEqual(req.callback_state, neondata.CallbackState.SUCESS)

        # Make sure a callback was sent
        self.assertEqual(self.callback_mock.call_count, 1)

        # Trigger new videos with different states via a push
        # (finished, customer_error)
        for i in [2, 3]:
            job = neondata.NeonApiRequest('job%d'%i, 'key1', 'vid%d'%i)
            if i == 2:
                job.state = neondata.RequestState.FINISHED 
            if i == 3:
                job.state = neondata.RequestState.CUSTOMER_ERROR
            job.save()
    
            # Create a video with a couple of thumbs in the database
            vid = neondata.VideoMetadata('key1_vid%d'%i,
                                    request_id='job%d'%i,
                                    tids=['key1_vid%d_t%d' % (i, j)
                                          for j in range(2)],
                                    i_id='i1')
            yield vid.save(async=True)
            thumbs =  [neondata.ThumbnailMetadata(
                'key1_vid%d_t%d'% (i,j),
                'key1_vid%d' % i,
                ttype='neon',
                rank=j) for j in range(2)]
            yield neondata.ThumbnailMetadata.save_all(thumbs, async=True)
            yield neondata.ThumbnailServingURLs.save_all([
                neondata.ThumbnailServingURLs(
                    'key1_vid%d_t%d' % (i,j),
                    {(160, 90) : 't21.jpg'})
                    for j in range(2)], async=True)

        yield self.assertWaitForEquals(
            lambda: 'key1_vid2' in \
            self.directive_publisher.last_published_videos,
            True, async=True, timeout=9.0)

        # Check state for the customer_error video and ensure its in the 
        # list of last published videos
        yield self.assertWaitForEquals(
            lambda: 'key1_vid3' in \
            self.directive_publisher.last_published_videos,
            True, async=True)
        self.assertEquals(
            neondata.NeonApiRequest.get('job3', 'key1').state,
            neondata.RequestState.CUSTOMER_ERROR)

        lb_current_time = date.datetime.utcnow() - date.timedelta(hours=12) 
        self.assertTrue(
            dateutil.parser.parse(
                self.video_watcher._account_last_updated_time['key1']) > \
                    lb_current_time)

if __name__ == '__main__':
    utils.neon.InitNeon()
    unittest.main()<|MERGE_RESOLUTION|>--- conflicted
+++ resolved
@@ -48,10 +48,6 @@
 STAGING = neondata.TrackerAccountIDMapper.STAGING
 PROD = neondata.TrackerAccountIDMapper.PRODUCTION
 
-<<<<<<< HEAD
-#@patch('mastermind.server.neondata')
-class TestVideoDBWatcher(test_utils.neontest.AsyncTestCase):
-=======
 class ServerPostgresTest(test_utils.neontest.TestCase):
     def tearDown(self): 
         self.postgresql.clear_all_tables()
@@ -94,9 +90,7 @@
             cls.max_io_loop_size)
         super(ServerAsyncPostgresTest, cls).tearDownClass() 
 
-@patch('mastermind.server.neondata')
-class TestVideoDBWatcher(ServerPostgresTest):
->>>>>>> df2a712c
+class TestVideoDBWatcher(ServerAsyncPostgresTest):
     def setUp(self):
         self.callback_patcher = patch('cmsdb.neondata.utils.http')
         self.callback_patcher.start()
@@ -116,29 +110,11 @@
 
     def tearDown(self):
         self.mastermind.wait_for_pending_modifies()
-<<<<<<< HEAD
-        self.redis_patcher.stop()
         self.postgresql.clear_all_tables()
-=======
->>>>>>> df2a712c
         self.callback_patcher.stop()
         super(TestVideoDBWatcher, self).tearDown()
 
-    @classmethod
-    def setUpClass(cls):
-        options._set('cmsdb.neondata.wants_postgres', 1)
-        dump_file = '%s/cmsdb/migrations/cmsdb.sql' % (__base_path__)
-        cls.postgresql = test_utils.postgresql.Postgresql(dump_file=dump_file)
-
-    @classmethod
-    def tearDownClass(cls):
-        options._set('cmsdb.neondata.wants_postgres', 0)
-        cls.postgresql.stop()
-
-    #@patch('mastermind.server.neondata')
-    #@patch('cmsdb.neondata.NeonUserAccount.get_internal_video_ids')
     @tornado.testing.gen_test
-    #def test_good_db_data(self, get_ivids_mock, datamock):
     def test_good_db_data(self):
      #   datamock = self._future_wrap_mock(datamock)
       #  get_ivids_mock = self._future_wrap_mock(get_ivids_mock)  
@@ -148,13 +124,7 @@
         # set up 4 accounts with videos, make sure it processes 
         # them all correctly
  
-<<<<<<< HEAD
         acct1 = yield neondata.NeonUserAccount('acct1', 'apikey1').save(async=True)
-=======
-        acct1 = neondata.NeonUserAccount('acct1', 
-            'apikey1', 
-            serving_enabled=True)
->>>>>>> df2a712c
         job11 = neondata.NeonApiRequest('job11', 'apikey1', 0)
         job11.state = neondata.RequestState.FINISHED
         yield job11.save(async=True) 
@@ -162,16 +132,10 @@
         # a job in submit state, without any thumbnails
         job12 = neondata.NeonApiRequest('job12', 'apikey1', 10)
         job12.state = neondata.RequestState.SUBMIT
-<<<<<<< HEAD
         yield job12.save(async=True) 
           
-        acct2 = neondata.NeonUserAccount('acct2', 'apikey2').save(async=True)
-=======
-
-        acct2 = neondata.NeonUserAccount('acct2', 
-            'apikey2', 
-            serving_enabled=True)
->>>>>>> df2a712c
+        acct2 = yield neondata.NeonUserAccount('acct2', 'apikey2').save(async=True)
+
         job21 = neondata.NeonApiRequest('job21', 'apikey2', 1)
         job21.state = neondata.RequestState.FINISHED
         yield job21.save(async=True) 
@@ -180,34 +144,14 @@
         job22.state = neondata.RequestState.FINISHED
         yield job22.save(async=True) 
 
-<<<<<<< HEAD
         acct3 = neondata.NeonUserAccount('acct3', 'apikey3')
         yield acct3.save(async=True) 
-=======
-        acct3 = neondata.NeonUserAccount('acct3', 
-           'apikey3', 
-           serving_enabled=True)
->>>>>>> df2a712c
         job31 = neondata.NeonApiRequest('job31', 'apikey3', 4)
         job31.state = neondata.RequestState.CUSTOMER_ERROR
         yield job31.save(async=True)
 
-<<<<<<< HEAD
         acct4 = neondata.NeonUserAccount('acct4', 'apikey4')
         yield acct4.save(async=True) 
-=======
-        acct4 = neondata.NeonUserAccount('acct4', 
-            'apikey4', 
-            serving_enabled=True)
-
-        datamock.NeonUserAccount.iterate_all.return_value = [acct1,acct2,acct3,acct4] 
-        get_ivids_mock.side_effect = [
-                                       ['apikey1_0','apikey1_10'], 
-                                       ['apikey2_1','apikey2_2'], 
-                                       ['apikey3_4'], 
-                                       [] 
-                                     ] 
->>>>>>> df2a712c
 
         # Define the video meta data
         yield neondata.VideoMetadata(
@@ -232,7 +176,7 @@
                 i_id='0').save(async=True) 
 
         TMD = neondata.ThumbnailMetadata
-<<<<<<< HEAD
+
         yield TMD('apikey1'+'_0_t01','apikey1'+'_0',
                                   ttype='brightcove').save(async=True) 
         yield TMD('apikey1'+'_0_t02','apikey1'+'_0',ttype='neon',
@@ -252,43 +196,10 @@
                                   rank=1).save(async=True)
  
         yield neondata.ExperimentStrategy('apikey1', exp_frac=0.0).save(async=True)
-        yield neondata.ExperimentStrategy('apikey2').save(async=True)
-        yield neondata.ExperimentStrategy('apikey3').save(async=True)
-        yield neondata.ExperimentStrategy('apikey4').save(async=True)
+        yield neondata.ExperimentStrategy('apikey2', exp_frac=0.01).save(async=True)
+        yield neondata.ExperimentStrategy('apikey3', exp_frac=0.01).save(async=True)
+        yield neondata.ExperimentStrategy('apikey4', exp_frac=0.01).save(async=True)
         
-=======
-        tid_meta = {
-            'apikey1'+'_0_t01': TMD('apikey1'+'_0_t01','apikey1'+'_0',
-                                  ttype='brightcove'),
-            'apikey1'+'_0_t02': TMD('apikey1'+'_0_t02','apikey1'+'_0',ttype='neon', 
-                                  rank=0, chosen=True),
-            'apikey1'+'_0_t03': TMD('apikey1'+'_0_t03','apikey1'+'_0',ttype='neon', 
-                                  rank=1),
-            'apikey2'+'_1_t11': TMD('apikey2'+'_1_t11','apikey2'+'_1',
-                                  ttype='brightcove'),
-            'apikey2'+'_2_t21': TMD('apikey2'+'_2_t21','apikey2'+'_2',
-                                  ttype='random'),
-            'apikey2'+'_2_t22': TMD('apikey2'+'_2_t22','apikey2'+'_2',ttype='neon', 
-                                  chosen=True),
-            'apikey3'+'_4_t41': TMD('apikey3'+'_4_t41','apikey3'+'_4',ttype='neon', 
-                                  rank=0),
-            'apikey3'+'_4_t42': TMD('apikey3'+'_4_t42','apikey3'+'_4',ttype='neon', 
-                                  rank=1),
-            }
-        datamock.ThumbnailMetadata.get_many.side_effect = \
-                lambda tids: [tid_meta[tid] for tid in tids]
-
-        # Define the serving strategy
-        datamock.ExperimentStrategy.get.side_effect = \
-          [neondata.ExperimentStrategy('apikey1', exp_frac=0.0),
-           neondata.ExperimentStrategy('apikey2', 
-               exp_frac=0.01, holdback_frac=0.01),
-           neondata.ExperimentStrategy('apikey3',
-               exp_frac=0.01, holdback_frac=0.01),
-           neondata.ExperimentStrategy('apikey4',
-               exp_frac=0.01, holdback_frac=0.01)]
-
->>>>>>> df2a712c
         # Process the data
         yield self.watcher._process_db_data(True)
 
@@ -374,7 +285,6 @@
                           'tai11': 'acct2'})
         get_all_mocker.stop() 
 
-<<<<<<< HEAD
     @tornado.testing.gen_test
     def test_account_default_thumb_update(self):
         get_all_mocker = patch(
@@ -388,15 +298,6 @@
         a1.default_thumbnail_id = 'a1_NOVIDEO_tdef'
         a2 = neondata.NeonUserAccount('a2', 'acct2')
         get_all_mock.return_value = [
-=======
-    @patch('cmsdb.neondata.NeonUserAccount.get_internal_video_ids')
-    def test_account_default_thumb_update(self, get_ivids_mock, datamock):
-        datamock.InternalVideoID = neondata.InternalVideoID
-        a1 = neondata.NeonUserAccount('a1', 'acct1', serving_enabled=True)
-        a1.default_thumbnail_id = 'a1_NOVIDEO_tdef'
-        a2 = neondata.NeonUserAccount('a2', 'acct2', serving_enabled=True)
-        datamock.NeonUserAccount.iterate_all.return_value = [
->>>>>>> df2a712c
             a1, a2]
         get_ivids_mock.return_value = [] 
 
@@ -439,16 +340,6 @@
                          (640, 480))
         account_get_all_mocker.stop() 
 
-<<<<<<< HEAD
-    @patch('mastermind.server.neondata')
-    @tornado.testing.gen_test
-    def test_connection_error(self, datamock):
-        datamock.TrackerAccountIDMapper.get_all.side_effect = \
-          [redis.ConnectionError]
-
-        with self.assertRaises(redis.ConnectionError):
-            yield self.watcher._process_db_data(True)
-
     @tornado.testing.gen_test
     def test_video_metadata_missing(self):
         get_ivids_mocker = patch('cmsdb.neondata.NeonUserAccount.get_internal_video_ids')
@@ -456,14 +347,6 @@
         api_key = 'apikey'
         acct = neondata.NeonUserAccount('acct1', api_key)
         yield acct.save(async=True) 
-=======
-    @patch('cmsdb.neondata.NeonUserAccount.get_internal_video_ids')
-    def test_video_metadata_missing(self, get_internal_vids_mock, datamock):
-        datamock.InternalVideoID = neondata.InternalVideoID
-        api_key = 'apikey'
-        acct = neondata.NeonUserAccount('acct1', api_key, serving_enabled=True)
-        datamock.NeonUserAccount.iterate_all.return_value = [acct] 
->>>>>>> df2a712c
         job11 = neondata.NeonApiRequest('job11', api_key, 0)
         job12 = neondata.NeonApiRequest('job12', api_key, 10)
         yield neondata.NeonApiRequest.save_all([job11, job12], async=True) 
@@ -487,7 +370,6 @@
         job11 = neondata.NeonApiRequest('job11', api_key, 0)
         yield job11.save(async=True)
         job12 = neondata.NeonApiRequest('job12', api_key, 1)
-<<<<<<< HEAD
         yield job12.save(async=True) 
         acct = neondata.NeonUserAccount('acct1', api_key)
         yield acct.save(async=True) 
@@ -495,23 +377,6 @@
             api_key+ '_0',
             [api_key+'_0_t01',api_key+'_0_t02',api_key+'_0_t03'],
             i_id='i1').save(async=True) 
-=======
-        acct = neondata.NeonUserAccount('acct1', api_key, serving_enabled=True)
-        datamock.NeonUserAccount.iterate_all.return_value = [acct] 
-        
-        vid_meta = {
-            api_key + '_0': neondata.VideoMetadata(
-                api_key+ '_0',
-                [api_key+'_0_t01',api_key+'_0_t02',api_key+'_0_t03'],
-                i_id='i1'),
-            api_key + '_1': neondata.VideoMetadata(api_key + '_1',
-                                                   [api_key+'_1_t11'],
-                                                   i_id='i1'),
-            }
-        datamock.VideoMetadata.get_many.side_effect = \
-                        lambda vids: [vid_meta[vid] for vid in vids]
-        get_ivids_mock.return_value = [api_key+'_0', api_key+'_1'] 
->>>>>>> df2a712c
 
         yield neondata.VideoMetadata(
             api_key + '_1',
@@ -554,7 +419,6 @@
         job11 = neondata.NeonApiRequest('job11', api_key, 0, 
                                         't', 't', 'r', 'h')
         job12 = neondata.NeonApiRequest('job11', api_key, '1')
-<<<<<<< HEAD
         acct = neondata.NeonUserAccount('acct1', api_key)
         acct_iter_mock.return_value = [acct]
         tsumock.get_many.side_effect = [] 
@@ -567,13 +431,6 @@
             vid_meta[key]['thumbnail_serving_urls'] = []
 
         vid_meta[api_key+'_0']['video'] = neondata.VideoMetadata(api_key + '_0',
-=======
-        acct = neondata.NeonUserAccount('acct1', api_key, serving_enabled=True)
-        datamock.NeonUserAccount.iterate_all.return_value = [acct] 
-
-        vid_meta = {
-            api_key + '_0': neondata.VideoMetadata(api_key + '_0',
->>>>>>> df2a712c
                                                    [api_key+'_0_t01',
                                                     api_key+'_0_t02'],
                                                     i_id='i1')
@@ -639,20 +496,12 @@
         get_ivids_mocker.stop()
         vmeta_mocker.stop() 
 
-<<<<<<< HEAD
     @tornado.testing.gen_test
     def test_initialize_serving_directives(self): 
         acct1 = neondata.NeonUserAccount('a1', 'a1')
         acct2 = neondata.NeonUserAccount('a2', 'a2')
         yield acct1.save(async=True)
         yield acct2.save(async=True) 
-=======
-        datamock.InternalVideoID = neondata.InternalVideoID
-        acct1 = neondata.NeonUserAccount('a1', 'a1', serving_enabled=True)
-        acct2 = neondata.NeonUserAccount('a2', 'a2', serving_enabled=True)
-
-        datamock.NeonUserAccount.iterate_all.return_value = [acct1,acct2] 
->>>>>>> df2a712c
 
         # Define the video meta data
         yield neondata.VideoMetadata(
@@ -840,14 +689,6 @@
                                      tids=['key1_vid2_t1'],
                                      i_id='i1')
         yield vid.save(async=True)
-<<<<<<< HEAD
-
-        yield tornado.gen.sleep(1.0) 
-        yield neondata.BrightcovePlatform.modify(
-            'key1', 'i1', lambda x: x.add_video('vid2', vid.job_id), 
-            async=True)
-=======
->>>>>>> df2a712c
         yield self.assertWaitForEquals(lambda: 
             len([x for x in self.mastermind.get_directives()]), 
               2, 
