--- conflicted
+++ resolved
@@ -46,19 +46,16 @@
 @patch('mastermind.server.neondata')
 class TestVideoDBWatcher(test_utils.neontest.TestCase):
     def setUp(self):
-<<<<<<< HEAD
         # Mock out the redis connection so that it doesn't throw an error
         self.redis_patcher = patch(
             'supportServices.neondata.blockingRedis.StrictRedis')
         self.redis_patcher.start()
-=======
         # Mock the SQS Mgr, just return true on the call here, its unit tested
         # independently
         self.sqs_patcher = patch('utils.sqsmanager.CustomerCallbackManager')
         self.sqs_patcher.start().return_value = MagicMock()
-        sqsmgr = MagicMock()
-        sqsmgr.schedule_all_callbacks.return_value = True
->>>>>>> d0e47038
+        #sqsmgr = MagicMock()
+        #sqsmgr.schedule_all_callbacks.return_value = True
         
         self.mastermind = mastermind.core.Mastermind()
         self.directive_publisher = mastermind.server.DirectivePublisher(
@@ -680,21 +677,18 @@
 class TestDirectivePublisher(test_utils.neontest.TestCase):
     def setUp(self):
         super(TestDirectivePublisher, self).setUp()
-<<<<<<< HEAD
-=======
         
         # Mock the SQS Mgr, just return true on the call here, its unit tested
         # independently
         self.sqs_patcher = patch('utils.sqsmanager.CustomerCallbackManager')
         self.sqs_patcher.start().return_value = MagicMock()
-        sqsmgr = MagicMock()
-        sqsmgr.schedule_all_callbacks.return_value = True
+        #sqsmgr = MagicMock()
+        #sqsmgr.schedule_all_callbacks.return_value = True
 
         self.mastermind = mastermind.core.Mastermind()
         self.publisher = mastermind.server.DirectivePublisher(
             self.mastermind)
 
->>>>>>> d0e47038
         # Mock out the connection to S3
         self.s3_patcher = patch('mastermind.server.S3Connection')
         self.s3conn = test_utils.mock_boto_s3.MockConnection()
@@ -716,11 +710,7 @@
         neondata.DBConnection.clear_singleton_instance()
         mastermind.server.tempfile = self.real_tempfile
         self.s3_patcher.stop()
-<<<<<<< HEAD
         del self.mastermind
-=======
-        self.sqs_patcher.stop()
->>>>>>> d0e47038
         super(TestDirectivePublisher, self).tearDown()
 
     def _parse_directive_file(self, file_data):
@@ -1034,8 +1024,8 @@
         # independently
         self.sqs_patcher = patch('utils.sqsmanager.CustomerCallbackManager')
         self.sqs_patcher.start().return_value = MagicMock()
-        sqsmgr = MagicMock()
-        sqsmgr.schedule_all_callbacks.return_value = True
+        #sqsmgr = MagicMock()
+        #sqsmgr.schedule_all_callbacks.return_value = True
 
         self.mastermind = mastermind.core.Mastermind()
         self.directive_publisher = mastermind.server.DirectivePublisher(
