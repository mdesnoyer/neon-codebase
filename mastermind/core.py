'''
The core business logic and state tracking for mastermind.

Author: Mark Desnoyer (desnoyer@neon-lab.com)
Copyright 2013 Neon Labs
'''
import os.path
import sys
__base_path__ = os.path.abspath(os.path.join(os.path.dirname(__file__), '..'))
if sys.path[0] != __base_path__:
    sys.path.insert(0, __base_path__)

import concurrent.futures
import copy
import logging
import math
import multiprocessing.pool
import numpy as np
import scipy as sp
import scipy.stats as spstats
from supportServices import neondata
import threading
import utils.dists
from utils.options import define, options
from utils import statemon
from utils import strutils

_log = logging.getLogger(__name__)

define('modify_pool_size', type=int, default=5,
       help='Number of processes that can modify the db simultaneously')

statemon.define('n_directives', int)
statemon.define('directive_changes', int)
statemon.define('pending_modifies', int)

class MastermindError(Exception): pass
class UpdateError(MastermindError): pass

class VideoInfo(object):
    '''Container to store information needed about each video.'''
    def __init__(self, account_id, testing_enabled, thumbnails=[]):
        self.account_id = str(account_id)
        self.thumbnails = thumbnails # [ThumbnailInfo]
        self.testing_enabled = testing_enabled # Is A/B testing enabled?

    def __str__(self):
        return strutils.full_object_str(self)

    def __repr__(self):
        return str(self)

    def __cmp__(self, other):
        return cmp(self.__dict__, other.__dict__)
        

class ThumbnailInfo(object):
    '''Container to store information about a thumbnail.'''
    __slots__ = [
        'enabled',
        'type',
        'chosen',
        'rank',
        'phash',
        'model_score',
        'id',
        'imp',
        'conv'
        ]
        
    def __init__(self, metadata, impressions=0, conversions=0):
        # These entries are from the neondata.ThumbnailMetadata
        self.enabled = metadata.enabled
        self.type = str(metadata.type)
        self.chosen = metadata.chosen
        self.rank = metadata.rank
        self.phash = metadata.phash
        self.model_score = metadata.model_score

        # Last chunk of the thumbnail id
        self.id = str(metadata.key).split('_')
        if len(self.id) != 3:
            _log.error('The thumbnail id %s does not seem to be valid for '
                       'video %s' % (metadata.key, metadata.video_id))
            self.id = str(metadata.key)
        else:
            self.id = self.id[2]

        # These fields are from the statistics
        self.imp = impressions # no. of impressions
        self.conv = conversions # no. of conv

    def __str__(self):
        return str({
            'enabled': self.enabled,
            'type': self.type,
            'chosen' : self.chosen,
            'rank' : self.rank,
            'phash': self.phash,
            'model_score' : self.model_score,
            'id': self.id,
            'imp': self.imp,
            'conv': self.conv})

    def __repr__(self):
        return str(self)

    def __cmp__(self, other):
        return cmp((self.enabled,
                    self.type,
                    self.chosen,
                    self.rank,
                    self.phash,
                    self.model_score,
                    self.id,
                    self.imp,
                    self.conv),
                   (other.enabled,
                    other.type,
                    other.chosen,
                    other.rank,
                    other.phash,
                    other.model_score,
                    other.id,
                    other.imp,
                    other.conv))

    def update_stats(self, other_info):
        '''Updates the statistics from another ThumbnailInfo.'''
        if self.id <> other_info.id:
            _log.error("Two thumbnail ids don't match. %s vs %s" %
                       (self.id, other_info.id))
            return self

        self.imp = other_info.imp
        self.conv = other_info.conv
        return self

class Mastermind(object):
    '''Class that defines the core logic of how much to show each thumbnail.

    All of the update_* functions return an updated serving directive
    that is in the form ((account_id, video_id), [(thumb_id, fraction)]) if it has changed
    since last time. Otherwise None is returned.

    This object is thread safe, so only one thread is allow in at a time
    as long as you keep to the public interface.
    '''
    PRIOR_IMPRESSION_SIZE = 1000
    PRIOR_CTR = 0.01
    
    def __init__(self):
        self.video_info = {} # video_id -> VideoInfo
        
        # account_id -> neondata.ExperimentStrategy
        self.experiment_strategy = {} 
        
        # video_id -> ((account_id, video_id), [(thumb_id, fraction)])
        self.serving_directive = {} 
        
        # For thread safety
        self.lock = multiprocessing.RLock()
        self.modify_waiter = multiprocessing.Condition()

        # Counter for the number of pending modify calls to the database
        self.pending_modifies = multiprocessing.Value('i', 0)
        statemon.state.pending_modifies = 0

        # A thread pool to modify entries in the database
        self.modify_pool = concurrent.futures.ThreadPoolExecutor(
            options.modify_pool_size)

    def _incr_pending_modify(self, count):
        '''Safely increment the number of pending modifies by count.'''
                
        with self.lock:
<<<<<<< HEAD
            self.pending_modifies.value += count

        with self.modify_waiter:
            self.modify_waiter.notify_all()
        statemon.state.pending_modifies = self.pending_modifies.value

    def wait_for_pending_modifies(self):
        with self.modify_waiter:
            while self.pending_modifies.value > 0:
                self.modify_waiter.wait()
=======
            self.pending_modifies += count
        statemon.state.pending_modifies = self.pending_modifies
    
    def get_video_ids(self):
        '''
        Returns video_ids that mastermind currently has 
        '''
        with self.lock:
            video_ids = self.video_info.values()
            return video_ids
>>>>>>> d0e47038

    def get_directives(self, video_ids=None):
        '''Returns a generator for the serving directives for all the video ids

        ***Warning*** The generator returned from this function cannot
           be shared between multiple threads.

        Inputs:
        video_ids - List of video_ids to query, or returns all of them if None

        Returns:

        Generator that spits out ((account_id, video_id), 
                                  [(thumb_id, fraction)])
        tuples.  It's thread safe as long as you keep the generator
        that's returned in a single thread.
        
        '''
        if video_ids is None:
            with self.lock:
                video_ids = self.video_info.keys()

        for video_id in video_ids:
            try:
                with self.lock:
                    directive = self.serving_directive[video_id]
                video_id = directive[0][1]
                yield (directive[0],
                       [('_'.join([video_id, thumb_id]), frac)
                        for thumb_id, frac in directive[1]])
            except KeyError:
                # Some other thread probably changed the data so we
                # don't have information about this video id
                # anymore. Oh well.
                pass

    def update_video_info(self, video_metadata, thumbnails,
                          testing_enabled=True):
        '''Updates information about the video.

        Inputs:
        video_metadata - neondata.VideoMetadata object
        testing_enable - True if testing should be enabled for this video
        thumbnails - List of ThumbnailMetadata objects. Stats are ignored.
        '''
        video_id = str(video_metadata.get_id())
        testing_enabled = testing_enabled and video_metadata.testing_enabled
        thumbnail_infos = [ThumbnailInfo(x) for x in thumbnails]
        with self.lock:
            try:
                video_info = self.video_info[video_id]
                
                # Update the statistics for all the thumbnails based
                # on our known state.
                for new_thumb in thumbnail_infos:
                    for old_thumb in video_info.thumbnails:
                        if new_thumb.id == old_thumb.id:
                            new_thumb.update_stats(old_thumb)

                video_info.thumbnails = thumbnail_infos
                video_info.testing_enabled = testing_enabled
                if video_metadata.get_account_id() != video_info.account_id:
                    _log.error(('The account has changed for video id %s, '
                                'account id %s and it should not have') % 
                                (video_id, video_metadata.get_account_id()))
                    video_info.account_id = video_metadata.get_account_id()
                
            except KeyError:
                # No information about this video yet, so add it to the index
                video_info = VideoInfo(
                    video_metadata.get_account_id(),
                    testing_enabled,
                    thumbnail_infos)
                self.video_info[video_id] = video_info

            self._calculate_new_serving_directive(video_id)

    def remove_video_info(self, video_id):
        '''Removes the video from being managed.'''
        with self.lock:
            if video_id in self.video_info:
                del self.video_info[video_id]
            if video_id in self.serving_directive:
                del self.serving_directive[video_id]
                self._incr_pending_modify(1)
                self.modify_pool.submit(
                    _modify_video_info,
                    self, video_id, neondata.ExperimentState.DISABLED, None)

    def is_serving_video(self, video_id):
        '''Returns true if the video is being managed.'''
        if video_id is None:
            return False
        return video_id in self.serving_directive
                

    def update_stats_info(self, data):
        '''Update the stats info from a ground truth in the database.

        Inputs:
        data - generator that creates a stream of 
               (video_id, thumb_id, impressions, conv, plays)
        
        '''
        for video_id, thumb_id, imp, conv in data:
            with self.lock:
                # Load up all the data
                thumb = self._find_thumb(video_id, thumb_id)
                if thumb is None:
                    continue
                thumb.imp = float(imp)
                thumb.conv = float(conv)

                self._calculate_new_serving_directive(video_id)

    def update_experiment_strategy(self, account_id, strategy):
        '''Updates the experiment strategy for a given account.

        Inputs:
        account_id - Account id that may be updated
        strategy - A neondata.ExperimentStrategy object
        '''
        if strategy is None or account_id is None:
            _log.error('Invalid account id %s and strategy: %s' %
                       (account_id, strategy))
            return
        
        with self.lock:
            try:
                old_strategy = self.experiment_strategy[account_id]
                if old_strategy == strategy:
                    # No change in strategy so we're done
                    return
            except KeyError:
                pass

            self.experiment_strategy[account_id] = strategy

            _log.info_n(('The experiment strategy has changed for account %s. '
                         'Building new serving directives.') % account_id,
                100)

            # Now update all the serving directives
            for video_id, video_info in self.video_info.items():
                if video_info.account_id == account_id:
                    self._calculate_new_serving_directive(video_id)

    def _calculate_new_serving_directive(self, video_id):
        '''Decide the amount of time each thumb should show for each video.

        Updates the self.serving_directive entries if it changes

        Inputs:
        video_id - Id for the video
        '''
        try:
            video_info = self.video_info[video_id]
        except KeyError:
            _log.critical(
                'Could not find video_id %s. This should never happen' 
                % video_id)
            return
        
        result = self._calculate_current_serving_directive(
            video_info, video_id)
        if result is None:
            # There was an error, so stop here
            return 

        experiment_state, new_directive, value_left = result
                    
        try:
            old_directive = self.serving_directive[video_id][1]
            if new_directive.items() == old_directive:
                return
            
        except KeyError:
            pass

        self._modify_video_state(video_id, experiment_state, value_left,
                                 new_directive)
        
        self.serving_directive[video_id] = ((video_info.account_id,
                                             video_id),
                                             new_directive.items())
        statemon.state.n_directives = len(self.serving_directive)
        statemon.state.increment('directive_changes')

    def _calculate_current_serving_directive(self, video_info, video_id=''):
        '''Decide the amount of time each thumb should show for each video.

        This is the guts of the business logic.

        Inputs:
        video_info - A VideoInfo object

        Outputs:
        (experiment_state, {thumb_id => fraction}, value_left) or 
        None if we had an error
        '''
        try:
            strategy = self.experiment_strategy[video_info.account_id]
        except KeyError:
            _log.error(('Could not find the experimental strategy for account'
                        ' %s' % video_info.account_id))
            return None
            
        # Find the different types of thumbnails. We are looking for:
        # - The baseline
        # - The editor's selected thumbnails
        # - All the candidate thumbnails
        baseline = None
        editor = None
        chosen = None
        default = None
        experiment_state = neondata.ExperimentState.UNKNOWN
        value_left=None
        candidates = set()
        run_frac = {} # thumb_id -> fraction
        for thumb in video_info.thumbnails:
            run_frac[thumb.id] = 0.0
            if not thumb.enabled:
                continue

            # A neon thumbnail
            if thumb.type in [neondata.ThumbnailType.NEON,
                              neondata.ThumbnailType.CUSTOMUPLOAD]:
                candidates.add(thumb)

            # A thumbnail that was explicitly chosen in the database
            if thumb.chosen:
                if chosen is not None:
                    _log.warn(('More than one chosen thumbnail for video %s '
                               '. Choosing the one of lowest rank' % video_id))
                    if thumb.rank < chosen.rank:
                        chosen = thumb
                else:
                    chosen = thumb

            # This is identified as the baseline thumbnail
            if thumb.type == strategy.baseline_type:
                if (baseline is None or 
                    thumb.rank < baseline.rank):
                    baseline = thumb

            # A default thumbnail that comes from a partner source or
            # is explicitly set in the API
            if thumb.type not in [neondata.ThumbnailType.NEON,
                                           neondata.ThumbnailType.CENTERFRAME,
                                           neondata.ThumbnailType.RANDOM,
                                           neondata.ThumbnailType.FILTERED]:
                if (default is None or 
                    default.type == neondata.ThumbnailType.DEFAULT 
                    or thumb.rank < default.rank):
                    default = thumb

        if strategy.chosen_thumb_overrides and chosen is not None:
            run_frac[chosen.id] = 1.0
            experiment_state = neondata.ExperimentState.OVERRIDE
            return (experiment_state, run_frac, None)
        editor = chosen or default
        if editor:
            candidates.discard(editor)

        if editor is None and baseline is None:
            if len(candidates) == 0:
                _log.error("No valid thumbnails for video %s" % video_id)
                return None
            
            _log.warn_n('Could not find a baseline for video id: %s' %
                        video_id)
            if not video_info.testing_enabled:
                _log.error_n(
                    'Testing was disabled and there was no baseline for'
                    ' video %s' % video_id, 5)
                return None

        # Done finding all the thumbnail types, so start doing the allocations 
        if not video_info.testing_enabled:
            if editor is None:
                run_frac[baseline.id] = 1.0
            else:
                run_frac[editor.id] = 1.0
            experiment_state = neondata.ExperimentState.DISABLED

        elif strategy.only_exp_if_chosen and chosen is None:
            # We aren't experimenting because no thumb was chosen
            if default:
                run_frac[default.id] = 1.0
            elif baseline:
                run_frac[baseline.id] = 1.0
            else:
                _log.warn("Could not find the default thumbnail to show for "
                          "video %s. Trying a Neon one instead." % video_id)
                ranked_candidates = sorted(
                    candidates, key=lambda x: (x.rank,
                                               x.type != 
                                               neondata.ThumbnailType.NEON))
                run_frac[ranked_candidates[0].id] = 1.0
            experiment_state = neondata.ExperimentState.DISABLED

        elif (strategy.experiment_type == 
            neondata.ExperimentStrategy.MULTIARMED_BANDIT):
            experiment_state, bandit_frac, value_left = \
              self._get_bandit_fracs(strategy, baseline, editor, candidates)
            run_frac.update(bandit_frac)
        elif (strategy.experiment_type == 
            neondata.ExperimentStrategy.SEQUENTIAL):
            experiment_state, seq_frac, value_left = \
              self._get_sequential_fracs(strategy, baseline, editor,
                                         candidates)
            run_frac.update(seq_frac)
        else:
            _log.error('Invalid experiment type for video %s : %s' % 
                       (video_id, strategy.experiment_type))
            return None
        return (experiment_state, run_frac, value_left)

    def _get_bandit_fracs(self, strategy, baseline, editor, candidates):
        '''Gets the serving fractions for a multi-armed bandit strategy.

        This uses the Thompson Sampling heuristic solution. See
        https://support.google.com/analytics/answer/2844870?hl=en for
        more details.
        
        '''
        run_frac = {}
        valid_bandits = copy.copy(candidates)
        experiment_state = neondata.ExperimentState.RUNNING
        value_remaining = None
        experiment_frac = strategy.exp_frac
                
        if (editor is not None and 
            baseline is not None and 
            utils.dists.hamming_int(editor.phash,
                                    baseline.phash) < 10):
            # The editor thumbnail looks exactly like the baseline one
            # so ignore the editor one.
            editor = None
        
        # First allocate the non-experiment portion
        non_exp_thumb = None
        if strategy.exp_frac >= 1.0:
            # When the experimental fraction is 100%, put everything
            # into the valid bandits that makes sense.
            if editor is not None:
                valid_bandits.add(editor)
                if baseline and strategy.always_show_baseline:
                    valid_bandits.add(baseline)
            elif baseline is not None:
                valid_bandits.add(baseline)
        else:
            if editor is None:
                if baseline:
                    run_frac[baseline.id] = 1.0 - strategy.exp_frac
                    non_exp_thumb = baseline
                else:
                    # There is nothing to run in the main fraction, so
                    # run the experiment over everything.
                    experiment_frac = 1.0
            else:
                run_frac[editor.id] = 1.0 - strategy.exp_frac
                non_exp_thumb = editor
                if baseline and strategy.always_show_baseline:
                    valid_bandits.add(baseline)

        valid_bandits = list(valid_bandits)

        # Now determine the serving percentages for each valid bandit
        # based on a prior of its model score and its measured ctr.
        bandit_ids = [x.id for x in valid_bandits]
        conv = dict([(x.id, self._get_prior_conversions(x) + x.conv)
                             for x in valid_bandits])
        imp = dict([(x.id, Mastermind.PRIOR_IMPRESSION_SIZE * 
                             (1 - Mastermind.PRIOR_CTR) + 
                             x.imp - x.conv)
                             for x in valid_bandits])

        # Run the monte carlo series
        MC_SAMPLES = 10000.
        mc_series = [spstats.beta.rvs(conv[x],
                                      imp[x],
                                      size=MC_SAMPLES)
                                      for x in bandit_ids]
        if non_exp_thumb is not None:
            mc_series.append(
                spstats.beta.rvs(self._get_prior_conversions(non_exp_thumb) + 
                                 non_exp_thumb.conv,
                                 Mastermind.PRIOR_IMPRESSION_SIZE * 
                                 (1 - Mastermind.PRIOR_CTR) + 
                                 non_exp_thumb.imp - non_exp_thumb.conv,
                                 size=MC_SAMPLES))

        win_frac = np.array(np.bincount(np.argmax(mc_series, axis=0)),
                            dtype=np.float) / MC_SAMPLES
        win_frac = np.append(win_frac, [0.0 for x in range(len(mc_series) - 
                                                           win_frac.shape[0])])

        winner_idx = np.argmax(win_frac)

        winner_imp = None
        if winner_idx == len(bandit_ids):
            winner_imp = non_exp_thumb.imp
        else:
            winner_imp = valid_bandits[winner_idx].imp

        # Determine the value remaining. This is equivalent to
        # determing that one of the other arms might beat the winner
        # by x%
        lost_value = ((np.max(mc_series, 0) - mc_series[:][winner_idx]) / 
                      mc_series[:][winner_idx])
        value_remaining = np.sort(lost_value)[0.95*MC_SAMPLES]

        if win_frac[winner_idx] >= 0.95:
            # There is a winner. See if there were enough imp to call it
            if win_frac.shape[0] == 1 or winner_imp >= 500:
                # The experiment is done
                experiment_state = neondata.ExperimentState.COMPLETE
                try:
                    winner = valid_bandits[winner_idx]
                except IndexError:
                    winner = non_exp_thumb
                return (experiment_state,
                        self._get_experiment_done_fracs(
                            strategy, baseline, editor, winner),
                        value_remaining)

            else:
                # Only allow the winner to have 90% of the imp
                # because there aren't enough impressions to make a good
                # decision.
                win_frac[winner_idx] = 0.90
                other_idx = [x for x in range(win_frac.shape[0])
                             if x != winner_idx]
                if np.sum(win_frac[other_idx]) < 1e-5:
                    win_frac[other_idx] = 0.1 / len(other_idx)
                else:
                    win_frac[other_idx] = \
                      0.1 / np.sum(win_frac[other_idx]) * win_frac[other_idx]

        # The serving fractions for the experiment are just the
        # fraction of time that each thumb won the Monte Carlo
        # simulation.
        if non_exp_thumb is not None:
            win_frac = np.around(win_frac[:-1], 2)
            win_frac = win_frac / np.sum(win_frac)
        for thumb_id, frac in zip(bandit_ids, win_frac):
            run_frac[thumb_id] = frac * experiment_frac

        return (experiment_state, run_frac, value_remaining)
        

    def _get_prior_conversions(self, thumb_info):
        '''Get the number of conversions we would expect based on the model 
        score.'''
        
        score = thumb_info.model_score
        if score is not None:
            score = float(score)
        if score is None or score < 1e-4:
            if thumb_info.chosen:
                # An editor chose this thumb, so give it a 5% lift
                return (Mastermind.PRIOR_CTR * 
                        Mastermind.PRIOR_IMPRESSION_SIZE * 1.05)
            else:
                return (Mastermind.PRIOR_CTR * 
                        Mastermind.PRIOR_IMPRESSION_SIZE)

        # Peg a score of 5.5 as a 10% lift over random and a score of
        # 4.0 as neutral
        return ((0.10*(score-4.0)/1.5 + 1) * Mastermind.PRIOR_CTR * 
                Mastermind.PRIOR_IMPRESSION_SIZE)

    def _get_sequential_fracs(self, strategy, baseline, editor, candidates):
        '''Gets the serving fractions for a sequential testing strategy.'''
        _log.error('Sequential seving strategy is not implemented. '
                   'Falling back to the multi armed bandit')
        return self._get_bandit_fracs(strategy, baseline, editor, candidates)

    def _get_experiment_done_fracs(self, strategy, baseline, editor, winner):
        '''Returns the serving fractions for when the experiment is complete.

        Just returns a dictionary of the directive { id -> frac }
        '''
        majority = editor or baseline
        if majority and majority.id == winner.id:
            # The winner was the default so put in the baseline as a holdback
            if baseline and majority.id != baseline.id:
                return { winner.id : 1.0 - strategy.holdback_frac,
                         baseline.id : strategy.holdback_frac }
        elif strategy.override_when_done:
            # The experiment is done and we want to serve the winner
            # most of the time.
            majority = baseline or editor
            if majority and majority.id != winner.id:
                return { winner.id : 1.0 - strategy.holdback_frac,
                         majority.id : strategy.holdback_frac }
        else:
            # The experiment is done, but we do not show the winner
            # for most of the traffic (usually because it's still a
            # pilot). So instead, just show it for the full
            # experimental percentage.
            if majority:
                return { winner.id : strategy.exp_frac,
                         majority.id : 1.0 - strategy.exp_frac }
            
        return { winner.id : 1.0 }
            

    def _find_thumb(self, video_id, thumb_id):
        '''Find the thumbnail info object.

        Logging of key errors is handled here.

        Inputs:
        video_id - The video id
        thumb_id - The thumbnail id in its full form

        Outputs:
        The ThumbnailInfo object (that can be written to) or None if
        it's not there.
        
        '''
        thumb_suffix = thumb_id.split('_')
        if len(thumb_suffix) != 3:
            thumb_suffix = thumb_id
            _log.warn('Invalid thumbnail id %s for video id %s' %
                      (thumb_id, video_id))
        else:
            thumb_suffix = thumb_suffix[2]
            
        try:
            for thumb in self.video_info[video_id].thumbnails:
                if thumb.id == thumb_suffix:
                    return thumb
        except KeyError:
            _log.warn('Could not find information for video %s' % video_id)
            return None

        _log.warn('Could not find information for thumbnail %s in video %s' % 
                  (thumb_id, video_id))
        return None

    def _modify_video_state(self, video_id, experiment_state, value_left,
                            new_directive):
        '''Modifies the database with the current state of the video.'''

        # Update the serving percentages in the database
        self._incr_pending_modify(1)
        self.modify_pool.submit(
            _modify_many_serving_fracs,
            self, video_id, new_directive)
        
        self._incr_pending_modify(1)
        self.modify_pool.submit(
            _modify_video_info,
            self, video_id, experiment_state, value_left)


def _modify_many_serving_fracs(mastermind, video_id, new_directive):
    try:
        thumb_ids, new_fracs = zip(
            *[('_'.join([video_id, thumb_id]), frac)
              for thumb_id, frac in new_directive.iteritems()])
        neondata.ThumbnailMetadata.modify_many(
            thumb_ids,
            lambda x: _set_serving_fracs(thumb_ids, new_fracs, x))
        mastermind._incr_pending_modify(-1)
    except Exception as e:
        _log.exception('Unhandled exception when updating thumbs %s' % e)
        raise


def _set_serving_fracs(thumb_ids, new_fracs, thumb_objs):
    '''Function to be used by modify_many in order to set the serving
    fractions for a set of thumbnails'''
    for thumb_id, new_frac in zip(thumb_ids, new_fracs):
        obj = thumb_objs[thumb_id]
        if obj is not None:
            obj.serving_frac = new_frac

def _modify_video_info(mastermind, video_id, experiment_state, value_left):

    try:
        neondata.VideoMetadata.modify(
            video_id,
            lambda x: _update_experiment_info(experiment_state,
                                              value_left, x))
        mastermind._incr_pending_modify(-1)
    except Exception as e:
        _log.exception('Unhandled exception when updating video %s' % e)
        raise

def _update_experiment_info(experiment_state, value_left, video_obj):
    'Function to be used by modify in order to set the video state.'
    video_obj.experiment_state = experiment_state
    if value_left is not None:
        video_obj.experiment_value_remaining = value_left<|MERGE_RESOLUTION|>--- conflicted
+++ resolved
@@ -174,7 +174,6 @@
         '''Safely increment the number of pending modifies by count.'''
                 
         with self.lock:
-<<<<<<< HEAD
             self.pending_modifies.value += count
 
         with self.modify_waiter:
@@ -185,9 +184,6 @@
         with self.modify_waiter:
             while self.pending_modifies.value > 0:
                 self.modify_waiter.wait()
-=======
-            self.pending_modifies += count
-        statemon.state.pending_modifies = self.pending_modifies
     
     def get_video_ids(self):
         '''
@@ -196,7 +192,6 @@
         with self.lock:
             video_ids = self.video_info.values()
             return video_ids
->>>>>>> d0e47038
 
     def get_directives(self, video_ids=None):
         '''Returns a generator for the serving directives for all the video ids
