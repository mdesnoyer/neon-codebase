'''
The core business logic and state tracking for mastermind.

Author: Mark Desnoyer (desnoyer@neon-lab.com)
Copyright 2013 Neon Labs
'''
import os.path
import sys
__base_path__ = os.path.abspath(os.path.join(os.path.dirname(__file__), '..'))
if sys.path[0] != __base_path__:
    sys.path.insert(0, __base_path__)

from cmsdb import neondata
import concurrent.futures
import copy
import logging
import math
import multiprocessing.pool
import numpy as np
import scipy as sp
import scipy.stats as spstats
import threading
import utils.dists
from utils.options import define, options
from utils import statemon
from utils import strutils

from collections import defaultdict as ddict

_log = logging.getLogger(__name__)

define('modify_pool_size', type=int, default=5,
       help='Number of processes that can modify the db simultaneously')

statemon.define('n_directives', int)
statemon.define('directive_changes', int)
statemon.define('pending_modifies', int)
statemon.define('no_experiment_strategy', int)
statemon.define('invalid_experiment_type', int) 
statemon.define('db_update_error', int) # error updating database
statemon.define('no_valid_thumbnails', int) # no valid thumbnails for a video
statemon.define('critical_error', int)

class MastermindError(Exception): pass
class UpdateError(MastermindError): pass

class ScoreType(object):
    '''
    Exports some variable names that map to integers
    to refer to the different scoring types.
    '''
    RANK_CENTRALITY = 2
    CLASSICAL = 1
    UNKNOWN = 0
    DEFAULT = RANK_CENTRALITY

class ModelMapper(object):
    '''
    Stores relevant information about the model used for a given
    video, particularly with respect to computing the score
    priors. This was made necessary by the move to using Rank
    Centrality and, more broadly, no longer binning scores into
    [1, 7]. 

    Note: This makes several simplifying assumptions. Namely, 
    if a model is not in `classical models,' then it is using
    Rank Centrality, and is assumed to have a mean of 1. Generally
    when Rank Centrality is estimated the sum of the vector is 1--
    since the vector corresponds to transition probabilities. But
    since we wanted to the mean to not be dependent on the number
    of tested items, the sum of the vector corresponds to the number
    of training items, and hence the mean is definitionally one.

    IF YOU PLAN ON MAKING MORE MODELS USING THE CLASSICAL SCORING 
    METHOD, YOU MUST ADD THEM TO CLASSICAL_MODELS.
    '''
    MODEL2TYPE = ddict(lambda: ScoreType.DEFAULT,
        {x:ScoreType.CLASSICAL for x in ['20130924_textdiff',
        '20130924_crossfade','p_20150722_withCEC_w20',
        '20130924_crossfade_withalg','p_20150722_withCEC_w40',
        '20150206_flickr_slow_memcache','20130924',
        'p_20150722_withCEC_w10','p_20150722_withCEC_wA',
        'p_20150722_withCEC_wNone']})
    MODEL2TYPE[None] = ScoreType.UNKNOWN # reserved for unknown models

    @classmethod
    def _add_model(cls, modelid, score_type=ScoreType.DEFAULT):
        if ((score_type != ScoreType.RANK_CENTRALITY) and
            (score_type != ScoreType.CLASSICAL) and
            (score_type != ScoreType.UNKNOWN)):
            _log.error('Invalid score type specification for model '
                       '%s defaulting to UNKNOWN'%(modelid))
            score_type = ScoreType.UNKNOWN
            # if it's already in there, do not attempt to change
            if ModelMapper.MODEL2TYPE.has_key(modelid):
                _log.error('Model %s with invalid score type %s'
                    ' is already in MODEL2TYPE, original score '
                    'type remains'%(str(modelid), str(score_type)))
                return
        if not ModelMapper.MODEL2TYPE.has_key(modelid):
            _log.info('Model %s is not in model dicts; adding it,'
                  ' as score type %s'%(str(modelid), str(score_type)))
        cls.MODEL2TYPE[modelid] = score_type

    @classmethod
    def get_model_type(cls, modelid):
        '''
        Returns the model type given either a model
        number or a model name.
        '''
        if not ModelMapper.MODEL2TYPE.has_key(modelid):
            ModelMapper._add_model(modelid)
        return ModelMapper.MODEL2TYPE[modelid]

class VideoInfo(object):
    '''Container to store information needed about each video.'''
    def __init__(self, account_id, testing_enabled, thumbnails=[], score_type=ScoreType.UNKNOWN):
        self.account_id = str(account_id)
        self.thumbnails = thumbnails # [ThumbnailInfo]
        self.testing_enabled = testing_enabled # Is A/B testing enabled?
        self.score_type = score_type

    def __str__(self):
        return strutils.full_object_str(self)

    def __repr__(self):
        return str(self)

    def __cmp__(self, other):
        return cmp(self.__dict__, other.__dict__)
        

class ThumbnailInfo(object):
    '''Container to store information about a thumbnail.'''
    __slots__ = [
        'enabled',
        'type',
        'chosen',
        'rank',
        'phash',
        'model_score',
        'id',
        'base_imp',
        'incr_imp',
        'base_conv',
        'incr_conv'
        ]
        
    def __init__(self, metadata, base_impressions=0, incremental_impressions=0,
                 base_conversions=0, incremental_conversions=0):
        # These entries are from the neondata.ThumbnailMetadata
        self.enabled = metadata.enabled
        self.type = str(metadata.type)
        self.chosen = metadata.chosen
        self.rank = None if metadata.rank is None else int(metadata.rank)
        self.phash = metadata.phash
        self.model_score = None if metadata.model_score is None \
          else float(metadata.model_score)

        # Last chunk of the thumbnail id
        self.id = str(metadata.key).split('_')
        if len(self.id) != 3:
            _log.error('The thumbnail id %s does not seem to be valid for '
                       'video %s' % (metadata.key, metadata.video_id))
            self.id = str(metadata.key)
        else:
            self.id = self.id[2]

        # These fields are from the statistics
        self.base_imp = base_impressions
        self.incr_imp = incremental_impressions
        self.base_conv = base_conversions
        self.incr_conv = incremental_conversions

    def __str__(self):
        return str({
            'enabled': self.enabled,
            'type': self.type,
            'chosen' : self.chosen,
            'rank' : self.rank,
            'phash': self.phash,
            'model_score' : self.model_score,
            'id': self.id,
            'base_imp': self.base_imp,
            'incr_imp': self.incr_imp,
            'base_conv': self.base_conv,
            'incr_conv': self.incr_conv})

    def __repr__(self):
        return str(self)

    def __cmp__(self, other):
        return cmp((self.enabled,
                    self.type,
                    self.chosen,
                    self.rank,
                    self.phash,
                    self.model_score,
                    self.id,
                    self.get_impressions(),
                    self.get_conversions()),
                   (other.enabled,
                    other.type,
                    other.chosen,
                    other.rank,
                    other.phash,
                    other.model_score,
                    other.id,
                    other.get_impressions(),
                    other.get_conversions()))

    def get_impressions(self):
        return self.base_imp + self.incr_imp

    def get_conversions(self):
        return self.base_conv + self.incr_conv

    def update_stats(self, other_info):
        '''Updates the statistics from another ThumbnailInfo.'''
        if self.id <> other_info.id:
            _log.error("Two thumbnail ids don't match. %s vs %s" %
                       (self.id, other_info.id))
            return self

        self.base_imp = other_info.base_imp
        self.incr_imp = other_info.incr_imp
        self.base_conv = other_info.base_conv
        self.incr_conv = other_info.incr_conv
        return self

class Mastermind(object):
    '''Class that defines the core logic of how much to show each thumbnail.

    All of the update_* functions return an updated serving directive
    that is in the form ((account_id, video_id), [(thumb_id, fraction)]) if it has changed
    since last time. Otherwise None is returned.

    This object is thread safe, so only one thread is allow in at a time
    as long as you keep to the public interface.
    '''
    PRIOR_IMPRESSION_SIZE = 10
    PRIOR_CTR = 0.1
    VALUE_THRESHOLD = 0.01
    
    def __init__(self):
        self.video_info = {} # video_id -> VideoInfo
        
        # account_id -> neondata.ExperimentStrategy
        self.experiment_strategy = {}
        
        # video_id -> ((account_id, video_id), [(thumb_id, fraction)])
        self.serving_directive = {}

        # video_id -> neondata.ExperimentState
        self.experiment_state = {}
        
        # For thread safety
        self.lock = multiprocessing.RLock()
        self.modify_waiter = multiprocessing.Condition()

        # Counter for the number of pending modify calls to the database
        self.pending_modifies = multiprocessing.Value('i', 0)
        statemon.state.pending_modifies = 0

        # A thread pool to modify entries in the database
        self.modify_pool = concurrent.futures.ThreadPoolExecutor(
            options.modify_pool_size)

    def _incr_pending_modify(self, count):
        '''Safely increment the number of pending modifies by count.'''
                
        with self.lock:
            self.pending_modifies.value += count

        with self.modify_waiter:
            self.modify_waiter.notify_all()
        statemon.state.pending_modifies = self.pending_modifies.value

    def wait_for_pending_modifies(self):
        with self.modify_waiter:
            while self.pending_modifies.value > 0:
                self.modify_waiter.wait()

    def get_directives(self, video_ids=None):
        '''Returns a generator for the serving directives for all the video ids

        ***Warning*** The generator returned from this function cannot
           be shared between multiple threads.

        Inputs:
        video_ids - List of video_ids to query, or returns all of them if None

        Returns:

        Generator that spits out ((account_id, video_id), 
                                  [(thumb_id, fraction)])
        tuples.  It's thread safe as long as you keep the generator
        that's returned in a single thread.
        
        '''
        if video_ids is None:
            with self.lock:
                video_ids = self.video_info.keys()

        for video_id in video_ids:
            try:
                directive = self.serving_directive[video_id]
                video_id = directive[0][1]
                yield (directive[0],
                       [('_'.join([video_id, thumb_id]), frac)
                        for thumb_id, frac in directive[1]])
            except KeyError:
                # Some other thread probably changed the data so we
                # don't have information about this video id
                # anymore. Oh well.
                pass

    def _thumbnail_status_to_directive(self, thumbnail_status):
        '''Convert thubmnail_status to serving directive

        Inputs:
        thumbnails_status - ThumbnailStatus

        Returns:
        tuple (video_id, (thumbnail_id, directive)) video_id is 
        extracted from thumbnail_status. directive is the serving fraction
        '''

        # An example of ThumbnailStatus id: thumbnailstatus_acct1_vid1_v1t2
        # It contains four parts: thumbnails status, account id, video id
        # and thumbnail id.
        ids = str(thumbnail_status.get_id()).split('_')
        if len(ids) != 3:
            _log.error('The thumbnail_status id %s does not seem to be valid.' %
                thumbnail_status.get_id())
            return (None, None)
        else:
            video_id = ('_').join([ids[0], ids[1]])
            thumbnail_partial_id = ids[2]
            if thumbnail_status.serving_frac is None:
                _log.error('The thumbnail_status %s has None serving_frac.' %
                    thumbnail_status.get_id())
                return (video_id, None)
            return (video_id,
                    (thumbnail_partial_id, float(thumbnail_status.serving_frac)))

    def update_experiment_state_directive(self, video_id, video_status,
                                          thumbnail_status_list):
        '''Add a video experiment state to the experiment_state

        Inputs:
        video_id - video_id to be updated
        state: experiment state of that video
        directive: serving directives of the thumbnails

        '''
        if video_id is not None:
            with self.lock:
                has_error = False
                self.experiment_state[video_id] = video_status.experiment_state

                directive_list = []
                frac_sum = 0.0
                for thumbnail_status in thumbnail_status_list:
                    t_video_id, directive = \
                        self._thumbnail_status_to_directive(thumbnail_status)
                    if t_video_id is None or directive is None:
                        has_error = True;
                        break
                    if t_video_id != video_id:
                        _log.error('ThumbnailStatus video id %s does not match'
                                   ' the query video id %s' % (t_video_id,
                                   video_id))
                        has_error = True
                        break
                    frac_sum = frac_sum + directive[1]
                    directive_list.append(directive)
                if not has_error:
                    if abs(frac_sum - 1.0) >= 0.001:
                        has_error = True
                        _log.error('ThumbnailStatus of video id %s does not'
                                   ' sum to 1.0' % video_id)
                    # Validate the summation.

                if has_error:
                    self.experiment_state[video_id] = \
                        neondata.ExperimentState.UNKNOWN
                    self._incr_pending_modify(1)
                    self.modify_pool.submit(
                        _modify_video_info,
                        self, video_id, neondata.ExperimentState.UNKNOWN,
                        video_status.experiment_value_remaining,
                        video_status.winner_tid)
                else:
                    # No Error.
                    account_id = video_id.split('_')[0]
                    self.serving_directive[video_id] = \
                        ((account_id, video_id), directive_list)


    def update_video_info(self, video_metadata, thumbnails,
                          testing_enabled=True):
        '''Updates information about the video.

        Inputs:
        video_metadata - neondata.VideoMetadata object
        testing_enable - True if testing should be enabled for this video
        thumbnails - List of ThumbnailMetadata objects. Stats are ignored.
        '''
        video_id = str(video_metadata.get_id())
        testing_enabled = testing_enabled and video_metadata.testing_enabled
        thumbnail_infos = [ThumbnailInfo(x) for x in thumbnails]
        with self.lock:
            try:
                video_info = self.video_info[video_id]
                
                # Update the statistics for all the thumbnails based
                # on our known state.
                for new_thumb in thumbnail_infos:
                    for old_thumb in video_info.thumbnails:
                        if new_thumb.id == old_thumb.id:
                            new_thumb.update_stats(old_thumb)

                video_info.thumbnails = thumbnail_infos
                video_info.testing_enabled = testing_enabled
                if video_metadata.get_account_id() != video_info.account_id:
                    _log.error(('The account has changed for video id %s, '
                                'account id %s and it should not have') % 
                                (video_id, video_metadata.get_account_id()))
                    video_info.account_id = video_metadata.get_account_id()
                video_info.score_type = ModelMapper.get_model_type(
                    video_metadata.model_version)
                
            except KeyError:
                # No information about this video yet, so add it to the index
                score_type = ModelMapper.get_model_type(
                    video_metadata.model_version)
                video_info = VideoInfo(
                    video_metadata.get_account_id(),
                    testing_enabled,
                    thumbnail_infos,
                    score_type=score_type)
                self.video_info[video_id] = video_info

            self._calculate_new_serving_directive(video_id)

    def remove_video_info(self, video_id):
        '''Removes the video from being managed.'''
        with self.lock:
            if video_id in self.video_info:
                del self.video_info[video_id]
            if video_id in self.experiment_state:
                del self.experiment_state[video_id]
            if video_id in self.serving_directive:
                del self.serving_directive[video_id]
                self._incr_pending_modify(1)
                self.modify_pool.submit(
                    _modify_video_info,
                    self, video_id, neondata.ExperimentState.DISABLED, None,
                    None)

    def is_serving_video(self, video_id):
        '''Returns true if the video is being managed.'''
        if neondata.InternalVideoID.is_no_video(video_id):
            return True
        if video_id is None:
            return False
        return video_id in self.serving_directive
                

    def update_stats_info(self, data):
        '''Update the stats info from a ground truth in the database.

        Any of the stats entries can be None, in which case they are
        not updated.

        Inputs:
        data - generator that creates a stream of 
               (video_id, thumb_id, base_impr, incr_impr, base_conv, incr_conv)
        
        '''
        for video_id, thumb_id, base_imp, incr_imp, base_conv, incr_conv in \
          data:
            with self.lock:
                # Load up all the data
                thumb = self._find_thumb(video_id, thumb_id)
                if thumb is None:
                    continue
                if base_imp is not None:
                    thumb.base_imp = float(base_imp)
                if incr_imp is not None:
                    thumb.incr_imp = float(incr_imp)
                if base_conv is not None:
                    thumb.base_conv = float(base_conv)
                if incr_conv is not None:
                    thumb.incr_conv = float(incr_conv)

                self._calculate_new_serving_directive(video_id)

    def update_experiment_strategy(self, account_id, strategy):
        '''Updates the experiment strategy for a given account.

        Inputs:
        account_id - Account id that may be updated
        strategy - A neondata.ExperimentStrategy object
        '''
        if strategy is None or account_id is None:
            _log.error('Invalid account id %s and strategy: %s' %
                       (account_id, strategy))
            return
        
        with self.lock:
            try:
                old_strategy = self.experiment_strategy[account_id]
                if old_strategy == strategy:
                    # No change in strategy so we're done
                    return
            except KeyError:
                pass

            self.experiment_strategy[account_id] = strategy

            _log.info_n(('The experiment strategy has changed for account %s. '
                         'Building new serving directives.') % account_id,
                100)

            # Now update all the serving directives
            for video_id, video_info in self.video_info.items():
                if video_info.account_id == account_id:
                    self._calculate_new_serving_directive(video_id)

    def _calculate_new_serving_directive(self, video_id):
        '''Decide the amount of time each thumb should show for each video.

        Updates the self.serving_directive entries if it changes

        Inputs:
        video_id - Id for the video
        '''
        try:
            video_info = self.video_info[video_id]
        except KeyError:
            _log.critical(
                'Could not find video_id %s. This should never happen' 
                % video_id)
            statemon.state.increment('critical_error') 
            return
        
        # if video has already finished the experiment, just keep the
        # previous directive.
        if self.experiment_state.get(video_id, None) == \
           neondata.ExperimentState.COMPLETE:
            return

        result = self._calculate_current_serving_directive(
            video_info, video_id)
        if result is None:
            # There was an error, so stop here
            return 

        experiment_state, new_directive, value_left, winner_tid = result
        self.experiment_state[video_id] = experiment_state
                    
        try:
            old_directive = self.serving_directive[video_id][1]
            if len(old_directive) == len(new_directive):
                # Don't register a change if the max change is less than 0.5%
                diff = np.fabs(np.subtract([x[1] for x in old_directive],
                                           new_directive.values()))
                if max(diff) < 0.005:
                    return
            
        except KeyError:
            pass
         
        except Exception as e:
            _log.error('Unhandled exception calculating new serving directive %s old_directive = %s new_directive = %s' % (e, old_directive, new_directive.values()))
            raise

        self._modify_video_state(video_id, experiment_state, value_left,
                                 winner_tid, new_directive, video_info)
        
        self.serving_directive[video_id] = ((video_info.account_id,
                                             video_id),
                                             new_directive.items())
        statemon.state.n_directives = len(self.serving_directive)
        statemon.state.increment('directive_changes')

    def _calculate_current_serving_directive(self, video_info, video_id=''):
        '''Decide the amount of time each thumb should show for each video.

        This is the guts of the business logic.

        Inputs:
        video_info - A VideoInfo object

        Outputs:
        (experiment_state, {thumb_id => fraction}, value_left, winner_tid) or 
        None if we had an error
        '''
        if len(video_info.thumbnails) == 0:
            # There's no valid thumb yet to show. That's ok. We just ignore this video
            return None
        
        try:
            strategy = self.experiment_strategy[video_info.account_id]
        except KeyError:
            _log.error(('Could not find the experimental strategy for account'
                        ' %s' % video_info.account_id))
            statemon.state.increment('no_experiment_strategy')
            return None
            
        # Find the different types of thumbnails. We are looking for:
        # - The baseline
        # - The editor's selected thumbnails
        # - All the candidate thumbnails
        baseline = None
        editor = None
        chosen = None
        default = None
        experiment_state = neondata.ExperimentState.UNKNOWN
        winner_tid = None
        value_left=None
        candidates = set()
        run_frac = {} # thumb_id -> fraction
        for thumb in video_info.thumbnails:
            run_frac[thumb.id] = 0.0
            if not thumb.enabled:
                continue

            # A neon thumbnail
            if thumb.type in [neondata.ThumbnailType.NEON,
                              neondata.ThumbnailType.CUSTOMUPLOAD]:
                candidates.add(thumb)

            # A thumbnail that was explicitly chosen in the database
            if thumb.chosen:
                if chosen is not None:
                    _log.warn(('More than one chosen thumbnail for video %s '
                               '. Choosing the one of lowest rank' % video_id))
                    if thumb.rank < chosen.rank:
                        chosen = thumb
                else:
                    chosen = thumb

            # This is identified as the baseline thumbnail
            if thumb.type == strategy.baseline_type:
                if (baseline is None or 
                    thumb.rank < baseline.rank):
                    baseline = thumb

            # A default thumbnail that comes from a partner source or
            # is explicitly set in the API
            if thumb.type not in [neondata.ThumbnailType.NEON,
                                  neondata.ThumbnailType.CENTERFRAME,
                                  neondata.ThumbnailType.RANDOM,
                                  neondata.ThumbnailType.FILTERED]:
                if (default is None or 
                    default.type == neondata.ThumbnailType.DEFAULT 
                    or thumb.rank < default.rank):
                    default = thumb

        if strategy.chosen_thumb_overrides and chosen is not None:
            run_frac[chosen.id] = 1.0
            experiment_state = neondata.ExperimentState.OVERRIDE
            return (experiment_state, run_frac, None, None)
        editor = chosen or default
        if editor:
            candidates.discard(editor)

        if editor is None and baseline is None:
            if len(candidates) == 0:
                _log.error("No valid thumbnails for video %s" % video_id)
                statemon.state.increment('no_valid_thumbnails')
                return None
            
            _log.warn_n('Could not find a baseline for video id: %s' %
                        video_id)
            if not video_info.testing_enabled:
                _log.error_n(
                    'Testing was disabled and there was no baseline for'
                    ' video %s' % video_id, 5)
                statemon.state.increment('no_valid_thumbnails')
                return None

        # Limit the number of Neon thumbnails being shown
        if strategy.max_neon_thumbs is not None:
            neon_thumbs = [thumb for thumb in candidates if 
                           thumb.type == neondata.ThumbnailType.NEON]
            neon_thumbs = sorted(neon_thumbs,
                                 key=lambda x: (x.rank, -x.model_score))
            if len(neon_thumbs) > strategy.max_neon_thumbs:
                candidates = candidates.difference(
                    neon_thumbs[strategy.max_neon_thumbs:])

        # Done finding all the thumbnail types, so start doing the allocations 
        if not video_info.testing_enabled:
            if editor is None:
                run_frac[baseline.id] = 1.0
            else:
                run_frac[editor.id] = 1.0
            experiment_state = neondata.ExperimentState.DISABLED

        elif strategy.only_exp_if_chosen and chosen is None:
            # We aren't experimenting because no thumb was chosen
            if default:
                run_frac[default.id] = 1.0
            elif baseline:
                run_frac[baseline.id] = 1.0
            else:
                _log.warn("Could not find the default thumbnail to show for "
                          "video %s. Trying a Neon one instead." % video_id)
                ranked_candidates = sorted(
                    candidates, key=lambda x: (x.rank,
                                               x.type != 
                                               neondata.ThumbnailType.NEON))
                run_frac[ranked_candidates[0].id] = 1.0
            experiment_state = neondata.ExperimentState.DISABLED

        elif (strategy.experiment_type == 
            neondata.ExperimentStrategy.MULTIARMED_BANDIT):
            experiment_state, bandit_frac, value_left, winner_tid = \
<<<<<<< HEAD
              self._get_bandit_fracs(strategy,
                                     baseline,
                                     editor,
                                     candidates,
                                     strategy.min_conversion,
                                     strategy.frac_adjust_rate)
=======
              self._get_bandit_fracs(strategy, baseline, editor, candidates,
                                     video_info)
>>>>>>> ef79a13e
            run_frac.update(bandit_frac)
        elif (strategy.experiment_type == 
            neondata.ExperimentStrategy.SEQUENTIAL):
            experiment_state, seq_frac, value_left, winner_tid = \
              self._get_sequential_fracs(strategy, baseline, editor,
                                         candidates, video_info)
            run_frac.update(seq_frac)
        else:
            _log.error('Invalid experiment type for video %s : %s' % 
                       (video_id, strategy.experiment_type))
            statemon.state.increment('invalid_experiment_type')
            return None
        return (experiment_state, run_frac, value_left, winner_tid)

<<<<<<< HEAD
    def _get_bandit_fracs(self, strategy, baseline, editor, candidates,
                          min_conversion = 50, frac_adjust_rate = 1.0):
=======
    def _get_bandit_fracs(self, strategy, baseline, editor, candidates, video_info):
>>>>>>> ef79a13e
        '''Gets the serving fractions for a multi-armed bandit strategy.

        This uses the Thompson Sampling heuristic solution. See
        https://support.google.com/analytics/answer/2844870?hl=en for
        more details.
        
        '''
        run_frac = {}
        valid_bandits = copy.copy(candidates)
        experiment_state = neondata.ExperimentState.RUNNING
        value_remaining = None
        winner_tid = None
        experiment_frac = strategy.exp_frac
                
        if (editor is not None and 
            baseline is not None and 
            utils.dists.hamming_int(editor.phash,
                                    baseline.phash) < 10):
            # The editor thumbnail looks exactly like the baseline one
            # so ignore the editor one.
            editor = None
        
        # First allocate the non-experiment portion
        non_exp_thumb = None
        if strategy.exp_frac >= 1.0:
            # When the experimental fraction is 100%, put everything
            # into the valid bandits that makes sense.
            if editor is not None:
                valid_bandits.add(editor)
                if baseline and strategy.always_show_baseline:
                    valid_bandits.add(baseline)
            elif baseline is not None:
                valid_bandits.add(baseline)
        else:
            if editor is None:
                if baseline:
                    run_frac[baseline.id] = 1.0 - strategy.exp_frac
                    non_exp_thumb = baseline
                else:
                    # There is nothing to run in the main fraction, so
                    # run the experiment over everything.
                    experiment_frac = 1.0
            else:
                run_frac[editor.id] = 1.0 - strategy.exp_frac
                non_exp_thumb = editor
                if baseline and strategy.always_show_baseline:
                    valid_bandits.add(baseline)

        valid_bandits = list(valid_bandits)

        # Now determine the serving percentages for each valid bandit
        # based on a prior of its model score and its measured ctr.
        bandit_ids = [x.id for x in valid_bandits]
        conv = dict([(x.id, self._get_prior_conversions(x, video_info) +
                      x.get_conversions())
                for x in valid_bandits])
        imp = dict([(x.id, Mastermind.PRIOR_IMPRESSION_SIZE * 
                             (1 - Mastermind.PRIOR_CTR) + 
                             x.get_impressions())
                             for x in valid_bandits])

        # Calculation the summation of all conversions.
        total_conversions = sum(x.get_conversions() for x in valid_bandits)
        if non_exp_thumb is not None:
            total_conversions = total_conversions + non_exp_thumb.get_conversions()

        # Run the monte carlo series
        MC_SAMPLES = 1000.

        # Change: the formula in the paper is conversions+1,
        #         impressions-conversions+1
        mc_series = [spstats.beta.rvs(conv[x] + 1,
                                      max(imp[x] - conv[x], 0) + 1,
                                      size=MC_SAMPLES) for x in bandit_ids]
        if non_exp_thumb is not None:
            conv = self._get_prior_conversions(non_exp_thumb, video_info) + \
              non_exp_thumb.get_conversions()
            mc_series.append(
                spstats.beta.rvs(max(conv, 0) + 1,
                                 max(Mastermind.PRIOR_IMPRESSION_SIZE * 
                                        (1 - Mastermind.PRIOR_CTR) + 
                                        non_exp_thumb.get_impressions() - 
                                        conv , 0) + 1,
                                 size=MC_SAMPLES))

        win_frac = np.array(np.bincount(np.argmax(mc_series, axis=0)),
                            dtype=np.float) / MC_SAMPLES
        
        win_frac = np.append(win_frac, [0.0 for x in range(len(mc_series) - 
                                                           win_frac.shape[0])])
        winner_idx = np.argmax(win_frac)

        # Determine the number of real impressions for each entry in win_frac
        impressions = [x.get_impressions() for x in valid_bandits]
        if non_exp_thumb is not None:
            impressions.append(non_exp_thumb.get_impressions())

        # Determine the value remaining. This is equivalent to
        # determing that one of the other arms might beat the winner
        # by x%
        lost_value = ((np.max(mc_series, 0) - mc_series[:][winner_idx]) / 
                      mc_series[:][winner_idx])
        value_remaining = np.sort(lost_value)[0.95*MC_SAMPLES]

        # For all those thumbs that haven't been seen for 1000 imp,
        # make sure that they will get some traffic
        for i in range(len(valid_bandits)):
            if impressions[i] < 500:
                win_frac[i] = max(0.1, win_frac[i])
        win_frac = win_frac / np.sum(win_frac)

        # Change the winning strategy to value_remaining is less than 0.01 (by the paper)
        # Means that 95% of chance the value remaining is 1% of the picked winner.
        # This will make it comes to conclusion quicker comparing to 
        # using: if win_frac[winner_idx] >= 0.95:
        if value_remaining <= Mastermind.VALUE_THRESHOLD:
            # There is a winner. See if there were enough imp to call it
            if (win_frac.shape[0] == 1 or 
                impressions[winner_idx] >= 500 and total_conversions >= min_conversion):
                # The experiment is done
                experiment_state = neondata.ExperimentState.COMPLETE
                try:
                    winner = valid_bandits[winner_idx]
                except IndexError:
                    winner = non_exp_thumb
                winner_tid = winner.id
                return (experiment_state,
                        self._get_experiment_done_fracs(
                            strategy, baseline, editor, winner),
                        value_remaining,
                        winner_tid)

            else:
                # Only allow the winner to have 90% of the imp
                # because there aren't enough impressions to make a good
                # decision.
                win_frac[winner_idx] = 0.90
                other_idx = [x for x in range(win_frac.shape[0])
                             if x != winner_idx]
                if np.sum(win_frac[other_idx]) < 1e-5:
                    win_frac[other_idx] = 0.1 / len(other_idx)
                else:
                    win_frac[other_idx] = \
                      0.1 / np.sum(win_frac[other_idx]) * win_frac[other_idx]

        # Adjust the run_frac according to frac_adjust_rate,
        # if frac_adjust_rate == 0.0, then all the fractions are equal.
        # If frac_adjust_rate == 1.0, then run_frac stays the same.

        # TODO: now the adjustment is equal for all fractions.
        # TODO: We will change it to be related to the prior instead.
        win_frac = win_frac ** frac_adjust_rate
        win_frac = win_frac / np.sum(win_frac)

        # The serving fractions for the experiment are just the
        # fraction of time that each thumb won the Monte Carlo
        # simulation.
        if non_exp_thumb is not None:
            win_frac = np.around(win_frac[:-1], 2)
            win_frac = win_frac / np.sum(win_frac)

        for thumb_id, frac in zip(bandit_ids, win_frac):
            run_frac[thumb_id] = frac * experiment_frac

        return (experiment_state, run_frac, value_remaining, winner_tid)
        

    def _get_prior_conversions(self, thumb_info, video_info):
        '''Get the number of conversions we would expect based on the model 
        score.'''
        
        score = thumb_info.model_score
        if score is not None:
            score = float(score)
        if (score is None or score < 1e-4 or math.isinf(score) or 
            math.isnan(score)):
            if thumb_info.chosen:
                # An editor chose this thumb, so give it a 5% lift
                return max(1.0, (Mastermind.PRIOR_CTR * 
                                 Mastermind.PRIOR_IMPRESSION_SIZE * 1.05))
            else:
                return max(1.0, (Mastermind.PRIOR_CTR * 
                                 Mastermind.PRIOR_IMPRESSION_SIZE))
        if video_info.score_type == ScoreType.CLASSICAL:
            # then it was calculated using Borda Count
            # original doc:
            # Peg a score of 5.5 as a 10% lift over random and a score of
            # 4.0 as neutral
            return max(1.0, ((0.10*(score-4.0)/1.5 + 1) * 
                            Mastermind.PRIOR_CTR * 
                            Mastermind.PRIOR_IMPRESSION_SIZE))
        elif video_info.score_type == ScoreType.RANK_CENTRALITY:
            # then it was calculated using Rank Centrality
            # in which case the lift is given directly by RC
            # of course, the calculated score only accounts for
            # about 22% of the variance (computed by Spearman's Rho)
            # and so we should regress it back to the mean
            # lift is given by the ratio of the images scores, 
            # regressed to the mean by some prior. Furthermore, 
            # we assume the mean value, which is 1 due to how we 
            # compute rank centrality.
            prior = 0.3
            return max(1.0, prior * score + (1-prior) * 1.0) 
        else:
            # then it is none, assume a lift of 0%
            return max(1.0, (1. * Mastermind.PRIOR_CTR * 
                             Mastermind.PRIOR_IMPRESSION_SIZE))

    def _get_sequential_fracs(self, strategy, baseline, editor, candidates, video_info):
        '''Gets the serving fractions for a sequential testing strategy.'''
        _log.error('Sequential seving strategy is not implemented. '
                   'Falling back to the multi armed bandit')
        return self._get_bandit_fracs(strategy, baseline, editor, candidates, video_info)

    def _get_experiment_done_fracs(self, strategy, baseline, editor, winner):
        '''Returns the serving fractions for when the experiment is complete.

        Just returns a dictionary of the directive { id -> frac }
        '''
        majority = editor or baseline
        if majority and majority.id == winner.id:
            # The winner was the default so put in the baseline as a holdback
            if baseline and majority.id != baseline.id:
                return { winner.id : 1.0 - strategy.holdback_frac,
                         baseline.id : strategy.holdback_frac }
        elif strategy.override_when_done:
            # The experiment is done and we want to serve the winner
            # most of the time.
            majority = baseline or editor
            if majority and majority.id != winner.id:
                return { winner.id : 1.0 - strategy.holdback_frac,
                         majority.id : strategy.holdback_frac }
        else:
            # The experiment is done, but we do not show the winner
            # for most of the traffic (usually because it's still a
            # pilot). So instead, just show it for the full
            # experimental percentage.
            if majority:
                return { winner.id : strategy.exp_frac,
                         majority.id : 1.0 - strategy.exp_frac }
            
        return { winner.id : 1.0 }
            

    def _find_thumb(self, video_id, thumb_id):
        '''Find the thumbnail info object.

        Logging of key errors is handled here.

        Inputs:
        video_id - The video id
        thumb_id - The thumbnail id in its full form

        Outputs:
        The ThumbnailInfo object (that can be written to) or None if
        it's not there.
        
        '''
        thumb_suffix = thumb_id.split('_')
        if len(thumb_suffix) != 3:
            thumb_suffix = thumb_id
            _log.warn('Invalid thumbnail id %s for video id %s' %
                      (thumb_id, video_id))
        else:
            thumb_suffix = thumb_suffix[2]
            
        try:
            for thumb in self.video_info[video_id].thumbnails:
                if thumb.id == thumb_suffix:
                    return thumb
        except KeyError:
            _log.warn_n(
                'Could not find information for video %s' % video_id,
                50)
            return None

        _log.warn('Could not find information for thumbnail %s in video %s' % 
                  (thumb_id, video_id))
        return None

    def _modify_video_state(self, video_id, experiment_state, value_left,
                            winner_tid, new_directive, video_info):
        '''Modifies the database with the current state of the video.'''

        # Update the serving percentages in the database
        self._incr_pending_modify(2)
        self.modify_pool.submit(
            _modify_many_serving_fracs,
            self, video_id, new_directive, video_info)
        
        self.modify_pool.submit(
            _modify_video_info,
            self, video_id, experiment_state, value_left, winner_tid)


def _modify_many_serving_fracs(mastermind, video_id, new_directive,
                               video_info):
    try:
        ctrs = dict([(x.id, float(x.get_conversions()) / 
                      max(x.get_impressions(), 1)) for x in 
                     video_info.thumbnails])
        objs = [neondata.ThumbnailStatus(
            '_'.join([video_id, thumb_id]),
            serving_frac=frac,
            ctr=ctrs[thumb_id])
            for thumb_id, frac in new_directive.iteritems()]
        neondata.ThumbnailStatus.save_all(objs)
    except Exception as e:
        _log.exception('Unhandled exception when updating thumbs %s' % e)
        statemon.state.increment('db_update_error')
        raise
    finally:
        mastermind._incr_pending_modify(-1)

def _modify_video_info(mastermind, video_id, experiment_state, value_left,
                       winner_tid):

    try:
        full_winner = winner_tid
        if full_winner is not None:
            full_winner = '_'.join([video_id, full_winner])
        def _update(status):
           status.experiment_state = experiment_state
           status.winner_tid = full_winner
           status.experiment_value_remaining = value_left
        neondata.VideoStatus.modify(video_id, _update, create_missing=True)
        # neondata.VideoStatus(video_id, experiment_state,
                             # full_winner,
                             # value_left).save()
    except Exception as e:
        _log.exception('Unhandled exception when updating video %s' % e)
        statemon.state.increment('db_update_error')
        raise
    finally:
        mastermind._incr_pending_modify(-1)<|MERGE_RESOLUTION|>--- conflicted
+++ resolved
@@ -358,7 +358,6 @@
             with self.lock:
                 has_error = False
                 self.experiment_state[video_id] = video_status.experiment_state
-
                 directive_list = []
                 frac_sum = 0.0
                 for thumbnail_status in thumbnail_status_list:
@@ -385,17 +384,14 @@
                 if has_error:
                     self.experiment_state[video_id] = \
                         neondata.ExperimentState.UNKNOWN
-                    self._incr_pending_modify(1)
-                    self.modify_pool.submit(
-                        _modify_video_info,
-                        self, video_id, neondata.ExperimentState.UNKNOWN,
-                        video_status.experiment_value_remaining,
-                        video_status.winner_tid)
+                    
+                    self._calculate_new_serving_directive(video_id)
                 else:
-                    # No Error.
+                    # No Error so set the serving directive
                     account_id = video_id.split('_')[0]
                     self.serving_directive[video_id] = \
                         ((account_id, video_id), directive_list)
+
 
 
     def update_video_info(self, video_metadata, thumbnails,
@@ -720,17 +716,13 @@
         elif (strategy.experiment_type == 
             neondata.ExperimentStrategy.MULTIARMED_BANDIT):
             experiment_state, bandit_frac, value_left, winner_tid = \
-<<<<<<< HEAD
               self._get_bandit_fracs(strategy,
                                      baseline,
                                      editor,
                                      candidates,
-                                     strategy.min_conversion,
+                                     video_info,
+                                     strategy.min_conversion,  
                                      strategy.frac_adjust_rate)
-=======
-              self._get_bandit_fracs(strategy, baseline, editor, candidates,
-                                     video_info)
->>>>>>> ef79a13e
             run_frac.update(bandit_frac)
         elif (strategy.experiment_type == 
             neondata.ExperimentStrategy.SEQUENTIAL):
@@ -745,12 +737,9 @@
             return None
         return (experiment_state, run_frac, value_left, winner_tid)
 
-<<<<<<< HEAD
     def _get_bandit_fracs(self, strategy, baseline, editor, candidates,
-                          min_conversion = 50, frac_adjust_rate = 1.0):
-=======
-    def _get_bandit_fracs(self, strategy, baseline, editor, candidates, video_info):
->>>>>>> ef79a13e
+                          video_info, min_conversion = 50, 
+                          frac_adjust_rate = 1.0):
         '''Gets the serving fractions for a multi-armed bandit strategy.
 
         This uses the Thompson Sampling heuristic solution. See
@@ -1073,13 +1062,10 @@
         if full_winner is not None:
             full_winner = '_'.join([video_id, full_winner])
         def _update(status):
-           status.experiment_state = experiment_state
+           status.set_experiment_state(experiment_state)
            status.winner_tid = full_winner
            status.experiment_value_remaining = value_left
         neondata.VideoStatus.modify(video_id, _update, create_missing=True)
-        # neondata.VideoStatus(video_id, experiment_state,
-                             # full_winner,
-                             # value_left).save()
     except Exception as e:
         _log.exception('Unhandled exception when updating video %s' % e)
         statemon.state.increment('db_update_error')
