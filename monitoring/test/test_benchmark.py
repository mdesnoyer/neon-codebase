--- conflicted
+++ resolved
@@ -29,20 +29,20 @@
     def setUp(self):
         super(BenchmarkTest, self).setUp()
 
-<<<<<<< HEAD
+
         self.http_patcher = patch('tornado.httpclient.AsyncHTTPClient.fetch')
         self.http_mock = self._future_wrap_mock(self.http_patcher.start())
         #self.http_mock.HTTPError = tornado.httpclient.HTTPError
         self.headers = {"X-Neon-API-Key" : 'apikey', "Content-Type" : "application/json"}
         self.mock_request = tornado.httpclient.HTTPRequest('http://nope.com',
                                                             headers=self.headers)
-=======
-        self.http_patcher = patch('monitoring.benchmark_neon_pipeline.urllib2')
+
+        '''self.http_patcher = patch('monitoring.benchmark_neon_pipeline.urllib2')
         self.http_mock = self.http_patcher.start()
         self.http_mock.URLError = urllib2.URLError
         self.isp_response_mock = self.http_mock.build_opener().open()
         self.isp_response_mock.getcode.side_effect = [200]
->>>>>>> 88ec34db
+        '''
 
         self.neon_request_mock = self.http_mock
         self.neon_request_mock.reset_mock()
@@ -79,15 +79,10 @@
         self.request = neondata.NeonApiRequest('myjobid', self.api_key, 'vid1')
         self.request.save()
 
-<<<<<<< HEAD
-        self.vim = neondata.VideoMetadata('apikey_vid1')
-        self.vim.save()
-=======
         video = neondata.VideoMetadata(
             neondata.InternalVideoID.generate(self.api_key, 'vid1'))
         video.save()
         video.get_serving_url()
->>>>>>> 88ec34db
         
     def tearDown(self):
         self.http_patcher.stop()
@@ -236,17 +231,14 @@
         options._set('monitoring.benchmark_neon_pipeline.isp_timeout', 1.0)
         self.request.state = neondata.RequestState.SERVING
         self.request.save()
-<<<<<<< HEAD
         self.isp_mock.get_last_redirect_headers.side_effect = [
             tornado.httpclient.HTTPError(404, 'Cannot find ISP'),
             {'Location': 'http://somewhere.com'}
-=======
-        self.isp_response_mock.getcode.side_effect = [
+        '''self.isp_response_mock.getcode.side_effect = [
             urllib2.URLError('Cannot find ISP'),
             204,
             204
->>>>>>> 88ec34db
-        ]
+        ]'''
 
         with self.assertLogExists(logging.WARNING, 'Code 204'):
             with self.assertRaises(benchmark_neon_pipeline.RunningTooLongError):
