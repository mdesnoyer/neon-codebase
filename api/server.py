--- conflicted
+++ resolved
@@ -64,7 +64,6 @@
 MAX_THUMBNAILS = 25
 NEON_AUTH = "secret_key"
 PUBLISHER_ID = "publisher_id"
-PREV_THUMBNAIL = "previous_thumbnail"
 INTEGRATION_ID = "integration_id"
 
 customer_priorities = {} 
@@ -415,17 +414,10 @@
           
             # Identify Request Type
             if "brightcove" in self.request.uri:
-<<<<<<< HEAD
                 pub_id  = params[PUBLISHER_ID] #publisher id
-                p_thumb = params[PREV_THUMBNAIL]
+                p_thumb = params["default_thumbnail"]
                 rtoken = params[BCOVE_READ_TOKEN]
                 wtoken = params[BCOVE_WRITE_TOKEN]
-=======
-                pub_id  = params[properties.PUBLISHER_ID] #publisher id
-                p_thumb = params["default_thumbnail"]
-                rtoken = params[properties.BCOVE_READ_TOKEN]
-                wtoken = params[properties.BCOVE_WRITE_TOKEN]
->>>>>>> a3923981
                 autosync = params["autosync"]
                 request_type = "brightcove"
                 i_id = params[INTEGRATION_ID]
@@ -440,16 +432,7 @@
                 oo_api_key = params["oo_api_key"]
                 oo_secret_key = params["oo_secret_key"]
                 autosync = params["autosync"]
-<<<<<<< HEAD
                 i_id = params[INTEGRATION_ID]
-                p_thumb = params[PREV_THUMBNAIL]
-                api_request = neondata.OoyalaApiRequest(job_id, api_key, 
-                                                        i_id, vid, title, url,
-                                                        oo_api_key,
-                                                        oo_secret_key, 
-                                                        p_thumb, http_callback)
-=======
-                i_id = params[properties.INTEGRATION_ID]
                 p_thumb = params["default_thumbnail"]
                 api_request = neondata.OoyalaApiRequest(
                     job_id,
@@ -462,7 +445,6 @@
                     oo_secret_key, 
                     http_callback,
                     default_thumbnail=p_thumb)
->>>>>>> a3923981
                 api_request.autosync = autosync
 
             else:
