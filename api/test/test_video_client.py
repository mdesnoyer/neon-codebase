#!/usr/bin/env python

'''
Video processing client unit test

NOTE: Model call has been mocked out, the results are embedded in the 
pickle file for the calls made from model object

1. Neon api request
2. Brightcoev api request 
3. Brightcove api request with autosync

Inject failures
- error downloading video file
- error with video file
- error with few thumbnails
- error with client callback

'''

import os.path
import sys
base_path = os.path.abspath(os.path.join(os.path.dirname(__file__), '..',
                                         '..'))
if sys.path[0] <> base_path:
        sys.path.insert(0,base_path)

import json
import logging
import mock
import os
import pickle
import subprocess
import random
import re
import request_template
import unittest
import urllib
import utils
import test_utils
import test_utils.mock_boto_s3 as boto_mock
import test_utils.redis

from boto.s3.connection import S3Connection
from mock import patch
from mock import MagicMock
from PIL import Image
from supportServices import neondata
from StringIO import StringIO
from api import client
from utils.options import define, options
from tornado.httpclient import HTTPResponse, HTTPRequest, HTTPError

_log = logging.getLogger(__name__)

class TestVideoClient(unittest.TestCase):
    '''
    '''
    def setUp(self):
        #setup properties,model
        self.model_file = os.path.join(os.path.dirname(__file__),"model.pkl")
        self.model_version = "test" 
        self.model = MagicMock()
        self.ioloop = MagicMock() #mock ioloop

        #Mock Model methods, use pkl to load captured outputs
        ct_output,ft_output = pickle.load(open(self.model_file)) 
        self.model.choose_thumbnails.return_value = (ct_output,9)
        self.model.filter_duplicates.return_value = ft_output 
        self.model.score.return_value = 1,2 
        self.test_video_file = os.path.join(os.path.dirname(__file__),"test.mp4") 
   
        self.dl = None
        self.pv = None

        
        #Redis
        self.redis = test_utils.redis.RedisServer()
        self.redis.start() 

        #mock s3
        self.s3patcher = patch('api.client.S3Connection')
        mock_conn = self.s3patcher.start()
        self.s3conn = boto_mock.MockConnection()
        mock_conn.return_value = self.s3conn
        
        #setup process video object
        self.processvideo_setup()

    #ProcessVideo setup
    def processvideo_setup(self):
        '''
        Setup variables for process video process_all call

        Then run process_all call, which has calls to the model
        mocked out.

        Once process_all has extracted thumbs, scored them subsequent
        methods can do their opertaions depending on the api call type
        '''
        j_id = "j123"
        api_key = "apikey123"
        jparams = request_template.neon_api_request %(
                j_id,"v",api_key,"neon",api_key,j_id)
        params = json.loads(jparams)
        self.dl = client.HttpDownload(jparams, None, 
                self.model, self.model_version)
        self.pv = client.ProcessVideo(params, jparams, 
                self.model, self.model_version, False,123)
        self.dl.pv = self.pv
        nthumbs = params['api_param']
        self.pv.process_all(self.test_video_file,nthumbs)
        
        na = neondata.NeonApiRequest(j_id,api_key,None,None,None,None,None)
        na.save()
        

    def tearDown(self):
        self.s3patcher.stop()
        self.redis.stop()

    def _create_random_image(self):
        h = 360
        w = 480
        pixels = [(0,0,0) for _w in range(h*w)]
        r = random.randrange(0,255)
        g = random.randrange(0,255)
        b = random.randrange(0,255)
        pixels[0] = (r,g,b)
        im = Image.new("RGB",(h,w))
        im.putdata(pixels)
        imgstream = StringIO()
        im.save(imgstream, "jpeg", quality=100)
        imgstream.seek(0)
        data = imgstream.read()
        return imgstream

    def _dequeue_job(self,request_type):
        #Mock/ Job template
        pass
        #if request_type == "neon"

    def test_process_all(self):
       
        '''
        Verify execution of the process_all call in ProcessVideo
        '''
        
        #verify metadata has been populated
        for key,value in self.pv.video_metadata.iteritems():
            self.assertNotEqual(value,None,"Video metadata test")
       
        #verify that following maps get populated
<<<<<<< HEAD
        self.assertGreater(len(self.pv.data_map),0,"Model did not return values")
        self.assertGreater(len(self.pv.attr_map),0,"Model did not return values")
        self.assertGreater(len(self.pv.timecodes),0,"Model did not return values")

        self.assertFalse(float('-inf') in self.pv.valence_scores[1],
                "discarded frames havent been filtered")
=======
        self.assertGreater(len(self.pv.data_map),0)
        self.assertGreater(len(self.pv.attr_map),0)
        self.assertGreater(len(self.pv.timecodes),0)
>>>>>>> ef8a70fe
        
    @patch('api.client.S3Connection')
    def test_neon_request_process(self,mock_conntype):
        '''
        Test Neon api request
        '''
        #s3mocks to mock host_thumbnails_to_s3
        conn = boto_mock.MockConnection()
        mock_conntype.return_value = conn
        conn.create_bucket('host-thumbnails')
        conn.create_bucket('neon-beta-test')
        
        #HttpDownload

        #send client response & verify
        self.dl.send_client_response()
        s3_keys = [x for x in conn.buckets['host-thumbnails'].get_all_keys()]
<<<<<<< HEAD
        self.assertEqual(len(s3_keys),1,
                "send client resposne and host images s3")
=======
        self.assertEqual(len(s3_keys), 1)
>>>>>>> ef8a70fe
    
    @patch('api.client.S3Connection')
    def test_save_data_to_s3(self,mock_conntype):

        #s3mocks to mock host_thumbnails_to_s3
        conn = boto_mock.MockConnection()
        conn.create_bucket('neon-beta-test')
        conn.create_bucket('host-thumbnails')
        mock_conntype.return_value = conn
        
        self.dl.send_client_response()
        
        #save data to s3
        self.pv.save_data_to_s3()
        s3_keys = [x for x in conn.buckets['neon-beta-test'].get_all_keys()]
<<<<<<< HEAD
        self.assertEqual(len(s3_keys),1)
=======
        self.assertEqual(len(s3_keys), 3)
>>>>>>> ef8a70fe

    @patch('api.client.S3Connection')
    def test_brightcove_request_process(self,mock_conntype):
        
        conn = boto_mock.MockConnection()
        mock_conntype.return_value = conn
        conn.create_bucket('host-thumbnails')
        conn.create_bucket('neon-beta-test')

        # TEST Brightcove request flow and finalize_brightcove_request() 
        # Replace the request parameters of the dl & pv objects to save time on
        # video processing and reuse the setup
        vid  = "vid123"
        i_id = "i123"
        bp = neondata.BrightcovePlatform("testaccountneonapi",i_id)
        api_key = bp.neon_api_key
        bp.save()

        jparams = request_template.brightcove_api_request %("j",vid,api_key,
                            "brightcove",api_key,"j",i_id)
        params = json.loads(jparams)
        self.pv.request_map = params
        self.pv.request = jparams
        self.dl.job_params = params
        
        #brightcove platform patcher
        bplatform_patcher = patch('api.client.BrightcoveApiRequest')
        mock_bplatform_patcher = bplatform_patcher.start()
        breq = neondata.BrightcoveApiRequest("d","d",None,None,None,None,None,None)
        breq.previous_thumbnail = "http://prevthumb"
        mock_bplatform_patcher.get.side_effect = [breq]
       
        #mock tornado http
        request = HTTPRequest('http://google.com')
        response = HTTPResponse(request, 200, buffer=self._create_random_image())
        clientp = patch('api.client.tornado.httpclient.HTTPClient')
        http_patcher = clientp.start()
        http_patcher().fetch.side_effect = [response,response]
        
        self.dl.send_client_response()
        bcove_thumb = False
        for key in conn.buckets['host-thumbnails'].get_all_keys():
            if "brightcove" in key.name:
                bcove_thumb = True  
        
        self.assertTrue(bcove_thumb,"finalize brightcove request")        
        
        #verify thumbnail metadata and video metadata 
        vm = neondata.VideoMetadata.get(api_key+"_"+vid)
        self.assertNotEqual(vm,None,"assert videometadata")
        
        #TODO: Brightcove request with autosync
    
        #cleanup
        http_patcher.stop()
        clientp.stop()
        mock_bplatform_patcher.stop()
    

    def test_processing_error(self):

        #mock requeue job failure
        request = HTTPRequest('http://neon-lab.com')
        response = HTTPResponse(request, 500, buffer=StringIO(""))
        clientp = patch('api.client.tornado.httpclient.HTTPClient')
        http_patcher = clientp.start()
        http_patcher().fetch.side_effect = [response,response]

        #requeue job mock
        self.dl.send_client_response(error=True)
        clientp.stop()

        #self.nplatform_patcher = patch('api.client.NeonApiRequest')
        #self.mock_nplatform_patcher = self.nplatform_patcher.start()
        #self.mock_nplatform_patcher.get.side_effect = [
        #        neondata.NeonApiRequest("d","d",None,None,None,None,None)]

    
    @patch('api.client.S3Connection')
    def test_httpdownload_async_callback(self,mock_conntype):
        ''' test streaming callback and async callback '''

        j_id = "j123"
        api_key = "apikey123"
        jparams = request_template.neon_api_request %(
                j_id,"v",api_key,"neon",api_key,j_id)
        params = json.loads(jparams)
        self.dl = client.HttpDownload(jparams, self.ioloop, 
                self.model, self.model_version)
        request = HTTPRequest('http://neon-lab.com/video.mp4')
        data = "somefakevideodata"
        response = HTTPResponse(request, 200, buffer=StringIO(data),
                    headers={'Content-Length':len(data)})
        
        #s3mocks to mock host_thumbnails_to_s3
        conn = boto_mock.MockConnection()
        mock_conntype.return_value = conn
        conn.create_bucket('host-thumbnails')
        conn.create_bucket('neon-beta-test')
        
        self.dl.async_callback(response)

        #Assert error response
        api_request = neondata.NeonApiRequest.get(api_key,j_id)
        self.assertEqual(api_request.state,neondata.RequestState.INT_ERROR)


    def test_httpdownload_async_callback_error_cases(self):
        
        j_id = "j123"
        api_key = "apikey123"
        jparams = request_template.neon_api_request %(
                j_id,"v",api_key,"neon",api_key,j_id)
        params = json.loads(jparams)
        self.dl = client.HttpDownload(jparams, self.ioloop, 
                self.model, self.model_version)
        request = HTTPRequest('http://neon-lab.com/video.mp4')
        data = "somefakevideodata"
        
        #E1. No content length header in response
        response = HTTPResponse(request, 500, buffer=StringIO(data))
        
        #mock requeue job, set requeue job to fail so that error propogates up
        clientp = patch('api.client.tornado.httpclient.HTTPClient')
        http_patcher = clientp.start()
        http_patcher().fetch.side_effect = [response] *10
        
        self.dl.async_callback(response)
        api_request = neondata.NeonApiRequest.get(api_key,j_id)
        self.assertEqual(api_request.state,neondata.RequestState.INT_ERROR)

        #E2. Http Response error
        response = HTTPResponse(request, 500, buffer=StringIO(data),
                    headers={'Content-Length':len(data)})
        self.dl.async_callback(response)
        api_request = neondata.NeonApiRequest.get(api_key,j_id)
        
        self.assertEqual(api_request.state,neondata.RequestState.INT_ERROR)
        
        clientp.stop()

    def test_streaming_callback(self):
        
        j_id = "j123"
        api_key = "apikey123"
        jparams = request_template.neon_api_request %(j_id,"v",
                api_key,"neon",api_key,j_id)
        params = json.loads(jparams)
        self.dl = client.HttpDownload(jparams, self.ioloop, 
                self.model, self.model_version)
        data = "somefakevideodata"
        self.dl.callback_data_size = len(data) -1 #change callback datasize
        '''process_all method would return an error coz data is not valid 
            video, but we are only testing the streaming callback method here
        '''
        self.dl.streaming_callback(data)
        self.assertFalse(self.dl.tempfile.close_called)
        #verify size of temp file

    #TODO: test intermittent DB/ processing failure cases

    #TODO: autosync enabled video processing
    
    #TODO: test videoclient class

if __name__ == '__main__':
    unittest.main()<|MERGE_RESOLUTION|>--- conflicted
+++ resolved
@@ -151,18 +151,11 @@
             self.assertNotEqual(value,None,"Video metadata test")
        
         #verify that following maps get populated
-<<<<<<< HEAD
-        self.assertGreater(len(self.pv.data_map),0,"Model did not return values")
-        self.assertGreater(len(self.pv.attr_map),0,"Model did not return values")
-        self.assertGreater(len(self.pv.timecodes),0,"Model did not return values")
-
-        self.assertFalse(float('-inf') in self.pv.valence_scores[1],
-                "discarded frames havent been filtered")
-=======
         self.assertGreater(len(self.pv.data_map),0)
         self.assertGreater(len(self.pv.attr_map),0)
         self.assertGreater(len(self.pv.timecodes),0)
->>>>>>> ef8a70fe
+        self.assertFalse(float('-inf') in self.pv.valence_scores[1],
+                "discarded frames havent been filtered")
         
     @patch('api.client.S3Connection')
     def test_neon_request_process(self,mock_conntype):
@@ -180,12 +173,7 @@
         #send client response & verify
         self.dl.send_client_response()
         s3_keys = [x for x in conn.buckets['host-thumbnails'].get_all_keys()]
-<<<<<<< HEAD
-        self.assertEqual(len(s3_keys),1,
-                "send client resposne and host images s3")
-=======
         self.assertEqual(len(s3_keys), 1)
->>>>>>> ef8a70fe
     
     @patch('api.client.S3Connection')
     def test_save_data_to_s3(self,mock_conntype):
@@ -201,11 +189,7 @@
         #save data to s3
         self.pv.save_data_to_s3()
         s3_keys = [x for x in conn.buckets['neon-beta-test'].get_all_keys()]
-<<<<<<< HEAD
-        self.assertEqual(len(s3_keys),1)
-=======
-        self.assertEqual(len(s3_keys), 3)
->>>>>>> ef8a70fe
+        self.assertEqual(len(s3_keys), 1)
 
     @patch('api.client.S3Connection')
     def test_brightcove_request_process(self,mock_conntype):
