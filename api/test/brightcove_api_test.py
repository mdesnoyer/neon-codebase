--- conflicted
+++ resolved
@@ -37,11 +37,7 @@
 _log = logging.getLogger(__name__)
 
 define('run_tests_on_test_account', default=0, type=int,
-<<<<<<< HEAD
-       help='Maximum number of write connections to Brightcove')
-=======
        help='If set, will run tests that hit the real Brightcove APIs')
->>>>>>> a7b58adf
 
 # TODO(sunil) Add more tests
 class TestBrightcoveApi(test_utils.neontest.AsyncTestCase):
