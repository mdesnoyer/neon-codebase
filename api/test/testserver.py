#!/usr/bin/env python
import os.path
import sys
base_path = os.path.abspath(os.path.join(os.path.dirname(__file__),
                                         '..', '..'))
if sys.path[0] <> base_path:
    sys.path.insert(0,base_path)
    
import tornado.httpserver
import tornado.ioloop
import tornado.web
import tornado.escape
import tornado.httpclient
import tornado.gen
import time
import logging
import random
import shortuuid
import signal
import re
import multiprocessing
import Queue
from bs4 import BeautifulSoup

import utils.neon

from utils.options import define, options
define("port", default=8082, help="run on the given port", type=int)

#global global_api_work_queue
#global_api_work_queue = multiprocessing.Queue()

_log = logging.getLogger(__name__)

global result_map
result_map = {} 

random.seed(2)
test_status = 0 ; # 0- in progress, 1 - pass , -1 - fail
API_KEY = '57e8fdeaacffc0e35ad0e36f70ffd698'

def sig_handler(sig, frame):
    _log.debug('Caught signal: ' + str(sig) )
    tornado.ioloop.IOLoop.instance().stop()
    sys.exit(0)

''' 
Handler for web based testing and product demo
Takes in vimeo or direct download links
'''
class DemoHandler(tornado.web.RequestHandler):
    @tornado.web.asynchronous
    def get(self, *args, **kwargs):
        url = self.get_argument('url')
        topn = self.get_argument('topn')
        if "vimeo" in url:
            self.vimeo_request(topn,url)
        else:
            self.create_neon_requests(topn,url)

    def vimeo_request(self,topn,vid_url):
        def vimeo_callback(response):
            if response.error:
		_log.error('Error getting video from %s: %s' % (response.request.url, response.error))
                self.set_status(500)
                self.finish()
                return
            
            site = response.body
            parser = BeautifulSoup(site)
            links = {}
            for a in parser.find_all('a'):
                k = a.next_element
                if k:
                    if "HD" in k: 
                        links["HD"] = a.attrs['href']
                    elif "SD" in k:
                        links["SD"] = a.attrs['href']
                    elif "Mobile" in k:
                        links["MB"] = a.attrs['href']
               
            d_url = ''
            if "HD" in links.keys():
                d_url = links["HD"]
            elif "SD" in links.keys():
                d_url = links["SD"]
            elif "MB" in links.Keys():
                d_url = links["MB"]

            if d_url == '':
                r = tornado.escape.json_encode(result)
                self.set_header("Access-Control-Allow-Origin","*")
                self.set_status(400)
                self.finish()
                return

            _log.debug("download %s" %d_url)
            self.create_neon_requests(topn,d_url)
            return

        vimeo_vid = vid_url.split('/')[-1]
        tornado.httpclient.AsyncHTTPClient.configure("tornado.curl_httpclient.CurlAsyncHTTPClient")
        h = tornado.httputil.HTTPHeaders({
            'User-Agent': 'Mozilla/5.0 (Macintosh; Intel Mac OS X 10_8_2) AppleWebKit/537.36 (KHTML, like Gecko) Chrome/28.0.1500.71 Safari/537.36',
<<<<<<< HEAD
            'Referer': 'http://vimeo.com/'+ vimeo_vid, 'X-Requested-With':'XMLHttpRequest',
            'HOST': 'vimeo.com', 
            'Accept': 'text/html, application/xml, text/xml',
            'Connection': 'keep-alive',
            'Cache-Control': 'max-age=0'
            })

        url = 'http://vimeo.com/' + vimeo_vid + '?action=download' 
=======
            'Referer': 'https://vimeo.com/'+ vimeo_vid, 'X-Requested-With':'XMLHttpRequest',
            'HOST': 'vimeo.com', 
            'Accept': 'text/html, application/xml, text/xml',
            'Connection': 'keep-alive'
            })
        url = 'https://vimeo.com/' + vimeo_vid + '?action=download' 
>>>>>>> 9982bbf5
        http_client = tornado.httpclient.AsyncHTTPClient()
        req = tornado.httpclient.HTTPRequest(url = url,headers =h , request_timeout = 60.0, connect_timeout = 10.0)
        response = http_client.fetch(req,vimeo_callback)
        return

    def finish_callback(self):
        self.finish()
        shutdown()

    def create_neon_requests(self,topn,url):
        vid = shortuuid.uuid()  
        request_body = {}
        request_body["api_key"] = API_KEY 
        request_body["video_title"] = 'test-' + vid 
        request_body["video_id"] =  vid
        request_body["video_url"] = url 
        request_body["callback_url"] = "http://localhost:8081/testcallback"
        request_body["topn"] = topn 
        client_url = "http://localhost:8081/api/v1/submitvideo/topn"
        body = tornado.escape.json_encode(request_body)
        tornado.httpclient.AsyncHTTPClient.configure("tornado.curl_httpclient.CurlAsyncHTTPClient")
        http_client = tornado.httpclient.AsyncHTTPClient()
        req = tornado.httpclient.HTTPRequest(url = client_url, method = "POST",body = body, request_timeout = 60.0, connect_timeout = 10.0)
        response = http_client.fetch(req,self.submit_req_callback)

    def submit_req_callback(self,response):
        data = tornado.escape.json_decode(response.body)
        job_id = data['job_id']
        
        def job_finish_callback(resp):
            if resp.error:
                self.set_status(500)
                self.finish()
                return

            jresponse = tornado.escape.json_decode(resp.body)
            result = jresponse['response']
            print result, len(result)
            if len(result) <1:
                time.sleep(5)
                check_status(job_id)
                return

            #Compatiblity with Demo
            thumbs =[] ; i=0 
            for t in result["thumbnails"]:
                resp = {}
                resp["id"] = i
                resp["title"] = "test"
                resp["width"] = 640
                resp["height"] = 360
                resp["duration"] = 10
                resp["url"] = t
                i +=1
                thumbs.append(resp)

            result = {} ; result["thumbnails"] = thumbs
            r = tornado.escape.json_encode(result)
            self.set_header("Access-Control-Allow-Origin","*")
            self.set_header("Content-Type", "application/json")
            self.write(r)
            self.finish()

        def check_status(job_id):
            client_url = 'http://localhost:8081/api/v1/jobstatus?api_key=' +API_KEY + '&job_id=' + job_id
            tornado.httpclient.AsyncHTTPClient.configure("tornado.curl_httpclient.CurlAsyncHTTPClient")
            http_client = tornado.httpclient.AsyncHTTPClient()
            req = tornado.httpclient.HTTPRequest(url = client_url, method = "GET",request_timeout = 60.0, connect_timeout = 10.0)
            response = http_client.fetch(req,job_finish_callback)

        check_status(job_id)

class IntegrationTestHandler(tornado.web.RequestHandler):
    
    @tornado.gen.engine
    def register_timeout(self,timeout):
        yield tornado.gen.Task(tornado.ioloop.IOLoop.instance().add_timeout, time.time() + timeout)
        _log.error("Callbacks never came back, check server/client logs")
        sys.exit(1) 
    
    def initialize(self):
        self.test_videos = ['http://clips.vorwaerts-gmbh.de/big_buck_bunny.mp4','http://brightcove.vo.llnwd.net/pd16/media/2294876105001/2294876105001_2520426735001_PA210093.mp4?videoId=2520415927001', 'http://brightcove.vo.llnwd.net/e1/uds/pd/96980657001/96980657001_109379449001_Bird-CommonRedpoll-iStock-000006369683HD720.mp4?videoId=2296855886001'] 
        
    ''' submit a test request '''
    @tornado.web.asynchronous
    def get(self, *args, **kwargs):
        
        #Register a 6 min timeout
        self.register_timeout(360)

        self.finish()

        types = ['neon']
        nreqs = 3
        try:
            test_type = str(self.get_argument('test'))
            if test_type in types:
                if test_type == 'neon':
                    for i in range(nreqs):
                        self.create_neon_requests()
            else:
                self.set_status(400)
                self.finish()
                return
        except Exception,e:
            raise tornado.web.HTTPError(400)
        self.finish()

    def create_neon_requests(self):
        vid = shortuuid.uuid()  
        request_body = {}
        request_body["api_key"] = API_KEY 
        request_body["video_title"] = 'test-' + vid 
        request_body["video_id"] =  vid
        request_body["video_url"] = random.choice(self.test_videos)  
        request_body["callback_url"] = "http://localhost:8082/integrationtest"
        request_body["topn"] = random.randint(1,5)
        client_url = "http://localhost:8081/api/v1/submitvideo/topn"
        body = tornado.escape.json_encode(request_body)
        h = tornado.httputil.HTTPHeaders({"content-type": "application/json"})
        tornado.httpclient.AsyncHTTPClient.configure("tornado.curl_httpclient.CurlAsyncHTTPClient")
        http_client = tornado.httpclient.AsyncHTTPClient()
        req = tornado.httpclient.HTTPRequest(url = client_url, method = "POST",headers = h,body = body, request_timeout = 60.0, connect_timeout = 10.0)
        response = http_client.fetch(req,self.submit_req_callback)
        result_map[vid] = request_body["topn"]

    def submit_req_callback(self,reponse):
        return True

    ''' Verify Result on post callback'''
    @tornado.web.asynchronous
    def post(self, *args, **kwargs):
        
        try:
            result = tornado.escape.json_decode(self.request.body)
            _log.info("result " + self.request.body)
            data = result["data"]
            vid = result["video_id"]
            if len(data) != result_map[vid]:
                test_status = -1 # didn't return desired result
            result_map.pop(vid)

        except Exception,e:
            raise tornado.web.HTTPError(500)  
            _log.error("key=testcallback msg=error recieving message")
        self.finish()

class StatusHandler(tornado.web.RequestHandler):
    @tornado.web.asynchronous
    def get(self, *args, **kwargs):
        if len(result_map) != 0:
            self.set_status(502) #server busy  
        if test_status == -1:
            self.set_status(501) #internal server error  

        #if len(result_map) == 0, all requests complete
        self.finish()

if __name__ == "__main__":
    utils.neon.InitNeon()
    
    application = tornado.web.Application([
        (r'/integrationtest(.*)', IntegrationTestHandler),
        (r'/demo(.*)', DemoHandler),
        (r'/teststatus(.*)', StatusHandler)])
    
    global server
    signal.signal(signal.SIGTERM, sig_handler)
    signal.signal(signal.SIGINT, sig_handler)
    server = tornado.httpserver.HTTPServer(application)
    server.listen(options.port)
    tornado.ioloop.IOLoop.instance().start()<|MERGE_RESOLUTION|>--- conflicted
+++ resolved
@@ -102,7 +102,6 @@
         tornado.httpclient.AsyncHTTPClient.configure("tornado.curl_httpclient.CurlAsyncHTTPClient")
         h = tornado.httputil.HTTPHeaders({
             'User-Agent': 'Mozilla/5.0 (Macintosh; Intel Mac OS X 10_8_2) AppleWebKit/537.36 (KHTML, like Gecko) Chrome/28.0.1500.71 Safari/537.36',
-<<<<<<< HEAD
             'Referer': 'http://vimeo.com/'+ vimeo_vid, 'X-Requested-With':'XMLHttpRequest',
             'HOST': 'vimeo.com', 
             'Accept': 'text/html, application/xml, text/xml',
@@ -111,14 +110,6 @@
             })
 
         url = 'http://vimeo.com/' + vimeo_vid + '?action=download' 
-=======
-            'Referer': 'https://vimeo.com/'+ vimeo_vid, 'X-Requested-With':'XMLHttpRequest',
-            'HOST': 'vimeo.com', 
-            'Accept': 'text/html, application/xml, text/xml',
-            'Connection': 'keep-alive'
-            })
-        url = 'https://vimeo.com/' + vimeo_vid + '?action=download' 
->>>>>>> 9982bbf5
         http_client = tornado.httpclient.AsyncHTTPClient()
         req = tornado.httpclient.HTTPRequest(url = url,headers =h , request_timeout = 60.0, connect_timeout = 10.0)
         response = http_client.fetch(req,vimeo_callback)
