--- conflicted
+++ resolved
@@ -262,15 +262,7 @@
         self.assertTrue(self.model.choose_thumbnails.called)
         cargs, kwargs = self.model.choose_thumbnails.call_args
         self.assertEquals(kwargs, {'n':5,
-<<<<<<< HEAD
-                                   'video_name':  'http://brightcove.vo.llnwd.net/e1/uds/pd/2294876105001/2294876105001_2369427498001_shutterstock-v2602466.mp4'})
-=======
-                                   'start_time': 0.0,
-                                   'end_buffer_time': 0.0,
-                                   'thumb_min_dist': 1.0,
-                                   'processing_time_ratio': 1.2,
                                    'video_name':  'http://video.com'})
->>>>>>> 7b748bda
         self.assertEquals(len(cargs), 1)
 
         #verify video metadata has been populated
