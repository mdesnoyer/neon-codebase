#!/usr/bin/env python
'''
Unit test for Video Server
'''
import os.path
import sys
base_path = os.path.abspath(os.path.join(os.path.dirname(__file__), '..',
                                         '..'))
if sys.path[0] <> base_path:
        sys.path.insert(0,base_path)

from api import server 
import api.server
import logging
import json
from mock import patch, MagicMock
import os
import re
import random
import subprocess
from supportServices import neondata
from StringIO import StringIO
import test_utils.redis
import test_utils.neontest
import time
import threading
import tornado.gen
import tornado.web
import tornado.httpclient
from tornado.testing import AsyncHTTPTestCase, AsyncTestCase
from tornado.httpclient import HTTPResponse, HTTPRequest, HTTPError
import unittest
import urllib

from utils.options import define, options

_log = logging.getLogger(__name__)
NEON_AUTH = "secret_key"

class TestSimpleThreadSafeDictQ(test_utils.neontest.TestCase):
    '''
    # NOTE: according to the Queue documentation, the items inserted arent'
    immediately availale, hence after puts there is a small time delay
    introduced
    '''
    def setUp(self):
        super(TestSimpleThreadSafeDictQ, self).setUp()
        self.sq = server.SimpleThreadSafeDictQ(int)

    def tearDown(self):
        super(TestSimpleThreadSafeDictQ, self).tearDown()

    def test_put(self):
        n = 100
        for i in range(n):
            ret = self.sq.put(i, i)
     
        # assert Q is not empty
        self.assertFalse(self.sq.is_empty())

        # verify all the puts
        for i in range(n):
            item = self.sq.get()
            self.assertEqual(item, i)
       
        # assert all items have been pop'ed
        self.assertTrue(self.sq.is_empty())

    def test_qsize(self):

        self.assertEqual(self.sq.size(), 0)

        n = 100
        for i in range(n):
            self.sq.put(i, i)
        
        self.assertEqual(self.sq.size(), n)

        for i in range(n/2):
            self.sq.get()
        

        self.assertEqual(self.sq.size(), n/2)

    def test_empty(self):
        self.assertTrue(self.sq.is_empty())

    def test_peek(self):
        n = 100
        for i in range(n):
            self.sq.put(i, i)
       
        # test peek'ing using the key
        for i in range(n):
            val = self.sq.peek(i)
            self.assertEqual(val, i)

    def test_inserting_duplicate(self):
        k = 1    
        self.assertTrue(self.sq.put(k, k))
        self.assertFalse(self.sq.put(k, k))

    def test_q_with_multiple_threads(self):

        # start 100 threads to insert items
        n = 100
        threads = []
        for i in range(n):
            t = threading.Thread(target=self.sq.put, args=(i, i,))
            threads.append(t)
        
        for t in threads:
            t.start()

        for t in threads:
            t.join()

        # Check all the puts    
        items = [self.sq.get() for i in range(n)]
        self.assertSetEqual(set(items), set([i for i in range(n)]))

class TestFairWeightedQ(test_utils.neontest.AsyncTestCase):
    def setUp(self):
        super(TestFairWeightedQ, self).setUp()
        self.fwq = server.FairWeightedRequestQueue(nqueues=2)
        self.fwq._schedule_metadata_thread = MagicMock()
        self.redis = test_utils.redis.RedisServer()
        self.redis.start() 
        
        #set up 2 test accounts with diff priorities
        self.nuser1 = neondata.NeonUserAccount("acc1")
        self.nuser1.save()
        self.nuser2 = neondata.NeonUserAccount("acc2")
        self.nuser2.set_processing_priority(0)
        self.nuser2.save()

    def tearDown(self):
        super(TestFairWeightedQ, self).tearDown()
        self.redis.stop()

    def test_basic_queue_operations(self):
        # pop from an empty Q 
        item = self.fwq.get()
        self.assertIsNone(item)

        # Insert 10 items with single priority and verify that
        # it works as a queue

        n = 10
        for i in range(n):
            req = neondata.NeonApiRequest('job%s' % i, self.nuser1.neon_api_key,
                    'vid%s' % i, 't', 't', 'r', 'h')
            self.fwq.put(req)
        

        for i in range(n):
            item = self.fwq.get()
            item = json.loads(item)
            key = item["_data"]["key"]
            req = neondata.NeonApiRequest._create(key, item)
            self.assertEqual(req.video_id, 'vid%s' % i)

    def test_fairweightedness_queue(self):
        distribution = [self.fwq._get_priority_qindex() for i in range(100)]
        ratio = distribution.count(0)/float(distribution.count(1))
        # TODO (Sunil) define exact boundaries for this ratio
        # for now check that ratio is > 1, i.e its a priority Q :)
        self.assertGreater(ratio, 1.0)

    def test_items_with_different_priorities(self):
        # Insert items with different priorties
        p1n = 4 
        for i in range(p1n):
            i = "p1%s" % i
            req = neondata.NeonApiRequest('job%s' % i, self.nuser1.neon_api_key,
                    'vid%s' % i, 't', 't', 'r', 'h')
            self.fwq.put(req)
        
        p0n = 10
        for i in range(p0n):
            i = "p0%s" % i
            req = neondata.NeonApiRequest('job%s' % i, self.nuser2.neon_api_key,
                    'vid%s' % i, 't', 't', 'r', 'h')
            self.fwq.put(req)
        
       
        # verify popping every element inserted
        for i in range(p1n+p0n):
            item = self.fwq.get()
            self.assertIsNotNone(item)

    @patch('utils.http')
    def test_adding_metadata(self, mock_http):
        vsize = 1024
        i = 0
        req = neondata.NeonApiRequest('job%s' % i, self.nuser1.neon_api_key,
                    'vid%s' % i, 't', 't', 'r', 'h')
        self.fwq.put(req)
        request = tornado.httpclient.HTTPRequest("http://xyz")
        response = tornado.httpclient.HTTPResponse(request, 200,
                buffer=StringIO(''), headers={'Content-Length': vsize})
        mock_http.send_request.side_effect = \
                lambda x, callback: callback(response)
     
        # TODO (Sunil): Refactor when you use tornado 4.0
        response = self.fwq._add_metadata(1, req.key, callback=self.wait)
        self.assertTrue(mock_http.send_request.called)
        # check request in Q, should be in the Q with priority=1
        # kinda hacky, but we need to get the raw RequestData object
        item = self.fwq.pqs[1].get()
        self.assertEqual(item.get_video_size(), vsize)
    
class TestVideoServer(AsyncHTTPTestCase):
    ''' Video Server test'''

    @classmethod
    def setUpClass(cls):
        super(TestVideoServer, cls).setUpClass()
   
    def setUp(self):
        super(TestVideoServer, self).setUp()

        self.base_uri = '/api/v1/submitvideo/topn'
        self.neon_api_url = self.get_url(self.base_uri)
  
        self.redis = test_utils.redis.RedisServer()
        self.redis.start() 
        random.seed(1324)

        #create test account
        a_id = "testaccountneonapi"
        self.nuser = neondata.NeonUserAccount(a_id)
        self.nuser.save()
        self.api_key = self.nuser.neon_api_key
        self.na = neondata.NeonPlatform(a_id, self.api_key)
        self.na.save()

        self.http_patcher = patch('utils.http')
        self.mock_http = self.http_patcher.start()
        vsize = 1024
        request = tornado.httpclient.HTTPRequest("http://xyz")
        response = tornado.httpclient.HTTPResponse(request, 200,
                buffer=StringIO(''), headers={'Content-Length': vsize})
        self.mock_http.send_request.side_effect = \
                lambda x, callback: callback(response)

    def get_app(self):
        return api.server.application
    
    def get_new_ioloop(self):
        return tornado.ioloop.IOLoop.instance()
    
    def tearDown(self):
        self.redis.stop()
        self.http_patcher.stop()
        super(TestVideoServer, self).tearDown()

    def make_api_request(self, vals, url=None):
        if not url:
            url = self.neon_api_url

        body = json.dumps(vals)
        request = tornado.httpclient.HTTPRequest(
                                url=url, 
                                method="POST",
                                body=body)
        self.http_client.fetch(request, self.stop)
        response = self.wait()
        return response
    
    def add_request(self, video_id="vid123"):

        vals = {"api_key": self.api_key, 
                    "video_url": "http://testurl/video.mp4", 
                    "video_id": video_id , "topn":2, 
                    "callback_url": "http://callback_push_url", 
                    "video_title": "test_title"}
        resp = self.make_api_request(vals)
        return resp

    def test_neon_api_request(self):
        resp = self.add_request("neonapivid123")
        self.assertEqual(resp.code, 201)
        
        # verify request saved in DB
        job_id = json.loads(resp.body)['job_id']
        api_request = neondata.NeonApiRequest.get(job_id, self.api_key)
        self.assertEqual(api_request.video_id, "neonapivid123")

    def test_neon_api_request_invalid_id(self):
        resp = self.add_request("neonap_-ivid123") 
        self.assertEqual(resp.code, 400)

    def test_duplicate_request(self):
        vals = {"api_key": self.api_key, 
                    "video_url": "http://testurl/video.mp4", 
                    "video_id": "testid123", "topn":2, 
                    "callback_url": "http://callback_push_url", 
                    "video_title": "test_title" }
        resp = self.make_api_request(vals)
        resp = self.make_api_request(vals)
        self.assertEqual(resp.code, 409)

    def test_brightcove_request(self):
        ''' create brightcove platform account '''

        i_id = "i125"
        bp = neondata.BrightcovePlatform("testaccountneonapi", i_id,
               self.api_key)
        bp.save()

        vals = {"api_key": self.api_key, 
                    "video_url": "http://testurl/video.mp4", 
                    "video_id": "testid123", "topn":2, 
                    "callback_url": "http://callback_push_url", 
                    "video_title": "test_title",
                    "autosync" : False,
                    "topn" : 1,
                    "integration_id" : i_id,
                    "publisher_id" : "pubid",
                    "read_token": "rtoken",
                    "write_token": "wtoken",
                    "default_thumbnail": "http://prev_thumb"
                    }
        url = self.get_url('/api/v1/submitvideo/brightcove')
        resp = self.make_api_request(vals, url)
        self.assertEqual(resp.code, 201)
        
        job_id = json.loads(resp.body)['job_id']
        api_request = neondata.NeonApiRequest.get(job_id, self.api_key)
        self.assertEqual(api_request.video_id, "testid123")

    def test_empty_request(self):
        ''' test empty request '''
        self.http_client.fetch(self.neon_api_url, 
                callback=self.stop, method="POST", body='')
        resp = self.wait()
        self.assertEqual(resp.code, 400)

    def test_dequeue_handler(self):
        ''' Dequeue handler of server '''

        resp = self.add_request()
        self.assertEqual(resp.code, 201)
<<<<<<< HEAD
        h = {'X-Neon-Auth' : NEON_AUTH} 
=======
        h = {'X-Neon-Auth' : 'secret_token'} 
>>>>>>> a3923981
        for i in range(10): #dequeue a bunch 
            self.http_client.fetch(self.get_url('/dequeue'), 
                callback=self.stop, method="GET", headers=h)
            resp = self.wait()
            self.assertEqual(resp.code, 200)
        
        self.assertEqual(resp.body,'{}')
       
    def test_requeue_handler(self):
        req = neondata.NeonApiRequest('job21', self.api_key,
                    'vid1', 't', 't', 'r', 'h')
        jdata = req.to_json()
        self.http_client.fetch(self.get_url('/requeue'),
                callback=self.stop, method="POST", body=jdata)
        resp = self.wait()
        self.assertEqual(resp.code, 200)
        
        # invalid request
        self.http_client.fetch(self.get_url('/requeue'),
                callback=self.stop, method="POST", body='{}')
        resp = self.wait()
        self.assertEqual(resp.code, 400)

    def test_requeue_handler_duplicate(self):
        ''' requeue handler '''
        resp = self.add_request()

        # on requeue, we use the json neonapirequest to requeue
        jid = json.loads(resp.body)["job_id"]
        api_request = neondata.NeonApiRequest.get(jid, self.api_key)
        jdata = api_request.to_json()
        self.http_client.fetch(self.get_url('/requeue'),
                callback=self.stop, method="POST", body=jdata)
        resp = self.wait()
        self.assertEqual(resp.code, 409)

    def test_request_without_callback_url(self):
        vals = {"api_key": self.api_key, 
                    "video_url": "http://testurl/video.mp4", 
                    "video_id": "vid1" , "topn":2, 
                    "video_title": "test_title"}
        resp = self.make_api_request(vals)
        self.assertEqual(resp.code, 201)

    def test_healthcheck(self):
        ''' Health check handler of server '''

        nuser = neondata.NeonUserAccount("acc1")
        nuser.save()
        with options._set_bounded('api.server.test_key', nuser.neon_api_key):
            self.http_client.fetch(self.get_url('/healthcheck'),
                    callback=self.stop, method="GET", headers={})
            resp = self.wait()
            self.assertEqual(resp.code, 200)

        # shut down redis and ensure you get a 503 from healthcheck fail
        self.redis.stop()
        self.http_client.fetch(self.get_url('/healthcheck'),
                callback=self.stop, method="GET", headers={})
        resp = self.wait()
        self.assertEqual(resp.code, 503)
        
class VideoServerSmokeTest(test_utils.neontest.AsyncTestCase):
    def setUp(self):
        super(VideoServerSmokeTest, self).setUp()
        self.fwq = server.FairWeightedRequestQueue(nqueues=2)
        self.nuser1 = neondata.NeonUserAccount("acc1")
        self.nuser1.save()
        self.nuser2 = neondata.NeonUserAccount("acc2")
        self.nuser2.set_processing_priority(0)
        self.nuser2.save()

    def tearDown(self):
        super(VideoServerSmokeTest, self).tearDown()

    @patch('utils.http')
    def test_system(self, mock_http):

        # producer insert requests
        # thread to DQ requests
        # verify DQ'ed item format to match with client
        # make sure you can fetch counters?

        vsize = 1024
        request = tornado.httpclient.HTTPRequest("http://xyz")
        response = tornado.httpclient.HTTPResponse(request, 200,
                buffer=StringIO(''), headers={'Content-Length': vsize})
        mock_http.send_request.side_effect = \
                lambda x, callback: callback(response)

        items_put = []
        items_get = []
        n = 10
        for i in range(n):
            api_key = self.nuser1.neon_api_key
            if i % 2 == 0:
                api_key = self.nuser2.neon_api_key

            req = neondata.NeonApiRequest('job%s' % i, api_key, 
                    'vid%s' % i, 't', 't', 'r', 'h')
            items_put.append(req)
        
        def _items_put(i):
            item = items_put[i]
            time.sleep(random.random()/100)
            self.fwq.put(item)

        def _items_get():
            # keep hammering with more gets
            for i in range(n*2):
                time.sleep(random.random()/100)
                item = self.fwq.get()
                if item:
                    items_get.append(item)

        gt = threading.Thread(target=_items_get)
        gt.start()
        
        threads = []
        for i in range(n):
            t = threading.Thread(target=_items_put, args=(i,))
            threads.append(t)
            t.start()

        for t in threads:
            t.join()
        
        gt.join(timeout=5.0)

        items_put_json = [r.to_json() for r in items_put]
        for i in range(len(items_put) - len(items_get)):
            items_get.append(self.fwq.get())
        
        self.assertSetEqual(set(items_get), set(items_put_json))
      
        # verify that the add metadata thread ran and we were able
        # to collect some data on size of Q in # of bytes 
        state_vars = server.statemon.state.get_all_variables()
        qsize = ['api.server.queue_size_bytes']
        self.assertGreater(qsize, 0)

if __name__ == '__main__':
    unittest.main()<|MERGE_RESOLUTION|>--- conflicted
+++ resolved
@@ -329,6 +329,20 @@
         job_id = json.loads(resp.body)['job_id']
         api_request = neondata.NeonApiRequest.get(job_id, self.api_key)
         self.assertEqual(api_request.video_id, "testid123")
+    
+    def test_brightcove_request_invalid(self):
+
+        i_id = "i125"
+        bp = neondata.BrightcovePlatform("testaccountneonapi", i_id,
+                self.api_key)
+        bp.save()
+        vals = {"api_key": self.api_key, 
+                    "video_url": "http://testurl/video.mp4", 
+                    "video_id": "testid123", "topn":2, 
+                    "callback_url": "http://callback_push_url"}
+        url = self.get_url('/api/v1/submitvideo/brightcove')
+        resp = self.make_api_request(vals, url)
+        self.assertEqual(resp.code, 400)
 
     def test_empty_request(self):
         ''' test empty request '''
@@ -342,11 +356,7 @@
 
         resp = self.add_request()
         self.assertEqual(resp.code, 201)
-<<<<<<< HEAD
-        h = {'X-Neon-Auth' : NEON_AUTH} 
-=======
         h = {'X-Neon-Auth' : 'secret_token'} 
->>>>>>> a3923981
         for i in range(10): #dequeue a bunch 
             self.http_client.fetch(self.get_url('/dequeue'), 
                 callback=self.stop, method="GET", headers=h)
