--- conflicted
+++ resolved
@@ -80,14 +80,10 @@
 statemon.define('model_load_error', int)
 statemon.define('unknown_exception', int)
 statemon.define('video_download_error', int)
-<<<<<<< HEAD
 statemon.define('ffvideo_metadata_error', int)
-statemon.define('opencv_video_error', int)
 statemon.define('video_duration_30m', int)
 statemon.define('video_duration_60m', int)
-=======
 statemon.define('video_read_error', int)
->>>>>>> 3a6f9ebc
 
 # ======== Parameters  =======================#
 from utils.options import define, options
@@ -383,17 +379,15 @@
             self.video_metadata['frame_size'] = fmov.frame_size
             self.video_size = fmov.duration * fmov.bitrate / 8 # in bytes
         except Exception, e:
-            statemon.state.increment('ffvideo_metadata_error')
             _log.error("key=process_video msg=FFVIDEO error %s" % e)
             self.error = "processing_error"
-            statemon.state.increment('video_read_error')
+            statemon.state.increment('ffvideo_metadata_error')
             return False
 
         #Try to open the video file using openCV
         try:
             mov = cv2.VideoCapture(video_file)
         except Exception, e:
-            statemon.state.increment('opencv_video_error')
             _log.error("key=process_video worker " 
                         " msg=%s "  % e)
             self.error = "processing_error"
@@ -403,7 +397,6 @@
         duration = self.video_metadata['duration']
 
         if duration <= 1e-3:
-            statemon.state.increment('opencv_video_error')
             _log.error("key=process_video worker "
                        "msg=video %s has no length. skipping." %
                        (self.video_url))
@@ -430,7 +423,6 @@
                   start_time=self.sec_to_extract,
                   video_name=self.video_url)
         except model.VideoReadError:
-            statemon.state.increment('opencv_video_error')
             _log.error("Error using OpenCV to read video. Trying ffvideo")
             statemon.state.increment('video_read_error')
             try:
