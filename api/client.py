--- conflicted
+++ resolved
@@ -121,11 +121,7 @@
         model: model obj
         '''
 
-<<<<<<< HEAD
         self.timeout = 300.0 #long running tasks ## -- is this necessary ???
-=======
-        self.timeout = 3000.0 # 50Mins long running tasks ## -- is this necessary ???
->>>>>>> 184219e4
         self.job_params = params
         self.video_url = self.job_params[properties.VIDEO_DOWNLOAD_URL]
         vsuffix = self.video_url.split('/')[-1]  #get the video file extension
@@ -407,32 +403,8 @@
         video_id = self.job_params[properties.VIDEO_ID]
         
         # get api request object
-<<<<<<< HEAD
-        api_request = neondata.NeonApiRequest.get(api_key, job_id)
-
-=======
         api_request = neondata.NeonApiRequest.get(job_id, api_key)
-      
-        if self.error:
-            #If Internal error, requeue and dont send response to client yet
-            #Send response to client that job failed due to the last reason
-            #And Log the response we send to the client
-            statemon.state.increment('processing_error')
-            
-            #TODO(Sunil): Re-enable Requeuing, its not been helpful so far
-            # Cron Requeue is more helpful
-
-            api_request = neondata.NeonApiRequest.get(job_id, api_key)
-            api_request.state = neondata.RequestState.FAILED
-            api_request.save()
-            return
-
-        # Prcocessed video successfully
-        statemon.state.increment('processed_video') 
-
-        # API Specific client response
-        MAX_T = 6
->>>>>>> 184219e4
+
         reprocess = False 
         if api_request.state == neondata.RequestState.REPROCESS:
             reprocess = True
@@ -545,12 +517,6 @@
         self.send_client_callback_response(video_id, cb_request)
         self.send_notifiction_response(api_request)
         
-<<<<<<< HEAD
-=======
-        api_request = neondata.NeonApiRequest.get(job_id, api_key)
-        api_request.response = tornado.escape.json_decode(result)
-        api_request.publish_date = time.time() *1000.0 #ms
->>>>>>> 184219e4
 
     def build_callback_request(self):
         '''
