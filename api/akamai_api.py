--- conflicted
+++ resolved
@@ -163,24 +163,7 @@
         sha256 = sh.hexdigest()
         return (len(body), md5, sha1, sha256)
 
-    # set the Akamai ACS authentication header values
-    def prepare_g2o(self, version=5):
-        '''
-        prepare_g2o(): set the Akamai ACS authentication header values.
-        fields:
-        key: a string containing the G2O key (password)
-        name: the "nonce" (key name or username associated with the key).
-        version: version of G2O auth to use; selects the hashing algorithm.
-        
-        The version field must be one of (3, 4, 5) and selects the hashing
-        algorithm as follows:
-          3: md5
-          4: sha1
-          5: sha256
-        '''
-        self.g2o = G2OAuth(self.key, self.name, version)
-
-    def _generate_akamai_headers(self, action_string, url):
+    def _generate_akamai_headers(self, action_string, url, version=5):
         '''Gets the akamai headers for a call.
 
         This resets the authorization because the auth tokens only
@@ -189,6 +172,11 @@
         Inputs:
         action_string - The akamai action string
         url - The url in the bucket that's being called
+        version - must be one of (3, 4, 5) and selects the hashing
+          algorithm as follows:
+            3: md5
+            4: sha1
+            5: sha256
 
         Outputs:
         dictionary of Akamai headers
@@ -272,7 +260,7 @@
         raise tornado.gen.Return(response)
 
     @tornado.gen.coroutine
-    def _read_only_action(self, url, action, ntries=5, base_delay=0.2,
+    def _read_only_action(self, url, action, ntries=5, base_delay=0.4,
                           do_logging=True):
         # This internal function implements all of the read-only actions.  They
         # are all essentially identical, aside from the action name itself, and
@@ -316,7 +304,7 @@
     def _update_action(self, url, action, body='', index_zip=None, mtime=None,
                        size=None, md5=None, sha1=None, sha256=None, 
                        destination=None, target=None, qd_confirm=None,
-                       field=None, ntries=5):
+                       field=None, ntries=5, base_delay=0.4, do_logging=True):
         # This internal function implements all of the update actions.
         # Each has optional or required arguments; whether or not they
         # are present when required is enforced by the wrapper method
@@ -359,7 +347,6 @@
         length = 0
         if (body):
             length = len(body)
-<<<<<<< HEAD
         headers = {'Content-Length': length}
 
         # We control the retries here because the auth header is time
@@ -381,19 +368,6 @@
             delay = (1 << cur_try) * base_delay * random.random()
             yield tornado.gen.sleep(delay)
 
-=======
-        headers['Content-Length'] = length
-        req = tornado.httpclient.HTTPRequest(
-            url=self.host + encoded_url,
-            method="POST",
-            body=body,
-            headers=headers,
-            request_timeout=30.0,
-            connect_timeout=15.0)
-        response = yield tornado.gen.Task(
-            utils.http.send_request, req, ntries=ntries) 
-                        
->>>>>>> aaf78193
         raise tornado.gen.Return(response)
 
 
@@ -404,7 +378,7 @@
     name = "fbneon"
     baseURL = "344611"
     ak = AkamaiNetstorage(host, key, name, baseURL)
-    print ak.stat('/test2', ntries=1).code
-    #print ak.upload("/test2", "foo bar tornado4")
+    print ak.stat('/test267', ntries=4)
+    print ak.upload("/test2", "foo bar tornado4")
     #print r
     #print ak.delete("/test3")