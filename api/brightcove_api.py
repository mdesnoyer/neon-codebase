--- conflicted
+++ resolved
@@ -60,11 +60,12 @@
     'poster' : (480, 360)
 }
 
-<<<<<<< HEAD
-class BrightcoveApi(object): 
-=======
+DEFAULT_IMAGE_SIZES = {
+    'thumbnail' : (120, 90),
+    'poster' : (480, 360)
+}
+
 class BrightcoveApi(object):
->>>>>>> bdca9a10
 
     ''' Brighcove API Interface class
     All video ids used in the class refer to the Brightcove platform VIDEO ID.
@@ -624,11 +625,8 @@
                    response.body)
         try:
             json_data = json.load(response.buffer)
-<<<<<<< HEAD
-=======
             # The response codes are Brightcove error codes, not HTTP ones. 
             # See https://support.brightcove.com/en/video-cloud/docs/media-api-error-message-reference
->>>>>>> bdca9a10
             if json_data['code'] == 210:
                 raise BrightcoveApiNotAuthorizedError(
                     'Not enough permissions to read the media API')
@@ -714,10 +712,6 @@
         self.items_returned += 1
         raise tornado.gen.Return(self.page_data.pop())
 
-<<<<<<< HEAD
-class BrightcoveOAuth2Session(object):
-    pass
-=======
 
 class BrightcoveOAuth2Session(object):
     '''Manage Brightcove API session authenticated by OAuth2
@@ -844,7 +838,6 @@
         return {
             'Authorization': 'Basic {}'.format(auth_string)
         }
->>>>>>> bdca9a10
 
 class CMSAPI(BrightcoveOAuth2Session):
     '''Wrapper for the Brightcove CMS API.
@@ -981,9 +974,6 @@
         response = yield self._update_asset_impl('poster', video_id,
                                                  asset_id)
         raise tornado.gen.Return(response)
-<<<<<<< HEAD
-                        
-=======
                         
         
 
@@ -1144,5 +1134,4 @@
             pub_id=self.publisher_id,
             player_ref=player_ref))
         response = yield self._send_request(request)
-        raise tornado.gen.Return(response)
->>>>>>> bdca9a10
+        raise tornado.gen.Return(response)