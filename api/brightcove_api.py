'''
Brightcove API Interface class
'''

import os.path
import sys
base_path = os.path.abspath(os.path.join(os.path.dirname(__file__), '..'))
if sys.path[0] <> base_path:
    sys.path.insert(0,base_path)

import tornado.httpclient
import tornado.httputil
import tornado.ioloop
import tornado.escape
import sys
from StringIO import StringIO
from poster.encode import multipart_encode
import poster.encode
import urllib
import properties
from PIL import Image
import Queue

import time
import os

import supportServices.neondata 


from utils.http import RequestPool
import utils.http
from utils.imageutils import ImageUtils
import utils.logs
import utils.neon
_log = utils.logs.FileLogger("brighcove_api")

from utils.options import define, options
#define("local", default=1, help="create neon requests locally", type=int)
define('max_write_connections', default=1, type=int, 
       help='Maximum number of write connections to Brightcove')
define('max_read_connections', default=50, type=int, 
       help='Maximum number of read connections to Brightcove')
define('max_retries', default=5, type=int,
       help='Maximum number of retries when sending a Brightcove error')

## NOTE : All video ids used in the class refer to the Brightcove platform VIDEO ID
class BrightcoveApi(object): 
    write_connection = RequestPool(options.max_write_connections,
                                   options.max_retries)
    read_connection = RequestPool(options.max_read_connections,
                                  options.max_retries)
    
    def __init__(self, neon_api_key, publisher_id=0, read_token=None,
                 write_token=None, autosync=False, publish_date=None,
                 local=True,account_created=None):
        self.publisher_id = publisher_id
        self.neon_api_key = neon_api_key
        self.read_token = read_token
        self.write_token = write_token 
        self.read_url = "http://api.brightcove.com/services/library"
        self.write_url = "http://api.brightcove.com/services/post"
        self.autosync = autosync
        self.last_publish_date = publish_date if publish_date else time.time()
        self.local = local 
        if self.local:
            self.neon_uri = "http://localhost:8081/api/v1/submitvideo/"
        else:
            self.neon_uri = "http://thumbnails.neon-lab.com/api/v1/submitvideo/" 
        
        self.THUMB_SIZE = 120,90
        self.STILL_SIZE = 480,360
        self.account_created = account_created

    def format_get(self, url, data=None):
        if data is not None:
            if isinstance(data, dict):
                data = urllib.urlencode(data)
            if '?' in url:
                url += '&amp;%s' % data
            else:
                url += '?%s' % data
        return url

    ###### Brightcove media api update method ##########
    
    ''' Brightcove api request to get info about a videoid '''
    def find_video_by_id(self,video_id,find_vid_callback=None):
        url = ('http://api.brightcove.com/services/library?command=find_video_by_id'
                    '&token=%s&media_delivery=http&output=json&' 
                    'video_id=%s' %(self.read_token,video_id)) 

        req = tornado.httpclient.HTTPRequest(url = url, method = "GET", 
                request_timeout = 60.0, connect_timeout = 10.0)

        return BrightcoveApi.read_connection.send_request(req,
                    find_vid_callback)

    '''
    Add Image brightcove api helper method
    : remote_url sets the url to 3rd party url 
    : image creates a new asset and the url is on brightcove servers
    
    #NOTE: When uploading an image with a reference ID that already
    #exists, the image is not
    updated. Although other metadata like displayName is updated.

    '''
    def add_image(self,video_id,im=None,atype='thumbnail',callback=None,
                  **kwargs):
        #http://help.brightcove.com/developer/docs/mediaapi/add_image.cfm
        #http://support.brightcove.com/en/video-cloud/docs/adding-images-videos-media-api#upload   
        
        reference_id = kwargs.get('reference_id', None)
        remote_url = kwargs.get('remote_url', None)
        
        outer = {}
        params = {}
        params["token"] = self.write_token 
        params["video_id"] = video_id 
        image = {} 
        if reference_id is not None:
            image["referenceId"] = reference_id
        
        if atype == 'thumbnail':    
            image["type"] = "THUMBNAIL"
            image["displayName"] = str(self.publisher_id) + 'neon-thumbnail-for-video-%s'%video_id
        else:
            image["type"] = "VIDEO_STILL"
            image["displayName"] = str(self.publisher_id) + 'neon-video-still-for-video-%s'%video_id 
        
        if remote_url:
            image["remoteUrl"] = remote_url

        params["image"] = image
        outer["params"] = params
        outer["method"] = "add_image"

        body = tornado.escape.json_encode(outer)
        
        if remote_url:
            post_param = []
            args = poster.encode.MultipartParam("JSONRPC", value=body)
            post_param.append(args)
            datagen, headers = multipart_encode(post_param)
            body = "".join([data for data in datagen])

        else:
            #save image
            filestream = StringIO()
            im.save(filestream, 'jpeg')
            filestream.seek(0)
            image_data = filestream.getvalue()
            post_param = []
            fileparam = poster.encode.MultipartParam(
                "filePath",
                value=image_data,
                filetype='image/jpeg',
                filename='neonthumbnail-' + str(video_id) + '.jpeg')
            args = poster.encode.MultipartParam("JSONRPC", value=body)
            post_param.append(args)
            post_param.append(fileparam)
            datagen, headers = multipart_encode(post_param)
            body = "".join([data for data in datagen])
        
        #send request
        client_url = "http://api.brightcove.com/services/post"
        req = tornado.httpclient.HTTPRequest(url=client_url,
                                             method="POST",
                                             headers=headers, 
                                             body=body,
                                             request_timeout=60.0,
                                             connect_timeout = 10.0)
            
        return BrightcoveApi.write_connection.send_request(req, callback)
    
    ''' add thumbnail and videostill in to brightcove account.  used
        by neon client to update thumbnail, Image gets sent to the
        method call

        ref_id = tid
    '''
    def update_thumbnail_and_videostill(self, video_id, image, ref_id, frame_size=None): 

        
        #If url is passed, then set thumbnail using the remote url (not used currently)
        if isinstance(image,basestring):
            rt = self.add_image(video_id,remote_url = image,atype='thumbnail')
            rv = self.add_image(video_id,remote_url = image,atype='videostill')
        else:
            #Always save the Image with the aspect ratio of the video
            if frame_size is None:
                #resize to brightcove default size
                bcove_thumb = image.resize(self.THUMB_SIZE)
                bcove_still = image.resize(self.STILL_SIZE)
            else:
                bcove_thumb = ImageUtils.resize(image,im_w=self.THUMB_SIZE[0])
                bcove_still = ImageUtils.resize(image,im_w=self.STILL_SIZE[0])

            t_md5 = supportServices.neondata.ImageMD5Mapper(video_id,
                                                            bcove_thumb,
                                                            ref_id)
            s_md5 = supportServices.neondata.ImageMD5Mapper(video_id,
                                                            bcove_still,
                                                            ref_id)
            md5_objs = []
            md5_objs.append(t_md5); md5_objs.append(s_md5)
            res = supportServices.neondata.ImageMD5Mapper.save_all(md5_objs)
            if not res:
                _log.error('key=update_thumbnail msg=failed to' 
                            'save ImageMD5Mapper for %s' %video_id)
            
            rt = self.add_image(video_id,
                                bcove_thumb,
                                atype='thumbnail',
                                reference_id = ref_id)
            rv = self.add_image(video_id,
                                bcove_still,
                                atype='videostill',
                                reference_id = 'still-' + ref_id)
        
        tref_id = None ; vref_id = None
        #Get thumbnail name, referenceId params
        if rt and not rt.error:
            add_image_val = tornado.escape.json_decode(rt.body)
            tref_id = add_image_val["result"]["referenceId"]
        if rv and not rv.error:
            add_image_val = tornado.escape.json_decode(rv.body)
            vref_id = add_image_val["result"]["referenceId"]

        return ((rt is not None and rv is not None),tref_id,vref_id)

    '''
    update both thumbnail and video still  
    async only
    '''
    def update_thumbnail_and_still_refid(self,video_id,refid,callback):
        self.img_result = []
        def updated_image(result):
            if not result.error and len(result.body) > 0:
                self.img_result.append(tornado.escape.json_decode(result.body))
            else:
                self.img_result.append(None)

            if len(self.img_result) == 2:
                thumb = False
                still = False
                try:
                    for res in self.img_result:
                        if res and not res["error"]:
                            if res["result"]["type"] == 'THUMBNAIL':
                                thumb = res["result"]["referenceId"]
                            elif res["result"]["type"] == 'VIDEO_STILL':
                                still = res["result"]["referenceId"]
                except:
                    pass
                callback_value = thumb,still
                callback(callback_value)

            self.update_image_with_refid(video_id,
                                         refid,
                                         callback=updated_image)
            self.update_image_with_refid(video_id,
                                         'still-'+refid,
                                         callback=updated_image)

    '''
    Update the thumbnail for a given video given the ReferenceID an existing image asset 
    '''

    def update_image_with_refid(self, video_id, refid, videostill=False,
                                callback=None):
        outer = {}
        params = {}
        params["token"] = self.write_token 
        params["video_id"] = video_id 
        image = {} 
        image["referenceId"] = refid
        if videostill:
            image["type"] = "VIDEO_STILL"
        params["image"] = image
        outer["params"] = params
        outer["method"] = "add_image"
        body = tornado.escape.json_encode(outer)
        
        post_param = []
        args = poster.encode.MultipartParam("JSONRPC", value=body)
        post_param.append(args)
        datagen, headers = multipart_encode(post_param)
        body = "".join([data for data in datagen])

        req = tornado.httpclient.HTTPRequest(url=self.write_url,
                                             method="POST",
                                             headers=headers,
                                             body=body,
                                             request_timeout=60.0,
                                             connect_timeout=10.0)

        return BrightcoveApi.write_connection.send_request(req, callback)
        

    '''
    Enable a particular thumbnail in the brightcove account
    '''
    def enable_thumbnail_from_url(self, video_id, url,frame_size=None,
                                  reference_id=None):
        headers = tornado.httputil.HTTPHeaders({'User-Agent': 'Mozilla/5.0 \
            (Windows; U; Windows NT 5.1; en-US; rv:1.9.1.7) Gecko/20091221 Firefox/3.5.7 GTB6 (.NET CLR 3.5.30729)'})
        req = tornado.httpclient.HTTPRequest(url = url,
                                             method = "GET",
                                             headers = headers,
                                             request_timeout = 60.0,
                                             connect_timeout = 10.0)
        response = utils.http.send_request(req)
        imfile = StringIO(response.body)
        try:
            image =  Image.open(imfile)
        except Exception,e:
            _log.exception("Image format error %s" %e )

        #TODO: Resize to the aspect ratio of video; key by width
        thumbnail_id = reference_id
        if frame_size is None:
            #resize to brightcove default size
            bcove_thumb = image.resize(self.THUMB_SIZE)
            bcove_still = image.resize(self.STILL_SIZE)
        else:
<<<<<<< HEAD
            bcove_thumb = ImageUtils.resize(image,im_w=self.THUMB_SIZE[0])
            bcove_still = ImageUtils.resize(image,im_w=self.STILL_SIZE[0])
=======
            THUMB_SIZE = (self.THUMB_SIZE[0],
                          int(float(frame_size[1])/frame_size[0] *
                              self.THUMB_SIZE[0]))  
            STILL_SIZE = (self.STILL_SIZE[0],
                          int(float(frame_size[1])/frame_size[0] *
                              self.STILL_SIZE[0])) 
            bcove_thumb = ImageUtils.resize(image,THUMB_SIZE[1],THUMB_SIZE[0])
            bcove_still = ImageUtils.resize(image,STILL_SIZE[1],STILL_SIZE[0])
>>>>>>> bb2130bd

        t_md5 = supportServices.neondata.ImageMD5Mapper(video_id,
                                                        bcove_thumb,
                                                        thumbnail_id)
        s_md5 = supportServices.neondata.ImageMD5Mapper(video_id,
                                                        bcove_still,
                                                        thumbnail_id)
        md5_objs = []
        md5_objs.append(t_md5); md5_objs.append(s_md5)
        res = supportServices.neondata.ImageMD5Mapper.save_all(md5_objs)
        if not res:
            _log.error('key=update_thumbnail msg=failed to save ImageMD5Mapper for %s' %video_id)

        rt = self.add_image(video_id,image, atype='thumbnail',
                            reference_id=reference_id)
        rv = self.add_image(video_id,image, atype='videostill',
                            reference_id=reference_id if not reference_id else "still-" + reference_id)
       
        tref_id = None ; vref_id = None
        #Get thumbnail name, referenceId params
        if rt and not rt.error:
            add_image_val = tornado.escape.json_decode(rt.body)
            tref_id = add_image_val["result"]["referenceId"]
        if rv and not rv.error:
            add_image_val = tornado.escape.json_decode(rv.body)
            vref_id = add_image_val["result"]["referenceId"]

        return ((rt is not None and rv is not None),tref_id,vref_id)
    
    '''
    Enable thumbnail async
    '''

    def async_enable_thumbnail_from_url(self, video_id, img_url, 
                                        thumbnail_id,frame_size=None, callback=None):
        self.img_result = []  
        reference_id = thumbnail_id
       
        def add_image_callback(result):
            if not result.error and len(result.body) > 0:
                self.img_result.append(tornado.escape.json_decode(result.body))
            else:
                self.img_result.append(None)

            if len(self.img_result) == 2:
                thumb = False
                still = False; 
                try:
                    for res in self.img_result:
                        if res and not res["error"]:
                            if res["result"]["type"] == 'THUMBNAIL':
                                thumb = res["result"]["referenceId"]
                            elif res["result"]["type"] == 'VIDEO_STILL':
                                still = res["result"]["referenceId"]
                        else:
                            _log.error("key=async_update_thumbnail"
                                    " msg=brightcove api error for %s %s" % (video_id, res["error"]))
                except:
                    pass

                callback_value = thumb,still
                callback(callback_value)

        @tornado.gen.engine
        def image_data_callback(image_response):
            if not image_response.error:
                imfile = StringIO(image_response.body)
                image =  Image.open(imfile)
                srefid = reference_id if not reference_id else "still-" + reference_id
                
                if frame_size is None:
                    #resize to brightcove default size
                    bcove_thumb = image.resize(self.THUMB_SIZE)
                    bcove_still = image.resize(self.STILL_SIZE)
                else:
                    bcove_thumb = ImageUtils.resize(image,im_w=self.THUMB_SIZE[0])
                    bcove_still = ImageUtils.resize(image,im_w=self.STILL_SIZE[0])

                t_md5 = supportServices.neondata.ImageMD5Mapper(video_id,
                                                                bcove_thumb,
                                                                thumbnail_id)
                s_md5 = supportServices.neondata.ImageMD5Mapper(video_id,
                                                                bcove_still,
                                                                thumbnail_id)
                md5_objs = []
                md5_objs.append(t_md5)
                md5_objs.append(s_md5)
                res = yield tornado.gen.Task(
                    supportServices.neondata.ImageMD5Mapper.save_all,
                    md5_objs)
                if not res:
                    _log.error('key=async_update_thumbnail' 
                                'msg=failed to save ImageMD5Mapper for %s' %thumbnail_id)
                
                #TODO : use generator task. Don't you dare. This code
                #is complicated enough as is
                self.add_image(video_id,
                               bcove_thumb,
                               atype='thumbnail', 
                               reference_id=reference_id,
                               callback=add_image_callback)
                self.add_image(video_id,
                               bcove_still,
                               atype='videostill',
                               reference_id=srefid,
                               callback=add_image_callback)

            else:
                callback((False,False))

        req = tornado.httpclient.HTTPRequest(url = img_url,
                                             method = "GET",
                                             request_timeout = 60.0,
                                             connect_timeout = 5.0)
        utils.http.send_request(req, image_data_callback)

    ##################################################################################
    # Feed Processors
    ##################################################################################

    def get_publisher_feed(self,command='find_all_videos', output='json',
                           page_no=0, page_size=100, callback=None):
    
        '''Get videos after the signup date, Iterate until you hit video the publish date
        optimize with the latest video processed which is stored in the account

        NOTE: using customFields or specifying video_fields creates API delays
        '''

        data = {}
        data['command'] = command
        data['token'] = self.read_token
        data['media_delivery'] = 'http'
        data['output'] = output
        data['page_number'] = page_no 
        data['page_size'] = page_size
        data['sort_by'] = 'publish_date'
        data['get_item_count'] = "true"

        url = self.format_get(self.read_url, data)
        req = tornado.httpclient.HTTPRequest(url = url,
                                             method = "GET",
                                             request_timeout = 60.0,
                                             connect_timeout = 10.0)
        return BrightcoveApi.read_connection.send_request(req, callback)

    def process_publisher_feed(self,items,i_id):
        ''' process publisher feed for neon tags and generate brightcove
        thumbnail/still requests '''
        
        vids_to_process = [] 
        bc_json = supportServices.neondata.BrightcovePlatform.get_account(
            self.neon_api_key,i_id)
        bc = supportServices.neondata.BrightcovePlatform.create(bc_json)
        videos_processed = bc.get_videos() 
        if videos_processed is None:
            videos_processed = {} 
        
        #parse and get video ids to process
        '''
        - Get videos after a particular date
        - Check if they have already been queued up, else queue it 
        '''
        for item in items:
            to_process = False
            vid   = str(item['id'])
            title = item['name']

            #Check if neon has processed the videos already 
            if vid not in videos_processed:
                thumb  = item['thumbnailURL'] 
                still  = item['videoStillURL']
                d_url  = item['FLVURL']
                length = item['length']

                if thumb is None or still is None or length <0:
                    _log.info("key=process_publisher_feed" 
                                " msg=%s is a live feed" %vid)
                    continue

                if d_url is None:
                    _log.info("key=process_publisher_feed"
                                " msg=flv url missing for %s" %vid)
                    continue

                resp = self.format_neon_api_request(vid,
                                                    d_url,
                                                    prev_thumbnail=still,
                                                    request_type='topn',
                                                    i_id=i_id,
                                                    title=title)
                _log.info("creating request for video [topn] %s" % vid)
                if resp is not None and not resp.error:
                    #Update the videos in customer inbox
                    bc_json = supportServices.neondata.BrightcovePlatform.get_account(
                            self.neon_api_key,i_id)
                    bc = supportServices.neondata.BrightcovePlatform.create(bc_json)
                    r = tornado.escape.json_decode(resp.body)
                    bc.videos[vid] = r['job_id']
                    bc.last_process_date = int(item['publishedDate']) / 1000
                    bc.save()

            else:
                #Sync the changes in brightcove account to NeonDB
                job_id = bc.videos[vid]
                req_data = supportServices.neondata.NeonApiRequest.get_request(
                        self.neon_api_key,job_id)
                vid_request = supportServices.neondata.NeonApiRequest.create(
                        req_data)
                vid_request.publish_date = item['publishedDate']
                vid_request.video_title = title
                vid_request.save()

    def format_neon_api_request(self, id, video_download_url, 
                                prev_thumbnail=None, request_type='topn',
                                i_id=None, title=None, callback=None):
        request_body = {}
        #brightcove tokens
        request_body["write_token"] = self.write_token
        request_body["read_token"]  = self.read_token
        request_body["api_key"]     = self.neon_api_key 
        request_body["video_id"]    = str(id)
        request_body["video_title"] = str(id) if title is None else title 
        request_body["video_url"]   = video_download_url
        if self.local:
            request_body["callback_url"] = "http://localhost:8081/testcallback"
        else:
            request_body["callback_url"] = "http://thumbnails.neon-lab.com/testcallback"
        request_body["autosync"] = self.autosync
        request_body["topn"] = 1
        request_body["integration_id"] = i_id 

        if request_type == 'topn':
            client_url = self.neon_uri + "brightcove"
            request_body["brightcove"] =1
            request_body["publisher_id"] = self.publisher_id
            if prev_thumbnail is not None:
                _log.debug("key=format_neon_api_request msg=brightcove prev thumbnail not set")
            request_body[properties.PREV_THUMBNAIL] = prev_thumbnail
        else:
            return
        
        body = tornado.escape.json_encode(request_body)
        h = tornado.httputil.HTTPHeaders({"content-type": "application/json"})
        req = tornado.httpclient.HTTPRequest(url = client_url,
                                             method = "POST",
                                             headers = h,
                                             body = body,
                                             request_timeout = 30.0,
                                             connect_timeout = 10.0)

        response = utils.http.send_request(req, ntries=3, callback=callback)
        if response and response.error:
            _log.error(('key=format_neon_api_request '
                        'msg=Error sending Neon API request: %s')
                        % response.error)

        return response

    '''
    Create Neon Brightcove API Requests
    '''
    def create_neon_api_requests(self, i_id, request_type='default'):
        
        #Get publisher feed
        items_to_process = []  
        done = False
        page_no = 0

        while not done: 
            count = 0
            response = self.get_publisher_feed(command='find_all_videos',
                                               page_no = page_no)
            if response.error:
                break
            json = tornado.escape.json_decode(response.body)
            page_no += 1
            try:
                items = json['items']
                total = json['total_count']
                psize = json['page_size']
                pno   = json['page_number']

            except Exception,e:
                _log.exception('key=create_neon_api_requests msg=%s' % e)
                return
        
            for item in items:
                pdate = int(item['publishedDate']) / 1000
                check_date = self.account_created if \
                        self.account_created is not None else self.last_publish_date
                if pdate > check_date:
                    items_to_process.append(item)
                    count += 1

            #if we have seen all items or if we have seen all the new
            #videos since last pub date
            if count < total or psize * (pno +1) > total:
                done = True

        if len(items_to_process) < 1 :
            return

        self.process_publisher_feed(items_to_process,i_id)
        return


    ############## NEON API INTERFACE ########### 

    '''
    Create neon api request for the particular video
    '''

    def create_video_request(self,video_id,i_id,create_callback):

        def get_vid_info(response):
            if not response.error and "error" not in response.body:
                data = tornado.escape.json_decode(response.body)
                v_url = data["FLVURL"]
                still = data['videoStillURL']
                vid = str(data["id"])
                title = data["name"]
                self.format_neon_api_request(vid,
                                             v_url,
                                             still,
                                             request_type='topn',
                                             i_id=i_id,
                                             title=title,
                                             callback = create_callback)
            else:
                create_callback(response)

        self.find_video_by_id(video_id,get_vid_info)

    def create_request_by_video_id(self, video_id,i_id):
        
        url = 'http://api.brightcove.com/services/library?command=find_video_by_id' \
                '&token=%s&media_delivery=http&output=json&video_id=%s' %(self.read_token,video_id) 
        req = tornado.httpclient.HTTPRequest(url = url,
                                             method = "GET",
                                             request_timeout = 60.0,
                                             connect_timeout = 10.0)
        response = BrightcoveApi.read_connection.send_request(req)
        if response.error:
            _log.error('key=create_request_by_video_id msg=Unable to get %s'
                       % url)
            return
            
        resp = tornado.escape.json_decode(response.body)
        still = resp['videoStillURL']
        response = self.format_neon_api_request(resp['id'],
                                                resp['FLVURL'], 
                                                still, 
                                                request_type='topn', 
                                                i_id=i_id,
                                                title=resp['name'])
        if not response or response.error:
            _log.error(('key=create_request_by_video_id '
                        'msg=Unable to create request for video %s')
                        % video_id)
            return
        
        jid = tornado.escape.json_decode(response.body)
        job_id = jid["job_id"]
        bc_json = supportServices.neondata.BrightcovePlatform.get_account(
            self.neon_api_key, i_id)
        bc = supportServices.neondata.BrightcovePlatform.create(bc_json)
        bc.videos[video_id] = job_id
        bc.save()

    def async_get_n_videos(self,n,callback):
        self.get_publisher_feed(command='find_all_videos',
                                page_size = n,
                                callback = callback)
        return
    
    def get_n_videos(self,n):
        return self.get_publisher_feed(command='find_all_videos',
                                       page_size = n)

    def create_brightcove_request_by_tag(self,i_id):
        
        url = 'http://api.brightcove.com/services/library?command=search_videos&token=%s' \
                '&media_delivery=http&output=json&sort_by=publish_date:DESC&any=tag:neon' %self.read_token
        req = tornado.httpclient.HTTPRequest(url = url,
                                             method = "GET",
                                             request_timeout = 60.0,
                                             connect_timeout = 10.0)
        
        response = BrightcoveApi.read_connection.send_request(req)
        if response.error:
            return

        #Get publisher feed
        items_to_process = []  
        done = False
        page_no = 0

        while not done: 
            count = 0
            #TODO: Keep requesting pages of tagged videos to iterate through, 
            #for now just look at 1 page (100 vids)
            
            json = tornado.escape.json_decode(response.body)
            page_no += 1
            try:
                items = json['items']
                total = json['total_count']
                psize = json['page_size']
                pno   = json['page_number']

            except Exception,e:
                _log.exception("key=create_brightcove_request_by_tag msg=json error")
                return
        
            for item in items:
                tags = item['tags']
                if "neon" in tags or "Neon" in tags:
                    items_to_process.append(item)
                    count += 1

            #if we have seen all items or if we have seen all the new videos since last pub date 
            #if count < total or psize * (pno +1) > total:
            #    done = True
            done = True  #temp hack !

        if len(items_to_process) < 1 :
            return

        self.process_publisher_feed(items_to_process,i_id)
        return

    #### Verify Read token and create Requests during signup #####

    def verify_token_and_create_requests(self,i_id,n):
        '''
        Initial call when the brightcove account gets created
        verify the read token and create neon api requests
        #Sync version
        '''
        result = self.get_publisher_feed(command='find_all_videos',
                                       page_size = n) #get n videos

        if result and not result.error:
            bc_json = supportServices.neondata.BrightcovePlatform.get_account(
                self.neon_api_key, i_id)
            if not bc_json:
                _log.error("key=verify_brightcove_tokens msg=account not found %s"%i_id)
                return
                
            bc = supportServices.neondata.BrightcovePlatform.create(bc_json)
            vitems = tornado.escape.json_decode(result.body)
            items = vitems['items']
            keys = []
            #create request for each video 
            result = [] 
            for item in items:
                vid = str(item['id'])                              
                title = item['name']
                video_download_url = item['FLVURL']
                
                #NOTE: If a video doesn't have a thumbnail 
                #Perhaps a signle renedition video or a live feed
                if not item.has_key('videoStillURL'):
                    continue

                prev_thumbnail = item['videoStillURL'] #item['thumbnailURL']
                response = self.format_neon_api_request(vid,
                                                        video_download_url,
                                                        prev_thumbnail,
                                                        'topn',
                                                        i_id,
                                                        title)
                if not response.error:
                    vid = str(item['id'])
                    jid = tornado.escape.json_decode(response.body)
                    job_id = jid["job_id"]
                    item['job_id'] = job_id 
                    bc.videos[vid] = job_id 
                    result.append(item)
            #Update the videos in customer inbox
            res = bc.save()
            if not res:
                _log.error("key=async_verify_token_and_create_requests" 
                        " msg=customer inbox not updated %s" %i_id)
            return result

    #Verify Tokens and Create Neon requests
    def async_verify_token_and_create_requests(self, i_id, n, callback=None):
        
        @tornado.gen.engine
        def verify_brightcove_tokens(result):
            if not result.error:
                bc_json = yield tornado.gen.Task(
                    supportServices.neondata.BrightcovePlatform.get_account,
                    self.neon_api_key, i_id)
                if not bc_json:
                    _log.error("key=verify_brightcove_tokens msg=account not found %s"%i_id)
                    callback(None)
                    return
                
                bc = supportServices.neondata.BrightcovePlatform.create(bc_json)
                vitems = tornado.escape.json_decode(result.body)
                items = vitems['items']
                keys = []
                #create request for each video 
                for item in items:
                    vid = str(item['id'])                              
                    title = item['name']
                    video_download_url = item['FLVURL']
                    prev_thumbnail = item['videoStillURL'] #item['thumbnailURL']
                    keys.append("key"+vid)
                    self.format_neon_api_request(vid,
                                                 video_download_url,
                                                 prev_thumbnail,
                                                 'topn',
                                                 i_id,
                                                 title,
                            callback=(yield tornado.gen.Callback("key" + vid)))

                result = [] 
                responses = yield tornado.gen.WaitAll(keys)
                for response,item in zip(responses,items):
                    if not response.error:
                        vid = str(item['id'])
                        jid = tornado.escape.json_decode(response.body)
                        job_id = jid["job_id"]
                        item['job_id'] = job_id 
                        bc.videos[vid] = job_id 
                        result.append(item)
               
                #Update the videos in customer inbox
                res = yield tornado.gen.Task(bc.save)
                if not res:
                    _log.error("key=async_verify_token_and_create_requests"
                            " msg=customer inbox not updated %s" %i_id)

                #send result back with job_id
                callback(result)
            else:
                _log.error("key=async_verify_token_and_create_requests" 
                        " msg=brightcove api failed for %s" %i_id)
                callback(None)
        self.async_get_n_videos(5, verify_brightcove_tokens)
    
    #################################################################
    # Brightcove Thumbnail check methods 
    #################################################################
    
    def get_image(self, image_url, callback=None):
        '''Returns the raw image stream from a given URL.'''
        def process_response(response):
            if response.error:
                _log.error('key=get_image msg=Error getting %s' % image_url)
                raise response.error
            return response.body
            
        req = tornado.httpclient.HTTPRequest(url = image_url,
                                             method = "GET",
                                             request_timeout = 60.0,
                                             connect_timeout = 10.0)

        #TODO: Not a brightcove api call, switch to normal http fetch
        if callback:
            callback = lambda x: callback(process_response(x))
            return BrightcoveApi.read_connection.send_request(req, callback)
        return process_response(
            BrightcoveApi.read_connection.send_request(req))


    def async_check_thumbnail(self, video_id, callback):
        '''Method to check the current thumbnail for a video on brightcove
        
        Used by AB Test to keep track of any uploaded image to
        brightcove, its MD5 & URL

        Returns True if the current thumbnail is on brighcove.
        
        '''
        thumb_url = None
        still_url = None

        @tornado.gen.engine
        def check_image_md5_db(thumb_url,thumbnail,callback):
            if thumbnail:
                t_md5 = supportServices.neondata.ThumbnailMD5.generate(
                    thumbnail)
                tid = yield tornado.gen.Task(
                    supportServices.neondata.ImageMD5Mapper.get_tid,
                    video_id,
                    t_md5)
                if tid:
                    url_mapper = yield tornado.gen.Task(
                        supportServices.neondata.ThumbnailURLMapper.get_id,
                        thumb_url)
                    if not url_mapper:
                        #entry for the given thumbnail url doesn't exist, Save it !
                        mapper = supportServices.neondata.ThumbnailURLMapper(
                            thumb_url,tid)
                        res = yield tornado.gen.Task(mapper.save)
                        if res:
                            callback(True)
                        else:
                            _log.error("key=async_check_thumbnail msg=failed to save" \
                                    "ThumbnailURLMapper url %s tid %s" %(thumb_url,tid))
                    else:
                        _log.info("key=async_check_thumbnail"
                                " msg=entry for url %s exists already"%thumb_url)
                else:
                    _log.error("key=async_check_thumbnail"
                            " msg=failed to fetch tidi for image url" 
                            " %s md5 %s"%(thumb_url,t_md5)) 
            else:
                _log.error("key=async_check_thumbnail" 
                        " msg=thumbnail not downloaded %s" %thumb_url)
            
            callback(False)

        @tornado.gen.engine
        def result_callback(response):
            if not response.error:
                resp = tornado.escape.json_decode(response.body)
                try:
                    thumb_url = resp['thumbnailURL'].split('?')[0]
                    still_url = resp['videoStillURL'].split('?')[0]
                except:
                    _log.error("key=async_check_thumbnail msg=thumbnail url not found for %s"%video_id)
                    callback(None)
                    return

                thumbnail = yield tornado.gen.Task(self.get_image,thumb_url)
                videostill = yield tornado.gen.Task(self.get_image,still_url)
                
                tret = yield tornado.gen.Task(check_image_md5_db,thumb_url,thumbnail)
                stret = yield tornado.gen.Task(check_image_md5_db,still_url,videostill)
                callback(tret and stret)

        url = 'http://api.brightcove.com/services/library?command=find_video_by_id&token=%s' \
                '&media_delivery=http&output=json&video_id=%s' %(self.read_token,video_id)

        req = tornado.httpclient.HTTPRequest(url=url,
                                             method="GET", 
                                             request_timeout=60.0,
                                             connect_timeout=10.0)
        response = BrightcoveApi.read_connection.send_request(req,
                                                              result_callback)

if __name__ == "__main__" :
    utils.neon.InitNeon()
    print 'test'
    #Test publisher feed with neon api key
    bc = BrightcoveApi('a63728c09cda459c3caaa158f4adff49',read_token='cLo_SzrziHEZixU-8hOxKslzxPtlt7ZLTN6RSA7B3aLZsXXF8ZfsmA..',write_token='vlBj_kvwXu7r1jPAzr8wYvNkHOU0ZydFKUDrm2fnmVuZyDqEGVfsEg..')

    video_id = '2635109221001'
    image_fn = '/data/neon/imdb/staging/images/zfMLvu88eHdyRuGz3Xwez7.jpg'
    #image_fn = '/data/neon/imdb/staging/images/zffBN7B6AqhuqrLgoEXMmG.jpg'

    image_url = 'https://host-thumbnails.s3.amazonaws.com/d927f1b798758dcd1d012263608f4ae8/104917457e54fe3df962da48ed27487a/neon3.jpeg'

    image = Image.open(open(image_fn))

    thumb = image.resize(bc.THUMB_SIZE)
    still = image.resize(bc.STILL_SIZE)

    response = bc.add_image(video_id, im=thumb, 
                            callback=lambda x: _log.warn(x.body))
    #bc.add_image(video_id, remote_url=image_url, atype='videostill',
    #             callback=lambda x: _log.warn(x.body))

    #bc.add_image(video_id, remote_url=image_url, #atype='videostill',
    #             callback=lambda x: _log.warn(x.body))
    response = bc.add_image(video_id, im=still, atype='videostill',
                            callback=lambda x: _log.warn(x.body))
    #print bc.add_image(video_id, im=still, atype='videostill').body

    #print response.body

    tornado.ioloop.IOLoop.instance().start()<|MERGE_RESOLUTION|>--- conflicted
+++ resolved
@@ -324,19 +324,8 @@
             bcove_thumb = image.resize(self.THUMB_SIZE)
             bcove_still = image.resize(self.STILL_SIZE)
         else:
-<<<<<<< HEAD
             bcove_thumb = ImageUtils.resize(image,im_w=self.THUMB_SIZE[0])
             bcove_still = ImageUtils.resize(image,im_w=self.STILL_SIZE[0])
-=======
-            THUMB_SIZE = (self.THUMB_SIZE[0],
-                          int(float(frame_size[1])/frame_size[0] *
-                              self.THUMB_SIZE[0]))  
-            STILL_SIZE = (self.STILL_SIZE[0],
-                          int(float(frame_size[1])/frame_size[0] *
-                              self.STILL_SIZE[0])) 
-            bcove_thumb = ImageUtils.resize(image,THUMB_SIZE[1],THUMB_SIZE[0])
-            bcove_still = ImageUtils.resize(image,STILL_SIZE[1],STILL_SIZE[0])
->>>>>>> bb2130bd
 
         t_md5 = supportServices.neondata.ImageMD5Mapper(video_id,
                                                         bcove_thumb,
