--- conflicted
+++ resolved
@@ -210,26 +210,16 @@
             bcove_thumb = bcove_still = image
 
             #Always save the Image with the aspect ratio of the video
-<<<<<<< HEAD
-            if frame_size is None:
-                #resize to brightcove default size
-                bcove_thumb = image.resize(self.THUMB_SIZE)
-                bcove_still = image.resize(self.STILL_SIZE)
-            else:
-                bcove_thumb = PILImageUtils.resize(image,
-                                                   im_w=self.THUMB_SIZE[0])
-                bcove_still = PILImageUtils.resize(image,
-                                                   im_w=self.STILL_SIZE[0])
-=======
             if resize:
                 if frame_size is None:
                     #resize to brightcove default size
                     bcove_thumb = image.resize(self.THUMB_SIZE)
                     bcove_still = image.resize(self.STILL_SIZE)
                 else:
-                    bcove_thumb = ImageUtils.resize(image, im_w=self.THUMB_SIZE[0])
-                    bcove_still = ImageUtils.resize(image, im_w=self.STILL_SIZE[0])
->>>>>>> 87b624f8
+                    bcove_thumb = PILImageUtils.resize(image,
+                                                       im_w=self.THUMB_SIZE[0])
+                    bcove_still = PILImageUtils.resize(image,
+                                                       im_w=self.STILL_SIZE[0])
 
             t_md5 = supportServices.neondata.ImageMD5Mapper(video_id,
                                                             bcove_thumb,
