'''
Brightcove API Interface class
'''

import os.path
import sys
base_path = os.path.abspath(os.path.join(os.path.dirname(__file__), '..'))
if sys.path[0] <> base_path:
    sys.path.insert(0,base_path)

import tornado.httpclient
import tornado.httputil
import tornado.ioloop
import tornado.escape
import sys
from StringIO import StringIO
from poster.encode import multipart_encode
import poster.encode
import urllib
import properties
from PIL import Image
import Queue

import time
import os

import supportServices.neondata 

<<<<<<< HEAD
from utils.http import RequestPool
import utils.http
=======
from utils.connection_pool import HttpConnectionPool
from utils.imageutils import ImageUtils

>>>>>>> 4a135976
import utils.logs
import utils.neon
_log = utils.logs.FileLogger("brighcove_api")

from utils.options import define, options
#define("local", default=1, help="create neon requests locally", type=int)
define('max_write_connections', default=1, type=int, 
       help='Maximum number of write connections to Brightcove')
define('max_read_connections', default=50, type=int, 
       help='Maximum number of read connections to Brightcove')
define('max_retries', default=5, type=int,
       help='Maximum number of retries when sending a Brightcove error')

## NOTE : All video ids used in the class refer to the Brightcove platform VIDEO ID
class BrightcoveApi(object): 
    write_connection = RequestPool(options.max_write_connections,
                                   options.max_retries)
    read_connection = RequestPool(options.max_read_connections,
                                  options.max_retries)
    
    def __init__(self, neon_api_key, publisher_id=0, read_token=None,
                 write_token=None, autosync=False, publish_date=None,
                 local=True,account_created=None):
        self.publisher_id = publisher_id
        self.neon_api_key = neon_api_key
        self.read_token = read_token
        self.write_token = write_token 
        self.read_url = "http://api.brightcove.com/services/library"
        self.write_url = "http://api.brightcove.com/services/post"
        self.autosync = autosync
        self.last_publish_date = publish_date if publish_date else time.time()
        self.local = local 
        if self.local:
            self.neon_uri = "http://localhost:8081/api/v1/submitvideo/"
        else:
            self.neon_uri = "http://thumbnails.neon-lab.com/api/v1/submitvideo/" 
        
        self.THUMB_SIZE = 120,90
        self.STILL_SIZE = 480,360
        self.account_created = account_created

    def format_get(self, url, data=None):
        if data is not None:
            if isinstance(data, dict):
                data = urllib.urlencode(data)
            if '?' in url:
                url += '&amp;%s' % data
            else:
                url += '?%s' % data
        return url

    ###### Brightcove media api update method ##########
    
    ''' Brightcove api request to get info about a videoid '''
    def find_video_by_id(self,video_id,find_vid_callback=None):
        url = ('http://api.brightcove.com/services/library?command=find_video_by_id'
                    '&token=%s&media_delivery=http&output=json&' 
                    'video_id=%s' %(self.read_token,video_id)) 

        req = tornado.httpclient.HTTPRequest(url = url, method = "GET", 
                request_timeout = 60.0, connect_timeout = 10.0)

        return BrightcoveApi.read_connection.send_request(req,
                    find_vid_callback)

    '''
    Add Image brightcove api helper method
    : remote_url sets the url to 3rd party url 
    : image creates a new asset and the url is on brightcove servers
    
    #NOTE: When uploading an image with a reference ID that already
    #exists, the image is not
    updated. Although other metadata like displayName is updated.

    '''
    def add_image(self,video_id,im=None,atype='thumbnail',callback=None,
                  **kwargs):
        #http://help.brightcove.com/developer/docs/mediaapi/add_image.cfm
        #http://support.brightcove.com/en/video-cloud/docs/adding-images-videos-media-api#upload   
        
        reference_id = kwargs.get('reference_id', None)
        remote_url = kwargs.get('remote_url', None)
        
        outer = {}
        params = {}
        params["token"] = self.write_token 
        params["video_id"] = video_id 
        image = {} 
        if reference_id is not None:
            image["referenceId"] = reference_id
        
        if atype == 'thumbnail':    
            image["type"] = "THUMBNAIL"
            image["displayName"] = str(self.publisher_id) + 'neon-thumbnail-for-video-%s'%video_id
        else:
            image["type"] = "VIDEO_STILL"
            image["displayName"] = str(self.publisher_id) + 'neon-video-still-for-video-%s'%video_id 
        
        if remote_url:
            image["remoteUrl"] = remote_url

        params["image"] = image
        outer["params"] = params
        outer["method"] = "add_image"

        body = tornado.escape.json_encode(outer)
        
        if remote_url:
            post_param = []
            args = poster.encode.MultipartParam("JSONRPC", value=body)
            post_param.append(args)
            datagen, headers = multipart_encode(post_param)
            body = "".join([data for data in datagen])

        else:
            #save image
            filestream = StringIO()
            im.save(filestream, 'jpeg')
            filestream.seek(0)
            image_data = filestream.getvalue()
            post_param = []
            fileparam = poster.encode.MultipartParam(
                "filePath",
                value=image_data,
                filetype='image/jpeg',
                filename='neonthumbnail-' + str(video_id) + '.jpeg')
            args = poster.encode.MultipartParam("JSONRPC", value=body)
            post_param.append(args)
            post_param.append(fileparam)
            datagen, headers = multipart_encode(post_param)
            body = "".join([data for data in datagen])
        
        #send request
        client_url = "http://api.brightcove.com/services/post"
        req = tornado.httpclient.HTTPRequest(url=client_url,
                                             method="POST",
                                             headers=headers, 
                                             body=body,
                                             request_timeout=60.0,
                                             connect_timeout = 10.0)
            
        return BrightcoveApi.write_connection.send_request(req, callback)
    
    ''' add thumbnail and videostill in to brightcove account.  used
        by neon client to update thumbnail, Image gets sent to the
        method call

        ref_id = tid
    '''
    def update_thumbnail_and_videostill(self, video_id, image, ref_id, frame_size=None): 

        
        #If url is passed, then set thumbnail using the remote url (not used currently)
        if isinstance(image,basestring):
            rt = self.add_image(video_id,remote_url = image,atype='thumbnail')
            rv = self.add_image(video_id,remote_url = image,atype='videostill')
        else:
            #Always save the Image with the aspect ratio of the video
            if frame_size is None:
                #resize to brightcove default size
                bcove_thumb = image.resize(self.THUMB_SIZE)
                bcove_still = image.resize(self.STILL_SIZE)
            else:
                THUMB_SIZE = (self.THUMB_SIZE[0],int(float(frame_size[1])/frame_size[0] * self.THUMB_SIZE[0]))  
                STILL_SIZE = (self.STILL_SIZE[0],int(float(frame_size[1])/frame_size[0] * self.STILL_SIZE[0])) 
                bcove_thumb = ImageUtils.resize(image,THUMB_SIZE[1],THUMB_SIZE[0])
                bcove_still = ImageUtils.resize(image,STILL_SIZE[1],STILL_SIZE[0])

            t_md5 = supportServices.neondata.ImageMD5Mapper(video_id,
                                                            bcove_thumb,
                                                            ref_id)
            s_md5 = supportServices.neondata.ImageMD5Mapper(video_id,
                                                            bcove_still,
                                                            ref_id)
            md5_objs = []
            md5_objs.append(t_md5); md5_objs.append(s_md5)
            res = supportServices.neondata.ImageMD5Mapper.save_all(md5_objs)
            if not res:
                _log.error('key=update_thumbnail msg=failed to' 
                            'save ImageMD5Mapper for %s' %video_id)
            
            rt = self.add_image(video_id,
                                bcove_thumb,
                                atype='thumbnail',
                                reference_id = ref_id)
            rv = self.add_image(video_id,
                                bcove_still,
                                atype='videostill',
                                reference_id = 'still-' + ref_id)
        
        tref_id = None ; vref_id = None
        #Get thumbnail name, referenceId params
        if rt and not rt.error:
            add_image_val = tornado.escape.json_decode(rt.body)
            tref_id = add_image_val["result"]["referenceId"]
        if rv and not rv.error:
            add_image_val = tornado.escape.json_decode(rv.body)
            vref_id = add_image_val["result"]["referenceId"]

        return ((rt is not None and rv is not None),tref_id,vref_id)

    '''
    update both thumbnail and video still  
    async only
    '''
    def update_thumbnail_and_still_refid(self,video_id,refid,callback):
        self.img_result = []
        def updated_image(result):
            if not result.error and len(result.body) > 0:
                self.img_result.append(tornado.escape.json_decode(result.body))
            else:
                self.img_result.append(None)

            if len(self.img_result) == 2:
                thumb = False
                still = False
                try:
                    for res in self.img_result:
                        if res and not res["error"]:
                            if res["result"]["type"] == 'THUMBNAIL':
                                thumb = res["result"]["referenceId"]
                            elif res["result"]["type"] == 'VIDEO_STILL':
                                still = res["result"]["referenceId"]
                except:
                    pass
                callback_value = thumb,still
                callback(callback_value)

            self.update_image_with_refid(video_id,
                                         refid,
                                         callback=updated_image)
            self.update_image_with_refid(video_id,
                                         'still-'+refid,
                                         callback=updated_image)

    '''
    Update the thumbnail for a given video given the ReferenceID an existing image asset 
    '''

    def update_image_with_refid(self, video_id, refid, videostill=False,
                                callback=None):
        outer = {}
        params = {}
        params["token"] = self.write_token 
        params["video_id"] = video_id 
        image = {} 
        image["referenceId"] = refid
        if videostill:
            image["type"] = "VIDEO_STILL"
        params["image"] = image
        outer["params"] = params
        outer["method"] = "add_image"
        body = tornado.escape.json_encode(outer)
        
        post_param = []
        args = poster.encode.MultipartParam("JSONRPC", value=body)
        post_param.append(args)
        datagen, headers = multipart_encode(post_param)
        body = "".join([data for data in datagen])

        req = tornado.httpclient.HTTPRequest(url=self.write_url,
                                             method="POST",
                                             headers=headers,
                                             body=body,
                                             request_timeout=60.0,
                                             connect_timeout=10.0)

        return BrightcoveApi.write_connection.send_request(req, callback)
        

    '''
    Enable a particular thumbnail in the brightcove account
    '''
<<<<<<< HEAD
    def enable_thumbnail_from_url(self, video_id, url, reference_id=None):
=======
    def enable_thumbnail_from_url(self, video_id, url,frame_size=None, reference_id=None):
        http_client = tornado.httpclient.HTTPClient()
>>>>>>> 4a135976
        headers = tornado.httputil.HTTPHeaders({'User-Agent': 'Mozilla/5.0 \
            (Windows; U; Windows NT 5.1; en-US; rv:1.9.1.7) Gecko/20091221 Firefox/3.5.7 GTB6 (.NET CLR 3.5.30729)'})
        req = tornado.httpclient.HTTPRequest(url = url,
                                             method = "GET",
                                             headers = headers,
                                             request_timeout = 60.0,
                                             connect_timeout = 10.0)
        response = utils.http.send_request(req)
        imfile = StringIO(response.body)
        try:
            image =  Image.open(imfile)
        except Exception,e:
            _log.exception("Image format error %s" %e )

        #TODO: Resize to the aspect ratio of video; key by width
        thumbnail_id = reference_id
        if frame_size is None:
            #resize to brightcove default size
            bcove_thumb = image.resize(self.THUMB_SIZE)
            bcove_still = image.resize(self.STILL_SIZE)
        else:
            THUMB_SIZE = (self.THUMB_SIZE[0],int(float(frame_size[1])/frame_size[0] * self.THUMB_SIZE[0]))  
            STILL_SIZE = (self.STILL_SIZE[0],int(float(frame_size[1])/frame_size[0] * self.STILL_SIZE[0])) 
            bcove_thumb = ImageUtils.resize(image,THUMB_SIZE[1],THUMB_SIZE[0])
            bcove_still = ImageUtils.resize(image,STILL_SIZE[1],THUMB_SIZE[0])

        t_md5 = supportServices.neondata.ImageMD5Mapper(video_id,
                                                        bcove_thumb,
                                                        thumbnail_id)
        s_md5 = supportServices.neondata.ImageMD5Mapper(video_id,
                                                        bcove_still,
                                                        thumbnail_id)
        md5_objs = []
        md5_objs.append(t_md5); md5_objs.append(s_md5)
        res = supportServices.neondata.ImageMD5Mapper.save_all(md5_objs)
        if not res:
            _log.error('key=update_thumbnail msg=failed to save ImageMD5Mapper for %s' %video_id)

        rt = self.add_image(video_id,image, atype='thumbnail',
                            reference_id=reference_id)
        rv = self.add_image(video_id,image, atype='videostill',
                            reference_id=reference_id if not reference_id else "still-" + reference_id)
       
        tref_id = None ; vref_id = None
        #Get thumbnail name, referenceId params
        if rt and not rt.error:
            add_image_val = tornado.escape.json_decode(rt.body)
            tref_id = add_image_val["result"]["referenceId"]
        if rv and not rv.error:
            add_image_val = tornado.escape.json_decode(rv.body)
            vref_id = add_image_val["result"]["referenceId"]

        return ((rt is not None and rv is not None),tref_id,vref_id)
    
    '''
    Enable thumbnail async
    '''

    def async_enable_thumbnail_from_url(self, video_id, img_url, 
                                        thumbnail_id,frame_size=None, callback=None):
        self.img_result = []  
        reference_id = thumbnail_id
        
        def add_image_callback(result):
            if not result.error and len(result.body) > 0:
                self.img_result.append(tornado.escape.json_decode(result.body))
            else:
                self.img_result.append(None)

            if len(self.img_result) == 2:
                thumb = False
                still = False; 
                try:
                    for res in self.img_result:
                        if res and not res["error"]:
                            if res["result"]["type"] == 'THUMBNAIL':
                                thumb = res["result"]["referenceId"]
                            elif res["result"]["type"] == 'VIDEO_STILL':
                                still = res["result"]["referenceId"]
                        else:
                            _log.error("key=async_update_thumbnail"
                                    " msg=brightcove api error for %s %s" % (video_id, res["error"]))
                except:
                    pass

                callback_value = thumb,still
                callback(callback_value)

        @tornado.gen.engine
        def image_data_callback(image_response):
            if not image_response.error:
                imfile = StringIO(image_response.body)
                image =  Image.open(imfile)
                srefid = reference_id if not reference_id else "still-" + reference_id
                
                if frame_size is None:
                    #resize to brightcove default size
                    bcove_thumb = image.resize(self.THUMB_SIZE)
                    bcove_still = image.resize(self.STILL_SIZE)
                else:
                    THUMB_SIZE = (self.THUMB_SIZE[0],
                            int(float(frame_size[1])/frame_size[0] * self.THUMB_SIZE[0]))  
                    STILL_SIZE = (self.STILL_SIZE[0],
                            int(float(frame_size[1])/frame_size[0] * self.STILL_SIZE[0])) 
                    bcove_thumb = ImageUtils.resize(image,THUMB_SIZE[1],THUMB_SIZE[0])
                    bcove_still = ImageUtils.resize(image,STILL_SIZE[1],THUMB_SIZE[0])

                t_md5 = supportServices.neondata.ImageMD5Mapper(video_id,
                                                                bcove_thumb,
                                                                thumbnail_id)
                s_md5 = supportServices.neondata.ImageMD5Mapper(video_id,
                                                                bcove_still,
                                                                thumbnail_id)
                md5_objs = []
                md5_objs.append(t_md5)
                md5_objs.append(s_md5)
                res = yield tornado.gen.Task(
                    supportServices.neondata.ImageMD5Mapper.save_all,
                    md5_objs)
                if not res:
                    _log.error('key=async_update_thumbnail' 
                                'msg=failed to save ImageMD5Mapper for %s' %thumbnail_id)
                
                #TODO : use generator task. Don't you dare. This code
                #is complicated enough as is
                self.add_image(video_id,
                               bcove_thumb,
                               atype='thumbnail', 
                               reference_id=reference_id,
                               callback=add_image_callback)
                self.add_image(video_id,
                               bcove_still,
                               atype='videostill',
                               reference_id=srefid,
                               callback=add_image_callback)

            else:
                callback((False,False))

        req = tornado.httpclient.HTTPRequest(url = img_url,
                                             method = "GET",
                                             request_timeout = 60.0,
                                             connect_timeout = 5.0)
        utils.http.send_request(req, image_data_callback)

    ##################################################################################
    # Feed Processors
    ##################################################################################

    def get_publisher_feed(self,command='find_all_videos', output='json',
                           page_no=0, page_size=100, callback=None):
    
        '''Get videos after the signup date, Iterate until you hit video the publish date
        optimize with the latest video processed which is stored in the account

        NOTE: using customFields or specifying video_fields creates API delays
        '''

        data = {}
        data['command'] = command
        data['token'] = self.read_token
        data['media_delivery'] = 'http'
        data['output'] = output
        data['page_number'] = page_no 
        data['page_size'] = page_size
        data['sort_by'] = 'publish_date'
        data['get_item_count'] = "true"

        url = self.format_get(self.read_url, data)
        req = tornado.httpclient.HTTPRequest(url = url,
                                             method = "GET",
                                             request_timeout = 60.0,
                                             connect_timeout = 10.0)
        return BrightcoveApi.read_connection.send_request(req, callback)

    def process_publisher_feed(self,items,i_id):
        ''' process publisher feed for neon tags and generate brightcove
        thumbnail/still requests '''
        
        vids_to_process = [] 
        bc_json = supportServices.neondata.BrightcovePlatform.get_account(
            self.neon_api_key,i_id)
        bc = supportServices.neondata.BrightcovePlatform.create(bc_json)
        videos_processed = bc.get_videos() 
        if videos_processed is None:
            videos_processed = {} 
        
        #parse and get video ids to process
        '''
        - Get videos after a particular date
        - Check if they have already been queued up, else queue it 
        '''
        for item in items:
            to_process = False
            vid   = str(item['id'])
            title = item['name']

            #Check if neon has processed the videos already 
            if vid not in videos_processed:
                thumb  = item['thumbnailURL'] 
                still  = item['videoStillURL']
                d_url  = item['FLVURL']
                length = item['length']

                if thumb is None or still is None or length <0:
                    _log.info("key=process_publisher_feed" 
                                " msg=%s is a live feed" %vid)
                    continue

                if d_url is None:
                    _log.info("key=process_publisher_feed"
                                " msg=flv url missing for %s" %vid)
                    continue

                resp = self.format_neon_api_request(vid,
                                                    d_url,
                                                    prev_thumbnail=still,
                                                    request_type='topn',
                                                    i_id=i_id,
                                                    title=title)
                _log.info("creating request for video [topn] %s" % vid)
                if resp is not None and not resp.error:
                    #Update the videos in customer inbox
                    bc_json = supportServices.neondata.BrightcovePlatform.get_account(
                            self.neon_api_key,i_id)
                    bc = supportServices.neondata.BrightcovePlatform.create(bc_json)
                    r = tornado.escape.json_decode(resp.body)
                    bc.videos[vid] = r['job_id']
                    bc.last_process_date = int(item['publishedDate']) / 1000
                    bc.save()

            else:
                #Sync the changes in brightcove account to NeonDB
                job_id = bc.videos[vid]
                req_data = supportServices.neondata.NeonApiRequest.get_request(
                        self.neon_api_key,job_id)
                vid_request = supportServices.neondata.NeonApiRequest.create(
                        req_data)
                vid_request.publish_date = item['publishedDate']
                vid_request.video_title = title
                vid_request.save()

    def format_neon_api_request(self, id, video_download_url, 
                                prev_thumbnail=None, request_type='topn',
                                i_id=None, title=None, callback=None):
        request_body = {}
        #brightcove tokens
        request_body["write_token"] = self.write_token
        request_body["read_token"]  = self.read_token
        request_body["api_key"]     = self.neon_api_key 
        request_body["video_id"]    = str(id)
        request_body["video_title"] = str(id) if title is None else title 
        request_body["video_url"]   = video_download_url
        if self.local:
            request_body["callback_url"] = "http://localhost:8081/testcallback"
        else:
            request_body["callback_url"] = "http://thumbnails.neon-lab.com/testcallback"
        request_body["autosync"] = self.autosync
        request_body["topn"] = 1
        request_body["integration_id"] = i_id 

        if request_type == 'topn':
            client_url = self.neon_uri + "brightcove"
            request_body["brightcove"] =1
            request_body["publisher_id"] = self.publisher_id
            if prev_thumbnail is not None:
                _log.debug("key=format_neon_api_request msg=brightcove prev thumbnail not set")
            request_body[properties.PREV_THUMBNAIL] = prev_thumbnail
        else:
            return
        
        body = tornado.escape.json_encode(request_body)
        h = tornado.httputil.HTTPHeaders({"content-type": "application/json"})
        req = tornado.httpclient.HTTPRequest(url = client_url,
                                             method = "POST",
                                             headers = h,
                                             body = body,
                                             request_timeout = 30.0,
                                             connect_timeout = 10.0)

        response = utils.http.send_request(req, ntries=3, callback=callback)
        if response and response.error:
            _log.error(('key=format_neon_api_request '
                        'msg=Error sending Neon API request: %s')
                        % response.error)

        return response

    '''
    Create Neon Brightcove API Requests
    '''
    def create_neon_api_requests(self, i_id, request_type='default'):
        
        #Get publisher feed
        items_to_process = []  
        done = False
        page_no = 0

        while not done: 
            count = 0
            response = self.get_publisher_feed(command='find_all_videos',
                                               page_no = page_no)
            if response.error:
                break
            json = tornado.escape.json_decode(response.body)
            page_no += 1
            try:
                items = json['items']
                total = json['total_count']
                psize = json['page_size']
                pno   = json['page_number']

            except Exception,e:
                _log.exception('key=create_neon_api_requests msg=%s' % e)
                return
        
            for item in items:
                pdate = int(item['publishedDate']) / 1000
                check_date = self.account_created if \
                        self.account_created is not None else self.last_publish_date
                if pdate > check_date:
                    items_to_process.append(item)
                    count += 1

            #if we have seen all items or if we have seen all the new
            #videos since last pub date
            if count < total or psize * (pno +1) > total:
                done = True

        if len(items_to_process) < 1 :
            return

        self.process_publisher_feed(items_to_process,i_id)
        return


    ############## NEON API INTERFACE ########### 

    '''
    Create neon api request for the particular video
    '''

    def create_video_request(self,video_id,i_id,create_callback):

        def get_vid_info(response):
            if not response.error and "error" not in response.body:
                data = tornado.escape.json_decode(response.body)
                v_url = data["FLVURL"]
                still = data['videoStillURL']
                vid = str(data["id"])
                title = data["name"]
                self.format_neon_api_request(vid,
                                             v_url,
                                             still,
                                             request_type='topn',
                                             i_id=i_id,
                                             title=title,
                                             callback = create_callback)
            else:
                create_callback(response)

        self.find_video_by_id(video_id,get_vid_info)

    def create_request_by_video_id(self, video_id,i_id):
        
        url = 'http://api.brightcove.com/services/library?command=find_video_by_id' \
                '&token=%s&media_delivery=http&output=json&video_id=%s' %(self.read_token,video_id) 
        req = tornado.httpclient.HTTPRequest(url = url,
                                             method = "GET",
                                             request_timeout = 60.0,
                                             connect_timeout = 10.0)
        response = BrightcoveApi.read_connection.send_request(req)
        if response.error:
            _log.error('key=create_request_by_video_id msg=Unable to get %s'
                       % url)
            return
            
        resp = tornado.escape.json_decode(response.body)
        still = resp['videoStillURL']
        response = self.format_neon_api_request(resp['id'],
                                                resp['FLVURL'], 
                                                still, 
                                                request_type='topn', 
                                                i_id=i_id,
                                                title=resp['name'])
        if not response or response.error:
            _log.error(('key=create_request_by_video_id '
                        'msg=Unable to create request for video %s')
                        % video_id)
            return
        
        jid = tornado.escape.json_decode(response.body)
        job_id = jid["job_id"]
        bc_json = supportServices.neondata.BrightcovePlatform.get_account(
            self.neon_api_key, i_id)
        bc = supportServices.neondata.BrightcovePlatform.create(bc_json)
        bc.videos[video_id] = job_id
        bc.save()

    def async_get_n_videos(self,n,callback):
        self.get_publisher_feed(command='find_all_videos',
                                page_size = n,
                                callback = callback)
        return
    
    def get_n_videos(self,n):
        return self.get_publisher_feed(command='find_all_videos',
                                       page_size = n)

    def create_brightcove_request_by_tag(self,i_id):
        
        url = 'http://api.brightcove.com/services/library?command=search_videos&token=%s' \
                '&media_delivery=http&output=json&sort_by=publish_date:DESC&any=tag:neon' %self.read_token
        req = tornado.httpclient.HTTPRequest(url = url,
                                             method = "GET",
                                             request_timeout = 60.0,
                                             connect_timeout = 10.0)
        
        response = BrightcoveApi.read_connection.send_request(req)
        if response.error:
            return

        #Get publisher feed
        items_to_process = []  
        done = False
        page_no = 0

        while not done: 
            count = 0
            #TODO: Keep requesting pages of tagged videos to iterate through, 
            #for now just look at 1 page (100 vids)
            
            json = tornado.escape.json_decode(response.body)
            page_no += 1
            try:
                items = json['items']
                total = json['total_count']
                psize = json['page_size']
                pno   = json['page_number']

            except Exception,e:
                _log.exception("key=create_brightcove_request_by_tag msg=json error")
                return
        
            for item in items:
                tags = item['tags']
                if "neon" in tags or "Neon" in tags:
                    items_to_process.append(item)
                    count += 1

            #if we have seen all items or if we have seen all the new videos since last pub date 
            #if count < total or psize * (pno +1) > total:
            #    done = True
            done = True  #temp hack !

        if len(items_to_process) < 1 :
            return

        self.process_publisher_feed(items_to_process,i_id)
        return

    #### Verify Read token and create Requests during signup #####

    def verify_token_and_create_requests(self,i_id,n):
        '''
        Initial call when the brightcove account gets created
        verify the read token and create neon api requests
        #Sync version
        '''
        result = self.get_publisher_feed(command='find_all_videos',
                                       page_size = n) #get n videos

        if result and not result.error:
            bc_json = supportServices.neondata.BrightcovePlatform.get_account(
                self.neon_api_key, i_id)
            if not bc_json:
                _log.error("key=verify_brightcove_tokens msg=account not found %s"%i_id)
                return
                
            bc = supportServices.neondata.BrightcovePlatform.create(bc_json)
            vitems = tornado.escape.json_decode(result.body)
            items = vitems['items']
            keys = []
            #create request for each video 
            result = [] 
            for item in items:
                vid = str(item['id'])                              
                title = item['name']
                video_download_url = item['FLVURL']
                
                #NOTE: If a video doesn't have a thumbnail 
                #Perhaps a signle renedition video or a live feed
                if not item.has_key('videoStillURL'):
                    continue

                prev_thumbnail = item['videoStillURL'] #item['thumbnailURL']
                response = self.format_neon_api_request(vid,
                                                        video_download_url,
                                                        prev_thumbnail,
                                                        'topn',
                                                        i_id,
                                                        title)
                if not response.error:
                    vid = str(item['id'])
                    jid = tornado.escape.json_decode(response.body)
                    job_id = jid["job_id"]
                    item['job_id'] = job_id 
                    bc.videos[vid] = job_id 
                    result.append(item)
            #Update the videos in customer inbox
            res = bc.save()
            if not res:
                _log.error("key=async_verify_token_and_create_requests" 
                        " msg=customer inbox not updated %s" %i_id)
            return result

    #Verify Tokens and Create Neon requests
    def async_verify_token_and_create_requests(self, i_id, n, callback=None):
        
        @tornado.gen.engine
        def verify_brightcove_tokens(result):
            if not result.error:
                bc_json = yield tornado.gen.Task(
                    supportServices.neondata.BrightcovePlatform.get_account,
                    self.neon_api_key, i_id)
                if not bc_json:
                    _log.error("key=verify_brightcove_tokens msg=account not found %s"%i_id)
                    callback(None)
                    return
                
                bc = supportServices.neondata.BrightcovePlatform.create(bc_json)
                vitems = tornado.escape.json_decode(result.body)
                items = vitems['items']
                keys = []
                #create request for each video 
                for item in items:
                    vid = str(item['id'])                              
                    title = item['name']
                    video_download_url = item['FLVURL']
                    prev_thumbnail = item['videoStillURL'] #item['thumbnailURL']
                    keys.append("key"+vid)
                    self.format_neon_api_request(vid,
                                                 video_download_url,
                                                 prev_thumbnail,
                                                 'topn',
                                                 i_id,
                                                 title,
                            callback=(yield tornado.gen.Callback("key" + vid)))

                result = [] 
                responses = yield tornado.gen.WaitAll(keys)
                for response,item in zip(responses,items):
                    if not response.error:
                        vid = str(item['id'])
                        jid = tornado.escape.json_decode(response.body)
                        job_id = jid["job_id"]
                        item['job_id'] = job_id 
                        bc.videos[vid] = job_id 
                        result.append(item)
               
                #Update the videos in customer inbox
                res = yield tornado.gen.Task(bc.save)
                if not res:
                    _log.error("key=async_verify_token_and_create_requests"
                            " msg=customer inbox not updated %s" %i_id)

                #send result back with job_id
                callback(result)
            else:
                _log.error("key=async_verify_token_and_create_requests" 
                        " msg=brightcove api failed for %s" %i_id)
                callback(None)
        self.async_get_n_videos(5, verify_brightcove_tokens)
    
    #################################################################
    # Brightcove Thumbnail check methods 
    #################################################################
    
    def get_image(self, image_url, callback=None):
        '''Returns the raw image stream from a given URL.'''
        def process_response(response):
            if response.error:
                _log.error('key=get_image msg=Error getting %s' % image_url)
                raise response.error
            return response.body
            
        req = tornado.httpclient.HTTPRequest(url = image_url,
                                             method = "GET",
                                             request_timeout = 60.0,
                                             connect_timeout = 10.0)

        #TODO: Not a brightcove api call, switch to normal http fetch
        if callback:
            callback = lambda x: callback(process_response(x))
            return BrightcoveApi.read_connection.send_request(req, callback)
        return process_response(
            BrightcoveApi.read_connection.send_request(req))


    def async_check_thumbnail(self, video_id, callback):
        '''Method to check the current thumbnail for a video on brightcove
        
        Used by AB Test to keep track of any uploaded image to
        brightcove, its MD5 & URL

        Returns True if the current thumbnail is on brighcove.
        
        '''
        thumb_url = None
        still_url = None

        @tornado.gen.engine
        def check_image_md5_db(thumb_url,thumbnail,callback):
            if thumbnail:
                t_md5 = supportServices.neondata.ThumbnailMD5.generate(
                    thumbnail)
                tid = yield tornado.gen.Task(
                    supportServices.neondata.ImageMD5Mapper.get_tid,
                    video_id,
                    t_md5)
                if tid:
                    url_mapper = yield tornado.gen.Task(
                        supportServices.neondata.ThumbnailURLMapper.get_id,
                        thumb_url)
                    if not url_mapper:
                        #entry for the given thumbnail url doesn't exist, Save it !
                        mapper = supportServices.neondata.ThumbnailURLMapper(
                            thumb_url,tid)
                        res = yield tornado.gen.Task(mapper.save)
                        if res:
                            callback(True)
                        else:
                            _log.error("key=async_check_thumbnail msg=failed to save" \
                                    "ThumbnailURLMapper url %s tid %s" %(thumb_url,tid))
                    else:
                        _log.info("key=async_check_thumbnail"
                                " msg=entry for url %s exists already"%thumb_url)
                else:
                    _log.error("key=async_check_thumbnail"
                            " msg=failed to fetch tidi for image url" 
                            " %s md5 %s"%(thumb_url,t_md5)) 
            else:
                _log.error("key=async_check_thumbnail" 
                        " msg=thumbnail not downloaded %s" %thumb_url)
            
            callback(False)

        @tornado.gen.engine
        def result_callback(response):
            if not response.error:
                resp = tornado.escape.json_decode(response.body)
                try:
                    thumb_url = resp['thumbnailURL'].split('?')[0]
                    still_url = resp['videoStillURL'].split('?')[0]
                except:
                    _log.error("key=async_check_thumbnail msg=thumbnail url not found for %s"%video_id)
                    callback(None)
                    return

                thumbnail = yield tornado.gen.Task(self.get_image,thumb_url)
                videostill = yield tornado.gen.Task(self.get_image,still_url)
                
                tret = yield tornado.gen.Task(check_image_md5_db,thumb_url,thumbnail)
                stret = yield tornado.gen.Task(check_image_md5_db,still_url,videostill)
                callback(tret and stret)

        url = 'http://api.brightcove.com/services/library?command=find_video_by_id&token=%s' \
                '&media_delivery=http&output=json&video_id=%s' %(self.read_token,video_id)

        req = tornado.httpclient.HTTPRequest(url=url,
                                             method="GET", 
                                             request_timeout=60.0,
                                             connect_timeout=10.0)
        response = BrightcoveApi.read_connection.send_request(req,
                                                              result_callback)

if __name__ == "__main__" :
    utils.neon.InitNeon()
    print 'test'
    #Test publisher feed with neon api key
    bc = BrightcoveApi('a63728c09cda459c3caaa158f4adff49',read_token='cLo_SzrziHEZixU-8hOxKslzxPtlt7ZLTN6RSA7B3aLZsXXF8ZfsmA..',write_token='vlBj_kvwXu7r1jPAzr8wYvNkHOU0ZydFKUDrm2fnmVuZyDqEGVfsEg..')

    video_id = '2635109221001'
    image_fn = '/data/neon/imdb/staging/images/zfMLvu88eHdyRuGz3Xwez7.jpg'
    #image_fn = '/data/neon/imdb/staging/images/zffBN7B6AqhuqrLgoEXMmG.jpg'

    image_url = 'https://host-thumbnails.s3.amazonaws.com/d927f1b798758dcd1d012263608f4ae8/104917457e54fe3df962da48ed27487a/neon3.jpeg'

    image = Image.open(open(image_fn))

    thumb = image.resize(bc.THUMB_SIZE)
    still = image.resize(bc.STILL_SIZE)

    response = bc.add_image(video_id, im=thumb, 
                            callback=lambda x: _log.warn(x.body))
    #bc.add_image(video_id, remote_url=image_url, atype='videostill',
    #             callback=lambda x: _log.warn(x.body))

    #bc.add_image(video_id, remote_url=image_url, #atype='videostill',
    #             callback=lambda x: _log.warn(x.body))
    response = bc.add_image(video_id, im=still, atype='videostill',
                            callback=lambda x: _log.warn(x.body))
    #print bc.add_image(video_id, im=still, atype='videostill').body

    #print response.body

    tornado.ioloop.IOLoop.instance().start()<|MERGE_RESOLUTION|>--- conflicted
+++ resolved
@@ -26,14 +26,10 @@
 
 import supportServices.neondata 
 
-<<<<<<< HEAD
+
 from utils.http import RequestPool
 import utils.http
-=======
-from utils.connection_pool import HttpConnectionPool
 from utils.imageutils import ImageUtils
-
->>>>>>> 4a135976
 import utils.logs
 import utils.neon
 _log = utils.logs.FileLogger("brighcove_api")
@@ -307,12 +303,8 @@
     '''
     Enable a particular thumbnail in the brightcove account
     '''
-<<<<<<< HEAD
-    def enable_thumbnail_from_url(self, video_id, url, reference_id=None):
-=======
-    def enable_thumbnail_from_url(self, video_id, url,frame_size=None, reference_id=None):
-        http_client = tornado.httpclient.HTTPClient()
->>>>>>> 4a135976
+    def enable_thumbnail_from_url(self, video_id, url,frame_size=None,
+                                  reference_id=None):
         headers = tornado.httputil.HTTPHeaders({'User-Agent': 'Mozilla/5.0 \
             (Windows; U; Windows NT 5.1; en-US; rv:1.9.1.7) Gecko/20091221 Firefox/3.5.7 GTB6 (.NET CLR 3.5.30729)'})
         req = tornado.httpclient.HTTPRequest(url = url,
@@ -334,8 +326,12 @@
             bcove_thumb = image.resize(self.THUMB_SIZE)
             bcove_still = image.resize(self.STILL_SIZE)
         else:
-            THUMB_SIZE = (self.THUMB_SIZE[0],int(float(frame_size[1])/frame_size[0] * self.THUMB_SIZE[0]))  
-            STILL_SIZE = (self.STILL_SIZE[0],int(float(frame_size[1])/frame_size[0] * self.STILL_SIZE[0])) 
+            THUMB_SIZE = (self.THUMB_SIZE[0],
+                          int(float(frame_size[1])/frame_size[0] *
+                              self.THUMB_SIZE[0]))  
+            STILL_SIZE = (self.STILL_SIZE[0],
+                          int(float(frame_size[1])/frame_size[0] *
+                              self.STILL_SIZE[0])) 
             bcove_thumb = ImageUtils.resize(image,THUMB_SIZE[1],THUMB_SIZE[0])
             bcove_still = ImageUtils.resize(image,STILL_SIZE[1],THUMB_SIZE[0])
 
